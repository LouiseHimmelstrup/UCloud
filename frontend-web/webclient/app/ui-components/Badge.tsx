--- conflicted
+++ resolved
@@ -1,11 +1,6 @@
-import {color, space, SpaceProps} from "styled-system";
 import styled, {keyframes} from "styled-components";
-<<<<<<< HEAD
-import theme, {ThemeColor, Theme} from "./theme";
-=======
 import {color, space, SpaceProps} from "styled-system";
 import theme, {Theme, ThemeColor} from "./theme";
->>>>>>> 803e4da5
 
 export const colorScheme = (props: {theme: Theme, bg?: ThemeColor, color?: ThemeColor}) => {
   const badgeColors = {
