--- conflicted
+++ resolved
@@ -13,12 +13,8 @@
         db.withTransaction { session ->
             tagDao.createTags(session, user, applicationName, tags)
         }
-<<<<<<< HEAD
-        elasticDao.addTagToElastic(applicationName, tags)
-=======
         elasticDao?.addTagToElastic(applicationName, tags)
 
->>>>>>> 7dfbe5e6
     }
 
     suspend fun deleteTags(tags: List<String>, applicationName: String, user: SecurityPrincipal) {
