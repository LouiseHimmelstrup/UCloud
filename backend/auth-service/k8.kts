--- conflicted
+++ resolved
@@ -6,11 +6,7 @@
 
 bundle { ctx ->
     name = "auth"
-<<<<<<< HEAD
     version = "2022.1.3"
-=======
-    version = "2022.1.1-patch1"
->>>>>>> 0b305bad
 
     val tos = config<String>("tos", "Terms of Service")
     val tosVersion = config<Int>("tosVersion", "Terms of Service version")
