--- conflicted
+++ resolved
@@ -1,8 +1,4 @@
-<<<<<<< HEAD
-version = "2022.1.1-patch.9-test3"
-=======
 version = "2022.1.3"
->>>>>>> 75f97fad
 
 application {
     mainClassName = "dk.sdu.cloud.app.orchestrator.MainKt"
