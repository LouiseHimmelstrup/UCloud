--- conflicted
+++ resolved
@@ -5,11 +5,7 @@
 mainClassName = "dk.sdu.cloud.file.MainKt"
 
 buildscript {
-<<<<<<< HEAD
-    ext.serviceCommonVersion = "1.8.2"
-=======
     ext.serviceCommonVersion = "1.8.3"
->>>>>>> 2d372ce3
 }
 
 apply from: "https://raw.githubusercontent.com/SDU-eScience/GradleBootstrap/v0.2.20/sdu-cloud.gradle"
