package dk.sdu.cloud.plugins.compute.ucloud

import dk.sdu.cloud.FindByStringId
import dk.sdu.cloud.PageV2
import dk.sdu.cloud.PaginationRequestV2
import dk.sdu.cloud.accounting.api.Product
import dk.sdu.cloud.accounting.api.ProductReference
import dk.sdu.cloud.accounting.api.providers.ResourceBrowseRequest
import dk.sdu.cloud.app.orchestrator.api.*
import dk.sdu.cloud.calls.*
import dk.sdu.cloud.calls.client.call
import dk.sdu.cloud.calls.client.orThrow
import dk.sdu.cloud.cli.CliHandler
import dk.sdu.cloud.cli.genericCommandLineHandler
import dk.sdu.cloud.cli.sendCommandLineUsage
import dk.sdu.cloud.config.ConfigSchema
import dk.sdu.cloud.config.ProductReferenceWithoutProvider
import dk.sdu.cloud.controllers.ComputeSessionIpc
import dk.sdu.cloud.controllers.RequestContext
import dk.sdu.cloud.dbConnection
import dk.sdu.cloud.ipc.IpcContainer
import dk.sdu.cloud.ipc.handler
import dk.sdu.cloud.ipc.sendRequest
import dk.sdu.cloud.logThrowable
import dk.sdu.cloud.plugins.ComputePlugin
import dk.sdu.cloud.plugins.ComputeSession
import dk.sdu.cloud.plugins.IngressPlugin
import dk.sdu.cloud.plugins.InternalFile
import dk.sdu.cloud.plugins.PluginContext
import dk.sdu.cloud.plugins.PublicIPPlugin
import dk.sdu.cloud.plugins.SyncthingPlugin
import dk.sdu.cloud.plugins.ipcClient
import dk.sdu.cloud.plugins.ipcServer
import dk.sdu.cloud.plugins.rpcClient
import dk.sdu.cloud.plugins.storage.ucloud.UCloudFilePlugin
import dk.sdu.cloud.utils.forEachGraal
import dk.sdu.cloud.utils.sendTerminalTable
import dk.sdu.cloud.utils.whileGraal
import kotlinx.coroutines.DelicateCoroutinesApi
import kotlinx.coroutines.ExperimentalCoroutinesApi
import kotlinx.coroutines.GlobalScope
import kotlinx.coroutines.delay
import kotlinx.coroutines.isActive
import kotlinx.coroutines.selects.select
import kotlinx.serialization.builtins.serializer
import kotlin.coroutines.coroutineContext

class UCloudComputePlugin : ComputePlugin, SyncthingPlugin {
    override val pluginTitle: String = "UCloud"
    override var pluginName: String = "Unknown"
    override var productAllocation: List<ProductReferenceWithoutProvider> = emptyList()
    override var productAllocationResolved: List<Product> = emptyList()
    private lateinit var pluginConfig: ConfigSchema.Plugins.Jobs.UCloud
    private lateinit var files: UCloudFilePlugin
    private var syncthingService: SyncthingService? = null

    override fun supportsRealUserMode(): Boolean = false
    override fun supportsServiceUserMode(): Boolean = true

    lateinit var jobCache: VerifiedJobCache
    lateinit var k8: K8DependenciesImpl
    lateinit var jobManagement: JobManagement
    lateinit var logService: K8LogService
    lateinit var utilization: UtilizationService
    lateinit var shell: K8Shell
    lateinit var runtime: ContainerRuntime

    override fun configure(config: ConfigSchema.Plugins.Jobs) {
        pluginConfig = config as ConfigSchema.Plugins.Jobs.UCloud
    }

    @OptIn(DelicateCoroutinesApi::class)
    override suspend fun PluginContext.initialize() {
        if (!config.shouldRunServerCode()) return

        files = config.plugins.files[pluginName] as? UCloudFilePlugin
            ?: run {
                error("Must have storage configured for the UCloud compute plugin ($pluginName). " +
                        "It appears that '${pluginName}' does not point to a valid UCloud storage plugin.")
            }

        jobCache = VerifiedJobCache(rpcClient)
        val nameAllocator = NameAllocator(pluginConfig.kubernetes.namespace)
        k8 = K8DependenciesImpl(
            KubernetesClient(
                if (pluginConfig.kubernetes.serviceUrl != null) {
                    KubernetesConfigurationSource.InClusterConfiguration(pluginConfig.kubernetes.serviceUrl)
                } else if (pluginConfig.kubernetes.configPath != null) {
                    KubernetesConfigurationSource.KubeConfigFile(pluginConfig.kubernetes.configPath, null)
                } else {
                    KubernetesConfigurationSource.Auto
                }
            ),
            GlobalScope,
            rpcClient,
            nameAllocator,
            debugSystem,
            jobCache
        )

        runtime = when (pluginConfig.scheduler) {
            ConfigSchema.Plugins.Jobs.UCloud.Scheduler.Volcano -> {
                VolcanoRuntime(
                    k8,
                    pluginConfig.kubernetes.categoryToSelector,
                    pluginConfig.developmentMode.fakeIpMount,
                    pluginConfig.developmentMode.usePortForwarding
                )
            }

            ConfigSchema.Plugins.Jobs.UCloud.Scheduler.Pods -> {
                K8PodRuntime(
                    k8.client,
                    pluginConfig.kubernetes.namespace,
                    pluginConfig.kubernetes.categoryToSelector,
                    pluginConfig.developmentMode.fakeIpMount,
                    pluginConfig.developmentMode.usePortForwarding
                )
            }

            ConfigSchema.Plugins.Jobs.UCloud.Scheduler.Pods2 -> {
                Pod2Runtime(
                    k8,
                    pluginConfig.kubernetes.namespace,
                    pluginConfig.kubernetes.categoryToSelector,
                    pluginConfig.developmentMode.fakeIpMount,
                    pluginConfig.developmentMode.usePortForwarding,
                    pluginConfig.kubernetes.defaultNodeType
                )
            }
        }

        when (val rt = runtime) {
            is Pod2Runtime -> rt.start()
        }

        nameAllocator.runtime = runtime

        jobManagement = JobManagement(
            pluginName,
            k8,
            runtime,
            jobCache,
            MaintenanceService(dbConnection, k8),
            ResourceCache(k8),
            pluginConfig
        )

        logService = K8LogService(k8, runtime)
        utilization = UtilizationService(k8, runtime)
        shell = K8Shell(runtime)

        if (config.products.compute?.keys?.contains("syncthing") == true) {
            syncthingService = SyncthingService(
                config.core.providerId,
                jobManagement,
                files.pathConverter,
                files.memberFiles,
                files.fs,
                k8.serviceClient
            )
        }

        with(jobManagement) {
            register(
                FeatureTask(
                    pluginConfig.kubernetes.nodeToleration,
                    pluginConfig.developmentMode.fakeMemoryAllocation,
                    pluginConfig.kubernetes.useMachineSelector,
                    NodeConfiguration(
                        pluginConfig.systemReserved.cpuMillis,
                        pluginConfig.systemReserved.memGigabytes * 1000,
                        run {
                            val result = HashMap<String, NodeType>()
                            val allTypes = productAllocationResolved
                                .filterIsInstance<Product.Compute>()
                                .groupBy { it.category.name }

                            for ((category, machines) in allTypes) {
                                val cpu = machines.maxByOrNull { it.cpu ?: 1 }?.cpu ?: 1
                                val mem = machines.maxByOrNull { it.memoryInGigs ?: 1 }?.memoryInGigs ?: 1
                                val gpu = machines.maxByOrNull { it.gpu ?: 0 }?.gpu ?: 0
                                result[category] = NodeType(cpu * 1000, mem * 1000, gpu)
                            }

                            result
                        }
                    )
                )
            )

            register(FeatureParameter(this@initialize, files.pathConverter))
            val fileMountPlugin = FeatureFileMount(
                files.fs,
                files.memberFiles,
                files.pathConverter,
                files.limitChecker,
            )
            register(fileMountPlugin)
            register(FeatureMultiNode)
            register(FeatureSharedMemory)
            register(FeatureExpiry)
            register(FeatureAccounting)
            register(FeatureMiscellaneous)
            register(FeatureFirewall)
            register(FeatureFileOutput(files.fs))
            register(FeatureSshKeys(pluginConfig.ssh?.subnets ?: emptyList()))
            syncthingService?.also { register(it) }
            register(FeatureModules) // Must run after both fileMountPlugin and FeatureParameter
        }

        files.driveLocator.onEnteringMaintenanceMode {
            killJobsEnteringMaintenanceMode()
        }

        if (runtime.requiresReschedulingOfInQueueJobsOnStartup()) {
            scheduleInQueueJobs()
        }
    }

    private suspend fun scheduleInQueueJobs() {
        var next: String? = null
        while (true) {
            val page = JobsControl.browse.call(
                ResourceBrowseRequest(
                    JobIncludeFlags(filterState = JobState.IN_QUEUE),
                    itemsPerPage = 250,
                    next = next
                ),
                k8.serviceClient
            ).orThrow()

            for (item in page.items) {
                jobManagement.create(item)
            }

            next = page.next ?: break
        }
    }

    override suspend fun PluginContext.runMonitoringLoopInServerMode() {
        while (coroutineContext.isActive) {
            try {
                jobManagement.runMonitoring()
            } catch (ex: Throwable) {
                debugSystem.logThrowable("Caught exception while monitoring K8 jobs", ex)
                ex.printStackTrace()
            }
        }
    }

    override suspend fun resetTestData() {
        var shouldContinue = true
        var attempt = 0
        whileGraal({ shouldContinue && attempt < 120 }) {
            val containers = runtime.list()
            if (containers.isEmpty()) {
                shouldContinue = false
                return@whileGraal
            }
            if (attempt != 0) delay(1000)

            containers.forEachGraal { runCatching { it.cancel(true) } }
            attempt++
        }
    }

    override suspend fun RequestContext.create(resource: Job): FindByStringId? {
        jobManagement.create(resource)
        return null
    }

    override suspend fun RequestContext.extend(request: JobsProviderExtendRequestItem) {
        jobManagement.extend(request.job, request.requestedTime)
    }

    override suspend fun RequestContext.suspendJob(request: JobsProviderSuspendRequestItem) {
        throw RPCException("Unsupported operation", HttpStatusCode.BadRequest)
    }

    override suspend fun RequestContext.terminate(resource: Job) {
        jobManagement.cancel(resource)
    }

    @OptIn(ExperimentalCoroutinesApi::class)
    override suspend fun ComputePlugin.FollowLogsContext.follow(job: Job) {
        val channel = logService.useLogWatch(job.id)
        while (isActive() && !channel.isClosedForReceive) {
            select {
                channel.onReceiveCatching { message ->
                    @Suppress("RedundantUnitExpression")
                    val log = message.getOrNull() ?: return@onReceiveCatching Unit
                    emitStdout(log.rank, log.message)
                }

                onTimeout(500) {
                    // Do nothing, just check if we are still active
                }
            }
        }

        if (!channel.isClosedForReceive) {
            runCatching { channel.cancel() }
        }
    }

    override suspend fun RequestContext.verify(request: BulkRequest<Job>) {
        jobManagement.verifyJobs(request.items)
    }

    override suspend fun RequestContext.openInteractiveSession(job: JobsProviderOpenInteractiveSessionRequestItem): ComputeSession {
        return when (job.sessionType) {
            InteractiveSessionType.WEB -> {
                val ingressFeature = jobManagement.featureOrNull<FeatureIngress>()
                    ?: throw RPCException("Not supported", HttpStatusCode.BadRequest)

                val publicDomain = ingressFeature.retrieveDomainsByJobId(job.job.id).firstOrNull()
                val domain = publicDomain
                    ?: ingressFeature.defaultDomainByJobIdAndRank(job.job.id, job.rank)

                val isPublic = domain == publicDomain

                val tunnel = runtime.openTunnel(
                    job.job.id,
                    job.rank,
                    job.job.status.resolvedApplication?.invocation?.web?.port ?: 80
                )

                ComputeSession(
                    target = ComputeSessionIpc.SessionTarget(
                        domain,
                        tunnel.hostnameOrIpAddress,
                        tunnel.port,
                        webSessionIsPublic = isPublic,
                        useDnsForAddressLookup = !tunnel.hostnameOrIpAddress[0].isDigit()
                    )
                )
            }

            InteractiveSessionType.VNC -> {
                val tunnel = runtime.openTunnel(
                    job.job.id,
                    job.rank,
                    job.job.status.resolvedApplication?.invocation?.vnc?.port ?: 5900
                )

                ComputeSession(
                    target = ComputeSessionIpc.SessionTarget(
                        "",
                        tunnel.hostnameOrIpAddress,
                        tunnel.port,
                        useDnsForAddressLookup = !tunnel.hostnameOrIpAddress[0].isDigit()
                    )
                )
            }

            InteractiveSessionType.SHELL -> ComputeSession()
        }
    }

    override suspend fun ComputePlugin.ShellContext.handleShellSession(request: ShellRequest.Initialize) {
        with(shell) {
            handleShellSession(request)
        }
    }

    override suspend fun RequestContext.retrieveClusterUtilization(categoryId: String): JobsProviderUtilizationResponse {
        return JobsProviderUtilizationResponse(
            utilization.retrieveCapacity(categoryId),
            utilization.retrieveUsedCapacity(categoryId),
            utilization.retrieveQueueStatus(categoryId)
        )
    }

    override suspend fun RequestContext.retrieveProducts(knownProducts: List<ProductReference>): BulkResponse<ComputeSupport> {
        return BulkResponse(
            knownProducts.map {
                ComputeSupport(
                    it,
                    docker = ComputeSupport.Docker(
                        enabled = true,
                        web = jobManagement.featureOrNull<FeatureIngress>() != null,
                        vnc = jobManagement.featureOrNull<FeatureIngress>() != null,
                        logs = true,
                        terminal = true,
                        peers = true,
                        timeExtension = true,
                        utilization = true,
                    ),
                )
            }
        )
    }

    override suspend fun RequestContext.retrieveSyncthingConfiguration(
        request: IAppsProviderRetrieveConfigRequest<SyncthingConfig>
    ): IAppsProviderRetrieveConfigResponse<SyncthingConfig> {
        if (syncthingService == null) {
            throw RPCException("Not supported by provider", HttpStatusCode.BadRequest)
        }

        return syncthingService?.retrieveConfiguration(request)
            ?: throw RPCException("Not supported by provider", HttpStatusCode.BadRequest)
    }

    override suspend fun RequestContext.updateSyncthingConfiguration(
        request: IAppsProviderUpdateConfigRequest<SyncthingConfig>
    ): IAppsProviderUpdateConfigResponse<SyncthingConfig> {
        if (syncthingService == null) {
            throw RPCException("Not supported by provider", HttpStatusCode.BadRequest)
        }

        return syncthingService?.updateConfiguration(request)
            ?: throw RPCException("Not supported by provider", HttpStatusCode.BadRequest)
    }

    override suspend fun RequestContext.resetSyncthingConfiguration(
        request: IAppsProviderResetConfigRequest<SyncthingConfig>
    ): IAppsProviderResetConfigResponse<SyncthingConfig> {
        if (syncthingService == null) {
            throw RPCException("Not supported by provider", HttpStatusCode.BadRequest)
        }

        return syncthingService?.resetConfiguration(request)
            ?: throw RPCException("Not supported by provider", HttpStatusCode.BadRequest)
    }

    override suspend fun RequestContext.restartSyncthing(
        request: IAppsProviderRestartRequest<SyncthingConfig>
    ): IAppsProviderRestartResponse<SyncthingConfig> {
        if (syncthingService == null) {
            throw RPCException("Not supported by provider", HttpStatusCode.BadRequest)
        }

        return syncthingService?.restart(request)
            ?: throw RPCException("Not supported by provider", HttpStatusCode.BadRequest)
    }

    suspend fun killJobsEnteringMaintenanceMode(dryRun: Boolean = false, dryMaintenanceMode: List<Long> = emptyList()): List<String> {
        val result = ArrayList<String>()
        for (job in runtime.list()) {
            val internalMounts = job.mountedDirectories().mapNotNull { dir ->
                val system = files.driveLocator.systemByName(dir.systemName) ?: return@mapNotNull null
                InternalFile(system.mountPath.removeSuffix("/") + "/" + dir.subpath)
            }

            for (mount in internalMounts) {
                val resolvedDrive = files.driveLocator.resolveDriveByInternalFile(mount)
<<<<<<< HEAD

                val isInMaintenanceMode = if (dryRun) {
                    resolvedDrive.drive.ucloudId in dryMaintenanceMode
                } else {
                    resolvedDrive.inMaintenanceMode
                }

                if (isInMaintenanceMode) {
                    if (!dryRun) {
                        k8.addStatus(job.jobId, "Job is going down for maintenance")
                        job.cancel()
                    }
                    result.add(job.jobId)
=======
                if (resolvedDrive.inMaintenanceMode) {
                    if (job.rank == 0) k8.addStatus(job.jobId, "Job is going down for maintenance")
                    job.cancel()
>>>>>>> b655278e
                    break
                }
            }
        }
        return result
    }
}

class UCloudIngressPlugin : IngressPlugin {
    override val pluginTitle: String = "UCloud"
    override var pluginName: String = "Unknown"
    override var productAllocation: List<ProductReferenceWithoutProvider> = emptyList()
    override var productAllocationResolved: List<Product> = emptyList()

    private lateinit var compute: UCloudComputePlugin
    private lateinit var pluginConfig: ConfigSchema.Plugins.Ingresses.UCloud
    private lateinit var service: FeatureIngress

    override fun supportsRealUserMode(): Boolean = false
    override fun supportsServiceUserMode(): Boolean = true

    override fun configure(config: ConfigSchema.Plugins.Ingresses) {
        pluginConfig = config as ConfigSchema.Plugins.Ingresses.UCloud
    }

    override suspend fun PluginContext.initialize() {
        if (!config.shouldRunServerCode()) return
        compute = (config.plugins.jobs[pluginName] as? UCloudComputePlugin)
            ?: error("UCloud ingress plugin must run with a matching compute plugin (with the same name)")

        service = FeatureIngress(pluginConfig.domainPrefix, pluginConfig.domainSuffix, dbConnection, compute.k8)

        compute.jobManagement.register(service)
    }

    override suspend fun RequestContext.retrieveProducts(knownProducts: List<ProductReference>): BulkResponse<IngressSupport> {
        return BulkResponse(knownProducts.map {
            IngressSupport(pluginConfig.domainPrefix, pluginConfig.domainSuffix, it)
        })
    }

    override suspend fun RequestContext.create(resource: Ingress): FindByStringId? {
        service.create(bulkRequestOf(resource))
        return null
    }

    override suspend fun RequestContext.delete(resource: Ingress) {
        service.delete(bulkRequestOf(resource))
    }
}

class UCloudPublicIPPlugin : PublicIPPlugin {
    override val pluginTitle: String = "UCloud"
    override var pluginName: String = "Unknown"
    override var productAllocation: List<ProductReferenceWithoutProvider> = emptyList()
    override var productAllocationResolved: List<Product> = emptyList()

    private lateinit var compute: UCloudComputePlugin
    private lateinit var pluginConfig: ConfigSchema.Plugins.PublicIPs.UCloud
    private lateinit var ipMounter: FeaturePublicIP
    private lateinit var firewall: FeatureFirewall

    override fun supportsRealUserMode(): Boolean = false
    override fun supportsServiceUserMode(): Boolean = true

    override fun configure(config: ConfigSchema.Plugins.PublicIPs) {
        pluginConfig = config as ConfigSchema.Plugins.PublicIPs.UCloud
    }

    override suspend fun PluginContext.initialize() {
        registerCliHandler()
        if (!config.shouldRunServerCode()) return

        compute = (config.plugins.jobs[pluginName] as? UCloudComputePlugin)
            ?: error("UCloud ingress plugin must run with a matching compute plugin (with the same name)")

        ipMounter = FeaturePublicIP(dbConnection, compute.k8, pluginConfig.iface)
        firewall = compute.jobManagement.featureOrNull() ?: error("No firewall feature detected")
        pluginConfig.gatewayCidr?.let { firewall.gatewayCidr.add(it) }

        compute.jobManagement.register(ipMounter)
        compute.jobManagement.register(firewall)
    }

    override suspend fun RequestContext.retrieveProducts(knownProducts: List<ProductReference>): BulkResponse<NetworkIPSupport> {
        return BulkResponse(knownProducts.map {
            NetworkIPSupport(it, NetworkIPSupport.Firewall(enabled = true))
        })
    }

    override suspend fun RequestContext.create(resource: NetworkIP): FindByStringId? {
        ipMounter.create(bulkRequestOf(resource))
        return null
    }

    override suspend fun RequestContext.delete(resource: NetworkIP) {
        ipMounter.delete(bulkRequestOf(resource))
    }

    private suspend fun PluginContext.registerCliHandler() {
        commandLineInterface?.addHandler(CliHandler("uc-ip-pool") { args ->
            val ipcClient = ipcClient

            fun sendHelp(): Nothing = sendCommandLineUsage("uc-ip-pool", "View information about IPs in the public IP pool") {
                subcommand("ls", "List the available ranges in the pool")

                subcommand("rm", "Delete an entry in the pool") {
                    arg(
                        "externalSubnet",
                        description = "The external IP subnet to remove from the pool. " +
                                "This will _not_ invalidate already allocated IP addresses."
                    )
                }

                subcommand("add", "Adds a new range to the pool") {
                    arg("externalSubnet", description = "The external IP subnet to add to the pool. For example: 10.0.0.0/24.")
                    arg("internalSubnet", description = "The internal IP subnet to add to the pool. For example: 10.0.0.0/24.")
                }
            }

            genericCommandLineHandler {
                when (args.getOrNull(0)) {
                    "ls" -> {
                        val result = ipcClient.sendRequest(Ipc.browse, PaginationRequestV2(250)).items
                        sendTerminalTable {
                            header("External subnet", 30)
                            header("Internal subnet", 30)

                            for (item in result) {
                                nextRow()
                                cell(item.externalCidr)
                                cell(item.internalCidr)
                            }
                        }
                    }

                    "rm" -> {
                        val externalSubnet = args.getOrNull(1) ?: sendHelp()
                        ipcClient.sendRequest(Ipc.delete, FindByStringId(externalSubnet))
                    }

                    "add" -> {
                        val externalSubnet = args.getOrNull(1) ?: sendHelp()
                        val internalSubnet = args.getOrNull(2) ?: sendHelp()
                        ipcClient.sendRequest(Ipc.create, bulkRequestOf(K8Subnet(externalSubnet, internalSubnet)))
                    }

                    else -> sendHelp()
                }
            }
        })

        if (config.shouldRunServerCode()) {
            ipcServer.addHandler(Ipc.browse.handler { user, request ->
                if (user.uid != 0) throw RPCException.fromStatusCode(HttpStatusCode.Forbidden)

                val items = ipMounter.browsePool()
                PageV2(items.size, items, null)
            })

            ipcServer.addHandler(Ipc.create.handler { user, request ->
                if (user.uid != 0) throw RPCException.fromStatusCode(HttpStatusCode.Forbidden)
                ipMounter.addToPool(request)

            })

            ipcServer.addHandler(Ipc.delete.handler { user, request ->
                if (user.uid != 0) throw RPCException.fromStatusCode(HttpStatusCode.Forbidden)
                ipMounter.deleteByExternalCidr(request.id)
            })
        }
    }

    private object Ipc : IpcContainer("uc_ip_pool") {
        val browse = browseHandler(PaginationRequestV2.serializer(), PageV2.serializer(K8Subnet.serializer()))
        val delete = deleteHandler(FindByStringId.serializer(), Unit.serializer())
        val create = createHandler(BulkRequest.serializer(K8Subnet.serializer()), Unit.serializer())
    }
}<|MERGE_RESOLUTION|>--- conflicted
+++ resolved
@@ -446,7 +446,6 @@
 
             for (mount in internalMounts) {
                 val resolvedDrive = files.driveLocator.resolveDriveByInternalFile(mount)
-<<<<<<< HEAD
 
                 val isInMaintenanceMode = if (dryRun) {
                     resolvedDrive.drive.ucloudId in dryMaintenanceMode
@@ -456,15 +455,10 @@
 
                 if (isInMaintenanceMode) {
                     if (!dryRun) {
-                        k8.addStatus(job.jobId, "Job is going down for maintenance")
+                        if (job.rank == 0) k8.addStatus(job.jobId, "Job is going down for maintenance")
                         job.cancel()
                     }
                     result.add(job.jobId)
-=======
-                if (resolvedDrive.inMaintenanceMode) {
-                    if (job.rank == 0) k8.addStatus(job.jobId, "Job is going down for maintenance")
-                    job.cancel()
->>>>>>> b655278e
                     break
                 }
             }
