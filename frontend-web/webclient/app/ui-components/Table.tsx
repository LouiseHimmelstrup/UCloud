import styled from "styled-components";
import {
    textAlign,
    TextAlignProps,
    WidthProps,
    width,
    MinWidthProps,
    minWidth,
<<<<<<< HEAD
    color,
    ColorProps
=======
    ColorProps,
    color
>>>>>>> 6c0c19fa
} from "styled-system";
import {Theme} from "./theme";
import {Cursor} from "./Types";

export const Table = styled.table<WidthProps & MinWidthProps & ColorProps>`
<<<<<<< HEAD
=======
    ${color}
>>>>>>> 6c0c19fa
    border: 0px;
    border-spacing: 0;
    table-layout: fixed;
    ${width} ${minWidth} ${color}
`;

Table.displayName = "Table";

Table.defaultProps = {
    backgroundColor: "white",
    width: "100%",
    minWidth: "15em"
}

export const TableBody = styled.tbody``;

TableBody.displayName = "TableBody";

export const TableCell = styled.td<TextAlignProps>`
    border: 0px;
    border-spacing: 0;
    ${textAlign}
`;

TableCell.displayName = "TableCell";

<<<<<<< HEAD
const highlighted = ({highlighted, theme}: {highlighted?: boolean, theme: Theme}) => 
=======
const highlighted = ({highlighted, theme}: {highlighted?: boolean, theme: Theme}) =>
>>>>>>> 6c0c19fa
    highlighted ? {backgroundColor: theme.colors.tableRowHighlight} : null;

export const TableRow = styled.tr<{highlighted?: boolean, contentAlign?: string, cursor?: Cursor} & ColorProps>`
    ${highlighted};
    cursor: ${props => props.cursor};

    & > ${TableCell} {
        border-spacing: 0;
        border-top: 1px solid rgba(34,36,38,.1);
        padding-top: 8px;
        padding-bottom: 8px;
    }
`;

TableRow.defaultProps = {
    backgroundColor: "white",
    cursor: "auto"
}

TableRow.displayName = "TableRow";

export const TableHeader = styled.thead`
    background-color: ${({theme}) => theme.colors.white};
    padding-top: 11px;
    padding-bottom: 11px;
`;

TableHeader.displayName = "TableHeader";

export const TableHeaderCell = styled.th<TextAlignProps & WidthProps>`
    border-spacing: 0;
    border: 0px;
    ${textAlign};
    ${width} ${minWidth}
`;

TableHeaderCell.displayName = "TableHeaderCell";

export default Table;<|MERGE_RESOLUTION|>--- conflicted
+++ resolved
@@ -6,22 +6,14 @@
     width,
     MinWidthProps,
     minWidth,
-<<<<<<< HEAD
-    color,
-    ColorProps
-=======
     ColorProps,
     color
->>>>>>> 6c0c19fa
 } from "styled-system";
 import {Theme} from "./theme";
 import {Cursor} from "./Types";
 
 export const Table = styled.table<WidthProps & MinWidthProps & ColorProps>`
-<<<<<<< HEAD
-=======
     ${color}
->>>>>>> 6c0c19fa
     border: 0px;
     border-spacing: 0;
     table-layout: fixed;
@@ -48,11 +40,7 @@
 
 TableCell.displayName = "TableCell";
 
-<<<<<<< HEAD
-const highlighted = ({highlighted, theme}: {highlighted?: boolean, theme: Theme}) => 
-=======
 const highlighted = ({highlighted, theme}: {highlighted?: boolean, theme: Theme}) =>
->>>>>>> 6c0c19fa
     highlighted ? {backgroundColor: theme.colors.tableRowHighlight} : null;
 
 export const TableRow = styled.tr<{highlighted?: boolean, contentAlign?: string, cursor?: Cursor} & ColorProps>`
