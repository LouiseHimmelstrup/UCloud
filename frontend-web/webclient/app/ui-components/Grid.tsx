import * as React from "react";
import styled from "styled-components"
import {
    space, SpaceProps, width, WidthProps,
<<<<<<< HEAD
    height, HeightProps,
    color, ColorProps,
    alignItems, AlignItemsProps,
    justifyItems,
    JustifyItemsProps,
    gridGap, GridGapProps,
    gridTemplateColumns, GridTemplateColumnsProps,
    gridTemplateRows, GridTemplateRowsProps,
=======
    height, HeightProps, color, ColorProps,
    alignItems, AlignItemsProps, justifyItems,
    JustifyItemsProps, gridGap, GridGapProps,
    gridTemplateColumns, GridTemplateColumnsProps,
    gridTemplateRows, GridTemplateRowsProps
>>>>>>> d4450546
} from "styled-system";

export type GridProps =
    SpaceProps &
    WidthProps &
    HeightProps &
    ColorProps &
    AlignItemsProps &
    JustifyItemsProps &
    GridGapProps &
    GridTemplateColumnsProps &
    GridTemplateRowsProps

const Grid = styled.div<GridProps>`
    display: grid;
    ${space} ${width} ${height} ${color}
    ${alignItems} ${justifyItems} ${gridGap}
    ${gridTemplateColumns} ${gridTemplateRows}
`;

export const GridCardGroup = ({ minmax = 350, ...props }) => (<Grid mt="2px" width={"100%"} gridTemplateColumns={`repeat(auto-fill, minmax(${minmax}px, 1fr) )`} gridGap={10} {...props} />)

Grid.displayName = "Grid"

export default Grid<|MERGE_RESOLUTION|>--- conflicted
+++ resolved
@@ -2,22 +2,11 @@
 import styled from "styled-components"
 import {
     space, SpaceProps, width, WidthProps,
-<<<<<<< HEAD
-    height, HeightProps,
-    color, ColorProps,
-    alignItems, AlignItemsProps,
-    justifyItems,
-    JustifyItemsProps,
-    gridGap, GridGapProps,
-    gridTemplateColumns, GridTemplateColumnsProps,
-    gridTemplateRows, GridTemplateRowsProps,
-=======
     height, HeightProps, color, ColorProps,
     alignItems, AlignItemsProps, justifyItems,
     JustifyItemsProps, gridGap, GridGapProps,
     gridTemplateColumns, GridTemplateColumnsProps,
     gridTemplateRows, GridTemplateRowsProps
->>>>>>> d4450546
 } from "styled-system";
 
 export type GridProps =
