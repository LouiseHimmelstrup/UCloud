#ifndef ucloud_h
#define ucloud_h

#include <sys/socket.h>
#include <sys/un.h>
#include <stdbool.h>
#include <sys/select.h>

struct socket_credentials {
    bool valid;
    uid_t uid;
    gid_t gid;
    pid_t pid;
};

struct socket_credentials getSocketCredentials(int socket, struct msghdr *msgh);

int renameat2_kt(int olddirfd, const char *oldpath, int newdirfd, const char *newpath, unsigned int flags);

size_t sockaddr_in_size();
size_t sockaddr_in_align();

bool wifexited(int status);
int wexitstatus(int status);

void fd_clr(int fd, fd_set *set);
int fd_isset(int fd, fd_set *set);
void fd_add(int fd, fd_set *set);
void fd_zero(fd_set *set);

<<<<<<< HEAD
#endif
=======
#endif
>>>>>>> 1c7120d0
<|MERGE_RESOLUTION|>--- conflicted
+++ resolved
@@ -28,8 +28,4 @@
 void fd_add(int fd, fd_set *set);
 void fd_zero(fd_set *set);
 
-<<<<<<< HEAD
 #endif
-=======
-#endif
->>>>>>> 1c7120d0
