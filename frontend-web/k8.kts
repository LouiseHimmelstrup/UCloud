//DEPS dk.sdu.cloud:k8-resources:0.1.0
package dk.sdu.cloud.k8

bundle {
    name = "webclient"
<<<<<<< HEAD
    version = "2022.2.3"
=======
    version = "2022.2.7"
>>>>>>> d3163c4f

    withAmbassador(null) {
        addSimpleMapping("/api/auth-callback")
        addSimpleMapping("/api/auth-callback-csrf")
        addSimpleMapping("/api/sync-callback")
        addSimpleMapping("/app")
        addSimpleMapping("/assets")
        addSimpleMapping("/favicon.ico")
        addSimpleMapping("/favicon.svg")
        addSimpleMapping("/AppVersion.txt")
    }

    val deployment = withDeployment(injectAllDefaults = false) {
        deployment.spec.replicas = 2
        injectDefaults(tokenValidation = true, refreshToken = true, psql = false)

        serviceContainer.livenessProbe = null
        serviceContainer.image = "dreg.cloud.sdu.dk/ucloud/webclient:${this@bundle.version}"
    }

    withPostgresMigration(deployment)
}<|MERGE_RESOLUTION|>--- conflicted
+++ resolved
@@ -3,11 +3,7 @@
 
 bundle {
     name = "webclient"
-<<<<<<< HEAD
-    version = "2022.2.3"
-=======
     version = "2022.2.7"
->>>>>>> d3163c4f
 
     withAmbassador(null) {
         addSimpleMapping("/api/auth-callback")
