import * as React from "react";
import {NavigateFunction, useNavigate} from "react-router";
import {useRef, useReducer, useCallback, useEffect, useMemo, useState} from "react";
import {AppToolLogo} from "@/Applications/AppToolLogo";
import {useTitle} from "@/Navigation/Redux/StatusActions";
import {ItemRenderer, ItemRow} from "@/ui-components/Browse";
import {default as ReactModal} from "react-modal";
import {useToggleSet} from "@/Utilities/ToggleSet";
import {BrowseType} from "@/Resource/BrowseType";
import {useRefreshFunction} from "@/Navigation/Redux/HeaderActions";
import {SidebarPages, useSidebarPage} from "@/ui-components/Sidebar";
import {Label, Input, Image, Box, Flex, Tooltip, NoSelect, Icon, Text, Button, ExternalLink, FtIcon, List} from "@/ui-components";
import MainContainer from "@/MainContainer/MainContainer";
import HighlightedCard from "@/ui-components/HighlightedCard";
import styled from "styled-components";
import * as Heading from "@/ui-components/Heading";
import {SyncthingConfig, SyncthingDevice, SyncthingFolder} from "./api";
import * as Sync from "./api";
import {Job} from "@/UCloud/JobsApi";
import {removePrefixFrom} from "@/Utilities/TextUtilities";
import {usePrettyFilePath} from "@/Files/FilePath";
import {fileName} from "@/Utilities/FileUtilities";
import {ListRowStat} from "@/ui-components/List";
import {useDidUnmount} from "@/Utilities/ReactUtilities";
import {Operation} from "@/ui-components/Operation";
import {deepCopy} from "@/Utilities/CollectionUtilities";
import {largeModalStyle} from "@/Utilities/ModalUtilities";
import {dialogStore} from "@/Dialog/DialogStore";
import {FilesBrowse} from "@/Files/Files";
import {api as FilesApi, findSensitivity} from "@/UCloud/FilesApi";
import {randomUUID, doNothing, removeTrailingSlash, useEffectSkipMount, copyToClipboard} from "@/UtilityFunctions";
import Spinner from "@/LoadingIcon/LoadingIcon";
import {buildQueryString, getQueryParam} from "@/Utilities/URIUtilities";
import {callAPI, callAPIWithErrorHandler, useCloudAPI} from "@/Authentication/DataHook";
import * as UCloud from "@/UCloud";

import syncthingScreen1 from "@/Assets/Images/syncthing/syncthing-1.png";
import syncthingScreen2 from "@/Assets/Images/syncthing/syncthing-2.png";
import syncthingScreen3 from "@/Assets/Images/syncthing/syncthing-3.png";
import syncthingScreen4 from "@/Assets/Images/syncthing/syncthing-4.png";
import {snackbarStore} from "@/Snackbar/SnackbarStore";

// UI state management
// ================================================================================
type UIAction =
    ReloadConfig | ReloadServers | ReloadDeviceWizard |
    RemoveDevice | RemoveFolder |
    ResetAll |
    AddDevice | AddFolder |
    ExpectServerUpdate | ExpectServerPause;

interface ReloadConfig {
    type: "ReloadConfig";
    config: SyncthingConfig;
}

interface ReloadServers {
    type: "ReloadServers";
    servers: Job[];
}

interface ReloadDeviceWizard {
    type: "ReloadDeviceWizard";
    visible: boolean;
}

interface RemoveDevice {
    type: "RemoveDevice";
    deviceId: string;
}

interface RemoveFolder {
    type: "RemoveFolder";
    folderPath: string;
}

interface ResetAll {
    type: "ResetAll";
}

interface AddDevice {
    type: "AddDevice";
    device: SyncthingDevice;
}

interface AddFolder {
    type: "AddFolder";
    folderPath: string;
}

interface ExpectServerUpdate {
    type: "ExpectServerUpdate";
}

interface ExpectServerPause {
    type: "ExpectServerPause";
    serverId: string;
}

interface UIState {
    // NOTE(Dan): These are all potentially `undefined`. This makes it easier to define the default state. A value of
    // `undefined` should generally be interpreted as "not yet loaded".
    devices?: SyncthingDevice[];
    folders?: SyncthingFolder[];
    servers?: Job[];
    showDeviceWizard?: boolean;
    didAddFolder?: boolean;
}

function uiReducer(state: UIState, action: UIAction): UIState {
    const copy = deepCopy(state);
    switch (action.type) {
        case "ReloadServers": {
            copy.servers = action.servers;
            return copy;
        }

        case "ReloadConfig": {
            copy.devices = action.config.devices;
            copy.folders = action.config.folders;
            return copy;
        }

        case "ReloadDeviceWizard": {
            copy.showDeviceWizard = action.visible;
            return copy;
        }

        case "RemoveDevice": {
            const devices = copy.devices ?? [];
            copy.devices = devices.filter(it => it.deviceId !== action.deviceId);
            return copy;
        }

        case "RemoveFolder": {
            const folders = copy.folders ?? [];
            copy.folders = folders.filter(it => it.ucloudPath !== action.folderPath);
            return copy;
        }

        case "AddDevice": {
            const devices = copy.devices ?? [];
            devices.push(action.device);
            copy.devices = devices;
            return copy;
        }

        case "AddFolder": {
            const folders = copy.folders ?? [];
            if (folders.map(it => it.ucloudPath).includes(action.folderPath)) {
                snackbarStore.addFailure("Folder is already added to synchronization", false);
            } else {
                folders.push({id: randomUUID(), ucloudPath: action.folderPath});
                copy.folders = folders;
                copy.didAddFolder = true;
            }
            return copy;
        }

        case "ExpectServerUpdate": {
            const servers = copy.servers ?? [];
            servers.forEach(server => {
                if (server.status.state !== "SUCCESS" && server.status.state !== "FAILURE") {
                    server.status.state = "IN_QUEUE";
                }
            });
            copy.servers = servers;
            return copy;
        }

        case "ExpectServerPause": {
            const servers = copy.servers ?? [];
            servers.forEach(server => {
                if (action.serverId === server.id) {
                    server.status.state = "SUCCESS";
                }
            });
            copy.servers = servers;
            return copy;
        }

        case "ResetAll": {
            copy.servers = [];
            copy.devices = [];
            copy.folders = [];
            return copy;
        }
    }
}

async function onAction(_: UIState, action: UIAction, cb: ActionCallbacks): Promise<void> {
    switch (action.type) {
        case "RemoveFolder":
        case "RemoveDevice":
        case "AddFolder":
        case "AddDevice": {
            cb.pureDispatch({type: "ExpectServerUpdate"});
            cb.requestJobReloader();
            break;
        }

        case "ExpectServerUpdate": {
            cb.requestJobReloader();
            break;
        }

        case "ResetAll": {
            callAPIWithErrorHandler(Sync.api.resetConfiguration({provider: cb.provider, product: cb.product}));
            break;
        }
    }
}

interface ActionCallbacks {
    navigate: NavigateFunction;
    pureDispatch: (action: UIAction) => void;
    requestReload: () => void; // NOTE(Dan): use when it is difficult to rollback a change
    requestJobReloader: () => void;
    provider: string;
    product: string;
}

interface OperationCallbacks {
    navigate: NavigateFunction;
    dispatch: (action: UIAction) => void;
    requestReload: () => void;
    permissionProblems: string[];
    provider: string;
    product: string;
}

// Primary user interface
// ================================================================================
export const Overview: React.FunctionComponent = () => {
    // Input "parameters"
    const navigate = useNavigate();

    // UI state
    const [uiState, pureDispatch] = useReducer(uiReducer, {});
    const folderToggleSet = useToggleSet([]);
    const serverToggleSet = useToggleSet([]);
    const deviceToggleSet = useToggleSet([]);
    const didUnmount = useDidUnmount();
    const jobReloaderTimeout = useRef(-1);

    const devices = uiState?.devices ?? [];
    const folders = uiState?.folders ?? [];
    const servers = uiState?.servers ?? [];

    const provider = getQueryParam(location.search, "provider");

    const [products, fetchProducts] = useCloudAPI<UCloud.compute.JobsRetrieveProductsResponse>(
        {noop: true},
        {productsByProvider: {}}
    );

    const [selectedProduct, setSelectedProduct] = useState<UCloud.compute.ComputeProductSupportResolved|null>(null);

    if (!provider) {
        history.push("/drives");
        return null;
    }

    // TODO(Brian): Check if provider and productCategory exist

    // UI callbacks and state manipulation
    const reload = useCallback(() => {
        Sync.fetchConfig(provider).then(config => {
            if (didUnmount.current) return;
            pureDispatch({type: "ReloadConfig", config});
        });

        Sync.fetchServers().then(servers => {
            if (didUnmount.current) return;
            pureDispatch({type: "ReloadServers", servers});
        });

        Sync.fetchProducts(provider).then(products => {
            setSelectedProduct(
                products[provider]?.find(it => it.product.category.name === "syncthing") ?? null
            );
        });

    }, [pureDispatch]);

    const requestJobReloader = useCallback((awaitUpdatingAttemptsRemaining: number = 40) => {
        if (jobReloaderTimeout.current !== -1) return;
        Sync.fetchServers().then(servers => {
            if (didUnmount.current) return;

            let isUpdating = false;
            for (const server of servers) {
                if (server.status.state !== "RUNNING") {
                    isUpdating = true;
                }
            }

            if (isUpdating || awaitUpdatingAttemptsRemaining > 0) {
                jobReloaderTimeout.current = window.setTimeout(() => {
                    if (didUnmount.current) return;
                    jobReloaderTimeout.current = -1;

                    requestJobReloader(isUpdating ? 0 : awaitUpdatingAttemptsRemaining - 1);
                }, awaitUpdatingAttemptsRemaining > 0 ? 500 : 3000);
            } else {
                pureDispatch({type: "ReloadServers", servers});
            }
        });
    }, []);

    const [permissionProblems, setPermissionProblems] = useState<string[]>([]);
    React.useEffect(() => {
        if (folders.length === 0) return;
        Promise.allSettled(folders.filter(it => it.ucloudPath != null).map(f =>
            callAPI(FilesApi.browse({path: f!.ucloudPath, itemsPerPage: 250}))
        )).then(promises => {
            const result: string[] = [];
            promises.forEach((p, index) => {
                if (p.status === "fulfilled") {
                    if (p.value.items.some(f => f.status.unixOwner !== 11042)) {
                        result.push(folders[index].id);
                    }
                }
            });
            setPermissionProblems(result);
        });
    }, [folders.length]);

    const actionCb: ActionCallbacks = useMemo(() => ({
        navigate,
        pureDispatch,
        requestReload: reload,
        requestJobReloader,
<<<<<<< HEAD
        provider,
        product: selectedProduct?.product.id ?? "syncthing"
    }), [history, pureDispatch, reload]);
=======
    }), [navigate, pureDispatch, reload]);
>>>>>>> 76bc4bbd

    const dispatch = useCallback((action: UIAction) => {
        onAction(uiState, action, actionCb);
        pureDispatch(action);
    }, [uiState, pureDispatch, actionCb]);

    const operationCb: OperationCallbacks = useMemo(() => ({
        navigate,
        dispatch,
        requestReload: reload,
        permissionProblems,
<<<<<<< HEAD
        provider,
        product: selectedProduct?.product.id ?? "syncthing"
    }), [history, dispatch, reload, permissionProblems]);
=======
    }), [navigate, dispatch, reload, permissionProblems]);
>>>>>>> 76bc4bbd

    const openWizard = useCallback(() => {
        pureDispatch({type: "ReloadDeviceWizard", visible: true});
    }, [pureDispatch]);

    const closeWizard = useCallback(() => {
        pureDispatch({type: "ReloadDeviceWizard", visible: false});
    }, [pureDispatch]);

    const onDeviceAdded = useCallback((device: SyncthingDevice) => {
        dispatch({type: "AddDevice", device});
    }, [dispatch]);

    const openFileSelector = useCallback(() => {
        const pathRef = {current: ""};
        dialogStore.addDialog(
            <FilesBrowse
                browseType={BrowseType.Embedded}
                pathRef={pathRef}
                onSelectRestriction={file => file.status.type === "DIRECTORY" && file.specification.product.id !== "share"}
                onSelect={async (res) => {
                    if (res.specification.product.provider != provider) {
                         snackbarStore.addFailure("Only folders hosted at the same provider as the Syncthing server can be added", false);
                        return;
                    }

                    const sensitivity = await findSensitivity(res);
                    if (sensitivity == "SENSITIVE") {
                        snackbarStore.addFailure("Folder marked as sensitive cannot be added to Syncthing", false);
                        return;
                    }
                    const target = removeTrailingSlash(res.id === "" ? pathRef.current : res.id);
                    dispatch({type: "AddFolder", folderPath: target});
                    dialogStore.success();
                }}
            />,
            doNothing,
            true,
            FilesApi.fileSelectorModalStyle
        );
    }, [dispatch]);

    // Effects
    useEffect(() => reload(), [reload]);

    useEffect(() => {
        folderToggleSet.uncheckAll();
    }, [folders]);

    useEffect(() => {
        serverToggleSet.uncheckAll();
    }, [servers]);

    useEffect(() => {
        deviceToggleSet.uncheckAll();
    }, [devices]);

    useEffectSkipMount(() => {
        callAPI(Sync.api.updateConfiguration({
            provider: provider,
            product: selectedProduct?.product.id ?? "syncthing",
            config: {devices, folders}
        })).catch(() => reload());
    }, [folders.length, devices.length, selectedProduct]);

    useTitle("File Synchronization");
    useRefreshFunction(reload);
    useSidebarPage(SidebarPages.Files);

    let main: JSX.Element;
    if (uiState.devices !== undefined && uiState.devices.length === 0) {
        main = <AddDeviceWizard onDeviceAdded={onDeviceAdded} onWizardClose={closeWizard} />;
    } else {
        main = <OverviewStyle>
            {uiState.showDeviceWizard !== true ? null :
                <ReactModal
                    isOpen={true}
                    style={largeModalStyle}
                    shouldCloseOnEsc
                    ariaHideApp={false}
                    onRequestClose={closeWizard}
                >
                    <AddDeviceWizard onDeviceAdded={onDeviceAdded} onWizardClose={closeWizard} />
                </ReactModal>
            }

            <TwoPanelLayout>
                <HighlightedCard
                    icon="hdd"
                    title="My devices"
                    color="blue"
                    className="devices"
                    subtitle={<Flex>
                        <ExternalLink href="https://syncthing.net/downloads/" mr="8px">
                            <Button><Icon name="open" mr="4px" size="14px" /> Download Syncthing</Button>
                        </ExternalLink>
                        <Button onClick={openWizard}>Add device</Button>
                    </Flex>}
                >
                    <Text color="darkGray" fontSize={1}>
                        UCloud can synchronize files to any of your devices which run Syncthing.
                        Download and install Syncthing to add one of your devices here.
                    </Text>

                    <List mt="16px">
                        {devices.map(it =>
                            <ItemRow
                                item={it}
                                key={it.deviceId}
                                browseType={BrowseType.Embedded}
                                renderer={DeviceRenderer}
                                operations={deviceOperations}
                                callbacks={operationCb}
                                toggleSet={deviceToggleSet}
                                itemTitle={"Device"}
                            />
                        )}
                    </List>
                </HighlightedCard>

                {uiState.folders !== undefined && folders.length === 0 ? null :
                    <HighlightedCard
                        className="servers"
                        icon="globeEuropeSolid"
                        title={servers.length > 1 ? "Syncthing servers" : "Syncthing server"}
                        color="blue"
                    >
                        <Text color="darkGray" fontSize={1}>
                            We synchronize your files from this server. Monitor the health of your servers here.
                        </Text>

                        {servers.length === 0 ? <>
                            <Box mt="16px">
                                <b>We are currently starting a Syncthing server for you. </b><br />
                                If nothing happens, then you should try reloading this page.
                            </Box>
                        </> : <>
                            <List mt="16px">
                                {servers.map(it =>
                                    <ItemRow
                                        item={it}
                                        key={it.id}
                                        browseType={BrowseType.Embedded}
                                        renderer={ServerRenderer}
                                        toggleSet={serverToggleSet}
                                        operations={serverOperations}
                                        callbacks={operationCb}
                                        itemTitle={"Server"}
                                    />
                                )}
                            </List>
                        </>}
                    </HighlightedCard>
                }
            </TwoPanelLayout>

            <HighlightedCard
                className="folders"
                icon="ftFolder"
                title="Synchronized folders"
                color="blue"
                subtitle={<Button onClick={openFileSelector}>Add Folder</Button>}
            >
                <Text color="darkGray" fontSize={1}>
                    These are the files which will be synchronized to your devices.
                    Add a new folder to start synchronizing data.
                </Text>

                {uiState.folders !== undefined && folders.length === 0 ?
                    <EmptyFolders onAddFolder={openFileSelector} /> :
                    <>
                        {uiState.didAddFolder ? <EmptyFolders didAdd onAddFolder={openFileSelector} /> : null}
                        <List mt="16px">
                            {folders.map(it =>
                                <ItemRow
                                    item={it}
                                    key={it.ucloudPath}
                                    browseType={BrowseType.Embedded}
                                    renderer={FolderRenderer}
                                    toggleSet={folderToggleSet}
                                    operations={folderOperations}
                                    callbacks={operationCb}
                                    itemTitle={"Folder"}
                                    disableSelection
                                />
                            )}
                        </List>
                    </>
                }
            </HighlightedCard>
        </OverviewStyle>;
    }

    return <MainContainer main={main} />;
};

// Secondary interface
// ================================================================================
const DeviceRenderer: ItemRenderer<SyncthingDevice> = {
    Icon: ({size}) => {
        return <Icon name="cubeSolid" size={size} />
    },

    MainTitle: ({resource}) => {
        if (!resource) return null;
        return <>{resource.label}</>;
    },

    ImportantStats: ({resource}) => {
        if (!resource) return null;

        const doCopyId = useCallback((e: React.SyntheticEvent) => {
            e.stopPropagation();
            copyToClipboard({value: resource.deviceId, message: "Device ID copied to clipboard!"});
        }, [resource.deviceId]);

        const trigger = <DeviceBox onClick={doCopyId}><code>{resource.deviceId.split("-")[0]}</code></DeviceBox>;
        return <Tooltip trigger={trigger}>Copy to clipboard</Tooltip>;
    }
};

const deviceOperations: Operation<SyncthingDevice, OperationCallbacks>[] = [
    {
        text: "Copy device ID",
        icon: "id",
        enabled: selected => selected.length === 1,
        onClick: ([device]) => {
            copyToClipboard({value: device.deviceId, message: "Device ID copied to clipboard!"});
        },
    },
    {
        text: "Remove",
        icon: "trash",
        color: "red",
        confirm: true,
        enabled: selected => selected.length > 0,
        onClick: (selected, cb) => {
            for (const device of selected) {
                cb.dispatch({type: "RemoveDevice", deviceId: device.deviceId});
            }
        },
    }
];

const FolderRenderer: ItemRenderer<SyncthingFolder> = {
    Icon: ({size}) => {
        return <FtIcon fileIcon={{type: "DIRECTORY", ext: ""}} size={size} />;
    },

    MainTitle: ({resource, callbacks}) => {
        if (!resource) return null;
        const prettyPath = usePrettyFilePath(resource?.ucloudPath ?? "/");
        return <Text cursor="pointer" onClick={() => {
            const path = resource.ucloudPath;
            callbacks.navigate(buildQueryString("/files", {path}));
        }}>{fileName(prettyPath)}</Text>;
    },

    Stats: ({resource}) => {
        // TODO Caching is currently triggering way too many requests. We should fix this in usePrettyFilePath!
        const prettyPath = usePrettyFilePath(resource?.ucloudPath ?? "/");
        if (!resource) return null;
        return <>
            <ListRowStat>{prettyPath}</ListRowStat>
        </>
    },

    ImportantStats: ({resource, callbacks}) => {
        if (resource == null) return null;
        if (!callbacks.permissionProblems.includes(resource.id)) return null;

        const prettyPath = usePrettyFilePath(resource?.ucloudPath ?? "/");
        return <>
            <Tooltip tooltipContentWidth="200px" trigger={
                <Icon name="warning" color="red" />
            }>
                Some files in {prettyPath} might not be synchronized due to lack of permissions.
            </Tooltip>
        </>
    }
};

const folderOperations: Operation<SyncthingFolder, OperationCallbacks>[] = [
    {
        text: "Remove from sync",
        icon: "trash",
        color: "red",
        confirm: true,
        enabled: selected => selected.length >= 1,
        onClick: (selected, cb) => {
            for (const file of selected) {
                cb.dispatch({type: "RemoveFolder", folderPath: file.ucloudPath});
            }
        }
    }
];

const ServerRenderer: ItemRenderer<Job> = {
    Icon: ({resource, size}) => {
        if (!resource) return null;
        return <AppToolLogo type="APPLICATION" name={resource.specification.application.name} size={size} />;
    },

    MainTitle: ({resource}) => {
        if (!resource) return null;
        const rawTitle = resource.specification.name ?? `Server (${resource.id})`;
        const title = removePrefixFrom("Syncthing ", rawTitle);
        return <>{title}</>
    },

    ImportantStats: ({resource}) => {
        if (!resource) return null;
        const status = resource.status.state ?? "IN_QUEUE";
        switch (status) {
            case "IN_QUEUE":
            case "EXPIRED":
            case "SUSPENDED":
            case "CANCELING": {
                return <Flex alignItems="center">
                    <Spinner />
                    <Box ml="8px">Updating...</Box>
                </Flex>;
            }

            case "RUNNING": {
                return <Flex alignItems="center">
                    <Icon name="check" color="green" />
                    <Box ml="8px">Running</Box>
                </Flex>
            }

            case "SUCCESS":
            case "FAILURE": {
                return <Flex alignItems="center">
                    <Icon name="pauseSolid" color="purple" />
                    <Box ml="8px">Paused</Box>
                </Flex>;
            }
        }
    }
};

const serverOperations: Operation<Job, OperationCallbacks>[] = [
    {
        text: "Open interface",
        icon: "open",
        enabled: selected => selected.length === 1,
        onClick: ([job]) => {
            const element = document.createElement("a");
            element.setAttribute("href", `/app/applications/web/${job.id}/0?hide-frame`);
            element.setAttribute("target", "_blank");
            element.style.display = "none";
            document.body.appendChild(element);
            element.click();
            document.body.removeChild(element);
        }
    },
    {
        text: "Show device ID",
        icon: "id",
        enabled: selected => selected.length === 1,
        onClick: ([job], cb) => {
            const path = job.specification.parameters["stateFolder"]?.["path"];
            if (path && typeof path === "string") {
                cb.navigate(`/files/properties/${encodeURIComponent(`${path}/ucloud_device_id.txt`)}`);
            }
        }
    },
    {
        text: "View logs",
        icon: "fileSignatureSolid",
        enabled: selected => selected.length === 1,
        onClick: ([job], cb) => {
            cb.navigate(`/jobs/properties/${job.id}`);
        }
    },
    {
        text: "Restart",
        icon: "refresh",
        enabled: selected => selected.length === 1,
        onClick: (_, cb) => {
            cb.dispatch({type: "ExpectServerUpdate"});
            callAPIWithErrorHandler(Sync.api.restart({provider: cb.provider, product: cb.product}));
        }
    },
    {
        text: "Factory reset",
        icon: "trash",
        confirm: true,
        color: "red",
        enabled: selected => selected.length === 1,
        onClick: (_, cb) => {
            dialogStore.addDialog(
                <Box maxWidth={600}>
                    <Heading.h3>Factory reset Syncthing server?</Heading.h3>
                    <p>
                        This will reset the configuration of the Syncthing server completely.
                        You probably only want to do this if Syncthing is not working, and/or your configuration is broken.
                    </p>
                    <p>
                        All folders and devices will be removed from the Syncthing server.
                    </p>
                    <p>
                        The device ID will no longer be available and should be removed from your local Syncthing devices.
                        A new device ID will be generated if you decide to set up Synchronization again.
                    </p>
                    <Button mr="5px" onClick={() => dialogStore.success()}>Cancel</Button>
                    <Button color="red" onClick={() => {
                        cb.dispatch({type: "ResetAll"});
                        dialogStore.success();
                    }}>Confirm</Button>
                </Box>, () => undefined, true);
        }
    },
];

const EmptyFolders: React.FunctionComponent<{
    didAdd?: boolean;
    onAddFolder: () => void;
}> = ({onAddFolder, didAdd}) => {
    return <>
        {didAdd ? null :
            <p>
                Now that UCloud knows about your device, you will be able to add folders on UCloud to
                synchronization.
            </p>
        }

        {!didAdd ? null :
            <p>
                We are now applying your changes. To finish the configuration, you must accept the share from the
                Syncthing application installed on your device.
            </p>
        }

        <TutorialList>
            {didAdd ? null :
                <li>
                    <p><b>Mark a folder for synchronization</b></p>

                    <Flex justifyContent="center">
                        <Button onClick={onAddFolder}>Add folder</Button>
                    </Flex>
                </li>
            }

            <li>
                <Flex>
                    <Box flexGrow={1}>
                        <p><b>Open Syncthing</b></p>
                        <p>
                            A pop-up will appear, saying that UCloud wants to connect.
                            Click the <i>Add device</i> button, then <i>Save</i> in the window that appears.
                        </p>
                    </Box>
                    <Box pl={40}>
                        <Screenshot src={syncthingScreen2} />
                    </Box>
                </Flex>
            </li>

            <li>
                <Flex>
                    <Box flexGrow={1}>
                        <p><b>A new pop-up will appear</b></p>

                        <p>
                            This states that UCloud wants to share a folder with you. Click <i>Add</i>, then select
                            where you want Syncthing to synchronize the files to on your machine by changing{" "}
                            <i>Folder Path</i>, then press <i>Save</i>.
                        </p>
                    </Box>

                    <Box pl={40}>
                        <Screenshot src={syncthingScreen3} />
                    </Box>
                </Flex>
            </li>

            <li>
                <p><b>Synchronization should start within a few seconds of clicking <i>Add</i></b></p>
            </li>
        </TutorialList>

        <p>
            For more details see the{" "}
            <ExternalLink href="https://docs.cloud.sdu.dk/guide/syncthing.html">
                UCloud documentation
            </ExternalLink>.
        </p>
    </>
};

const AddDeviceWizard: React.FunctionComponent<{
    onDeviceAdded: (device: SyncthingDevice) => void;
    onWizardClose: () => void;
}> = (props) => {
    const STEP_INTRO = 0;
    const STEP_ADD_DEVICE = 1;

    const STEP_LAST = STEP_ADD_DEVICE;

    const [tutorialStep, setTutorialStep] = useState(0);

    const deviceNameRef = useRef<HTMLInputElement>(null);
    const [deviceNameError, setDeviceNameError] = useState<string | null>(null);
    const deviceIdRef = useRef<HTMLInputElement>(null);
    const [deviceIdError, setDeviceIdError] = useState<string | null>(null);

    const tutorialNext = useCallback((e?: React.SyntheticEvent) => {
        e?.preventDefault();
        let hasErrors = false;

        if (tutorialStep === STEP_ADD_DEVICE) {
            const deviceName = (deviceNameRef.current?.value ?? "").trim();
            const deviceId = (deviceIdRef.current?.value ?? "").trim();

            if (deviceName.length === 0) {
                setDeviceNameError(
                    "You need to set a device name. This can any name to help you remember which device this is. " +
                    "For example: 'Work Phone'."
                );
                hasErrors = true;
            } else {
                setDeviceNameError(null);
            }

            {
                let deviceIdValid = true;
                const deviceSplit = deviceId.split("-");
                if (deviceSplit.length !== 8) {
                    deviceIdValid = false;
                }

                if (!deviceSplit.every(chunk => chunk.length === 7)) {
                    deviceIdValid = false;
                }

                if (!deviceIdValid) {
                    setDeviceIdError(
                        "The device ID you specified doesn't look valid. " +
                        "Make sure you follow the steps described above to locate your device ID."
                    );
                    hasErrors = true;
                } else {
                    setDeviceIdError(null);
                }
            }

            if (!hasErrors) {
                props.onDeviceAdded({deviceId, label: deviceName});
                setTutorialStep(prev => prev + 1);
            }
        }

        if (!hasErrors) {
            if (tutorialStep === STEP_LAST) {
                props.onWizardClose();
            } else {
                setTutorialStep(prev => prev + 1);
            }
        }
    }, [tutorialStep, props.onDeviceAdded, props.onWizardClose]);

    const tutorialPrevious = useCallback(() => {
        setTutorialStep(prev => prev - 1);
    }, []);

    let tutorialContent: JSX.Element = <></>;
    switch (tutorialStep) {
        case STEP_INTRO: {
            tutorialContent = (
                <>
                    <Heading.h3>Installing Syncthing</Heading.h3>
                    <Box borderRadius="6px" backgroundColor="orange" color="white" p={16} mt={16}>
                        The synchronization feature is experimental. Please report any errors through the Support Form.
                    </Box>
                    <p>
                        The synchronization feature allows you to synchronize folders between UCloud <i>and</i> your
                        devices. Changes you make on UCloud are automatically synchronized to your devices and vice
                        versa.
                    </p>
                    <p>
                        For synchronization to work, you need to install the 3rd-party tool{" "}
                        <ExternalLink href="https://syncthing.net">Syncthing</ExternalLink>.
                    </p>
                    <TutorialList>
                        <li>
                            <div><b>Download and install Syncthing for your platform</b></div>

                            <Flex justifyContent="center" mt="8px">
                                <ExternalLink href="https://syncthing.net/downloads/">
                                    <Button><Icon name="open" mr="4px" size="14px" /> Download Syncthing</Button>
                                </ExternalLink>
                            </Flex>
                        </li>
                        <li>
                            <b>Open the Syncthing application</b><br /><br />

                            If you are using a desktop PC/laptop then your window should now look like this:<br />

                            <Flex justifyContent="center" mt="8px">
                                <Screenshot src={syncthingScreen4} />
                            </Flex>
                        </li>
                    </TutorialList>
                </>
            );
            break;
        }

        case STEP_ADD_DEVICE: {
            tutorialContent = (
                <>
                    <Heading.h3>Adding devices</Heading.h3>

                    <p>
                        Now that Syncthing is installed on your device, UCloud need to know the Device ID generated
                        by Syncthing to be able to synchronize your files.
                    </p>

                    <Flex>
                        <TutorialList>
                            <li>Open Syncthing</li>
                            <li>
                                In the <i>Actions</i> menu in the top-right corner, click the <i>Show ID</i> button:
                            </li>
                            <li>
                                A window containing your Device ID, as well as a QR code will appear.<br />
                                Copy the Device ID and paste it into the field below:
                            </li>
                        </TutorialList>

                        <Box ml={"auto"}>
                            <Screenshot src={syncthingScreen1} />
                        </Box>
                    </Flex>

                    <form onSubmit={tutorialNext}>
                        <Label>
                            Device Name
                            <Input ref={deviceNameRef} placeholder={"My phone"} error={deviceNameError !== null} />
                            {!deviceNameError ?
                                <Text color="gray">
                                    A name to help you remember which device this is. For example: "Work phone".
                                </Text> :
                                <Text color="red">{deviceNameError}</Text>
                            }
                        </Label>

                        <Label mt="8px">
                            My Device ID
                            <Input
                                ref={deviceIdRef}
                                placeholder="XXXXXXX-XXXXXXX-XXXXXXX-XXXXXXX-XXXXXXX-XXXXXXX-XXXXXXX-XXXXXXX"
                                error={deviceIdError !== null}
                            />
                            {!deviceIdError ? null :
                                <Text color="red">{deviceIdError}</Text>
                            }
                        </Label>

                        {/*
                            NOTE(Dan): I am pretty sure this isn't actually needed, but I can't make it work without
                            atm.
                        */}
                        <button type={"submit"} style={{display: "none"}}>Next step</button>
                    </form>
                </>
            );
            break;
        }
    }

    return <Flex flexDirection="column" height="100%">
        <Box flexGrow={1}>{tutorialContent}</Box>
        <Flex mt={30}>
            <Box marginLeft={"auto"}>
                {tutorialStep < 1 ? null : (
                    <Button onClick={tutorialPrevious}>Previous step</Button>
                )}
                <Button marginLeft={10} onClick={tutorialNext}>
                    {tutorialStep === 2 ? "Done" : "Next step"}
                </Button>
            </Box>
        </Flex>
    </Flex>;
};

// Styling
// ================================================================================
const OverviewStyle = styled.div`
    .row-left {
        max-width: unset;
    }
`;

const TwoPanelLayout = styled.div`
  display: flex;
  flex-flow: row wrap;

  margin-bottom: 16px;
  gap: 16px;

  & > * {
    flex-basis: 100%;
  }

  @media all and (min-width: 1000px) {
    & > * {
      flex-basis: 400px;
    }

    .devices {
      order: 1;
      flex-grow: 2;
    }

    .servers {
      order: 2;
      flex-grow: 1;
    }
  }
`;

const TutorialList = styled.ol`
  padding-top: 0.5em;

  & > li {
    padding: 0 0 1.5em 0.5em;
  }
`;

const Screenshot = styled(Image)`
    border: 3px solid var(--gray);
    max-height: 250px;
`;

const DeviceBox = styled(NoSelect)`
    cursor: pointer;
`;

export default Overview;<|MERGE_RESOLUTION|>--- conflicted
+++ resolved
@@ -257,7 +257,7 @@
     const [selectedProduct, setSelectedProduct] = useState<UCloud.compute.ComputeProductSupportResolved|null>(null);
 
     if (!provider) {
-        history.push("/drives");
+        navigate("/drives");
         return null;
     }
 
@@ -331,13 +331,9 @@
         pureDispatch,
         requestReload: reload,
         requestJobReloader,
-<<<<<<< HEAD
         provider,
         product: selectedProduct?.product.id ?? "syncthing"
-    }), [history, pureDispatch, reload]);
-=======
     }), [navigate, pureDispatch, reload]);
->>>>>>> 76bc4bbd
 
     const dispatch = useCallback((action: UIAction) => {
         onAction(uiState, action, actionCb);
@@ -349,13 +345,9 @@
         dispatch,
         requestReload: reload,
         permissionProblems,
-<<<<<<< HEAD
         provider,
         product: selectedProduct?.product.id ?? "syncthing"
-    }), [history, dispatch, reload, permissionProblems]);
-=======
     }), [navigate, dispatch, reload, permissionProblems]);
->>>>>>> 76bc4bbd
 
     const openWizard = useCallback(() => {
         pureDispatch({type: "ReloadDeviceWizard", visible: true});
