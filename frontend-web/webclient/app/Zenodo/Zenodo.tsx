--- conflicted
+++ resolved
@@ -19,10 +19,6 @@
 import { setRefreshFunction } from "Navigation/Redux/HeaderActions";
 import { Spacer } from "ui-components/Spacer";
 import { EntriesPerPageSelector } from "Pagination";
-<<<<<<< HEAD
-=======
-import { addNotificationEntry } from "Utilities/ReduxUtilities";
->>>>>>> ef51af6f
 
 type Props = ZenodoHomeProps & ZenodoOperations
 class ZenodoHome extends React.Component<Props, ZenodoHomeState> {
@@ -133,12 +129,7 @@
         dispatch(await fetchPublications(pageNo, pageSize))
     },
     updatePageTitle: () => dispatch(updatePageTitle("Zenodo Overview")),
-<<<<<<< HEAD
     setRefresh: refresh => dispatch(setRefreshFunction(refresh))
-=======
-    setRefresh: refresh => dispatch(setRefreshFunction(refresh)),
-    addSnack: snack => addNotificationEntry(dispatch, snack)
->>>>>>> ef51af6f
 });
 
 const mapStateToProps = (state: ReduxObject): ZenodoHomeStateProps => state.zenodo;
