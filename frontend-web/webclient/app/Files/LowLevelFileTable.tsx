--- conflicted
+++ resolved
@@ -270,21 +270,12 @@
 }
 
 // tslint:disable-next-line: variable-name
-<<<<<<< HEAD
 const LowLevelFileTable_: React.FunctionComponent<LowLevelFileTableProps &
-    { responsive: ResponsiveReduxObject } &
-    { showUploader: (path: string) => void } &
-    { setUploaderCallback: (cb?: () => void) => void }> = props => {
-=======
-const LowLevelFileTable_: React.FunctionComponent<
-    LowLevelFileTableProps &
     {
         responsive: ResponsiveReduxObject,
         showUploader: (path: string) => void,
         setUploaderCallback: (cb?: () => void) => void
-    }
-> = props => {
->>>>>>> c1f0225a
+    }> = props => {
     // Validation
     if (props.page === undefined && props.path === undefined) {
         throw Error("FilesTable must set either path or page property");
@@ -299,7 +290,7 @@
     const [fileBeingRenamed, setFileBeingRenamed] = useState<string | null>(null);
     const [sortByColumns, setSortByColumns] = useState<[SortBy, SortBy]>(() => getSortingColumns());
     const [injectedViaState, setInjectedViaState] = useState<File[]>([]);
-    const [workLoading,, invokeWork] = useAsyncWork();
+    const [workLoading, , invokeWork] = useAsyncWork();
     const [applications, setApplications] = useState(new Map<string, QuickLaunchApp[]>());
     const history = useHistory();
 
@@ -478,68 +469,6 @@
         }
     };
 
-<<<<<<< HEAD
-    return <Shell
-        embedded={isEmbedded}
-
-        header={
-            <Spacer
-                left={
-                    <BreadCrumbs
-                        currentPath={props.path ? props.path : ""}
-                        navigate={path => onFileNavigation(path)}
-                        homeFolder={Cloud.homeFolder}/>
-                }
-
-                right={
-                    <>
-                        {!isEmbedded && props.path ? null :
-                            <Refresh
-                                spin={isAnyLoading}
-                                onClick={() => callbacks.requestReload()}
-                            />
-                        }
-
-                        {isEmbedded ? null :
-                            <Pagination.EntriesPerPageSelector
-                                content="Files per page"
-                                entriesPerPage={page.itemsPerPage}
-                                onChange={amount => onPageChanged(0, amount)}
-                            />
-                        }
-                    </>
-                }
-            />
-        }
-
-        sidebar={
-            <Box pl="5px" pr="5px" height={"calc(100% - 20px)"}>
-                <VerticalButtonGroup>
-                    <FileOperations
-                        files={checkedFilesWithInfo}
-                        fileOperations={fileOperations}
-                        callback={callbacks}
-                        // Don't pass a directory if the page is set. This should indicate that the path is fake.
-                        directory={props.page !== undefined ? undefined : mockFile({
-                            path: props.path ? props.path : "",
-                            fileId: "currentDir",
-                            tag: MOCK_RELATIVE,
-                            type: "DIRECTORY"
-                        })}
-                    />
-
-                    <Box flexGrow={1}/>
-
-                    {/* Note: Current hack to hide sidebar/header requires a full re-load. */}
-                    <a href={"/app/login?dav=true"}>
-                        <OutlineButton>
-                            Use your files locally
-                        </OutlineButton>
-                    </a>
-                </VerticalButtonGroup>
-            </Box>
-        }
-=======
     return (
         <Shell
             embedded={isEmbedded}
@@ -551,7 +480,7 @@
                             <BreadCrumbs
                                 currentPath={props.path ? props.path : ""}
                                 navigate={path => onFileNavigation(path)}
-                                homeFolder={Cloud.homeFolder} />
+                                homeFolder={Cloud.homeFolder}/>
                         )}
 
                         right={
@@ -577,10 +506,9 @@
                     />
                 )
             }
->>>>>>> c1f0225a
 
             sidebar={(
-                <Box pl="5px" pr="5px">
+                <Box pl="5px" pr="5px" height={"calc(100% - 20px)"}>
                     <VerticalButtonGroup>
                         <FileOperations
                             files={checkedFilesWithInfo}
@@ -594,6 +522,15 @@
                                 type: "DIRECTORY"
                             })}
                         />
+
+                        <Box flexGrow={1}/>
+
+                        {/* Note: Current hack to hide sidebar/header requires a full re-load. */}
+                        <a href={"/app/login?dav=true"}>
+                            <OutlineButton>
+                                Use your files locally
+                            </OutlineButton>
+                        </a>
                     </VerticalButtonGroup>
                 </Box>
             )}
@@ -639,7 +576,7 @@
                             </Flex>
                         </FileTableHeaderCell>
                         <FileTableHeaderCell notSticky={isEmbedded} width={"3em"}>
-                            <Flex />
+                            <Flex/>
                         </FileTableHeaderCell>
 
                         {/* Sorting columns (in header) */}
@@ -659,46 +596,6 @@
                                             onClick={() => setSorting(column, invertSortOrder(order), i)}>
                                             {sortingIcon(column)}
                                         </Box>
-<<<<<<< HEAD
-                                        {sortingIcon(SortBy.PATH)}
-                                        <Box cursor="pointer">Filename</Box>
-                                    </Flex>
-                                </FileTableHeaderCell>
-                                <FileTableHeaderCell notSticky={isEmbedded} width={"3em"}>
-                                    <Flex/>
-                                </FileTableHeaderCell>
-
-                                {/* Sorting columns (in header) */}
-                                {sortByColumns.filter(it => it != null).map((column, i) => {
-                                    if (i >= numberOfColumns) return null;
-
-                                    const isSortedBy = sortBy === column;
-
-                                    return <FileTableHeaderCell key={i} notSticky={isEmbedded} width="10rem">
-                                        <Flex alignItems="center" cursor="pointer"
-                                              justifyContent="left">
-                                            <Box
-                                                onClick={() => setSorting(column, invertSortOrder(order), i)}>
-                                                {sortingIcon(column)}
-                                            </Box>
-                                            {!sortingSupported ?
-                                                <>{UF.sortByToPrettierString(column)}</>
-                                                :
-                                                <ClickableDropdown
-                                                    trigger={<TextSpan>{UF.sortByToPrettierString(column)}</TextSpan>}
-                                                    chevron>
-                                                    <Box ml="-16px" mr="-16px" pl="15px"
-                                                         hidden={(order === SortOrder.ASCENDING && isSortedBy) ||
-                                                         column === SortBy.ACL}
-                                                         onClick={() => setSorting(column, SortOrder.ASCENDING, i)}
-                                                    >
-                                                        {UF.prettierString(SortOrder.ASCENDING)}
-                                                    </Box>
-                                                    <Box ml="-16px" mr="-16px" pl="15px"
-                                                         onClick={() => setSorting(column, SortOrder.DESCENDING, i)}
-                                                         hidden={(order === SortOrder.DESCENDING && isSortedBy) ||
-                                                         column === SortBy.ACL}
-=======
                                         {!sortingSupported ?
                                             <>{UF.sortByToPrettierString(column)}</>
                                             : (
@@ -711,7 +608,7 @@
                                                         mr="-16px"
                                                         pl="15px"
                                                         hidden={(order === SortOrder.ASCENDING && isSortedBy) ||
-                                                            column === SortBy.ACL}
+                                                        column === SortBy.ACL}
                                                         onClick={() => setSorting(column, SortOrder.ASCENDING, i)}
                                                     >
                                                         {UF.prettierString(SortOrder.ASCENDING)}
@@ -722,18 +619,12 @@
                                                         pl="15px"
                                                         onClick={() => setSorting(column, SortOrder.DESCENDING, i)}
                                                         hidden={(order === SortOrder.DESCENDING && isSortedBy) ||
-                                                            column === SortBy.ACL}
->>>>>>> c1f0225a
+                                                        column === SortBy.ACL}
                                                     >
                                                         {UF.prettierString(SortOrder.DESCENDING)}
                                                     </Box>
                                                     <Divider ml="-16px" mr="-16px"/>
                                                     {Object.values(SortBy).map((sortByKey: SortBy, j) => (
-<<<<<<< HEAD
-                                                        <Box ml="-16px" mr="-16px" pl="15px" key={j}
-                                                             onClick={() => setSorting(sortByKey, order, i)}
-                                                             hidden={sortByKey === sortBy || sortByKey === SortBy.PATH}
-=======
                                                         <Box
                                                             ml="-16px"
                                                             mr="-16px"
@@ -741,107 +632,11 @@
                                                             key={j}
                                                             onClick={() => setSorting(sortByKey, order, i)}
                                                             hidden={sortByKey === sortBy || sortByKey === SortBy.PATH}
->>>>>>> c1f0225a
                                                         >
                                                             {UF.sortByToPrettierString(sortByKey)}
                                                         </Box>
                                                     ))}
                                                 </ClickableDropdown>
-<<<<<<< HEAD
-                                            }
-                                        </Flex>
-                                    </FileTableHeaderCell>;
-                                })}
-
-                                {/* Options cell (adds a bit of spacing and hosts options in rows) */}
-                                <FileTableHeaderCell
-                                    notSticky={isEmbedded}
-
-                                    // TODO This is not correct. We had some custom code before. This should be ported.
-                                    width={"7em"}
-                                >
-                                    <Flex/>
-                                </FileTableHeaderCell>
-                            </TableRow>
-                        </TableHeader>
-                        <tbody>
-                        {allFiles.map(file => (
-                            <TableRow highlighted={checkedFiles.has(file.fileId!) && file.mockTag === undefined}
-                                      key={file.fileId!} data-tag={"fileRow"}>
-                                <TableCell>
-                                    {/* This cell contains: [Checkbox|Icon|Name|Favorite] */}
-                                    <Flex flexDirection="row" alignItems="center" mx="9px">
-                                        {isEmbedded ? null :
-                                            <Box>
-                                                <Label>
-                                                    <Checkbox
-                                                        disabled={file.mockTag !== undefined}
-                                                        checked={checkedFiles.has(file.fileId!) &&
-                                                        file.mockTag === undefined}
-                                                        onChange={e => e.stopPropagation()}
-                                                        onClick={() => setChecked([file])}/>
-                                                </Label>
-                                            </Box>
-                                        }
-                                        <Box ml="5px" pr="5px"/>
-                                        <NameBox file={file} onRenameFile={onRenameFile}
-                                                 onNavigate={onFileNavigation}
-                                                 callbacks={callbacks}
-                                                 fileBeingRenamed={fileBeingRenamed}/>
-                                    </Flex>
-                                </TableCell>
-
-                                <TableCell>
-                                    {/* Sensitivity icon */}
-                                    <SensitivityIcon sensitivity={file.sensitivityLevel}/>
-                                </TableCell>
-
-                                {sortByColumns.filter(it => it != null).map((sC, i) => {
-                                    if (i >= numberOfColumns) return null;
-                                    // Sorting columns
-                                    return <TableCell key={i}>
-                                        {sC ? UF.sortingColumnToValue(sC, file) : null}
-                                    </TableCell>;
-                                })}
-
-                                <TableCell textAlign="center">
-                                    {/* Options cell */}
-                                    {
-                                        checkedFiles.size > 0 ||
-                                        (file.mockTag !== undefined && file.mockTag !== MOCK_RELATIVE) ? null :
-                                            fileOperations.length > 1 ?
-                                                <ClickableDropdown
-                                                    width="175px"
-                                                    left="-160px"
-                                                    trigger={<Icon name="ellipsis" size="1em" rotation="90"/>}
-                                                >
-                                                    <FileOperations
-                                                        files={[file]}
-                                                        fileOperations={fileOperations}
-                                                        inDropdown
-                                                        ml="-17px"
-                                                        mr="-17px"
-                                                        pl="15px"
-                                                        callback={callbacks}
-                                                    />
-                                                </ClickableDropdown> :
-                                                <FileOperations
-                                                    files={[file]}
-                                                    fileOperations={fileOperations}
-                                                    callback={callbacks}
-                                                />
-                                    }
-                                </TableCell>
-                            </TableRow>)
-                        )}
-                        </tbody>
-                    </Table>
-                }
-            />
-        )}
-    />;
-};
-=======
                                             )
                                         }
                                     </Flex>
@@ -857,7 +652,7 @@
                                 // TODO This is not correct. We had some custom code before. This should be ported.
                                 width={"3em"}
                             >
-                                <Flex />
+                                <Flex/>
                             </FileTableHeaderCell>
                         )}
 
@@ -868,116 +663,115 @@
                             // TODO This is not correct. We had some custom code before. This should be ported.
                             width={"3em"}
                         >
-                            <Flex />
+                            <Flex/>
                         </FileTableHeaderCell>
                     </TableRow>
                 </TableHeader>
                 <tbody>
-                    {allFiles.map(file => (
-                        <TableRow
-                            highlighted={checkedFiles.has(file.fileId!) && file.mockTag === undefined}
-                            key={file.fileId!}
-                            data-tag={"fileRow"}
-                        >
-                            <TableCell>
-                                {/* This cell contains: [Checkbox|Icon|Name|Favorite] */}
-                                <Flex flexDirection="row" alignItems="center" mx="9px">
-                                    {isEmbedded ? null : (
-                                        <div>
-                                            <Label>
-                                                <Checkbox
-                                                    disabled={file.mockTag !== undefined}
-                                                    checked={checkedFiles.has(file.fileId!) &&
-                                                        file.mockTag === undefined}
-                                                    onChange={e => e.stopPropagation()}
-                                                    onClick={() => setChecked([file])}
-                                                />
-                                            </Label>
-                                        </div>
-                                    )}
-                                    <Box ml="5px" pr="5px" />
-                                    <NameBox
-                                        file={file}
-                                        onRenameFile={onRenameFile}
-                                        onNavigate={onFileNavigation}
-                                        callbacks={callbacks}
-                                        fileBeingRenamed={fileBeingRenamed}
-                                    />
-                                </Flex>
-                            </TableCell>
-
-                            <TableCell>
-                                {/* Sensitivity icon */}
-                                <SensitivityIcon sensitivity={file.sensitivityLevel} />
-                            </TableCell>
-
-                            {sortByColumns.filter(it => it != null).map((sC, i) => {
-                                if (i >= numberOfColumns) return null;
-                                // Sorting columns
-                                return <TableCell key={i}>
-                                    {sC ? UF.sortingColumnToValue(sC, file) : null}
-                                </TableCell>;
-                            })}
-
-                            {props.omitQuickLaunch ? null :
-                                <TableCell textAlign="center">
-                                    {/* Launch cell */}
-                                    {checkedFiles.size > 0 || file.fileType !== "FILE" ||
-                                        (file.mockTag !== undefined && file.mockTag !== MOCK_RELATIVE) ? null :
-                                        (typeof applications.get(file.path) == 'undefined' || applications.get(file.path)!.length < 1) ? null :
-                                            <ClickableDropdown
-                                                width="175px"
-                                                left="-160px"
-                                                trigger={<Icon name="play" size="1em" />}
-                                            >
-                                                <QuickLaunchApps
-                                                    file={file}
-                                                    applications={applications.get(file.path)}
-                                                    history={history}
-                                                    ml="-17px"
-                                                    mr="-17px"
-                                                    pl="15px"
-                                                />
-                                            </ClickableDropdown>
-                                    }
-                                </TableCell>}
-
+                {allFiles.map(file => (
+                    <TableRow
+                        highlighted={checkedFiles.has(file.fileId!) && file.mockTag === undefined}
+                        key={file.fileId!}
+                        data-tag={"fileRow"}
+                    >
+                        <TableCell>
+                            {/* This cell contains: [Checkbox|Icon|Name|Favorite] */}
+                            <Flex flexDirection="row" alignItems="center" mx="9px">
+                                {isEmbedded ? null : (
+                                    <div>
+                                        <Label>
+                                            <Checkbox
+                                                disabled={file.mockTag !== undefined}
+                                                checked={checkedFiles.has(file.fileId!) &&
+                                                file.mockTag === undefined}
+                                                onChange={e => e.stopPropagation()}
+                                                onClick={() => setChecked([file])}
+                                            />
+                                        </Label>
+                                    </div>
+                                )}
+                                <Box ml="5px" pr="5px"/>
+                                <NameBox
+                                    file={file}
+                                    onRenameFile={onRenameFile}
+                                    onNavigate={onFileNavigation}
+                                    callbacks={callbacks}
+                                    fileBeingRenamed={fileBeingRenamed}
+                                />
+                            </Flex>
+                        </TableCell>
+
+                        <TableCell>
+                            {/* Sensitivity icon */}
+                            <SensitivityIcon sensitivity={file.sensitivityLevel}/>
+                        </TableCell>
+
+                        {sortByColumns.filter(it => it != null).map((sC, i) => {
+                            if (i >= numberOfColumns) return null;
+                            // Sorting columns
+                            return <TableCell key={i}>
+                                {sC ? UF.sortingColumnToValue(sC, file) : null}
+                            </TableCell>;
+                        })}
+
+                        {props.omitQuickLaunch ? null :
                             <TableCell textAlign="center">
-                                {/* Options cell */}
-                                {
-                                    checkedFiles.size > 0 ||
-                                        (file.mockTag !== undefined && file.mockTag !== MOCK_RELATIVE) ? null :
-                                        fileOperations.length > 1 ?
-                                            <ClickableDropdown
-                                                width="175px"
-                                                left="-160px"
-                                                trigger={<Icon name="ellipsis" size="1em" rotation={90} />}
-                                            >
-                                                <FileOperations
-                                                    files={[file]}
-                                                    fileOperations={fileOperations}
-                                                    inDropdown
-                                                    ml="-17px"
-                                                    mr="-17px"
-                                                    pl="15px"
-                                                    callback={callbacks}
-                                                />
-                                            </ClickableDropdown> :
+                                {/* Launch cell */}
+                                {checkedFiles.size > 0 || file.fileType !== "FILE" ||
+                                (file.mockTag !== undefined && file.mockTag !== MOCK_RELATIVE) ? null :
+                                    (typeof applications.get(file.path) == 'undefined' || applications.get(file.path)!.length < 1) ? null :
+                                        <ClickableDropdown
+                                            width="175px"
+                                            left="-160px"
+                                            trigger={<Icon name="play" size="1em"/>}
+                                        >
+                                            <QuickLaunchApps
+                                                file={file}
+                                                applications={applications.get(file.path)}
+                                                history={history}
+                                                ml="-17px"
+                                                mr="-17px"
+                                                pl="15px"
+                                            />
+                                        </ClickableDropdown>
+                                }
+                            </TableCell>}
+
+                        <TableCell textAlign="center">
+                            {/* Options cell */}
+                            {
+                                checkedFiles.size > 0 ||
+                                (file.mockTag !== undefined && file.mockTag !== MOCK_RELATIVE) ? null :
+                                    fileOperations.length > 1 ?
+                                        <ClickableDropdown
+                                            width="175px"
+                                            left="-160px"
+                                            trigger={<Icon name="ellipsis" size="1em" rotation={90}/>}
+                                        >
                                             <FileOperations
                                                 files={[file]}
                                                 fileOperations={fileOperations}
+                                                inDropdown
+                                                ml="-17px"
+                                                mr="-17px"
+                                                pl="15px"
                                                 callback={callbacks}
                                             />
-                                }
-                            </TableCell>
-                        </TableRow>)
-                    )}
+                                        </ClickableDropdown> :
+                                        <FileOperations
+                                            files={[file]}
+                                            fileOperations={fileOperations}
+                                            callback={callbacks}
+                                        />
+                            }
+                        </TableCell>
+                    </TableRow>)
+                )}
                 </tbody>
             </Table>
-        )
-    }
-}
->>>>>>> c1f0225a
+        );
+    }
+};
 
 const mapStateToProps = ({responsive}: ReduxObject) => {
     return {responsive};
@@ -1093,10 +887,10 @@
                     <Box title={replaceHomeFolder(props.file.path, Cloud.homeFolder)} width="100%">
                         {props.file.fileType !== "DIRECTORY" ? nameComponent : (
                             <BaseLink href={"#"}
-                                onClick={e => {
-                                    e.preventDefault();
-                                    props.onNavigate(resolvePath(props.file.path));
-                                }}>
+                                      onClick={e => {
+                                          e.preventDefault();
+                                          props.onNavigate(resolvePath(props.file.path));
+                                      }}>
                                 {nameComponent}
                             </BaseLink>
                         )
@@ -1139,11 +933,7 @@
     ${setNotSticky}
 `;
 
-<<<<<<< HEAD
 const SensitivityIcon = (props: { sensitivity: SensitivityLevelMap | null }) => {
-=======
-const SensitivityIcon = (props: {sensitivity: SensitivityLevelMap | null}) => {
->>>>>>> c1f0225a
     interface IconDef {
         color: string;
         text: string;
@@ -1219,26 +1009,6 @@
             }
         }
 
-<<<<<<< HEAD
-        return <As
-            cursor="pointer"
-            color={fileOp.color}
-            alignItems="center"
-            onClick={() => fileOp.onClick(filesInCallback, props.callback)}
-            {...props}
-        >
-            {fileOp.icon ? <Icon size={16} mr="1em" name={fileOp.icon}/> : null}
-            <span>{fileOp.text}</span>
-        </As>;
-    };
-    return <>
-        {buttons.map((op, i) => <Operation fileOp={op} key={`button-${i}`}/>)}
-        {files.length === 0 || fileOperations.length === 1 || props.inDropdown ? null :
-            <Box><TextSpan bold>{files.length} {files.length === 1 ? "file" : "files"} selected</TextSpan></Box>
-        }
-        {options.map((op, i) => <Operation fileOp={op} key={`opt-${i}`}/>)}
-    </>;
-=======
         return (
             <As
                 cursor="pointer"
@@ -1247,21 +1017,20 @@
                 onClick={() => fileOp.onClick(filesInCallback, props.callback)}
                 {...props}
             >
-                {fileOp.icon ? <Icon size={16} mr="1em" name={fileOp.icon as IconName | "bug"} /> : null}
+                {fileOp.icon ? <Icon size={16} mr="1em" name={fileOp.icon as IconName | "bug"}/> : null}
                 <span>{fileOp.text}</span>
             </As>
         );
     };
     return (
         <>
-            {buttons.map((op, i) => <Operation fileOp={op} key={`button-${i}`} />)}
+            {buttons.map((op, i) => <Operation fileOp={op} key={`button-${i}`}/>)}
             {files.length === 0 || fileOperations.length === 1 || props.inDropdown ? null :
                 <div><TextSpan bold>{files.length} {files.length === 1 ? "file" : "files"} selected</TextSpan></div>
             }
-            {options.map((op, i) => <Operation fileOp={op} key={`opt-${i}`} />)}
+            {options.map((op, i) => <Operation fileOp={op} key={`opt-${i}`}/>)}
         </>
     );
->>>>>>> c1f0225a
 };
 
 interface QuickLaunchApps extends SpaceProps {
@@ -1274,7 +1043,7 @@
     if (typeof applications === "undefined") return null;
     if (applications.length < 1) return null;
 
-    const Operation = ({quickLaunchApp}: {quickLaunchApp: QuickLaunchApp}) => {
+    const Operation = ({quickLaunchApp}: { quickLaunchApp: QuickLaunchApp }) => {
         return (
             <Flex
                 cursor="pointer"
@@ -1282,7 +1051,7 @@
                 onClick={() => quickLaunchCallback(quickLaunchApp, getParentPath(file.path), props.history)}
                 {...props}
             >
-                <AppToolLogo name={quickLaunchApp.metadata.name} size={"20px"} type={"APPLICATION"} />
+                <AppToolLogo name={quickLaunchApp.metadata.name} size={"20px"} type={"APPLICATION"}/>
                 <span>{quickLaunchApp.metadata.title}</span>
             </Flex>
         );
@@ -1290,7 +1059,7 @@
 
     return (
         <>
-            {applications.map((ap, i) => <Operation quickLaunchApp={ap} key={`opt-${i}`} />)}
+            {applications.map((ap, i) => <Operation quickLaunchApp={ap} key={`opt-${i}`}/>)}
         </>
     );
 };
