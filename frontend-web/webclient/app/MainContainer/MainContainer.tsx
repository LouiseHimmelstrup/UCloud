import * as React from "react";
import { Flex, Box, Hide } from "ui-components";

interface MainContainer { sidebar?: React.ReactNode, main?: React.ReactNode, additional?: React.ReactNode, header?: React.ReactNode }
export const MainContainer = ({ sidebar, main, additional, header }: MainContainer) => (
    <React.StrictMode>
        <Box mb={16}>
            {header}
        </Box>
        <Flex flexDirection="row">
            <Box width={[1, sidebar != null ? 13 / 16 : 1]}>
                <Hide lg xl>
                    {sidebar}
                </Hide>
                {main}
            </Box>
            <Hide xs sm md width={[0, sidebar != null ? 3 / 16 : 0]}>
<<<<<<< HEAD
                <Box ml="1em" mr="1em">
=======
                <Box pl="1.0em">
>>>>>>> f713fc54
                    {sidebar}
                </Box>
            </Hide>
            {additional}
        </Flex>
    </React.StrictMode>
);<|MERGE_RESOLUTION|>--- conflicted
+++ resolved
@@ -15,11 +15,7 @@
                 {main}
             </Box>
             <Hide xs sm md width={[0, sidebar != null ? 3 / 16 : 0]}>
-<<<<<<< HEAD
-                <Box ml="1em" mr="1em">
-=======
                 <Box pl="1.0em">
->>>>>>> f713fc54
                     {sidebar}
                 </Box>
             </Hide>
