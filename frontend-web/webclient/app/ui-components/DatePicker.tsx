import ReactDatePicker from "react-datepicker";
import "react-datepicker/dist/react-datepicker.css";
import styled from "styled-components";
<<<<<<< HEAD
import { borders, space } from "styled-system";
import { InputProps } from "./Input";
=======
import {borders, space} from "styled-system";
import {InputProps} from "./Input";
import theme from "ui-components/theme";
>>>>>>> 6c0c19fa

export const DatePicker = styled(ReactDatePicker) <InputProps>`
    appearance: none;
    display: block;
    width: 100%;
    font-family: inherit;
    color: inherit;
<<<<<<< HEAD
    font-size: ${({theme}) => theme.fontSizes[1]}px;
    background-color: transparent;
    border-radius: ${({theme}) => theme.radius};
=======
    font-size: ${ theme.fontSizes[1]}px;
    background-color: transparent;
    border-radius: ${theme.radius};
>>>>>>> 6c0c19fa
    border-width: 0px;
    border-style: solid;
    border-color: ${({theme}) => theme.colors.borderGray};
  
    padding-top: 14px;
    padding-bottom: 14px;
    padding-left: 12px;
    padding-right: 12px;
  
    margin: 0;
  
    ::placeholder {
      color: ${({theme}) => theme.colors.gray};
    }
  
    ::-ms-clear {
      display: none;
    }
  
    ${borders} ${space};

`;

DatePicker.displayName = "DatePicker";<|MERGE_RESOLUTION|>--- conflicted
+++ resolved
@@ -1,14 +1,9 @@
 import ReactDatePicker from "react-datepicker";
 import "react-datepicker/dist/react-datepicker.css";
 import styled from "styled-components";
-<<<<<<< HEAD
-import { borders, space } from "styled-system";
-import { InputProps } from "./Input";
-=======
 import {borders, space} from "styled-system";
 import {InputProps} from "./Input";
 import theme from "ui-components/theme";
->>>>>>> 6c0c19fa
 
 export const DatePicker = styled(ReactDatePicker) <InputProps>`
     appearance: none;
@@ -16,15 +11,9 @@
     width: 100%;
     font-family: inherit;
     color: inherit;
-<<<<<<< HEAD
-    font-size: ${({theme}) => theme.fontSizes[1]}px;
-    background-color: transparent;
-    border-radius: ${({theme}) => theme.radius};
-=======
     font-size: ${ theme.fontSizes[1]}px;
     background-color: transparent;
     border-radius: ${theme.radius};
->>>>>>> 6c0c19fa
     border-width: 0px;
     border-style: solid;
     border-color: ${({theme}) => theme.colors.borderGray};
