--- conflicted
+++ resolved
@@ -7,7 +7,6 @@
 import Markdown from "ui-components/Markdown";
 import {EllipsedText} from "ui-components/Text";
 import theme from "ui-components/theme";
-<<<<<<< HEAD
 import {WithAllAppTags, WithAppMetadata} from ".";
 import * as Pages from "./Pages";
 import {AppToolLogo} from "Applications/AppToolLogo";
@@ -15,19 +14,10 @@
 interface ApplicationCardProps {
     onFavorite?: (name: string, version: string) => void;
     app: WithAppMetadata & WithAllAppTags;
-=======
-import {FullAppInfo} from ".";
-import * as Pages from "./Pages";
-
-interface ApplicationCardProps {
-    onFavorite?: (name: string, version: string) => void;
-    app: FullAppInfo;
->>>>>>> aa3e798f
     isFavorite?: boolean;
     linkToRun?: boolean;
     tags: string[];
 }
-
 const AppCardActionsBase = styled.div``;
 
 const AppCardBase = styled(Link)`
