import React from "react";
import swal from "sweetalert2";
import {RightsMap, RightsNameMap, SensitivityLevelMap, AnalysesStatusMap} from "./DefaultObjects";

export const NotificationIcon = ({type}) => {
    if (type === "Complete") {
        return (<div className="initial32 bg-green-500">✓</div>)
    } else if (type === "In Progress") {
        return (<div className="initial32 bg-blue-500">...</div>)
    } else if (type === "Pending") {
        return (<div className="initial32 bg-blue-500"/>)
    } else if (type === "Failed") {
        return (<div className="initial32 bg-red-500">&times;</div>)
    } else {
        return (<div>Unknown type</div>)
    }
};

export const toLowerCaseAndCapitalize = (str) => !str ? "" : str.charAt(0).toUpperCase() + str.toLowerCase().slice(1);

export const WebSocketSupport = () =>
    !("WebSocket" in window) ?
        (<h3>
            <small>WebSockets are not supported in this browser. Notifications won't be updated automatically.
            </small>
        </h3>) : null;

export const sortFilesByFavorite = (files, asc) => {
    let order = asc ? 1 : -1;
    files.sort((a, b) => {
        return (a.favorited - b.favorited) * order
    });
    return files;
};

export const sortFilesByModified = (files, asc) => {
    let order = asc ? 1 : -1;
    files.sort((a, b) => {
        return (a.modifiedAt - b.modifiedAt) * order;
    });
    return files;
};

export const sortFilesByTypeAndName = (files, asc) => {
    let order = asc ? 1 : -1;
    files.sort((a, b) => {
        if (a.type === "DIRECTORY" && b.type !== "DIRECTORY")
            return -1 * order;
        else if (b.type === "DIRECTORY" && a.type !== "DIRECTORY")
            return 1 * order;
        else {
            return a.path.name.localeCompare(b.path.name) * order;
        }
    });
    return files;
};

export const sortFilesByOwner = (files, asc) => { // FIXME Should sort based on the value inside the acl (OWN, READ, READ/WRITE)
    let order = asc ? 1 : -1;
    files.sort((a, b) => {
        return (a.acl.length - b.acl.length) * order;
    });
    return files;
}

export const sortByStatus = (analyses, asc) => {
    let order = asc ? 1 : -1;
    analyses.sort((a, b) => {
        return (AnalysesStatusMap[a.status] - AnalysesStatusMap[b.status]) * order;
    });
    return analyses;
}

export const sortFilesBySensitivity = (files, asc) => {
    let order = asc ? 1 : -1;
    files.sort((a, b) => {
        return SensitivityLevelMap[a.sensitivityLevel] - SensitivityLevelMap[b.sensitivityLevel] * order;
    });
    return files;
}

export const favorite = (files, path, cloud) => {
    let file = files.find(file => file.path.path === path);
    file.favorited = !file.favorited;
    if (file.favorited) {
        cloud.post(`/files/favorite?path=${file.path.path}`);
    } else {
        cloud.delete(`/files/favorite?path=${file.path.path}`);
    }
    return files;
}

export const getOwnerFromAcls = (acls, cloud) => {
    let userName = cloud.username;
    let result = acls.find(acl => acl.entity.displayName === userName);
    if (!result) {
        return "None"
    }
    return result.right;
}

export const updateSharingOfFile = (filePath, user, currentRights, cloud) => {
    swal({
        title: "Please specify access level",
        text: `The file ${filePath.name} is to be shared with ${user}.`,
        input: "select",
        showCancelButton: true,
        showCloseButton: true,
        inputOptions: {
            "READ": "Read Access",
            "READ_WRITE": "Read/Write Access",
            //"OWN": "Own the file"
        },
        inputValidator: value => {
            return currentRights === value && `${user} already has ${RightsNameMap[value]} access.`
        }
    }).then(type => {
        if (type.dismiss) {
            return;
        }
        const body = {
            entity: user,
            onFile: filePath.path,
            rights: type.value,
            type: "grant",
        };
        cloud.put("/acl", body).then(response => {
            swal("Success!", `The file has been shared with ${user}`, "success");
        });
    });
}

export const shareFile = (filePath, cloud) => {
    swal({
        title: "Share file",
        text: `Enter a username to share ${filePath.name} with.`,
        input: "text",
        confirmButtonText: "Next",
        showCancelButton: true,
        showCloseButton: true,
        inputValidator: value => {
            return !value && 'Please enter a username'
        }
    }).then(input => {
            if (input.dismiss) {
                return;
            }
            swal({
                title: "Please specify access level",
                text: `The file ${filePath.name} is to be shared with ${input.value}.`,
                input: "select",
                showCancelButton: true,
                showCloseButton: true,
                inputOptions: {
                    "READ": "Read Access",
                    "READ_WRITE": "Read/Write Access",
                    //"OWN": "Own the file"
                },
            }).then(type => {
                if (type.dismiss) {
                    return;
                }
                const body = {
                    entity: input.value,
                    onFile: filePath.path,
                    rights: type.value,
                    type: "grant",
                };
                cloud.put("/acl", body).then(response => {
                    swal("Success!", `The file has been shared with ${input.value}`, "success");
                });
            });
        }
    );
}

export const revokeSharing = (filePath, person, rightsLevel, cloud) =>
    swal({
        title: "Revoke access",
        text: `Revoke ${rightsLevel} access for ${person}`,
    }).then(input => {
        if (input.dismiss) {
            return;
        }
        const body = {
            onFile: filePath,
            entity: person,
            type: "revoke",
        };

        return cloud.delete("/acl", body);//.then(response => {

        //});
    });

export const createFolder = (currentPath) => {
    swal({
        title: "Create folder",
        text: `The folder will be created in:\n${currentPath}`,
        confirmButtonText: "Create folder",
        input: "text",
        showCancelButton: true,
        showCloseButton: true,
    }).then(result => {
        if (result.dismiss) {
            return;
        } else {
            swal(`Not yet implemented: ${result.value}`);
        }
    })
}

export const renameFile = (filePath) =>
    swal({
        title: "Rename file",
        text: `The file ${filePath.name} will be renamed`,
        confirmButtonText: "Rename",
        input: "text",
        showCancelButton: true,
        showCloseButton: true,
    }).then(result => {
        if (result.dismiss) {
            return;
        }
    });

export const showFileDeletionPrompt = (filePath) =>
    swal({
        title: "Delete file",
        text: `Delete file ${filePath.name}`,
        confirmButtonText: "Delete file",
        type: "warning",
        showCancelButton: true,
        showCloseButton: true,
    }).then(result => {
        if (result.dismiss) {
            return;
        } else {
            // DELETE FILE
        }
    });

export const getParentPath = (path) => {
    if (!path) {
        return "";
    }
    let splitPath = path.split("/");
    splitPath = splitPath.filter(path => path);
    let parentPath = "/";
    for (let i = 0; i < splitPath.length - 1; i++) {
        parentPath += splitPath[i] + "/";
    }
    return parentPath;
};

export const downloadFile = (path, cloud) => 
    cloud.createOneTimeTokenWithPermission("downloadFile,irods").then(token => {
        let link = document.createElement("a");
        window.location.href = "/api/files/download?path=" + encodeURI(path) + "&token=" + encodeURI(token);
        link.setAttribute("download", "");
        link.click();
    });

export const fileSizeToString = (bytes) => {
    if (!bytes) {
        return "";
    }
    if (bytes < 1000) {
        return `${bytes} B`;
    } else if (bytes < 1000 ** 2) {
        return `${bytes / 1000} KB`;
    } else if (bytes < 1000 ** 3) {
        return `${bytes / 1000 ** 2} MB`;
    } else if (bytes < 1000 ** 4) {
        return `${bytes / 1000 ** 3} GB`;
    } else if (bytes < 1000 ** 5) {
        return `${bytes / 1000 ** 4} TB`;
    } else if (bytes < 1000 ** 6) {
        return `${bytes / 1000 ** 5} PB`;
    } else if (bytes < 1000 ** 7) {
        return `${bytes / 1000 ** 6} EB`;
    } else {
        return `${bytes} B`;
    }
};

export const getCurrentRights = (files, cloud) => {
    let lowestPrivilegeOptions = RightsMap["OWN"];
    files.forEach((it) => {
        it.acl.filter(acl => acl.entity.displayName === cloud.username).forEach((acl) => {
            lowestPrivilegeOptions = Math.min(RightsMap[acl.right], lowestPrivilegeOptions);
        });
    });
    return {
        rightsName: Object.keys(RightsMap)[lowestPrivilegeOptions],
        rightsLevel: lowestPrivilegeOptions
    }
<<<<<<< HEAD
};

export const shortUUID = (uuid) => uuid.substring(0, 8);
=======
}
>>>>>>> eab075f1
<|MERGE_RESOLUTION|>--- conflicted
+++ resolved
@@ -295,10 +295,6 @@
         rightsName: Object.keys(RightsMap)[lowestPrivilegeOptions],
         rightsLevel: lowestPrivilegeOptions
     }
-<<<<<<< HEAD
-};
-
-export const shortUUID = (uuid) => uuid.substring(0, 8);
-=======
-}
->>>>>>> eab075f1
+};
+
+export const shortUUID = (uuid) => uuid.substring(0, 8);