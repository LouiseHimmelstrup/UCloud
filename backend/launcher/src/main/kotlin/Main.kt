package dk.sdu.cloud

import com.fasterxml.jackson.databind.JsonNode
import dk.sdu.cloud.accounting.AccountingService
import dk.sdu.cloud.alerting.AlertingService
import dk.sdu.cloud.app.orchestrator.AppOrchestratorService
import dk.sdu.cloud.app.store.AppStoreService
import dk.sdu.cloud.app.store.api.NameAndVersion
import dk.sdu.cloud.audit.ingestion.AuditIngestionService
import dk.sdu.cloud.auth.AuthService
import dk.sdu.cloud.auth.api.*
import dk.sdu.cloud.avatar.AvatarService
import dk.sdu.cloud.calls.client.*
import dk.sdu.cloud.elastic.management.ElasticManagementService
import dk.sdu.cloud.file.orchestrator.FileOrchestratorService
import dk.sdu.cloud.slack.SlackService
import dk.sdu.cloud.mail.MailService
import dk.sdu.cloud.micro.*
import dk.sdu.cloud.news.NewsService
import dk.sdu.cloud.notification.NotificationService
import dk.sdu.cloud.password.reset.PasswordResetService
import dk.sdu.cloud.service.Loggable
import dk.sdu.cloud.support.SupportService
import dk.sdu.cloud.task.TaskService
import io.ktor.client.request.*
import io.ktor.client.statement.*
import io.ktor.server.application.*
import io.ktor.server.response.*
import io.ktor.server.routing.*
import kotlinx.coroutines.GlobalScope
import kotlinx.coroutines.delay
import kotlinx.coroutines.launch
import org.apache.logging.log4j.Level
import kotlin.system.exitProcess

object Launcher : Loggable {
    override val log = logger()
}

val services = setOf<Service>(
    AccountingService,
    AppOrchestratorService,
    AppStoreService,
    AuditIngestionService,
    AuthService,
    AvatarService,
    ElasticManagementService,
    MailService,
    NewsService,
    NotificationService,
    PasswordResetService,
    FileOrchestratorService,
    SupportService,
    TaskService,
    AlertingService,
    SlackService
)

enum class LauncherPreset(val flag: String, val serviceFilter: (Service) -> Boolean) {
    Full("full", { true }),

    FullNoProviders("no-providers", { true }),

    Core("core", { svc ->
        when (svc) {
            AuditIngestionService,
            AuthService,
            AvatarService,
            ElasticManagementService,
            MailService,
            NewsService,
            NotificationService,
            AlertingService,
            PasswordResetService,
            SupportService,
            TaskService -> true

            else -> false
        }
    }),

    AccountingAndProjectManagement("apm", { svc ->
        when (svc) {
            AccountingService -> true
            else -> false
        }
    }),

    Orchestrators("orchestrators", { svc ->
        when (svc) {
            AppOrchestratorService,
            FileOrchestratorService -> true

            else -> false
        }
    }),
}

suspend fun main(args: Array<String>) {
    if (args.contains("--load-simulation")) {
        loadAndInitializeMissingCaCertsForLauncherInDevelopmentModeOnlyPlease()
        var numberOfUsers: Int = 5
        var userFile: String? = null

        val argsIterator = args.iterator()
        while (argsIterator.hasNext()) {
            val arg = argsIterator.next()

            if (arg.contains("numberOfSims=")) {
                numberOfUsers = arg.split("=")[1].toInt()
            }

            if (arg == "--numberOfSims") {
                numberOfUsers = argsIterator.next().toInt()
            }

            if (arg.contains("userFile=")) {
                userFile = arg.split("=")[1]
            }

            if (arg == "--userFile") {
                userFile = argsIterator.next()
            }
        }

        val m = Micro().apply {
            commandLineArguments = args.toList()
            isEmbeddedService = false
            serviceDescription = PlaceholderServiceDescription

            install(ConfigurationFeature)
            install(ClientFeature)
            install(LogFeature)
            install(TokenValidationFeature)
            install(AuthenticatorFeature)
        }

        val rootProjectTitle = m.configuration.requestChunkAt<String>("rootProjectTitle")
        val applicationName = m.configuration.requestChunkAt<String>("application", "name")
        val applicationVersion = m.configuration.requestChunkAt<String>("application", "version")
        val client = m.authenticator.authenticateClient(OutgoingHttpCall)

        val simulator = Simulator(
            client,
            userFile ?: error("Missing argument userFile"),
            numberOfUsers,
            rootProjectTitle,
            NameAndVersion(applicationName, applicationVersion)
        )

        simulator.start()
        return
    }

    if (args.contains("--dev")) {
        loadAndInitializeMissingCaCertsForLauncherInDevelopmentModeOnlyPlease()
    }

    val initialConfig = Micro().apply {
        commandLineArguments = args.toList()
        isEmbeddedService = false
        serviceDescription = PlaceholderServiceDescription

        install(ConfigurationFeature)
    }.configuration

    val isInstalling = args.contains("--dev") && runCatching {
        initialConfig.requestChunkAtOrNull<JsonNode>("tokenValidation") == null
    }.getOrElse { true }

    if (isInstalling) {
        runInstaller(initialConfig.configDirs.first())
    }

    if (args.contains("--run-script") && args.contains("api-gen")) {
        generateCode()
        exitProcess(0)
    }

    if (args.contains("--run-script") && args.contains("migrate-db")) {
        val reg = ServiceRegistry(args, PlaceholderServiceDescription)
        reg.rootMicro.install(DatabaseConfigurationFeature)
        reg.rootMicro.install(FlywayFeature)
        reg.rootMicro.databaseConfig.migrateAll()
        exitProcess(0)
    }

    val presetArg = args.getOrNull(0)?.takeIf { !it.startsWith("--") }
    val preset = if (presetArg == null) {
        LauncherPreset.FullNoProviders
    } else {
        LauncherPreset.values().find { it.flag == presetArg }
            ?: error(
                "Unknown preset: $presetArg (available options: ${
                    LauncherPreset.values().joinToString(", ") { it.flag }
                })")
    }

    if (args.contains("--dev") && !isInstalling) {
        val reg = ServiceRegistry(args + "--no-server", PlaceholderServiceDescription)
        reg.rootMicro.install(DatabaseConfigurationFeature)
        reg.rootMicro.install(FlywayFeature)
        reg.rootMicro.databaseConfig.migrateAll()
    }

    val reg = ServiceRegistry(args, PlaceholderServiceDescription)

    services.filter { preset.serviceFilter(it) }.forEach { objectInstance ->
        try {
            Launcher.log.trace("Registering ${objectInstance.javaClass.canonicalName}")
            reg.register(objectInstance)
        } catch (ex: Throwable) {
            Launcher.log.error("Caught error: ${ex.stackTraceToString()}")
        }
    }

    reg.rootMicro.feature(LogFeature).configureLevels(
        mapOf(
            // Don't display same information twice
            "dk.sdu.cloud.calls.client.OutgoingHttpRequestInterceptor" to Level.INFO
        )
    )

    if (isInstalling) {
        GlobalScope.launch {
            while (!ucloudIsReady.get()) {
                delay(100)
            }

            val m = Micro(reg.rootMicro)
            m.install(AuthenticatorFeature)
            val client = m.authenticator.authenticateClient(OutgoingHttpCall)
            UserDescriptions.createNewUser.call(
                listOf(
                    CreateSingleUserRequest(
                        "user",
                        "mypassword",
                        role = Role.ADMIN,
<<<<<<< HEAD
                        email = "user@localhost.direct",
=======
                        email = "user@localhost.something",
>>>>>>> 51d2011c
                        firstnames = "user",
                        lastname = "test"
                    )
                ),
                client
            ).orThrow()
        }
    }

    if (!args.contains("--no-server")) {
        reg.rootMicro.feature(ServerFeature).ktorApplicationEngine!!.application.routing {
            get("/i") {
                call.respondRedirect("http://localhost:9000/app", permanent = false)
            }
        }
    }

    reg.start()
}<|MERGE_RESOLUTION|>--- conflicted
+++ resolved
@@ -236,11 +236,7 @@
                         "user",
                         "mypassword",
                         role = Role.ADMIN,
-<<<<<<< HEAD
-                        email = "user@localhost.direct",
-=======
                         email = "user@localhost.something",
->>>>>>> 51d2011c
                         firstnames = "user",
                         lastname = "test"
                     )
