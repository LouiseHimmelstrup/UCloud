<<<<<<< HEAD
version = "2.7.2"
=======
version = "2021.3.0-alpha43"
>>>>>>> 2688ee69

application {
    mainClassName = "dk.sdu.cloud.app.orchestrator.MainKt"
}

kotlin.sourceSets {
    val jvmMain by getting {
        dependencies {
            implementation(project(":auth-service:api"))
            implementation(project(":app-store-service:api"))
            implementation(project(":accounting-service:api"))
            implementation(project(":accounting-service:util"))
            implementation(project(":mail-service:api"))
<<<<<<< HEAD
            implementation("com.fasterxml.jackson.dataformat:jackson-dataformat-yaml:2.12.2")
=======
            implementation(project(":file-orchestrator-service:api"))
            implementation(project(":file-orchestrator-service:util"))
            implementation("com.fasterxml.jackson.dataformat:jackson-dataformat-yaml:2.9.4")
>>>>>>> 2688ee69
        }
    }
}<|MERGE_RESOLUTION|>--- conflicted
+++ resolved
@@ -1,8 +1,4 @@
-<<<<<<< HEAD
-version = "2.7.2"
-=======
-version = "2021.3.0-alpha43"
->>>>>>> 2688ee69
+version = "2022.1.0"
 
 application {
     mainClassName = "dk.sdu.cloud.app.orchestrator.MainKt"
@@ -16,13 +12,9 @@
             implementation(project(":accounting-service:api"))
             implementation(project(":accounting-service:util"))
             implementation(project(":mail-service:api"))
-<<<<<<< HEAD
-            implementation("com.fasterxml.jackson.dataformat:jackson-dataformat-yaml:2.12.2")
-=======
             implementation(project(":file-orchestrator-service:api"))
             implementation(project(":file-orchestrator-service:util"))
             implementation("com.fasterxml.jackson.dataformat:jackson-dataformat-yaml:2.9.4")
->>>>>>> 2688ee69
         }
     }
 }