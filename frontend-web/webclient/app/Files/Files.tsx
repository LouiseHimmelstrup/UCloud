import * as React from "react";
import {connect} from "react-redux";
import {Cloud} from "Authentication/SDUCloudObject";
import {setUploaderVisible, setUploaderCallback} from "Uploader/Redux/UploaderActions";
import * as Pagination from "Pagination";
import {BreadCrumbs} from "ui-components/Breadcrumbs";
import * as UF from "UtilityFunctions";
import {KeyCode, ReduxObject} from "DefaultObjects";
import * as Actions from "./Redux/FilesActions";
import {updatePageTitle, setActivePage} from "Navigation/Redux/StatusActions";
import {FileSelectorModal} from "./FileSelector";
import {MasterCheckbox} from "UtilityComponents";
import {FilesProps, FilesStateProps, FilesOperations, File, FileOperation, FileResource as FR, FileResource} from ".";
import {setPrioritizedSearch, setRefreshFunction} from "Navigation/Redux/HeaderActions";
import {
    startRenamingFiles, allFileOperations, isInvalidPathName, favoriteFileFromPage, getFilenameFromPath,
    getParentPath, moveFile, createFolder, fileTablePage, addFileAcls, markFileAsChecked
} from "Utilities/FileUtilities";
import Box from "ui-components/Box";
import * as Heading from "ui-components/Heading";
<<<<<<< HEAD
import {Dispatch} from "redux";
import {getQueryParamOrElse, RouterLocationProps} from "Utilities/URIUtilities";
import {allFilesHasAccessRight} from "Utilities/FileUtilities";
import {AccessRight} from "Types";
import FilesTable, {ContextBar} from "./FilesTable";
import {MainContainer} from "MainContainer/MainContainer";
import {setFileSelectorLoading} from "./Redux/FilesActions";
import {SidebarPages} from "ui-components/Sidebar";
import {Spacer} from "ui-components/Spacer";

class Files extends React.Component<FilesProps> {
    public componentDidMount() {
        const {page, sortOrder, sortBy, history, ...props} = this.props;
        props.onInit();
        props.setUploaderCallback(path => props.fetchFiles(path, page.itemsPerPage, page.pageNumber, sortOrder, sortBy, this.baseFRs));
        props.fetchFiles(this.urlPath, page.itemsPerPage, 0, sortOrder, sortBy, this.baseFRs);
    }
=======
import { Dispatch } from "redux";
import { getQueryParamOrElse } from "Utilities/URIUtilities";
import { allFilesHasAccessRight } from "Utilities/FileUtilities";
import { AccessRight } from "Types";
import FilesTable, { ContextBar } from "./FilesTable";
import { MainContainer } from "MainContainer/MainContainer";
import { setFileSelectorLoading } from "./Redux/FilesActions";
import { SidebarPages } from "ui-components/Sidebar";
import { Spacer } from "ui-components/Spacer";
import { addNotificationEntry } from "Utilities/ReduxUtilities";

const Files = (props: FilesProps) => {
>>>>>>> ef51af6f

    const urlPath = () => urlPathFromProps();

    React.useEffect(() => {
        const { page, sortOrder, sortBy } = props;
        props.onInit();
        props.setUploaderCallback(path => props.fetchFiles(path, page.itemsPerPage, page.pageNumber, sortOrder, sortBy, baseFRs));
        return () => props.clearRefresh();
    }, []);

    const urlPathFromProps = (): string => getQueryParamOrElse(props, "path", Cloud.homeFolder);

<<<<<<< HEAD
    private onRenameFile = (key: number, file: File, name: string) => {
        const {path, fetchPageFromPath, updateFiles, page} = this.props;
=======
    const onRenameFile = (key: number, file: File, name: string) => {
        const { path, fetchPageFromPath, updateFiles, page, addSnack } = props;
>>>>>>> ef51af6f
        if (key === KeyCode.ESC) {
            const item = page.items.find(f => f.path === file.path);
            if (item !== undefined) item.beingRenamed = false;
            page.items = page.items.filter(file => !file.isMockFolder);
            updateFiles(page);
        } else if (key === KeyCode.ENTER) {
            const fileNames = page.items.map(file => getFilenameFromPath(file.path));
            if (isInvalidPathName({path: name, filePaths: fileNames})) return;
            const fullPath = `${UF.addTrailingSlash(path)}${name}`;
<<<<<<< HEAD
            const {sortOrder, sortBy} = this.props;
=======
            const { sortOrder, sortBy } = props;
>>>>>>> ef51af6f
            if (file.isMockFolder) {
                createFolder({
                    path: fullPath,
                    cloud: Cloud,
<<<<<<< HEAD
                    onSuccess: () => fetchPageFromPath(fullPath, page.itemsPerPage, sortOrder, sortBy, this.baseFRs)
=======
                    onSuccess: () => fetchPageFromPath(fullPath, page.itemsPerPage, sortOrder, sortBy, baseFRs),
                    addSnack: props.addSnack
>>>>>>> ef51af6f
                })
            } else {
                moveFile({
                    oldPath: file.path,
                    newPath: fullPath,
                    cloud: Cloud,
<<<<<<< HEAD
                    setLoading: () => this.props.setLoading(true),
                    onSuccess: () => fetchPageFromPath(fullPath, page.itemsPerPage, sortOrder, sortBy, this.baseFRs)
                });
            }
        }
    };

    public shouldComponentUpdate(nextProps: FilesProps): boolean {
        const {fetchFiles, page, loading, sortOrder, sortBy} = this.props;
        const nextPath = this.urlPathFromProps(nextProps);
        if (nextProps.path !== nextPath && !loading) {
            fetchFiles(nextPath, page.itemsPerPage, 0, sortOrder, sortBy, this.baseFRs);
            return false;
        }
        return true;
    }
=======
                    setLoading: () => props.setLoading(true),
                    onSuccess: () => fetchPageFromPath(fullPath, page.itemsPerPage, sortOrder, sortBy, baseFRs),
                    addSnack: props.addSnack
                });
            }
        }
    };

    React.useEffect(() => {
        if (!props.loading) props.fetchFiles(urlPath(), page.itemsPerPage, 0, sortOrder, sortBy, baseFRs)
    }, [urlPath()]);

>>>>>>> ef51af6f

    const fileSelectorOperations = {
        setDisallowedPaths: props.setDisallowedPaths,
        setFileSelectorCallback: props.setFileSelectorCallback,
        showFileSelector: props.showFileSelector,
        fetchPageFromPath: (path: string) =>
            (props.fetchPageFromPath(path, props.page.itemsPerPage, props.sortOrder, props.sortBy, baseFRs),
                props.history.push(fileTablePage(getParentPath(path)))),
        fetchFilesPage: (path: string) =>
            props.fetchFiles(path, props.page.itemsPerPage, props.page.pageNumber, props.sortOrder, props.sortBy, baseFRs)
    };

<<<<<<< HEAD
    private readonly refetch = () => {
        const {path, page, sortOrder, sortBy} = this.props;
        this.props.fetchFiles(path, page.itemsPerPage, page.pageNumber, sortOrder, sortBy, this.baseFRs);
=======
    const refetch = () => {
        const { path, page, sortOrder, sortBy } = props;
        props.fetchFiles(path, page.itemsPerPage, page.pageNumber, sortOrder, sortBy, baseFRs);
>>>>>>> ef51af6f
    };

    const fileOperations: FileOperation[] = [
        {
            text: "Rename",
            onClick: files => props.updateFiles(startRenamingFiles(files, props.page)),
            disabled: (files: File[]) => !allFilesHasAccessRight(AccessRight.WRITE, files),
            icon: "rename",
            color: undefined
        },
        ...allFileOperations({
            stateless: true,
<<<<<<< HEAD
            fileSelectorOperations: this.fileSelectorOperations,
            onDeleted: this.refetch,
            onExtracted: this.refetch,
            onSensitivityChange: this.refetch,
            onClearTrash: () => this.props.fetchFiles(this.props.path, this.props.page.itemsPerPage, this.props.page.pageNumber, this.props.sortOrder, this.props.sortBy, this.baseFRs),
            history: this.props.history,
            setLoading: () => this.props.setLoading(true)
=======
            fileSelectorOperations: fileSelectorOperations,
            onDeleted: refetch,
            onExtracted: refetch,
            onSensitivityChange: refetch,
            onClearTrash: () => props.fetchFiles(props.path, props.page.itemsPerPage, props.page.pageNumber, props.sortOrder, props.sortBy, baseFRs),
            history: props.history,
            setLoading: () => props.setLoading(true),
            addSnack: props.addSnack
>>>>>>> ef51af6f
        })
    ];

    const baseFRs: FileResource[] = [
        FR.FILE_ID,
        FR.PATH,
        FR.LINK,
        FR.FILE_TYPE,
        props.leftSortingColumn as unknown as FileResource,
        props.rightSortingColumn as unknown as FileResource
    ];

<<<<<<< HEAD
    public render() {
        const {
            page, path, loading, history, fetchFiles, checkFile, updateFiles, sortBy, sortOrder, leftSortingColumn,
            rightSortingColumn, setDisallowedPaths, setFileSelectorCallback, showFileSelector, ...props
        } = this.props;
        const selectedFiles = page.items.filter(file => file.isChecked);
        const navigate = (path: string) => history.push(fileTablePage(path));
        const header = (
            <Spacer
                left={<BreadCrumbs currentPath={path} navigate={newPath => navigate(newPath)}
                                   homeFolder={Cloud.homeFolder}/>}
                right={<Pagination.EntriesPerPageSelector
                    content="Files per page"
                    entriesPerPage={page.itemsPerPage}
                    onChange={itemsPerPage => fetchFiles(path, itemsPerPage, 0, sortOrder, sortBy, this.baseFRs)}
                />}
            />
        );
        const main = (
            <Pagination.List
                loading={loading}
                errorMessage={props.error}
                onErrorDismiss={props.dismissError}
                customEmptyPage={!this.props.error ? <Heading.h3>No files in current folder</Heading.h3> : <Box/>}
                pageRenderer={page => (
                    <FilesTable
                        onFavoriteFile={files => updateFiles(favoriteFileFromPage(page, files, Cloud))}
                        fileOperations={this.fileOperations}
                        sortFiles={(sortOrder, sortBy) => fetchFiles(path, page.itemsPerPage, page.pageNumber, sortOrder, sortBy, this.baseFRs)}
                        sortingIcon={name => UF.getSortingIcon(sortBy, sortOrder, name)}
                        sortOrder={sortOrder}
                        sortingColumns={[leftSortingColumn, rightSortingColumn]}
                        refetchFiles={() => this.refetch()}
                        onDropdownSelect={(sortOrder, sortBy, index) => fetchFiles(path, page.itemsPerPage, page.pageNumber, sortOrder, sortBy, this.baseFRs, index)}
                        masterCheckbox={
                            <MasterCheckbox
                                checked={page.items.length === selectedFiles.length && page.items.length > 0}
                                onClick={this.props.checkAllFiles}
                            />}
                        onRenameFile={this.onRenameFile}
                        files={page.items}
                        sortBy={sortBy}
                        onCheckFile={(checked, file) => checkFile(checked, file.path)}
                    />
                )}
                page={page}
                onPageChanged={pageNumber => fetchFiles(path, page.itemsPerPage, pageNumber, sortOrder, sortBy, this.baseFRs)}
            />
        );
=======
>>>>>>> ef51af6f

    const { page, path, loading, history, fetchFiles, checkFile, updateFiles, sortBy, sortOrder, leftSortingColumn,
        rightSortingColumn, showFileSelector } = props;
    const selectedFiles = page.items.filter(file => file.isChecked);
    const navigate = (path: string) => history.push(fileTablePage(path));
    const header = (
        <Spacer
            left={<BreadCrumbs currentPath={path} navigate={newPath => navigate(newPath)} homeFolder={Cloud.homeFolder} />}
            right={<Pagination.EntriesPerPageSelector
                content="Files per page"
                entriesPerPage={page.itemsPerPage}
                onChange={itemsPerPage => fetchFiles(path, itemsPerPage, 0, sortOrder, sortBy, baseFRs)}
            />}
        />
    );
    const main = (
        <Pagination.List
            loading={loading}
            errorMessage={props.error}
            onErrorDismiss={props.dismissError}
            customEmptyPage={!props.error ? <Heading.h3>No files in current folder</Heading.h3> : <Box />}
            pageRenderer={page => (
                <FilesTable
                    onFavoriteFile={files => updateFiles(favoriteFileFromPage(page, files, Cloud))}
                    fileOperations={fileOperations}
                    sortFiles={(sortOrder, sortBy) => fetchFiles(path, page.itemsPerPage, page.pageNumber, sortOrder, sortBy, baseFRs)}
                    sortingIcon={name => UF.getSortingIcon(sortBy, sortOrder, name)}
                    sortOrder={sortOrder}
                    sortingColumns={[leftSortingColumn, rightSortingColumn]}
                    refetchFiles={() => refetch()}
                    onDropdownSelect={(sortOrder, sortBy, index) => fetchFiles(path, page.itemsPerPage, page.pageNumber, sortOrder, sortBy, baseFRs, index)}
                    masterCheckbox={
                        <MasterCheckbox
                            checked={page.items.length === selectedFiles.length && page.items.length > 0}
                            onClick={props.checkAllFiles}
                        />}
                    onRenameFile={onRenameFile}
                    files={page.items}
                    sortBy={sortBy}
                    onCheckFile={(checked, file) => checkFile(checked, file.path)}
                />
            )}
            page={page}
            onPageChanged={pageNumber => fetchFiles(path, page.itemsPerPage, pageNumber, sortOrder, sortBy, baseFRs)}
        />
    );

    const sidebar = (
        !props.invalidPath ?
            <Box pl="5px" pr="5px">
                <ContextBar
                    invalidPath={props.invalidPath}
                    showUploader={props.showUploader}
                    fileOperations={fileOperations}
                    files={selectedFiles}
                    inTrashFolder={UF.addTrailingSlash(path) === Cloud.trashFolder}
                    createFolder={() => props.createFolder()}
                    toHome={() => navigate(Cloud.homeFolder)}
                />
            </Box> : null
    );
    const additional = (
        <FileSelectorModal
            isFavorites={props.fileSelectorIsFavorites}
            fetchFiles={(path, pageNumber, itemsPerPage) => props.fetchSelectorFiles(path, pageNumber, itemsPerPage)}
            fetchFavorites={(pageNumber, itemsPerPage) => props.fetchFileSelectorFavorites(pageNumber, itemsPerPage)}
            show={props.fileSelectorShown}
            onHide={() => showFileSelector(false)}
            path={props.fileSelectorPath}
            loading={props.fileSelectorLoading}
            errorMessage={props.fileSelectorError}
            onErrorDismiss={props.onFileSelectorErrorDismiss}
            onlyAllowFolders
            canSelectFolders
            page={props.fileSelectorPage}
            setSelectedFile={props.fileSelectorCallback}
            disallowedPaths={props.disallowedPaths}
        />
    );

    return (
        <MainContainer
            header={header}
            main={main}
            sidebar={sidebar}
            additional={additional}
        />
    );
}

const mapStateToProps = ({files, responsive}: ReduxObject): FilesStateProps => {
    const {
        page, loading, path, fileSelectorPage, fileSelectorPath, sortBy, sortOrder, fileSelectorShown, invalidPath,
        fileSelectorCallback, disallowedPaths, fileSelectorLoading, error, fileSelectorError, sortingColumns, fileSelectorIsFavorites
    } = files;
    const favFilesCount = page.items.filter(file => file.favorited).length; // HACK to ensure changes to favorites are rendered.
    const renamingCount = page.items.filter(file => file.beingRenamed).length;
    const fileCount = page.items.length;
    const aclCount = page.items.filter(it => it.acl !== null).flatMap(it => it.acl!).length;
    const sensitivityCount = page.items.filter(it => it.sensitivityLevel != null).length;
    return {
        error,
        fileSelectorError,
        page,
        loading,
        path,
        favFilesCount,
        fileSelectorPage,
        fileSelectorPath,
        invalidPath,
        fileSelectorShown,
        fileSelectorCallback,
        disallowedPaths,
        sortOrder,
        sortBy,
        fileCount,
        fileSelectorLoading,
        renamingCount,
        leftSortingColumn: sortingColumns[0],
        rightSortingColumn: sortingColumns[1],
        fileSelectorIsFavorites,
        responsive,
        aclCount,
        sensitivityCount
    }
};

const mapDispatchToProps = (dispatch: Dispatch): FilesOperations => ({
    onInit: () => {
        dispatch(setPrioritizedSearch("files"));
        dispatch(updatePageTitle("Files"));
        dispatch(setActivePage(SidebarPages.Files));
    },
    onFileSelectorErrorDismiss: () => dispatch(Actions.setFileSelectorError({})),
    dismissError: () => dispatch(Actions.setErrorMessage()),
    createFolder: () => dispatch(Actions.createFolder()),
    fetchFiles: (path, itemsPerPage, pageNumber, sortOrder, sortBy, attrs, index) => {
        dispatch(Actions.updatePath(path));
        /* FIXME: Must be a better way */
        const fetch = async (): Promise<void> => {
            dispatch(Actions.setLoading(true));
            const promiseWithoutAcl = Actions.fetchFiles(path, itemsPerPage, pageNumber, sortOrder, sortBy, attrs)
                .then(action => (dispatch(action), action));

            const promiseWithAcl = Actions.fetchFiles(path, itemsPerPage, pageNumber, sortOrder, sortBy, [FR.ACL, FR.FILE_ID, FR.OWNER_NAME, FR.FAVORITED, FR.SENSITIVITY_LEVEL])

            const [hasAcls, noAcls] = await Promise.all([promiseWithAcl, promiseWithoutAcl])
            if ("page" in noAcls.payload) {
                if ("page" in hasAcls.payload) {
                    dispatch(Actions.receiveFiles(addFileAcls(noAcls.payload.page, hasAcls.payload.page), path, sortOrder, sortBy));
                } else {
                    dispatch(noAcls); // Dispatch other error
                }
            }
        };
        if (index != null) dispatch(Actions.setSortingColumn(sortBy, index));
        fetch();
        dispatch(setRefreshFunction(fetch));
    },
    fetchPageFromPath: (path, itemsPerPage, sortOrder, sortBy, attrs) => {
        const fetch = async () => {
            dispatch(Actions.setLoading(true));
            const promiseWithoutAcl = Actions.fetchPageFromPath(path, itemsPerPage, sortOrder, sortBy, attrs)
                .then(action => (dispatch(action), action));

            const promiseWithAcl = Actions.fetchPageFromPath(path, itemsPerPage, sortOrder, sortBy, [FR.ACL, FR.FILE_ID, FR.OWNER_NAME, FR.FAVORITED, FR.SENSITIVITY_LEVEL]);

            const [hasAcls, noAcls] = await Promise.all([promiseWithAcl, promiseWithoutAcl])
            if ("page" in noAcls.payload) {
                if ("page" in hasAcls.payload) {
                    const joinedPage = markFileAsChecked(path, addFileAcls(noAcls.payload.page, hasAcls.payload.page));
                    dispatch(Actions.receiveFiles(joinedPage, getParentPath(path), sortOrder, sortBy));
                } else {
                    dispatch(noAcls);
                }
            }

        };
        fetch();
        dispatch(setRefreshFunction(fetch));
    },
    setLoading: loading => dispatch(Actions.setLoading(loading)),
    updatePath: path => dispatch(Actions.updatePath(path)),
    fetchSelectorFiles: async (path, pageNumber, itemsPerPage) => {
        dispatch(setFileSelectorLoading());
        dispatch(await Actions.fetchFileselectorFiles(path, pageNumber, itemsPerPage));
    },
    fetchFileSelectorFavorites: async (pageNumber, itemsPerPage) => {
        dispatch(setFileSelectorLoading());
        dispatch(await Actions.fetchFileSelectorFavorites(pageNumber, itemsPerPage))
    },
    showFileSelector: open => dispatch(Actions.fileSelectorShown(open)),
    setFileSelectorCallback: callback => dispatch(Actions.setFileSelectorCallback(callback)),
    checkFile: (checked, path) => dispatch(Actions.checkFile(checked, path)),
    updateFiles: page => dispatch(Actions.updateFiles(page)),
    checkAllFiles: checked => dispatch(Actions.checkAllFiles(checked)),
    setDisallowedPaths: disallowedPaths => dispatch(Actions.setDisallowedPaths(disallowedPaths)),
    showUploader: () => dispatch(setUploaderVisible(true)),
    setUploaderCallback: callback => dispatch(setUploaderCallback(callback)),
<<<<<<< HEAD
    clearRefresh: () => dispatch(setRefreshFunction())
=======
    clearRefresh: () => dispatch(setRefreshFunction()),
    addSnack: snack => addNotificationEntry(dispatch, snack)
>>>>>>> ef51af6f
});

export default connect<FilesStateProps, FilesOperations>(mapStateToProps, mapDispatchToProps)(Files);<|MERGE_RESOLUTION|>--- conflicted
+++ resolved
@@ -18,7 +18,6 @@
 } from "Utilities/FileUtilities";
 import Box from "ui-components/Box";
 import * as Heading from "ui-components/Heading";
-<<<<<<< HEAD
 import {Dispatch} from "redux";
 import {getQueryParamOrElse, RouterLocationProps} from "Utilities/URIUtilities";
 import {allFilesHasAccessRight} from "Utilities/FileUtilities";
@@ -36,39 +35,17 @@
         props.setUploaderCallback(path => props.fetchFiles(path, page.itemsPerPage, page.pageNumber, sortOrder, sortBy, this.baseFRs));
         props.fetchFiles(this.urlPath, page.itemsPerPage, 0, sortOrder, sortBy, this.baseFRs);
     }
-=======
-import { Dispatch } from "redux";
-import { getQueryParamOrElse } from "Utilities/URIUtilities";
-import { allFilesHasAccessRight } from "Utilities/FileUtilities";
-import { AccessRight } from "Types";
-import FilesTable, { ContextBar } from "./FilesTable";
-import { MainContainer } from "MainContainer/MainContainer";
-import { setFileSelectorLoading } from "./Redux/FilesActions";
-import { SidebarPages } from "ui-components/Sidebar";
-import { Spacer } from "ui-components/Spacer";
-import { addNotificationEntry } from "Utilities/ReduxUtilities";
-
-const Files = (props: FilesProps) => {
->>>>>>> ef51af6f
-
-    const urlPath = () => urlPathFromProps();
-
-    React.useEffect(() => {
-        const { page, sortOrder, sortBy } = props;
-        props.onInit();
-        props.setUploaderCallback(path => props.fetchFiles(path, page.itemsPerPage, page.pageNumber, sortOrder, sortBy, baseFRs));
-        return () => props.clearRefresh();
-    }, []);
-
-    const urlPathFromProps = (): string => getQueryParamOrElse(props, "path", Cloud.homeFolder);
-
-<<<<<<< HEAD
+
+    public componentWillUnmount = () => this.props.clearRefresh();
+
+    private urlPathFromProps = (props: RouterLocationProps): string => getQueryParamOrElse(props, "path", Cloud.homeFolder);
+
+    get urlPath(): string {
+        return this.urlPathFromProps(this.props);
+    }
+
     private onRenameFile = (key: number, file: File, name: string) => {
         const {path, fetchPageFromPath, updateFiles, page} = this.props;
-=======
-    const onRenameFile = (key: number, file: File, name: string) => {
-        const { path, fetchPageFromPath, updateFiles, page, addSnack } = props;
->>>>>>> ef51af6f
         if (key === KeyCode.ESC) {
             const item = page.items.find(f => f.path === file.path);
             if (item !== undefined) item.beingRenamed = false;
@@ -78,28 +55,18 @@
             const fileNames = page.items.map(file => getFilenameFromPath(file.path));
             if (isInvalidPathName({path: name, filePaths: fileNames})) return;
             const fullPath = `${UF.addTrailingSlash(path)}${name}`;
-<<<<<<< HEAD
             const {sortOrder, sortBy} = this.props;
-=======
-            const { sortOrder, sortBy } = props;
->>>>>>> ef51af6f
             if (file.isMockFolder) {
                 createFolder({
                     path: fullPath,
                     cloud: Cloud,
-<<<<<<< HEAD
                     onSuccess: () => fetchPageFromPath(fullPath, page.itemsPerPage, sortOrder, sortBy, this.baseFRs)
-=======
-                    onSuccess: () => fetchPageFromPath(fullPath, page.itemsPerPage, sortOrder, sortBy, baseFRs),
-                    addSnack: props.addSnack
->>>>>>> ef51af6f
                 })
             } else {
                 moveFile({
                     oldPath: file.path,
                     newPath: fullPath,
                     cloud: Cloud,
-<<<<<<< HEAD
                     setLoading: () => this.props.setLoading(true),
                     onSuccess: () => fetchPageFromPath(fullPath, page.itemsPerPage, sortOrder, sortBy, this.baseFRs)
                 });
@@ -116,54 +83,33 @@
         }
         return true;
     }
-=======
-                    setLoading: () => props.setLoading(true),
-                    onSuccess: () => fetchPageFromPath(fullPath, page.itemsPerPage, sortOrder, sortBy, baseFRs),
-                    addSnack: props.addSnack
-                });
-            }
-        }
+
+    private readonly fileSelectorOperations = {
+        setDisallowedPaths: this.props.setDisallowedPaths,
+        setFileSelectorCallback: this.props.setFileSelectorCallback,
+        showFileSelector: this.props.showFileSelector,
+        fetchPageFromPath: (path: string) =>
+            (this.props.fetchPageFromPath(path, this.props.page.itemsPerPage, this.props.sortOrder, this.props.sortBy, this.baseFRs),
+                this.props.history.push(fileTablePage(getParentPath(path)))),
+        fetchFilesPage: (path: string) =>
+            this.props.fetchFiles(path, this.props.page.itemsPerPage, this.props.page.pageNumber, this.props.sortOrder, this.props.sortBy, this.baseFRs)
     };
 
-    React.useEffect(() => {
-        if (!props.loading) props.fetchFiles(urlPath(), page.itemsPerPage, 0, sortOrder, sortBy, baseFRs)
-    }, [urlPath()]);
-
->>>>>>> ef51af6f
-
-    const fileSelectorOperations = {
-        setDisallowedPaths: props.setDisallowedPaths,
-        setFileSelectorCallback: props.setFileSelectorCallback,
-        showFileSelector: props.showFileSelector,
-        fetchPageFromPath: (path: string) =>
-            (props.fetchPageFromPath(path, props.page.itemsPerPage, props.sortOrder, props.sortBy, baseFRs),
-                props.history.push(fileTablePage(getParentPath(path)))),
-        fetchFilesPage: (path: string) =>
-            props.fetchFiles(path, props.page.itemsPerPage, props.page.pageNumber, props.sortOrder, props.sortBy, baseFRs)
-    };
-
-<<<<<<< HEAD
     private readonly refetch = () => {
         const {path, page, sortOrder, sortBy} = this.props;
         this.props.fetchFiles(path, page.itemsPerPage, page.pageNumber, sortOrder, sortBy, this.baseFRs);
-=======
-    const refetch = () => {
-        const { path, page, sortOrder, sortBy } = props;
-        props.fetchFiles(path, page.itemsPerPage, page.pageNumber, sortOrder, sortBy, baseFRs);
->>>>>>> ef51af6f
     };
 
-    const fileOperations: FileOperation[] = [
+    private readonly fileOperations: FileOperation[] = [
         {
             text: "Rename",
-            onClick: files => props.updateFiles(startRenamingFiles(files, props.page)),
+            onClick: files => this.props.updateFiles(startRenamingFiles(files, this.props.page)),
             disabled: (files: File[]) => !allFilesHasAccessRight(AccessRight.WRITE, files),
             icon: "rename",
             color: undefined
         },
         ...allFileOperations({
             stateless: true,
-<<<<<<< HEAD
             fileSelectorOperations: this.fileSelectorOperations,
             onDeleted: this.refetch,
             onExtracted: this.refetch,
@@ -171,29 +117,18 @@
             onClearTrash: () => this.props.fetchFiles(this.props.path, this.props.page.itemsPerPage, this.props.page.pageNumber, this.props.sortOrder, this.props.sortBy, this.baseFRs),
             history: this.props.history,
             setLoading: () => this.props.setLoading(true)
-=======
-            fileSelectorOperations: fileSelectorOperations,
-            onDeleted: refetch,
-            onExtracted: refetch,
-            onSensitivityChange: refetch,
-            onClearTrash: () => props.fetchFiles(props.path, props.page.itemsPerPage, props.page.pageNumber, props.sortOrder, props.sortBy, baseFRs),
-            history: props.history,
-            setLoading: () => props.setLoading(true),
-            addSnack: props.addSnack
->>>>>>> ef51af6f
         })
     ];
 
-    const baseFRs: FileResource[] = [
+    private readonly baseFRs: FileResource[] = [
         FR.FILE_ID,
         FR.PATH,
         FR.LINK,
         FR.FILE_TYPE,
-        props.leftSortingColumn as unknown as FileResource,
-        props.rightSortingColumn as unknown as FileResource
+        this.props.leftSortingColumn as unknown as FileResource,
+        this.props.rightSortingColumn as unknown as FileResource
     ];
 
-<<<<<<< HEAD
     public render() {
         const {
             page, path, loading, history, fetchFiles, checkFile, updateFiles, sortBy, sortOrder, leftSortingColumn,
@@ -243,96 +178,49 @@
                 onPageChanged={pageNumber => fetchFiles(path, page.itemsPerPage, pageNumber, sortOrder, sortBy, this.baseFRs)}
             />
         );
-=======
->>>>>>> ef51af6f
-
-    const { page, path, loading, history, fetchFiles, checkFile, updateFiles, sortBy, sortOrder, leftSortingColumn,
-        rightSortingColumn, showFileSelector } = props;
-    const selectedFiles = page.items.filter(file => file.isChecked);
-    const navigate = (path: string) => history.push(fileTablePage(path));
-    const header = (
-        <Spacer
-            left={<BreadCrumbs currentPath={path} navigate={newPath => navigate(newPath)} homeFolder={Cloud.homeFolder} />}
-            right={<Pagination.EntriesPerPageSelector
-                content="Files per page"
-                entriesPerPage={page.itemsPerPage}
-                onChange={itemsPerPage => fetchFiles(path, itemsPerPage, 0, sortOrder, sortBy, baseFRs)}
-            />}
-        />
-    );
-    const main = (
-        <Pagination.List
-            loading={loading}
-            errorMessage={props.error}
-            onErrorDismiss={props.dismissError}
-            customEmptyPage={!props.error ? <Heading.h3>No files in current folder</Heading.h3> : <Box />}
-            pageRenderer={page => (
-                <FilesTable
-                    onFavoriteFile={files => updateFiles(favoriteFileFromPage(page, files, Cloud))}
-                    fileOperations={fileOperations}
-                    sortFiles={(sortOrder, sortBy) => fetchFiles(path, page.itemsPerPage, page.pageNumber, sortOrder, sortBy, baseFRs)}
-                    sortingIcon={name => UF.getSortingIcon(sortBy, sortOrder, name)}
-                    sortOrder={sortOrder}
-                    sortingColumns={[leftSortingColumn, rightSortingColumn]}
-                    refetchFiles={() => refetch()}
-                    onDropdownSelect={(sortOrder, sortBy, index) => fetchFiles(path, page.itemsPerPage, page.pageNumber, sortOrder, sortBy, baseFRs, index)}
-                    masterCheckbox={
-                        <MasterCheckbox
-                            checked={page.items.length === selectedFiles.length && page.items.length > 0}
-                            onClick={props.checkAllFiles}
-                        />}
-                    onRenameFile={onRenameFile}
-                    files={page.items}
-                    sortBy={sortBy}
-                    onCheckFile={(checked, file) => checkFile(checked, file.path)}
-                />
-            )}
-            page={page}
-            onPageChanged={pageNumber => fetchFiles(path, page.itemsPerPage, pageNumber, sortOrder, sortBy, baseFRs)}
-        />
-    );
-
-    const sidebar = (
-        !props.invalidPath ?
-            <Box pl="5px" pr="5px">
-                <ContextBar
-                    invalidPath={props.invalidPath}
-                    showUploader={props.showUploader}
-                    fileOperations={fileOperations}
-                    files={selectedFiles}
-                    inTrashFolder={UF.addTrailingSlash(path) === Cloud.trashFolder}
-                    createFolder={() => props.createFolder()}
-                    toHome={() => navigate(Cloud.homeFolder)}
-                />
-            </Box> : null
-    );
-    const additional = (
-        <FileSelectorModal
-            isFavorites={props.fileSelectorIsFavorites}
-            fetchFiles={(path, pageNumber, itemsPerPage) => props.fetchSelectorFiles(path, pageNumber, itemsPerPage)}
-            fetchFavorites={(pageNumber, itemsPerPage) => props.fetchFileSelectorFavorites(pageNumber, itemsPerPage)}
-            show={props.fileSelectorShown}
-            onHide={() => showFileSelector(false)}
-            path={props.fileSelectorPath}
-            loading={props.fileSelectorLoading}
-            errorMessage={props.fileSelectorError}
-            onErrorDismiss={props.onFileSelectorErrorDismiss}
-            onlyAllowFolders
-            canSelectFolders
-            page={props.fileSelectorPage}
-            setSelectedFile={props.fileSelectorCallback}
-            disallowedPaths={props.disallowedPaths}
-        />
-    );
-
-    return (
-        <MainContainer
-            header={header}
-            main={main}
-            sidebar={sidebar}
-            additional={additional}
-        />
-    );
+
+        const sidebar = (
+            !props.invalidPath ?
+                <Box pl="5px" pr="5px">
+                    <ContextBar
+                        invalidPath={props.invalidPath}
+                        showUploader={props.showUploader}
+                        fileOperations={this.fileOperations}
+                        files={selectedFiles}
+                        inTrashFolder={UF.addTrailingSlash(path) === Cloud.trashFolder}
+                        createFolder={() => props.createFolder()}
+                        toHome={() => navigate(Cloud.homeFolder)}
+                    />
+                </Box> : null
+        );
+        const additional = (
+            <FileSelectorModal
+                isFavorites={props.fileSelectorIsFavorites}
+                fetchFiles={(path, pageNumber, itemsPerPage) => props.fetchSelectorFiles(path, pageNumber, itemsPerPage)}
+                fetchFavorites={(pageNumber, itemsPerPage) => props.fetchFileSelectorFavorites(pageNumber, itemsPerPage)}
+                show={props.fileSelectorShown}
+                onHide={() => showFileSelector(false)}
+                path={props.fileSelectorPath}
+                loading={props.fileSelectorLoading}
+                errorMessage={props.fileSelectorError}
+                onErrorDismiss={props.onFileSelectorErrorDismiss}
+                onlyAllowFolders
+                canSelectFolders
+                page={props.fileSelectorPage}
+                setSelectedFile={props.fileSelectorCallback}
+                disallowedPaths={props.disallowedPaths}
+            />
+        );
+
+        return (
+            <MainContainer
+                header={header}
+                main={main}
+                sidebar={sidebar}
+                additional={additional}
+            />
+        );
+    }
 }
 
 const mapStateToProps = ({files, responsive}: ReduxObject): FilesStateProps => {
@@ -444,12 +332,7 @@
     setDisallowedPaths: disallowedPaths => dispatch(Actions.setDisallowedPaths(disallowedPaths)),
     showUploader: () => dispatch(setUploaderVisible(true)),
     setUploaderCallback: callback => dispatch(setUploaderCallback(callback)),
-<<<<<<< HEAD
     clearRefresh: () => dispatch(setRefreshFunction())
-=======
-    clearRefresh: () => dispatch(setRefreshFunction()),
-    addSnack: snack => addNotificationEntry(dispatch, snack)
->>>>>>> ef51af6f
 });
 
 export default connect<FilesStateProps, FilesOperations>(mapStateToProps, mapDispatchToProps)(Files);