--- conflicted
+++ resolved
@@ -2,10 +2,6 @@
 import * as Pagination from "Pagination";
 import {connect} from "react-redux";
 import {ApplicationCard} from "Applications/Card";
-<<<<<<< HEAD
-=======
-import {SearchItem} from "Project/Search";
->>>>>>> d4e6dbb5
 import {allFileOperations, favoriteFileFromPage} from "Utilities/FileUtilities";
 import {SearchProps, SimpleSearchOperations, SimpleSearchStateProps} from ".";
 import {HeaderSearchType, ReduxObject, emptyPage} from "DefaultObjects";
@@ -94,7 +90,6 @@
 
     function fetchAll(search: string, itemsPerPage?: number) {
         props.setError();
-<<<<<<< HEAD
         props.searchFiles({
             ...fileSearchBody(),
             fileName: search,
@@ -105,14 +100,6 @@
 
     const refreshFiles = () => props.searchFiles({...fileSearchBody()});
     const {search, files, applications, filesLoading, applicationsLoading, errors} = props;
-=======
-        props.searchFiles({...fileSearchBody(), fileName: search, itemsPerPage: itemsPerPage || props.files.itemsPerPage});
-        props.searchApplications(search, 0, itemsPerPage || props.applications.itemsPerPage);
-    }
-
-    const refreshFiles = () => props.searchFiles({...fileSearchBody()})
-    const {search, files, projects, applications, filesLoading, applicationsLoading, projectsLoading, errors} = props;
->>>>>>> d4e6dbb5
     const fileOperations = allFileOperations({
         stateless: true,
         history: props.history,
@@ -122,11 +109,7 @@
         setLoading: () => props.setFilesLoading(true),
     });
 
-<<<<<<< HEAD
     const Tab = ({searchType}: { searchType: HeaderSearchType }): JSX.Element => (
-=======
-    const Tab = ({searchType}: {searchType: HeaderSearchType}): JSX.Element => (
->>>>>>> d4e6dbb5
         <SelectableText
             cursor="pointer"
             fontSize={2}
@@ -256,11 +239,7 @@
     setRefresh: refresh => dispatch(setRefreshFunction(refresh)),
 });
 
-<<<<<<< HEAD
 const mapStateToProps = ({simpleSearch, detailedFileSearch, detailedApplicationSearch}: ReduxObject): SimpleSearchStateProps & { favFilesCount: number } => ({
-=======
-const mapStateToProps = ({simpleSearch, detailedFileSearch, detailedApplicationSearch}: ReduxObject): SimpleSearchStateProps & {favFilesCount: number} => ({
->>>>>>> d4e6dbb5
     ...simpleSearch,
     favFilesCount: simpleSearch.files.items.filter(it => it.favorited).length,
     fileSearch: detailedFileSearch,
