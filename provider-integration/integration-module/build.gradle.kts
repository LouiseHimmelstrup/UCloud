--- conflicted
+++ resolved
@@ -18,11 +18,7 @@
 
 dependencies {
     run {
-<<<<<<< HEAD
-        val version = "2022.3.6"
-=======
         val version = "2022.3.7"
->>>>>>> f1665d68
         fun ucloud(module: String) = implementation("dk.sdu.cloud:$module:$version")
 
         ucloud("file-orchestrator-service-api")
