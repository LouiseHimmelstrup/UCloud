--- conflicted
+++ resolved
@@ -1,37 +1,8 @@
 import * as React from "react";
-<<<<<<< HEAD
-import styled, { keyframes } from "styled-components";
-import { height, HeightProps, width, WidthProps } from "styled-system";
-=======
 import styled, { css, keyframes } from 'styled-components'
 import { width, height, HeightProps, WidthProps } from "styled-system";
->>>>>>> 5c1282cd
 
-interface CubeGridProps {
-    size: number;
-    margin?: number;
-}
 
-<<<<<<< HEAD
-const CubeGrid = ({ size, margin = 20 }: CubeGridProps) => {
-    type SpinnerProps = WidthProps & HeightProps;
-
-    const Spinner = styled.div<SpinnerProps>`
-        position: relative;
-        margin: ${margin}px auto;
-        ${width}
-        ${height}
-    `;
-    const grid = keyframes`
-        0%,
-        70%,
-        100% {
-        transform: scale3D(1, 1, 1);
-        }
-        35% {
-        transform: scale3D(0, 0, 1);
-        }
-=======
 type HexSpinProps = { size?: number }
 const HexSpin = ({ size = 32 }: HexSpinProps) => {
     type SpinnerProps = WidthProps & HeightProps;
@@ -50,7 +21,6 @@
 
     const spinColor = keyframes`
       ${createKF()}
->>>>>>> 5c1282cd
     `;
 
     const delay = 0.04;
@@ -79,23 +49,6 @@
     `;
     
     return (
-<<<<<<< HEAD
-        <Spinner width={size} height={size}>
-            <Cube1 />
-            <Cube2 />
-            <Cube3 />
-            <Cube4 />
-            <Cube5 />
-            <Cube6 />
-            <Cube7 />
-            <Cube8 />
-            <Cube9 />
-        </Spinner>
-    );
-};
-
-export default CubeGrid;
-=======
       <HexSpinner width={size} height={size} >
         <svg xmlns="http://www.w3.org/2000/svg" xmlnsXlink="http://www.w3.org/1999/xlink" version="1.1" id="svg" width={size} height={size} viewBox="0 0 220 220" >
           <path d="M80.296,0.12l14.673,54.761l40.088,-40.088l-54.761,-14.673Z"/>
@@ -122,4 +75,3 @@
 };
 
 export default HexSpin
->>>>>>> 5c1282cd
