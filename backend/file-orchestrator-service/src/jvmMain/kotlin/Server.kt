package dk.sdu.cloud.file.orchestrator

import dk.sdu.cloud.accounting.api.Product
import dk.sdu.cloud.accounting.util.*
import dk.sdu.cloud.auth.api.authenticator
import dk.sdu.cloud.calls.client.OutgoingHttpCall
import dk.sdu.cloud.calls.client.call
import dk.sdu.cloud.calls.client.orThrow
import dk.sdu.cloud.file.orchestrator.api.*
import dk.sdu.cloud.file.orchestrator.rpc.*
import dk.sdu.cloud.file.orchestrator.service.*
import dk.sdu.cloud.micro.Micro
import dk.sdu.cloud.micro.backgroundScope
import dk.sdu.cloud.service.*
import dk.sdu.cloud.service.db.async.AsyncDBSessionFactory

class Server(override val micro: Micro) : CommonServer {
    override val log = logger()

    override fun start() {
        val db = AsyncDBSessionFactory(micro)
        val serviceClient = micro.authenticator.authenticateClient(OutgoingHttpCall)
        val providers = StorageProviders(serviceClient) { comms ->
            StorageCommunication(
                comms.client,
                comms.wsClient,
                comms.provider,
                FilesProvider(comms.provider.id),
                FileCollectionsProvider(comms.provider.id)
            )
        }
        val providerSupport = StorageProviderSupport(providers, serviceClient) { comms ->
            comms.fileCollectionsApi.retrieveProducts.call(Unit, comms.client).orThrow().responses
        }
        val templateSupport = ProviderSupport<StorageCommunication, Product, FileMetadataTemplateSupport>(
            providers, serviceClient, fetchSupport = { listOf(FileMetadataTemplateSupport()) })
        val projectCache = ProjectCache(DistributedStateFactory(micro), db)
        val metadataTemplateNamespaces = MetadataTemplateNamespaces(projectCache, db, providers, templateSupport, serviceClient)
        val fileCollections = FileCollectionService(projectCache, db, providers, providerSupport, serviceClient)
        val metadataService = MetadataService(db, fileCollections, metadataTemplateNamespaces)
        val filesService = FilesService(
            fileCollections,
            providers,
            providerSupport,
            metadataService,
            metadataTemplateNamespaces,
            serviceClient,
            db
        )

        val shares = ShareService(
            projectCache,
            db,
            providers,
            ProviderSupport(providers, serviceClient) { comms ->
                SharesProvider(comms.provider.id).retrieveProducts.call(Unit, comms.client).orThrow().responses
            },
            serviceClient,
            filesService,
            fileCollections
        )

        filesService.addMoveHandler(metadataService::onFilesMoved)
<<<<<<< HEAD
        filesService.addTrashHandler(metadataService::onFileMovedToTrash)

        syncFolderService.initialize()
=======
        filesService.addDeleteHandler(metadataService::onFilesDeleted)
>>>>>>> c1ea24f4

        configureControllers(
            FileMetadataController(metadataService),
            FileController(filesService),
            FileCollectionController(fileCollections),
            FileMetadataTemplateController(metadataTemplateNamespaces),
            ShareController(shares),
        )

        startServices()
    }
}<|MERGE_RESOLUTION|>--- conflicted
+++ resolved
@@ -61,13 +61,7 @@
         )
 
         filesService.addMoveHandler(metadataService::onFilesMoved)
-<<<<<<< HEAD
         filesService.addTrashHandler(metadataService::onFileMovedToTrash)
-
-        syncFolderService.initialize()
-=======
-        filesService.addDeleteHandler(metadataService::onFilesDeleted)
->>>>>>> c1ea24f4
 
         configureControllers(
             FileMetadataController(metadataService),
