--- conflicted
+++ resolved
@@ -2,13 +2,9 @@
 import * as ReactDOM from "react-dom";
 import { Provider } from "react-redux";
 import { BrowserRouter } from "react-router-dom";
-<<<<<<< HEAD
-import { ThemeProvider } from "ui-components";
 import fileInfo from "Files/Redux/FileInfoReducer";
-=======
 import { theme, UIGlobalStyle } from "ui-components";
 import { createGlobalStyle, ThemeProvider } from "styled-components";
->>>>>>> c08bb2eb
 import { Cloud } from "Authentication/SDUCloudObject";
 import { initObject } from "DefaultObjects";
 import Core from "Core";
