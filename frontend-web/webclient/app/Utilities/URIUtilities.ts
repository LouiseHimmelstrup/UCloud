--- conflicted
+++ resolved
@@ -25,11 +25,7 @@
     return result ? result : defaultValue;
 };
 
-<<<<<<< HEAD
-export const buildQueryString = <T extends Object>(path: string, params: T): string => {
-=======
 export const buildQueryString = <T extends Record<string, any>>(path: string, params: T): string => {
->>>>>>> 2a0b6b0e
     const builtParams = Object.entries(params).map(
         pair => {
             const [key, val] = pair;
