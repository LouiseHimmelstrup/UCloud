--- conflicted
+++ resolved
@@ -3,11 +3,7 @@
 
 bundle {
     name = "file-orchestrator"
-<<<<<<< HEAD
-    version = "2022.1.55"
-=======
     version = "2022.1.58"
->>>>>>> 80ec65ad
     
     withAmbassador(null) {
         addSimpleMapping("/api/files")
