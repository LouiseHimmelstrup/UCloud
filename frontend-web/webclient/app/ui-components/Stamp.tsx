import styled from "styled-components"
<<<<<<< HEAD
import { space, fontSize, SpaceProps } from 'styled-system'
import theme, { ThemeColor, Theme } from "./theme"
=======
import {space, fontSize, SpaceProps} from 'styled-system'
import theme, {ThemeColor, Theme} from "./theme"
>>>>>>> 6c0c19fa
import * as React from "react";
import {Icon, Text} from ".";
import {IconName} from "./Icon";

const fullWidth = ({fullWidth}: {fullWidth?: boolean}) => fullWidth ? {width: "100%"} : null;

export const colorScheme = (props: {theme: Theme, color: ThemeColor}) => {
  const badgeColors = {
    white: {
      backgroundColor: props.theme.colors.black,
      borderColor: props.theme.colors.black,
      color: props.theme.colors.black
    },
    blue: {
      backgroundColor: props.theme.colors.blue,
      borderColor: props.theme.colors.blue,
      color: props.theme.colors.white
    },
    lightBlue: {
      backgroundColor: props.theme.colors.lightBlue,
      borderColor: props.theme.colors.lightBlue,
      color: props.theme.colors.darkBlue
    },
    green: {
      backgroundColor: props.theme.colors.green,
      borderColor: props.theme.colors.green,
      color: props.theme.colors.white
    },
    lightGreen: {
      backgroundColor: props.theme.colors.lightGreen,
      borderColor: props.theme.colors.lightGreen,
      color: props.theme.colors.darkGreen
    },
    red: {
      backgroundColor: props.theme.colors.red,
      borderColor: props.theme.colors.red,
      color: props.theme.colors.white
    },
    lightRed: {
      backgroundColor: props.theme.colors.lightRed,
      borderColor: props.theme.colors.lightRed,
      color: props.theme.colors.darkRed
    },
    orange: {
      backgroundColor: props.theme.colors.orange,
      borderColor: props.theme.colors.orange,
      color: props.theme.colors.text
    },
    gray: {
      backgroundColor: props.theme.colors.gray,
      borderColor: props.theme.colors.gray,
      color: props.theme.colors.white
    },
    lightGray: {
      backgroundColor: props.theme.colors.lightGray,
      borderColor: props.theme.colors.lightGray,
      color: props.theme.colors.text
    }
  }
  const color = badgeColors[props.color];
  return color || badgeColors["white"];
}

const StampBase = styled.div<StampProps>`
  display: inline-flex;
  align-items: center;
  vertical-align: top;
  min-height: 24px;
  ${fullWidth}
  font-weight: 600;
<<<<<<< HEAD
  letter-spacing: ${({theme}) => theme.letterSpacings.caps};
=======
  letter-spacing: ${theme.letterSpacings.caps};
>>>>>>> 6c0c19fa
  border-radius: 4px;
  border-width: 1px;
  border-style: solid;
  ${colorScheme}
  ${space} ${fontSize};
`

StampBase.displayName = "Stamp";

interface StampProps extends SpaceProps {
  color?: ThemeColor
  theme?: any
  fontSize?: number | string
  fullWidth?: boolean
}

StampBase.defaultProps = {
  px: 1,
  py: 0,
  mr: "4px",
  theme,
  color: "gray",
  fontSize: 0,
  fullWidth: false
}

const Stamp = (props: StampProps & {icon?: IconName, onClick?: () => void, text: string}) => (
  <StampBase {...props}>
    {props.icon ? <Icon name={props.icon} size={12} /> : null}
    <Text ml="4px" mr="6px">{props.text}</Text>
    {props.onClick ? <Icon name={"close"} size={12} onClick={props.onClick} /> : null}
  </StampBase>
);

export {StampBase as OldStamp};
export default Stamp;<|MERGE_RESOLUTION|>--- conflicted
+++ resolved
@@ -1,11 +1,6 @@
 import styled from "styled-components"
-<<<<<<< HEAD
-import { space, fontSize, SpaceProps } from 'styled-system'
-import theme, { ThemeColor, Theme } from "./theme"
-=======
 import {space, fontSize, SpaceProps} from 'styled-system'
 import theme, {ThemeColor, Theme} from "./theme"
->>>>>>> 6c0c19fa
 import * as React from "react";
 import {Icon, Text} from ".";
 import {IconName} from "./Icon";
@@ -76,11 +71,7 @@
   min-height: 24px;
   ${fullWidth}
   font-weight: 600;
-<<<<<<< HEAD
-  letter-spacing: ${({theme}) => theme.letterSpacings.caps};
-=======
   letter-spacing: ${theme.letterSpacings.caps};
->>>>>>> 6c0c19fa
   border-radius: 4px;
   border-width: 1px;
   border-style: solid;
