--- conflicted
+++ resolved
@@ -12,10 +12,6 @@
 import {translateBinaryProductCategory} from ".";
 import {IconName} from "@/ui-components/Icon";
 import {TooltipV2} from "@/ui-components/Tooltip";
-<<<<<<< HEAD
-import {doNothing} from "@/UtilityFunctions";
-import {CSSVarCurrentSidebarWidth} from "@/ui-components/Sidebar";
-=======
 import {doNothing, timestampUnixMs} from "@/UtilityFunctions";
 import {useDidUnmount} from "@/Utilities/ReactUtilities";
 import {callAPI} from "@/Authentication/DataHook";
@@ -56,7 +52,6 @@
         usageOverTime: UsageChart,
         breakdownByProject: BreakdownChart,
     },
->>>>>>> b8746d74
 
     selectedPeriod: Period,
 }
