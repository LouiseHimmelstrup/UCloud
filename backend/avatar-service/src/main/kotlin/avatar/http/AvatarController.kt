package dk.sdu.cloud.avatar.http

import dk.sdu.cloud.avatar.api.*
<<<<<<< HEAD
import dk.sdu.cloud.avatar.services.AvatarService
import dk.sdu.cloud.calls.CallDescriptionContainer
import dk.sdu.cloud.calls.UCloudRpcRequest
import dk.sdu.cloud.calls.UCloudRpcSubsystem
import dk.sdu.cloud.calls.call
import dk.sdu.cloud.calls.client.HostInfo
import dk.sdu.cloud.calls.client.OutgoingURPCCall
import dk.sdu.cloud.calls.client.OutgoingURPCRequestInterceptor
import dk.sdu.cloud.calls.client.RpcClient
import dk.sdu.cloud.calls.client.TableSerializer
import dk.sdu.cloud.calls.server.RpcServer
import dk.sdu.cloud.calls.server.securityPrincipal
import dk.sdu.cloud.calls.ucloudRpc
import dk.sdu.cloud.service.Controller
import dk.sdu.cloud.service.Loggable
import io.ktor.http.HttpStatusCode
import kotlinx.coroutines.GlobalScope
import kotlinx.serialization.builtins.serializer
import ucloud.AuthenticateRequest
=======
import dk.sdu.cloud.avatar.services.AvatarStore
import dk.sdu.cloud.calls.server.RpcServer
import dk.sdu.cloud.calls.server.requestAllocator
import dk.sdu.cloud.calls.server.responseAllocator
import dk.sdu.cloud.defaultMapper
import dk.sdu.cloud.safeUsername
import dk.sdu.cloud.service.Controller
import dk.sdu.cloud.service.Loggable
import dk.sdu.cloud.service.actorAndProject
>>>>>>> 32acdef7

class AvatarController(
    private val avatarService: AvatarStore,
) : Controller {
    @ExperimentalUnsignedTypes
    override fun configure(rpcServer: RpcServer): Unit = with(rpcServer) {
        implement(AvatarDescriptions.update) {
            val username = actorAndProject.actor.safeUsername()

            avatarService.upsert(username, request)
            ok(Unit)
        }

        implement(AvatarDescriptions.findAvatar) {
            ok(avatarService.findByUser(ctx.responseAllocator, actorAndProject.actor.username))
        }

        implement(AvatarDescriptions.findBulk) {
<<<<<<< HEAD
            ok(FindBulkResponse(avatarService.bulkFind(request.usernames)))
        }

        implement(AvatarDescriptions.test) {
            val client = RpcClient()
            client.attachRequestInterceptor(
                OutgoingURPCRequestInterceptor(
                    HostInfo("localhost", "http", 4234),
                    GlobalScope
                )
            )

            val foo = object : CallDescriptionContainer("foo") {
                val f = call("f", TableSerializer<AuthenticateRequest>(), Unit.serializer(), Unit.serializer()) {
                    ucloudRpc(UCloudRpcSubsystem.USER)
                }
            }

            client.call(
                foo.f,
                AuthenticateRequest().apply {
                },
                OutgoingURPCCall.Companion,
            )

            ok(Unit)
        }
    }

    private fun approvedAvatar(
        top: String,
        topAccessory: String,
        hairColor: String,
        facialHair: String,
        facialHairColor: String,
        clothes: String,
        colorFabric: String,
        eyes: String,
        eyebrows: String,
        mouthTypes: String,
        skinColors: String,
        clothesGraphic: String,
        hatColor: String
    ): Avatar? {
        return try {
            Avatar(
                Top.fromString(top),
                TopAccessory.fromString(topAccessory),
                HairColor.fromString(hairColor),
                FacialHair.fromString(facialHair),
                FacialHairColor.fromString(facialHairColor),
                Clothes.fromString(clothes),
                ColorFabric.fromString(colorFabric),
                Eyes.fromString(eyes),
                Eyebrows.fromString(eyebrows),
                MouthTypes.fromString(mouthTypes),
                SkinColors.fromString(skinColors),
                ClothesGraphic.fromString(clothesGraphic),
                HatColor.fromString(hatColor)
            )
        } catch (e: IllegalArgumentException) {
            return null
=======
            ok(avatarService.bulkFind(ctx.responseAllocator, request.usernames.map { it.decode() }))
>>>>>>> 32acdef7
        }
    }

    companion object : Loggable {
        override val log = logger()
    }
}<|MERGE_RESOLUTION|>--- conflicted
+++ resolved
@@ -1,27 +1,6 @@
 package dk.sdu.cloud.avatar.http
 
 import dk.sdu.cloud.avatar.api.*
-<<<<<<< HEAD
-import dk.sdu.cloud.avatar.services.AvatarService
-import dk.sdu.cloud.calls.CallDescriptionContainer
-import dk.sdu.cloud.calls.UCloudRpcRequest
-import dk.sdu.cloud.calls.UCloudRpcSubsystem
-import dk.sdu.cloud.calls.call
-import dk.sdu.cloud.calls.client.HostInfo
-import dk.sdu.cloud.calls.client.OutgoingURPCCall
-import dk.sdu.cloud.calls.client.OutgoingURPCRequestInterceptor
-import dk.sdu.cloud.calls.client.RpcClient
-import dk.sdu.cloud.calls.client.TableSerializer
-import dk.sdu.cloud.calls.server.RpcServer
-import dk.sdu.cloud.calls.server.securityPrincipal
-import dk.sdu.cloud.calls.ucloudRpc
-import dk.sdu.cloud.service.Controller
-import dk.sdu.cloud.service.Loggable
-import io.ktor.http.HttpStatusCode
-import kotlinx.coroutines.GlobalScope
-import kotlinx.serialization.builtins.serializer
-import ucloud.AuthenticateRequest
-=======
 import dk.sdu.cloud.avatar.services.AvatarStore
 import dk.sdu.cloud.calls.server.RpcServer
 import dk.sdu.cloud.calls.server.requestAllocator
@@ -31,12 +10,10 @@
 import dk.sdu.cloud.service.Controller
 import dk.sdu.cloud.service.Loggable
 import dk.sdu.cloud.service.actorAndProject
->>>>>>> 32acdef7
 
 class AvatarController(
     private val avatarService: AvatarStore,
 ) : Controller {
-    @ExperimentalUnsignedTypes
     override fun configure(rpcServer: RpcServer): Unit = with(rpcServer) {
         implement(AvatarDescriptions.update) {
             val username = actorAndProject.actor.safeUsername()
@@ -50,72 +27,7 @@
         }
 
         implement(AvatarDescriptions.findBulk) {
-<<<<<<< HEAD
-            ok(FindBulkResponse(avatarService.bulkFind(request.usernames)))
-        }
-
-        implement(AvatarDescriptions.test) {
-            val client = RpcClient()
-            client.attachRequestInterceptor(
-                OutgoingURPCRequestInterceptor(
-                    HostInfo("localhost", "http", 4234),
-                    GlobalScope
-                )
-            )
-
-            val foo = object : CallDescriptionContainer("foo") {
-                val f = call("f", TableSerializer<AuthenticateRequest>(), Unit.serializer(), Unit.serializer()) {
-                    ucloudRpc(UCloudRpcSubsystem.USER)
-                }
-            }
-
-            client.call(
-                foo.f,
-                AuthenticateRequest().apply {
-                },
-                OutgoingURPCCall.Companion,
-            )
-
-            ok(Unit)
-        }
-    }
-
-    private fun approvedAvatar(
-        top: String,
-        topAccessory: String,
-        hairColor: String,
-        facialHair: String,
-        facialHairColor: String,
-        clothes: String,
-        colorFabric: String,
-        eyes: String,
-        eyebrows: String,
-        mouthTypes: String,
-        skinColors: String,
-        clothesGraphic: String,
-        hatColor: String
-    ): Avatar? {
-        return try {
-            Avatar(
-                Top.fromString(top),
-                TopAccessory.fromString(topAccessory),
-                HairColor.fromString(hairColor),
-                FacialHair.fromString(facialHair),
-                FacialHairColor.fromString(facialHairColor),
-                Clothes.fromString(clothes),
-                ColorFabric.fromString(colorFabric),
-                Eyes.fromString(eyes),
-                Eyebrows.fromString(eyebrows),
-                MouthTypes.fromString(mouthTypes),
-                SkinColors.fromString(skinColors),
-                ClothesGraphic.fromString(clothesGraphic),
-                HatColor.fromString(hatColor)
-            )
-        } catch (e: IllegalArgumentException) {
-            return null
-=======
             ok(avatarService.bulkFind(ctx.responseAllocator, request.usernames.map { it.decode() }))
->>>>>>> 32acdef7
         }
     }
 
