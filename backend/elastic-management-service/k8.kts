--- conflicted
+++ resolved
@@ -3,11 +3,7 @@
 
 bundle {
     name = "elastic-management"
-<<<<<<< HEAD
     version = "1.2.0-rc0"
-=======
-    version = "1.1.6"
->>>>>>> 04e6726f
 
     val deployment = withDeployment {
         injectSecret("elasticsearch-logging-cluster-credentials")
