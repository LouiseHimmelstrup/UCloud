import {useAsyncCommand, useCloudAPI} from "Authentication/DataHook";
import {emptyPage, ReduxObject, KeyCode} from "DefaultObjects";
import {MainContainer} from "MainContainer/MainContainer";
import * as Pagination from "Pagination";
import {
    listProjects,
    ListProjectsRequest,
    UserInProject,
    createProject,
    IngoingInvite, listIngoingInvites, acceptInvite, rejectInvite, ListFavoriteProjectsRequest, listFavoriteProjects
} from "Project/index";
import * as React from "react";
import {connect} from "react-redux";
import {Dispatch} from "redux";
import {Page, Operation} from "Types";
import Button from "ui-components/Button";
import {Flex, Icon, List, Text, Input, Box, Checkbox, Label, Link, Tooltip} from "ui-components";
import VerticalButtonGroup from "ui-components/VerticalButtonGroup";
import {updatePageTitle, setActivePage} from "Navigation/Redux/StatusActions";
import {setRefreshFunction} from "Navigation/Redux/HeaderActions";
import {ListRow} from "ui-components/List";
import {useHistory} from "react-router";
import {loadingAction} from "Loading";
import {dispatchSetProjectAction} from "Project/Redux";
import {projectRoleToStringIcon, toggleFavoriteProject} from "Project";
import {snackbarStore} from "Snackbar/SnackbarStore";
import {Client} from "Authentication/HttpClientInstance";
import {stopPropagation} from "UtilityFunctions";
import ClickableDropdown from "ui-components/ClickableDropdown";
import {ThemeColor} from "ui-components/theme";
import {useEffect, useState} from "react";
import * as Heading from "ui-components/Heading";
import {SidebarPages} from "ui-components/Sidebar";
import {Toggle} from "ui-components/Toggle";
import {Spacer} from "ui-components/Spacer";
import {ShareCardBase} from "Shares/List";
import {defaultAvatar} from "UserSettings/Avataaar";
import {UserAvatar} from "AvataaarLib/UserAvatar";
import {useAvatars} from "AvataaarLib/hook";
import {dialogStore} from "Dialog/DialogStore";
import {ArchiveProject, LeaveProject} from "./ProjectSettings";

// eslint-disable-next-line no-underscore-dangle
const _List: React.FunctionComponent<DispatchProps & {project?: string}> = props => {
    const [archived, setArchived] = useState<boolean>(false);
    const [response, setFetchParams] = useCloudAPI<Page<UserInProject>, ListProjectsRequest>(
        {noop: true},
        emptyPage
    );
    const [favorites, setFavoriteParams] = useCloudAPI<Page<UserInProject>, ListFavoriteProjectsRequest>(
        listFavoriteProjects({page: 0, itemsPerPage: 25, archived}),
        emptyPage
    );

    const [ingoingInvites, fetchIngoingInvites, ingoingInvitesParams] = useCloudAPI<Page<IngoingInvite>>(
        listIngoingInvites({page: 0, itemsPerPage: 10}),
        emptyPage
    );

    const usernames = ingoingInvites.data.items.map(it => it.invitedBy);


    const avatars = useAvatars();

    useEffect(() => {
        avatars.updateCache(usernames);
    }, [usernames]);


    const [creatingProject, setCreatingProject] = React.useState(false);
    const title = React.useRef<HTMLInputElement>(null);
    const [selectedProjects, setSelectedProjects] = React.useState(new Set());
    const [commandLoading, runCommand] = useAsyncCommand();

    useEffect(() => {
        props.setLoading(response.loading);
    }, [response.loading]);

    const history = useHistory();

    const reload = (): void => {
        setFavoriteParams(listFavoriteProjects({
            page: favorites.data.pageNumber,
            itemsPerPage: response.data.itemsPerPage,
            archived
        }));
        setFetchParams(listProjects({
            page: response.data.pageNumber,
            itemsPerPage: response.data.itemsPerPage,
            archived,
            noFavorites: true
        }));
        fetchIngoingInvites(listIngoingInvites({page: 0, itemsPerPage: 10}));
    };

    useEffect(() => {
        props.onInit();
    }, []);

    useEffect(() => {
        props.setRefresh(reload);
        return () => props.setRefresh();
    }, [reload]);

    useEffect(() => {
        setFetchParams(listProjects({page: 0, itemsPerPage: 50, archived, noFavorites: true}));
    }, [archived]);

    const projectOperations: ProjectOperation[] = [
        {
            text: "Archive",
            disabled: projects => projects.length !== 1 || projects.every(it => it.archived),
            icon: "tags",
            onClick: ([project]) => dialogStore.addDialog(
                <ArchiveProject
                    onSuccess={() => dialogStore.success()}
                    isArchived={project.archived}
                    projectId={project.projectId}
                    projectRole={project.whoami.role}
                />,
                () => undefined
            )
        },
        {
            text: "Unarchive",
            disabled: projects => projects.length !== 1 || projects.every(it => !it.archived),
            icon: "tags",
            onClick: ([project]) => dialogStore.addDialog(
                <ArchiveProject
                    onSuccess={() => dialogStore.success()}
                    isArchived={project.archived}
                    projectId={project.projectId}
                    projectRole={project.whoami.role}
                />,
                () => undefined
            )
        },
        {
            text: "Leave",
            disabled: projects => projects.length !== 1,
            icon: "open",
            onClick: ([project]) => dialogStore.addDialog(
                <LeaveProject
                    onSuccess={() => dialogStore.success()}
                    projectId={project.projectId}
                    projectRole={project.whoami.role}
                    projectDetails={project}
                />,
                () => undefined)
        },
        {
            text: "Manage",
            disabled: projects => projects.length !== 1,
            icon: "properties",
            onClick: ([project]) => {
                props.setProject(project.projectId);
                history.push("/projects/view");
            }
        }
    ];

    return (
        <MainContainer
            headerSize={58}
            main={(
                <>
                    {ingoingInvites.data.itemsInTotal > 0 ? (
                        <>
                            <Heading.h3 mb={16}>Invitations</Heading.h3>
                            <Pagination.List
                                customEmptyPage={<Box mb={32}>You have no invitations.</Box>}
                                loading={ingoingInvites.loading}
                                page={ingoingInvites.data}
                                onPageChanged={newPage =>
                                    fetchIngoingInvites(listIngoingInvites({...ingoingInvitesParams.parameters, page: newPage}))
                                }
                                pageRenderer={() => (
                                    <Box mb={32}>
                                        {ingoingInvites.data.items.map(invite => (
                                            <ShareCardBase
                                                key={invite.project}
                                                title={invite.project}
                                                body={
                                                    <Spacer
                                                        left={<>
                                                            <UserAvatar avatar={avatars.cache[invite.invitedBy] ?? defaultAvatar} mr="10px" />
                                                            <Flex alignItems="center">Invited by {invite.invitedBy}</Flex>
                                                        </>}
                                                        right={<Flex alignItems="center">
                                                            <Button
                                                                color="green"
                                                                height="42px"
                                                                mr={8}
                                                                onClick={async () => {
                                                                    await runCommand(acceptInvite({projectId: invite.project}));
                                                                    reload();
                                                                }}
                                                            >
                                                                Accept
                                                            </Button>
                                                            <Button
                                                                color="red"
                                                                height="42px"
                                                                onClick={async () => {
                                                                    await runCommand(rejectInvite({projectId: invite.project}));
                                                                    reload();
                                                                }}
                                                            >
                                                                Reject
                                                            </Button>
                                                        </Flex>}
                                                    />
                                                }
                                                bottom={<Box height="16px" />}
                                            />
                                        ))}
                                    </Box>
                                )}
                            />
                        </>
                    ) : (
                        <></>
                    )}
                    {favorites.data.items.length === 0 ? null : (<>
                        <Heading.h3>Favorites</Heading.h3>
                        <List mb="10px">
                            <Pagination.List
                                page={favorites.data}
                                loading={false}
                                onPageChanged={newPage => {
                                    setFavoriteParams(
                                        listFavoriteProjects({
                                            page: newPage,
                                            itemsPerPage: response.data.itemsPerPage,
                                            archived
                                        })
                                    );
                                }}
                                pageRenderer={pageRenderer}
                            />
                        </List>
                    </>)}
                    <Heading.h3 mb={16}>My Projects</Heading.h3>
                    <List>
                        <ListRow
                            icon={<Box width="24px" />}
                            left={
                                <>
                                    <Box
                                        onClick={() => {
                                            if (props.project !== undefined && props.project !== "") {
                                                props.setProject();
                                                snackbarStore.addInformation("Personal project is now the active.", false);
                                            }
                                        }}
                                        height="30px"
                                    >
                                        <Link to="/project/dashboard">
                                            Personal project
                                        </Link>
                                    </Box>
                                </>
                            }
                            leftSub={
                                <Box color="grey">
                                    2 TB used, 20 credits left
                                </Box>
                            }
                            right={<>
                                <Toggle scale={1.5} activeColor="green" checked={!props.project} onChange={() => {
                                    if (!props.project) return;
                                    snackbarStore.addInformation("Personal project is now the active.", false);
                                    props.setProject();
                                }} />
                                <Box width="37px" />
                            </>}
                        />
                        {creatingProject ?
                            <ListRow
                                icon={<Icon
                                    cursor="pointer"
                                    size="24"
                                    name={"starEmpty"}
                                    color={"midGray"}
                                    hoverColor="blue"
                                />}
                                left={<form onSubmit={onCreateProject}>
                                    <Flex height="38px">
                                        <Input
                                            my="3px"
                                            pt="0px"
                                            pb="0px"
                                            pr="0px"
                                            pl="0px"
                                            noBorder
                                            fontSize={20}
                                            maxLength={1024}
                                            onKeyDown={e => {
                                                if (e.keyCode === KeyCode.ESC) {
                                                    setCreatingProject(false);
                                                }
                                            }}
                                            borderRadius="0px"
                                            type="text"
                                            width="100%"
                                            autoFocus
                                            ref={title}
                                        />
                                        <Icon
                                            ml="10px"
                                            mt="7px"
                                            cursor="pointer"
                                            name="close"
                                            color="red"
                                            onClick={() => setCreatingProject(false)}
                                        />
                                    </Flex>
                                </form>}
                                right={<>
                                    <Toggle
                                        scale={1.5}
                                        activeColor="green"
                                        checked={false}
                                        onChange={() => undefined}
                                    /><Box width="28px" /> </>}
                            /> : null}
                        <Pagination.List
                            page={response.data}
                            pageRenderer={pageRenderer}
                            loading={response.loading}
                            onPageChanged={newPage => {
                                setFetchParams(
                                    listProjects({
                                        page: newPage,
                                        itemsPerPage: response.data.itemsPerPage,
                                        archived
                                    })
                                );
                            }}
                            customEmptyPage={<div />}
                        />
                    </List>
                </>
            )}
            sidebar={(<>
                <VerticalButtonGroup>
                    <Button onClick={startCreateProject}>Create project</Button>
                    <Label fontSize={"100%"}>
                        <Checkbox size={24} checked={archived} onChange={() => setArchived(!archived)} />
                        Show archived
                    </Label>
                    {selectedProjects.size > 0 ? `${selectedProjects.size} project${selectedProjects.size > 1 ? "s" : ""} selected` : null}
                    <ProjectOperations
                        selectedProjects={[...response.data.items, ...favorites.data.items].filter(it => selectedProjects.has(it.projectId))}
                        projectOperations={projectOperations}
                    />
                </VerticalButtonGroup>
            </>)}
        />
    );

    function pageRenderer(page: Page<UserInProject>): JSX.Element[] {
        return page.items.map(e => {
            const isActive = e.projectId === props.project;
            const isFavorite = e.favorite;
            return (
                <ListRow
                    key={e.projectId}
                    select={() => {
                        if (selectedProjects.has(e.projectId)) selectedProjects.delete(e.projectId);
                        else selectedProjects.add(e.projectId);
                        setSelectedProjects(new Set(selectedProjects));
                    }}
                    isSelected={selectedProjects.has(e.projectId)}
                    icon={<Icon
                        cursor="pointer"
                        size="24"
                        name={isFavorite ? "starFilled" : "starEmpty"}
                        color={isFavorite ? "blue" : "midGray"}
                        onClick={() => onToggleFavorite(e.projectId)}
                        hoverColor="blue"
                    />}
                    left={
<<<<<<< HEAD
                        <Box
                            onClick={() => {
                                if (e.projectId !== props.project) {
                                    props.setProject(e.projectId);
                                    snackbarStore.addInformation(
                                        `${e.title} is now the active project`,
                                        false
                                    );
                                }
                            }}
                            height="30px"
                        >
                            <Link to="/projects/view">
                                {e.title}
                            </Link>
                        </Box>
=======
                        <>
                            <Box
                                onClick={() => {
                                    if (e.projectId !== props.project) {
                                        props.setProject(e.projectId);
                                        snackbarStore.addInformation(
                                            `${e.projectId} is now the active project`,
                                            false
                                        );
                                    }
                                }}
                                height="30px"
                            >
                                <Link to="/project/dashboard">
                                    {e.title}
                                </Link>
                            </Box>
                        </>
                    }
                    leftSub={
                        <>
                            <Box color="grey">
                                2 TB used, 20 credits left
                            </Box>
                        </>
>>>>>>> 9a5ef029
                    }
                    right={
                        <Flex alignItems={"center"}>
                            {!e.needsVerification ? null : (
                                <Text fontSize={0} mr={8}>
                                    <Icon name={"warning"} /> Attention required
                                </Text>
                            )}
                            <Tooltip
                                tooltipContentWidth="80px"
                                wrapperOffsetLeft="0"
                                wrapperOffsetTop="4px"
                                right="0"
                                top="1"
                                mb="50px"
                                trigger={(
                                    <Icon
                                        size="30"
                                        squared={false}
                                        name={projectRoleToStringIcon(e.whoami.role)}
                                        color="gray"
                                        color2="midGray"
                                        mr=".5em"
                                    />
                                )}
                            >
                                <Text fontSize={2}>{e.whoami.role}</Text>
                            </Tooltip>

                            <Toggle
                                scale={1.5}
                                activeColor="green"
                                checked={isActive}
                                onChange={() => {
                                    if (isActive) return;
                                    snackbarStore.addInformation(
                                        `${e.title} is now the active project`,
                                        false
                                    );
                                    props.setProject(e.projectId);
                                }}
                            />
                            {selectedProjects.size === 0 && projectOperations.length > 0 ? (
                                <div onClick={stopPropagation}>
                                    <ClickableDropdown
                                        width="125px"
                                        left="-105px"
                                        trigger={(
                                            <Icon
                                                ml="0.5em"
                                                mr="10px"
                                                name="ellipsis"
                                                size="1em"
                                                rotation={90}
                                            />
                                        )}
                                    >
                                        <ProjectOperations
                                            selectedProjects={[e]}
                                            projectOperations={projectOperations}
                                        />
                                    </ClickableDropdown>
                                </div>
                            ) : <Box width="37px" />}
                        </Flex>}
                />
            );
        });
    }

    function startCreateProject(): void {
        setCreatingProject(true);
    }

    async function onCreateProject(e: React.FormEvent): Promise<void> {
        e.preventDefault();
        if (commandLoading) return;
        const projectId = title.current?.value ?? "";
        if (projectId === "") {
            snackbarStore.addInformation("Project name can't be empty.", false);
            return;
        }

        await runCommand(createProject({title: projectId}));
        setCreatingProject(false);
        props.setProject(projectId);
        history.push("/projects/view");
    }

    async function onToggleFavorite(projectId: string): Promise<void> {
        await runCommand(toggleFavoriteProject({projectId}));
        reload();
    }
};

interface ProjectOperation extends Operation<UserInProject> {
    iconColor2?: ThemeColor;
}

interface ProjectOperations {
    projectOperations: ProjectOperation[];
    selectedProjects: UserInProject[];
}

function ProjectOperations(props: ProjectOperations): JSX.Element | null {
    if (props.projectOperations.length === 0) return null;

    function ProjectOp(op: ProjectOperation): JSX.Element | null {
        if (op.disabled(props.selectedProjects, Client)) return null;
        return (
            <Box
                ml="-17px"
                mr="-17px"
                pl="15px"
                cursor="pointer"
                onClick={() => op.onClick(props.selectedProjects, Client)}
            >
                <Icon
                    size={16}
                    mr="0.5em"
                    color={op.color}
                    color2={op.iconColor2}
                    name={op.icon}
                />
                {op.text}
            </Box>
        );
    }

    return (
        <>
            {props.projectOperations.map(ProjectOp)}
        </>
    );
}

interface DispatchProps {
    setProject: (id?: string) => void;
    onInit: () => void;
    setRefresh: (refresh?: () => void) => void;
    setLoading: (loading: boolean) => void;
}

const mapStateToProps = (state: ReduxObject): {project?: string} => state.project;

const mapDispatchToProps = (dispatch: Dispatch): DispatchProps => ({
    onInit: () => {
        dispatch(updatePageTitle("Projects"));
        dispatch(setActivePage(SidebarPages.Projects));
    },
    setRefresh: refresh => dispatch(setRefreshFunction(refresh)),
    setLoading: loading => dispatch(loadingAction(loading)),
    setProject: id => dispatchSetProjectAction(dispatch, id)
});

export default connect(mapStateToProps, mapDispatchToProps)(_List);<|MERGE_RESOLUTION|>--- conflicted
+++ resolved
@@ -381,24 +381,6 @@
                         hoverColor="blue"
                     />}
                     left={
-<<<<<<< HEAD
-                        <Box
-                            onClick={() => {
-                                if (e.projectId !== props.project) {
-                                    props.setProject(e.projectId);
-                                    snackbarStore.addInformation(
-                                        `${e.title} is now the active project`,
-                                        false
-                                    );
-                                }
-                            }}
-                            height="30px"
-                        >
-                            <Link to="/projects/view">
-                                {e.title}
-                            </Link>
-                        </Box>
-=======
                         <>
                             <Box
                                 onClick={() => {
@@ -424,7 +406,6 @@
                                 2 TB used, 20 credits left
                             </Box>
                         </>
->>>>>>> 9a5ef029
                     }
                     right={
                         <Flex alignItems={"center"}>
