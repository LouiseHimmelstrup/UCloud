{
  "name": "sducloud",
<<<<<<< HEAD
  "version": "0.16.39",
=======
  "version": "0.16.41",
>>>>>>> b00da741
  "description": "SDU Cloud",
  "author": "IMADA - eScience Center, SDU",
  "jest": {
    "collectCoverage": true,
    "coverageDirectory": "<rootDir>/coverage",
    "coverageReporters": [
      "html",
      "cobertura"
    ],
    "modulePaths": [
      "app"
    ],
    "transform": {
      "^.+\\.(tsx?|jsx?)$": "ts-jest"
    },
    "moduleNameMapper": {
      "^.+\\.(png|ttf|jpg)$": "file-loader",
      "^.+\\.css$": "css-loader",
      "Authentication/SDUCloudObject": "<rootDir>/__tests__/mock/Cloud.ts"
    },
    "testRegex": "(/__tests__/.*|(\\.|/)\\.(test|spec))\\.(j|t)sx?$",
    "moduleFileExtensions": [
      "ts",
      "tsx",
      "js",
      "jsx",
      "json",
      "node"
    ],
    "preset": "ts-jest",
    "testMatch": null,
    "globals": {
      "ts-jest": {
        "ts-config": "tsconfig.json",
        "diagnostics": {
          "ignoreCodes": [
            151001
          ]
        }
      }
    }
  },
  "scripts": {
    "start": "webpack-dev-server --config webpack.dev.js --inline --progress --port 9000",
    "clean": "rm -rf dist/",
    "build": "npm run clean && webpack --config webpack.prod.js --progress --profile --bail",
    "test": "jest",
    "prepare-icons": "npm run icons-clean && npm run icons-components && npm run icons-index",
    "icons-clean": "cd app/ui-components/icons; rm -rf components index.ts",
    "icons-components": "cd app/ui-components/icons; svgr . --ext=tsx --filename-case camel -d components",
    "icons-index": "node scripts/create-icons-index.js"
  },
  "dependencies": {
    "@novnc/novnc": "^1.1.0",
    "@svgr/cli": "^4.2.0",
    "avataaars": "^1.2.1",
    "fuse.js": "^3.4.4",
    "jsonwebtoken": "8.5.1",
    "moment": "~2.24.0",
    "moment-timezone": "^0.5.25",
    "react": "16.8.6",
    "react-datepicker": "2.5.0",
    "react-dom": "16.8.6",
    "react-dropzone": "^10.1.5",
    "react-markdown": "^4.0.8",
    "react-modal": "^3.8.1",
    "react-redux": "^7.0.3",
    "react-router": "5.0.0",
    "react-router-dom": "5.0.0",
    "recharts": "^1.6.2",
    "redux": "4.0.1",
    "redux-responsive": "^4.3.8",
    "styled-components": "^4.2.0",
    "styled-system": "^4.2.2",
    "svgi": "^1.1.0"
  },
  "devDependencies": {
    "@types/enzyme": "^3.9.2",
    "@types/enzyme-adapter-react-16": "^1.0.5",
    "@types/history": "^4.7.2",
    "@types/jest": "24.0.13",
    "@types/json-schema": "^7.0.3",
    "@types/jsonwebtoken": "^8.3.2",
    "@types/moment-timezone": "^0.5.12",
    "@types/react": "16.8.18",
    "@types/react-datepicker": "2.3.0",
    "@types/react-dom": "^16.8.4",
    "@types/react-dropzone": "^4.2.2",
    "@types/react-modal": "3.8.2",
    "@types/react-redux": "^7.0.9",
    "@types/react-router": "^5.0.1",
    "@types/react-router-dom": "^4.3.3",
    "@types/react-test-renderer": "16.8.1",
    "@types/recharts": "^1.1.16",
    "@types/styled-components": "4.1.15",
    "@types/styled-system": "^4.2.1",
    "compression-webpack-plugin": "^2.0.0",
    "copy-webpack-plugin": "5.0.3",
    "css-loader": "^2.1.1",
    "empty-module": "~0.0.2",
    "enzyme": "^3.9.0",
    "enzyme-adapter-react-16": "^1.13.1",
    "file-loader": "3.0.1",
    "html-webpack-plugin": "^3.2.0",
    "imports-loader": "0.8.0",
    "jest": "^24.8.0",
    "jest-styled-components": "^6.3.1",
    "mini-css-extract-plugin": "^0.6.0",
    "react-test-renderer": "16.8.6",
    "redux-devtools-extension": "^2.13.8",
    "source-map-loader": "^0.2.4",
    "style-loader": "0.23.1",
    "terser-webpack-plugin": "^1.2.4",
    "ts-jest": "^24.0.2",
    "ts-loader": "6.0.1",
    "typescript": "3.4.5",
    "url-loader": "1.1.2",
    "webpack": "4.32.2",
    "webpack-cli": "^3.3.2",
    "webpack-dev-server": "3.4.1",
    "webpack-merge": "4.2.1"
  }
}<|MERGE_RESOLUTION|>--- conflicted
+++ resolved
@@ -1,10 +1,6 @@
 {
   "name": "sducloud",
-<<<<<<< HEAD
-  "version": "0.16.39",
-=======
   "version": "0.16.41",
->>>>>>> b00da741
   "description": "SDU Cloud",
   "author": "IMADA - eScience Center, SDU",
   "jest": {
