FROM ubuntu:20.04 AS base

# Dependencies
RUN apt-get update
RUN apt-get -y install locales
RUN locale-gen en_US.UTF-8
ENV LANG en_US.UTF-8
ENV LC_TYPE en_US.UTF-8
ENV LC_MESSAGES en_US.UTF-8
RUN rm /bin/sh && ln -s /bin/bash /bin/sh
RUN apt-get -qq -y install curl wget unzip zip sudo libjansson-dev libcurl4 libtinfo5 libssl-dev libuv1-dev libcurl4-openssl-dev
RUN export SDKMAN_DIR="/usr/local/sdkman" && curl -s "https://get.sdkman.io" | bash
RUN bash -c "export SDKMAN_DIR='/usr/local/sdkman' && source /usr/local/sdkman/bin/sdkman-init.sh && \
    yes | sdk i java 11.0.11.hs-adpt && \
    yes | sdk i gradle 6.9"
RUN curl https://func-e.io/install.sh | bash -s -- -b /usr/local/bin

# Test users
RUN groupadd -g 997 munge
RUN useradd -u 999 -g 997 munge
RUN useradd --system --user-group ucloud 
RUN mkdir -p /var/run/ucloud/envoy
RUN chown -R ucloud: /var/run/ucloud
RUN echo 'ucloud  ALL=(%ucloud) NOPASSWD: /usr/bin/ucloud, /opt/ucloud/build/bin/native/debugExecutable/ucloud-integration-module.kexe' >> /etc/sudoers


<<<<<<< HEAD

FROM base AS development
=======
FROM BASE AS DEVELOPMENT
>>>>>>> cd6d351e

RUN useradd --user-group testuser 
RUN apt-get update && apt-get install -y vim
WORKDIR /usr/bin
RUN ln -s /opt/ucloud/build/bin/native/debugExecutable/ucloud-integration-module.kexe ucloud
COPY default_config /opt/ucloud-default-config
RUN chmod +x /opt/ucloud-default-config/config_installer.sh 
COPY --from=base  /usr/local/bin/func-e /usr/local/bin/getenvoy
WORKDIR /opt/ucloud

<<<<<<< HEAD
FROM development AS ucloud-im

RUN apt-get -qq -y install munge slurm-client 
WORKDIR /opt/ucloud

=======

FROM DEVELOPMENT AS ucloud-im
RUN apt-get -qq -y install munge slurm-client ssh
RUN mkdir --parents -m 700 /home/testuser/.ssh && ssh-keygen -t ed25519 -C "testuser@im.dtu.dk" -f /home/testuser/.ssh/id_ed25519 -N '' && chown -R testuser:testuser /home/testuser
WORKDIR /opt/ucloud


>>>>>>> cd6d351e
FROM giovtorres/slurm-docker-cluster:latest AS slurm-base
RUN useradd --user-group testuser


FROM SLURM-BASE as slurm-base-ssh
#install sshd server
RUN yum -y install openssh-server
#appends public keys
RUN mkdir --parents -m 700 /home/testuser/.ssh \ 
    && touch /home/testuser/.ssh/authorized_keys \
    && chmod 600 /home/testuser/.ssh/authorized_keys \ 
    && chown testuser:testuser /home/testuser/.ssh/authorized_keys
COPY --from=ucloud-im  /home/testuser/.ssh/id_ed25519.pub /home/testuser/.ssh/id_ed25519.pub
RUN cat /home/testuser/.ssh/id_ed25519.pub >> /home/testuser/.ssh/authorized_keys
RUN chown -R testuser:testuser /home/testuser

#generate host keys
RUN cd /etc/ssh && ssh-keygen -A

#appends sshd line to /usr/local/bin/docker-entrypoint.sh 
#https://github.com/giovtorres/slurm-docker-cluster/blob/master/docker-entrypoint.sh
COPY default_config/docker-entrypoint.sh /usr/local/bin/docker-entrypoint.sh
RUN chown  root:root /usr/local/bin/docker-entrypoint.sh
RUN chmod 760 /usr/local/bin/docker-entrypoint.sh<|MERGE_RESOLUTION|>--- conflicted
+++ resolved
@@ -24,12 +24,7 @@
 RUN echo 'ucloud  ALL=(%ucloud) NOPASSWD: /usr/bin/ucloud, /opt/ucloud/build/bin/native/debugExecutable/ucloud-integration-module.kexe' >> /etc/sudoers
 
 
-<<<<<<< HEAD
-
 FROM base AS development
-=======
-FROM BASE AS DEVELOPMENT
->>>>>>> cd6d351e
 
 RUN useradd --user-group testuser 
 RUN apt-get update && apt-get install -y vim
@@ -40,26 +35,16 @@
 COPY --from=base  /usr/local/bin/func-e /usr/local/bin/getenvoy
 WORKDIR /opt/ucloud
 
-<<<<<<< HEAD
 FROM development AS ucloud-im
-
-RUN apt-get -qq -y install munge slurm-client 
-WORKDIR /opt/ucloud
-
-=======
-
-FROM DEVELOPMENT AS ucloud-im
 RUN apt-get -qq -y install munge slurm-client ssh
 RUN mkdir --parents -m 700 /home/testuser/.ssh && ssh-keygen -t ed25519 -C "testuser@im.dtu.dk" -f /home/testuser/.ssh/id_ed25519 -N '' && chown -R testuser:testuser /home/testuser
 WORKDIR /opt/ucloud
 
-
->>>>>>> cd6d351e
 FROM giovtorres/slurm-docker-cluster:latest AS slurm-base
 RUN useradd --user-group testuser
 
 
-FROM SLURM-BASE as slurm-base-ssh
+FROM slurm-base as slurm-base-ssh
 #install sshd server
 RUN yum -y install openssh-server
 #appends public keys
