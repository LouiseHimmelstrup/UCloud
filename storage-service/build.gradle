group 'dk.sdu.cloud'
version '2.2.5'

apply plugin: 'application'
mainClassName = "dk.sdu.cloud.file.MainKt"

buildscript {
<<<<<<< HEAD
    ext.serviceCommonVersion = "1.6.2"
=======
    ext.serviceCommonVersion = "1.8.1"
>>>>>>> 5c1282cd
}

apply from: "https://raw.githubusercontent.com/SDU-eScience/GradleBootstrap/v0.2.20/sdu-cloud.gradle"

dependencies {
    implementation group: 'org.kamranzafar', name: 'jtar', version: '2.3'
    implementation "dk.sdu.cloud:service-common:${serviceCommonVersion}"
    implementation "dk.sdu.cloud:auth-api:1.21.0"
    implementation "dk.sdu.cloud:notification-api:1.1.4"
    implementation "dk.sdu.cloud:task-api:0.1.1"

    implementation 'net.java.dev.jna:jna:5.2.0'
    implementation group: 'com.h2database', name: 'h2', version: '1.4.196'

    testImplementation "dk.sdu.cloud:service-common-test:${serviceCommonVersion}"
}

sduCloud.createTasksForApiJar(
        "file",
        []
)

test {
    systemProperty("java.io.tmpdir", System.getProperty("java.io.tmpdir"))
}<|MERGE_RESOLUTION|>--- conflicted
+++ resolved
@@ -5,11 +5,7 @@
 mainClassName = "dk.sdu.cloud.file.MainKt"
 
 buildscript {
-<<<<<<< HEAD
-    ext.serviceCommonVersion = "1.6.2"
-=======
     ext.serviceCommonVersion = "1.8.1"
->>>>>>> 5c1282cd
 }
 
 apply from: "https://raw.githubusercontent.com/SDU-eScience/GradleBootstrap/v0.2.20/sdu-cloud.gradle"
