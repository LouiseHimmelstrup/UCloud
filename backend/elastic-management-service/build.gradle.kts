--- conflicted
+++ resolved
@@ -1,8 +1,4 @@
-<<<<<<< HEAD
 version = "1.2.0-rc0"
-=======
-version = "1.1.6"
->>>>>>> 04e6726f
 
 application {
     mainClassName = "dk.sdu.cloud.elastic.management.MainKt"
