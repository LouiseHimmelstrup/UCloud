import * as React from "react";

const App = React.lazy(() => import("@/Applications/Studio/Applications"));
const Applications = React.lazy(() => import("@/Applications/Browse"));
const ApplicationsOverview = React.lazy(() => import("./Applications/Overview"));
const AvataaarModification = React.lazy(() => import("@/UserSettings/Avataaar"));
const Dashboard = React.lazy(() => import("@/Dashboard/Dashboard"));
const DetailedNews = React.lazy(() => import("@/NewsPost/DetailedNews"));
const FilesRouter = React.lazy(() => import("@/Files/Files"));
const ProviderRouter = React.lazy(() => import("@/Admin/Providers/Router"));
const FileCollectionsRouter = React.lazy(() => import("@/Files/FileCollections"));
const MetadataNamespacesRouter = React.lazy(() => import("@/Files/Metadata/Templates/Namespaces"));
const SharesAcceptLink = React.lazy(() => import("@/Files/SharesAcceptLink"));
const ShareRouter = React.lazy(() => import("@/Files/Shares"));
const IngoingApplications = React.lazy(() => import("@/Project/Grant/IngoingApplications"));
const OutgoingApplications = React.lazy(() => import("@/Project/Grant/OutgoingApplications"));
const JobShell = React.lazy(() => import("@/Applications/Jobs/Shell"));
const JobWeb = React.lazy(() => import("@/Applications/Jobs/Web"));
const JobVnc = React.lazy(() => import("@/Applications/Jobs/Vnc"));
const LoginPage = React.lazy(() => import("@/Login/Login"));
const NewsList = React.lazy(() => import("@/NewsPost/NewsList"));
const NewsManagement = React.lazy(() => import("@/Admin/NewsManagement"));
const Playground = React.lazy(() => import("@/Playground/Playground"));
const Products = React.lazy(() => import("@/Products/Products"));
const ProjectSettings = React.lazy(() => import("@/Project/ProjectSettings"));
const ProjectResources = React.lazy(() => import("@/Project/Resources"));
const ProjectAllocations = React.lazy(() => import("@/Project/Allocations"));
const ProjectMembers = React.lazy(() => import("@/Project/Members2"));
const ProjectAcceptInviteLink = React.lazy(() => import("@/Project/AcceptInviteLink"));
const Search = React.lazy(() => import("@/Search/Search"));
const ServiceLicenseAgreement = React.lazy(() => import("@/ServiceLicenseAgreement"));
const Studio = React.lazy(() => import("@/Applications/Studio/Page"));
const Tool = React.lazy(() => import("@/Applications/Studio/Tool"));
const Scripts = React.lazy(() => import("@/Admin/Scripts"));
const UserCreation = React.lazy(() => import("@/Admin/UserCreation"));
const DevTestData = React.lazy(() => import("@/Admin/DevTestData"));
const UserSettings = React.lazy(() => import("@/UserSettings/UserSettings"));
const Wayf = React.lazy(() => import("@/Login/Wayf"));
const Demo = React.lazy(() => import("@/Playground/Demo"));
const LagTest = React.lazy(() => import("@/Playground/LagTest"));
const Providers = React.lazy(() => import("@/Admin/Providers/Browse"));
const CreateProvider = React.lazy(() => import("@/Admin/Providers/Save"));
const EditProvider = React.lazy(() => import("@/Admin/Providers/Save"));
const RegisterProvider = React.lazy(() => import("@/Admin/Providers/Approve"));
const ProviderConnection = React.lazy(() => import("@/Providers/Connect"));
const ProviderOverview = React.lazy(() => import("@/Providers/Overview"));
const ProviderDetailed = React.lazy(() => import("@/Providers/Detailed"));
const IngressRouter = React.lazy(() => import("@/Applications/Ingresses/Router"));
const LicenseRouter = React.lazy(() => import("@/Applications/Licenses"));
const NetworkIPsRouter = React.lazy(() => import("@/Applications/NetworkIP/Router"));
const SubprojectList = React.lazy(() => import("@/Project/SubprojectList"));
const ManualTestingOverview = React.lazy(() => import("@/Playground/ManualTesting"));
const SyncthingOverview = React.lazy(() => import("@/Syncthing/Overview"));
const SshKeyBrowse = React.lazy(() => import("@/Applications/SshKeys/Browse"));
const SshKeyCreate = React.lazy(() => import("@/Applications/SshKeys/Create"));
const ExperimentalFileBrowse = React.lazy(() => import("@/Files/ExperimentalBrowse"));
const ExperimentalDriveBrowse = React.lazy(() => import("@/Files/ExperimentalDriveBrowse"));

import {GrantApplicationEditor, RequestTarget} from "@/Project/Grant/GrantApplicationEditor";
import {Sidebar} from "@/ui-components/Sidebar";
import Uploader from "@/Files/Uploader";
import Snackbars from "@/Snackbar/Snackbars";
import {Dialog} from "@/Dialog/Dialog";
import {Navigate, Route, Routes} from "react-router-dom";
import {USER_LOGIN} from "@/Navigation/Redux/HeaderReducer";
import {inDevEnvironment} from "@/UtilityFunctions";
import {ErrorBoundary} from "@/ErrorBoundary/ErrorBoundary";
import {MainContainer} from "@/MainContainer/MainContainer";
import {Client} from "@/Authentication/HttpClientInstance";
import JobRouter from "@/Applications/Jobs/Browse";
import {CONTEXT_SWITCH, USER_LOGOUT} from "@/Navigation/Redux/HeaderReducer";
import {Provider} from "react-redux";
import {BrowserRouter} from "react-router-dom";
import {Flex, UIGlobalStyle} from "@/ui-components";
import {findAvatar} from "@/UserSettings/Redux/AvataaarActions";
import {store} from "@/Utilities/ReduxUtilities";
import {isLightThemeStored, removeExpiredFileUploads, setSiteTheme, toggleCssColors} from "@/UtilityFunctions";
import {injectFonts} from "@/ui-components/GlobalStyle";
import {SharesOutgoing} from "@/Files/SharesOutgoing";
import {TerminalContainer} from "@/Terminal/Container";
import {LOGIN_REDIRECT_KEY} from "@/Login/Login";
import AppRoutes from "./Routes";
import {RightPopIn} from "./ui-components/PopIn";
import {injectStyle, injectStyleSimple} from "./Unstyled";

const NotFound = (): JSX.Element => (<MainContainer main={<div><h1>Not found.</h1></div>} />);

const Core = (): JSX.Element => (
    <>
        <Dialog />
        <Snackbars />
        <Uploader />
        <RightPopIn />
        <div data-component="router-wrapper" className={RouteWrapperClass}>
            <ErrorBoundary>
                <React.Suspense fallback={<MainContainer main={<div>Loading...</div>} />}>
                    <Routes>
                        <Route path={AppRoutes.login.login()} element={<LoginPage />} />
                        <Route path={AppRoutes.login.loginSuccess()} element={<LoginSuccess />} />
                        <Route path={AppRoutes.login.loginWayf()} element={<Wayf />} />
                        <Route path={AppRoutes.dashboard.dashboardA()}
                            element={React.createElement(requireAuth(Dashboard))} />
                        <Route path={AppRoutes.dashboard.dashboardB()}
                            element={React.createElement(requireAuth(Dashboard))} />
                        <Route path={"/drives/*"} element={React.createElement(requireAuth(FileCollectionsRouter))} />
                        <Route path={"/files/*"} element={React.createElement(requireAuth(FilesRouter))} />
<<<<<<< HEAD
                        <Route path={"/metadata/*"}
                            element={React.createElement(requireAuth(MetadataNamespacesRouter))} />
=======
                        <Route path={"/drives-experimental/*"} element={React.createElement(requireAuth(ExperimentalDriveBrowse))} />
                        <Route path={"/files-experimental/*"} element={React.createElement(requireAuth(ExperimentalFileBrowse))} />
                        <Route path={"/metadata/*"} element={React.createElement(requireAuth(MetadataNamespacesRouter))} />
>>>>>>> d5df5b24
                        <Route path={"/shares/outgoing"} element={React.createElement(requireAuth(SharesOutgoing))} />
                        <Route path={"/shares/invite/:id"}
                            element={React.createElement(requireAuth(SharesAcceptLink))} />
                        <Route path={"/shares/*"} element={React.createElement(requireAuth(ShareRouter))} />

                        <Route path={AppRoutes.syncthing.syncthing()}
                            element={React.createElement(requireAuth(SyncthingOverview))} />

                        <Route path={AppRoutes.apps.applications()}
                            element={React.createElement(requireAuth(Applications))} />
                        <Route path={AppRoutes.apps.overview()}
                            element={React.createElement(requireAuth(ApplicationsOverview))} />
                        <Route path={AppRoutes.apps.search()} element={React.createElement(requireAuth(Search))} />

                        {!inDevEnvironment() ? null :
                            <Route path="/MANUAL-TESTING-OVERVIEW" element={<ManualTestingOverview />} />
                        }

                        <Route path={AppRoutes.apps.shell(":jobId", ":rank")}
                            element={React.createElement(requireAuth(JobShell))} />
                        <Route path={AppRoutes.apps.web(":jobId", ":rank")}
                            element={React.createElement(requireAuth(JobWeb))} />
                        <Route path={AppRoutes.apps.vnc(":jobId", ":rank")}
                            element={React.createElement(requireAuth(JobVnc))} />
                        <Route path="/public-links/*" element={React.createElement(requireAuth(IngressRouter))} />
                        <Route path="/jobs/*" element={React.createElement(requireAuth(JobRouter))} />
                        <Route path="/licenses/*" element={React.createElement(requireAuth(LicenseRouter))} />
                        <Route path="/public-ips/*" element={React.createElement(requireAuth(NetworkIPsRouter))} />
                        <Route path={"/ssh-keys"} element={React.createElement(requireAuth(SshKeyBrowse))} />
                        <Route path={"/ssh-keys/create"} element={React.createElement(requireAuth(SshKeyCreate))} />

                        <Route path={AppRoutes.apps.studio()} element={React.createElement(requireAuth(Studio))} />
                        <Route path={AppRoutes.apps.studioTool(":name")}
                            element={React.createElement(requireAuth(Tool))} />
                        <Route path={AppRoutes.apps.studioApp(":name")}
                            element={React.createElement(requireAuth(App))} />

                        {!inDevEnvironment() ? null : <Route path={"/playground"} element={<Playground />} />}
                        {!inDevEnvironment() ? null : <Route path={"/playground/demo"} element={<Demo />} />}
                        {!inDevEnvironment() ? null : <Route path={"/playground/lag"} element={<LagTest />} />}

                        <Route path={AppRoutes.admin.userCreation()}
                            element={React.createElement(requireAuth(UserCreation))} />
                        <Route path={AppRoutes.admin.news()}
                            element={React.createElement(requireAuth(NewsManagement))} />
                        <Route path={AppRoutes.admin.scripts()} element={React.createElement(requireAuth(Scripts))} />

                        <Route path="/admin/providers" element={React.createElement(requireAuth(Providers))} />
                        <Route path="/admin/providers/create"
                            element={React.createElement(requireAuth(CreateProvider))} />
                        <Route path="/admin/providers/edit/:id"
                            element={React.createElement(requireAuth(EditProvider))} />
                        <Route path="/admin/providers/register"
                            element={React.createElement(requireAuth(RegisterProvider))} />

                        <Route path="/providers/connect"
                            element={React.createElement(requireAuth(ProviderConnection))} />
                        <Route path="/providers/create" element={React.createElement(requireAuth(CreateProvider))} />
                        <Route path="/providers/edit/:id" element={React.createElement(requireAuth(EditProvider))} />
                        <Route path="/providers/register" element={React.createElement(requireAuth(RegisterProvider))} />
                        <Route path="/providers/overview" element={<ProviderOverview />} />
                        <Route path="/providers/detailed/:id" element={<ProviderDetailed />} />
                        <Route path="/providers/*" element={React.createElement(requireAuth(ProviderRouter))} />

                        <Route path={AppRoutes.news.detailed(":id")} element={<DetailedNews />} />

                        {/* Nullable paths args aren't supported (yet?) so we duplicate. */}
                        <Route path={AppRoutes.news.list("")} element={<NewsList />} />
                        <Route path={AppRoutes.news.list(":filter")} element={<NewsList />} />

                        <Route
                            path={AppRoutes.users.settings()}
                            element={React.createElement(requireAuth(UserSettings, {requireTwoFactor: false}))}
                        />
                        <Route path="/users/avatar" element={React.createElement(requireAuth(AvataaarModification))} />

                        <Route path="/skus" element={<Products />} />

                        <Route path={AppRoutes.project.members()}
                            element={React.createElement(requireAuth(ProjectMembers))} />
                        <Route path={"/projects/invite/:id"}
                            element={React.createElement(requireAuth(ProjectAcceptInviteLink))} />

                        <Route path="/subprojects/" element={React.createElement(requireAuth(SubprojectList))} />

                        {/* Nullable paths args aren't supported (yet?) so we duplicate. */}
                        <Route path={AppRoutes.project.settings("")}
                            element={React.createElement(requireAuth(ProjectSettings))} />
                        <Route path={AppRoutes.project.settings(":page")}
                            element={React.createElement(requireAuth(ProjectSettings))} />
                        <Route path={AppRoutes.project.usage()}
                            element={React.createElement(requireAuth(ProjectResources))} />
                        <Route path={AppRoutes.project.allocations()}
                            element={React.createElement(requireAuth(ProjectAllocations))} />
                        <Route
                            path="/project/grants/existing"
                            element={React.createElement(requireAuth(GrantApplicationEditor), {
                                key: RequestTarget.EXISTING_PROJECT,
                                target: RequestTarget.EXISTING_PROJECT
                            })}
                        />
                        <Route
                            path="/project/grants/personal"
                            element={React.createElement(requireAuth(GrantApplicationEditor), {
                                key: RequestTarget.PERSONAL_PROJECT,
                                target: RequestTarget.PERSONAL_PROJECT
                            })}
                        />
                        <Route
                            path="/project/grants/new"
                            element={React.createElement(requireAuth(GrantApplicationEditor), {
                                key: RequestTarget.NEW_PROJECT,
                                target: RequestTarget.NEW_PROJECT
                            })}
                        />
                        <Route
                            path="/project/grants/view/:appId"
                            element={React.createElement(requireAuth(GrantApplicationEditor), {
                                key: RequestTarget.VIEW_APPLICATION,
                                target: RequestTarget.VIEW_APPLICATION
                            })}
                        />
                        <Route path="/project/grants/ingoing/"
                            element={React.createElement(requireAuth(IngoingApplications))} />
                        <Route path="/project/grants/outgoing/"
                            element={React.createElement(requireAuth(OutgoingApplications))} />
                        <Route
                            path="/sla"
                            element={React.createElement(requireAuth(ServiceLicenseAgreement, {
                                requireTwoFactor: false,
                                requireSla: false
                            }))}
                        />
                        <Route path="*" element={<NotFound />} />
                    </Routes>
                </React.Suspense>
            </ErrorBoundary>
        </div>

        <TerminalContainer />
    </>
);

interface RequireAuthOpts {
    requireTwoFactor?: boolean;
    requireSla?: boolean;
}

function requireAuth<T>(Delegate: React.FunctionComponent<T>, opts?: RequireAuthOpts): React.FunctionComponent<T> {
    return function Auth(props: React.PropsWithChildren<T>) {
        const info = Client.userInfo;

        if (!Client.isLoggedIn || info === undefined) {
            const loginPath = window.location.href.replace(`${window.location.origin}/app`, "");
            if (loginPath) {
                sessionStorage.setItem(LOGIN_REDIRECT_KEY, loginPath);
            }
            return <Navigate to="/login" />;
        }

        if (opts === undefined || opts.requireSla !== false) {
            if (info.serviceLicenseAgreement === false) {
                return <Navigate to="/sla" />;
            }
        }

        if (opts === undefined || opts.requireTwoFactor) {
            if (info.principalType === "password" && Client.userRole === "USER" &&
                info.twoFactorAuthentication === false) {
                return <Navigate to={AppRoutes.users.settings()} />;
            }
        }

        return <Delegate {...props} />;
    };
}

const RouteWrapperClass = injectStyleSimple("route-wrapper", `
    width: 100%;
    height: calc(100vh - var(--termsize, 0px));
    overflow-x: auto;
    overflow-y: auto;
`);

const LoginSuccess = (): JSX.Element => {
    React.useEffect(() => {
        dispatchUserAction(USER_LOGIN);
        onLogin();
    }, []);

    const path = sessionStorage.getItem(LOGIN_REDIRECT_KEY) ?? "/";
    return <Navigate to={path} />;
};

export function dispatchUserAction(type: typeof USER_LOGIN | typeof USER_LOGOUT | typeof CONTEXT_SWITCH): void {
    store.dispatch({type});
}

export async function onLogin(): Promise<void> {
    const action = await findAvatar();
    if (action !== null) store.dispatch(action);
}

const _ignored = injectStyle("ignored", () => `
    ${UIGlobalStyle}
`);

Client.initializeStore(store);
removeExpiredFileUploads();

function MainApp({children}: {children?: React.ReactNode}): JSX.Element {
    const [isLightTheme, setTheme] = React.useState(() => {
        const isLight = isLightThemeStored();
        toggleCssColors(isLight);
        return isLight;
    });
    const setAndStoreTheme = (isLight: boolean): void => {
        setSiteTheme(isLight);
        setTheme(isLight)
    }

    function toggle(): void {
        toggleCssColors(isLightTheme);
        setAndStoreTheme(!isLightTheme);
    }

    return (
        <BrowserRouter basename="app">
            <Flex>
                <Sidebar toggleTheme={toggle} />
                {children}
            </Flex>
        </BrowserRouter>
    );
}

injectFonts();

export default function UCloudApp(): JSX.Element {
    if (window.location.pathname === "/" && inDevEnvironment()) window.location.href = "/app";
    return (
        <Provider store={store}>
            <MainApp>
                <Core />
            </MainApp>
        </Provider>
    );
}<|MERGE_RESOLUTION|>--- conflicted
+++ resolved
@@ -104,14 +104,9 @@
                             element={React.createElement(requireAuth(Dashboard))} />
                         <Route path={"/drives/*"} element={React.createElement(requireAuth(FileCollectionsRouter))} />
                         <Route path={"/files/*"} element={React.createElement(requireAuth(FilesRouter))} />
-<<<<<<< HEAD
-                        <Route path={"/metadata/*"}
-                            element={React.createElement(requireAuth(MetadataNamespacesRouter))} />
-=======
                         <Route path={"/drives-experimental/*"} element={React.createElement(requireAuth(ExperimentalDriveBrowse))} />
                         <Route path={"/files-experimental/*"} element={React.createElement(requireAuth(ExperimentalFileBrowse))} />
                         <Route path={"/metadata/*"} element={React.createElement(requireAuth(MetadataNamespacesRouter))} />
->>>>>>> d5df5b24
                         <Route path={"/shares/outgoing"} element={React.createElement(requireAuth(SharesOutgoing))} />
                         <Route path={"/shares/invite/:id"}
                             element={React.createElement(requireAuth(SharesAcceptLink))} />
