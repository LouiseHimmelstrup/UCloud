--- conflicted
+++ resolved
@@ -52,17 +52,6 @@
                 });
             }
         });
-<<<<<<< HEAD
-
-        const subscriber = (snack: Snack) => props.receiveNotification({
-            id: -new Date().getTime(),
-            message: snack.message,
-            read: false,
-            type: "info",
-            ts: new Date().getTime(),
-            meta: ""
-        });
-=======
         const subscriber = (snack?: Snack) => {
             if (!!snack)
                 props.receiveNotification({
@@ -74,7 +63,6 @@
                     meta: ""
                 });
         };
->>>>>>> d4e6dbb5
         snackbarStore.subscribe(subscriber);
 
         return () => conn.close();
