import {ActivityFilter, ActivityForFrontend} from "Activity";
import {TaskReduxState} from "BackgroundTasks/redux";
import {DashboardStateProps} from "Dashboard";
import {DetailedFileSearchReduxState} from "Files";
import {Notification} from "Notifications";
import * as ProjectRedux from "Project/Redux";
import {Reducer} from "redux";
import {ScrollResult} from "Scroll/Types";
import {SimpleSearchStateProps} from "Search";
import {SidebarOption} from "Types";
import {SidebarPages} from "ui-components/Sidebar";
import {Upload} from "Uploader";
import {defaultAvatar} from "UserSettings/Avataaar";
import {ProjectCache} from "Project/cache";
import {APICallStateWithParams} from "Authentication/DataHook";
import {
    ListGroupMembersRequestProps,
    ListOutgoingInvitesRequest,
    OutgoingInvite,
    ProjectMember,
    UserInProject
} from "Project";
import {GroupWithSummary} from "Project/GroupList";
import {Product} from "Accounting";
<<<<<<< HEAD
import {PageV2} from "UCloud";
=======
import * as UCloud from "UCloud";
>>>>>>> 1d72c740

export enum KeyCode {
    ENTER = 13,
    ESC = 27
}

export const emptyPage: Readonly<Page<any>> =
    {items: [], itemsInTotal: 0, itemsPerPage: 25, pageNumber: 0, pagesInTotal: 0};

<<<<<<< HEAD
export const  emptyPageV2: Readonly<PageV2<any>> =
=======
export const emptyPageV2: Readonly<UCloud.PageV2<any>> =
>>>>>>> 1d72c740
    {items: [], itemsPerPage: 25};

export enum SensitivityLevel {
    "INHERIT" = "Inherit",
    "PRIVATE" = "Private",
    "CONFIDENTIAL" = "Confidential",
    "SENSITIVE" = "Sensitive"
}

export type Sensitivity = keyof typeof SensitivityLevel;

export enum SensitivityLevelMap {
    INHERIT = "INHERIT",
    PRIVATE = "PRIVATE",
    CONFIDENTIAL = "CONFIDENTIAL",
    SENSITIVE = "SENSITIVE"
}

export interface ComponentWithLoadingState {
    loading: boolean;
    error?: string;
}

export interface ComponentWithPage<T> extends ComponentWithLoadingState {
    page: Page<T>;
}

export interface ComponentWithScroll<Item, OffsetType> extends ComponentWithLoadingState {
    scroll?: ScrollResult<Item, OffsetType>;
}

export interface ResponsiveReduxObject {
    mediaType: string;
    orientation: string;
    lessThan: Record<string, boolean>;
    greaterThan: Record<string, boolean>;
    is: Record<string, boolean>;
}

export interface FileInfoReduxObject {
    error?: string;
    activity: Page<ActivityForFrontend>;
    loading: boolean;
}

export interface NotificationsReduxObject {
    redirectTo: string;
    items: Notification[];
    loading: boolean;
    error?: string;
}

export interface StatusReduxObject {
    title: string;
    page: SidebarPages;
    loading: boolean;
}

export interface SidebarReduxObject {
    pp: boolean;
    options: SidebarOption[];
    kcCount: number;
}

export interface HeaderSearchReduxObject {
    prioritizedSearch: HeaderSearchType;
    refresh?: () => void;
}

export type ActivityReduxObject = ComponentWithScroll<ActivityForFrontend, number> & ActivityFilter;

export type HeaderSearchType = "files" | "applications" | "projects";

export interface UploaderReduxObject {
    uploads: Upload[];
    visible: boolean;
    path: string;
    allowMultiple: boolean;
    onFilesUploaded: () => void;
    error?: string;
    loading: boolean;
}

interface LegacyReducers {
    dashboard?: Reducer<DashboardStateProps>;
    uploader?: Reducer<UploaderReduxObject>;
    status?: Reducer<StatusReduxObject>;
    notifications?: Reducer<NotificationsReduxObject>;
    header?: Reducer<HeaderSearchReduxObject>;
    sidebar?: Reducer<SidebarReduxObject>;
    activity?: Reducer<ActivityReduxObject>;
}

/**
 * Global state created via useGlobal() similar to ReduxObject
 */
export interface HookStore {
    fileFavoriteCache?: Record<string, boolean>;
    projectCache?: ProjectCache;
    projectManagementDetails?: APICallStateWithParams<UserInProject>;
    projectManagement?: APICallStateWithParams<Page<ProjectMember>>;
    projectManagementGroupMembers?: APICallStateWithParams<Page<string>, ListGroupMembersRequestProps>;
    projectManagementGroupSummary?: APICallStateWithParams<Page<GroupWithSummary>, PaginationRequest>;
    projectManagementQuery?: string;
    projectManagementOutgoingInvites?: APICallStateWithParams<Page<OutgoingInvite>, ListOutgoingInvitesRequest>;
    computeProducts?: APICallStateWithParams<Page<Product>>;
    storageProducts?: APICallStateWithParams<Page<Product>>;
    frameHidden?: boolean;
    cloudApiCache?: Record<string, { expiresAt: number, cached: any }>;
}

interface LegacyReduxObject {
    hookStore: HookStore;
    dashboard: DashboardStateProps;
    uploader: UploaderReduxObject;
    status: StatusReduxObject;
    notifications: NotificationsReduxObject;
    header: HeaderSearchReduxObject;
    sidebar: SidebarReduxObject;
    activity: ActivityReduxObject;
    simpleSearch: SimpleSearchStateProps;
    detailedFileSearch: DetailedFileSearchReduxState;
    fileInfo: FileInfoReduxObject;
    avatar: AvatarReduxObject;
    responsive?: ResponsiveReduxObject;
    project: ProjectRedux.State;
    loading?: boolean;
}

declare global {
    export type ReduxObject =
        LegacyReduxObject &
        TaskReduxState;
}

export const initActivity = (): ActivityReduxObject => ({
    loading: false
});

export const initNotifications = (): NotificationsReduxObject => ({
    items: [],
    loading: false,
    redirectTo: "",
    error: undefined
});

export const initHeader = (): HeaderSearchReduxObject => ({
    prioritizedSearch: "files"
});

export const initStatus = (): StatusReduxObject => ({
    title: "",
    page: SidebarPages.None,
    loading: false
});

export const initDashboard = (): DashboardStateProps => ({
    notifications: [],
});

export function initObject(): ReduxObject {
    return {
        hookStore: {},
        dashboard: initDashboard(),
        status: initStatus(),
        header: initHeader(),
        notifications: initNotifications(),
        sidebar: initSidebar(),
        uploader: initUploads(),
        activity: initActivity(),
        simpleSearch: initSimpleSearch(),
        detailedFileSearch: initFilesDetailedSearch(),
        fileInfo: initFileInfo(),
        avatar: initAvatar(),
        project: ProjectRedux.initialState,
        responsive: undefined,
    };
}

export type AvatarReduxObject = typeof defaultAvatar & { error?: string };
export const initAvatar = (): AvatarReduxObject => ({...defaultAvatar, error: undefined});

export const initSimpleSearch = (): SimpleSearchStateProps => ({
    files: emptyPage,
    filesLoading: false,
    errors: [],
    search: "",
    fileSearch: initFilesDetailedSearch()
});

export const initSidebar = (): SidebarReduxObject => ({
    pp: false,
    kcCount: 0,
    options: []
});

export const initUploads = (): UploaderReduxObject => ({
    path: "",
    uploads: [],
    visible: false,
    allowMultiple: false,
    error: undefined,
    onFilesUploaded: () => null,
    loading: false
});

export const initFileInfo = (): FileInfoReduxObject => ({
    activity: emptyPage,
    loading: false
});

export const initFilesDetailedSearch = (): DetailedFileSearchReduxState => ({
    hidden: true,
    allowFolders: true,
    allowFiles: true,
    extensions: new Set(),
    tags: new Set(),
    sensitivities: new Set(),
    modifiedBefore: undefined,
    modifiedAfter: undefined,
    includeShares: false,
    error: undefined,
    loading: false
});
<|MERGE_RESOLUTION|>--- conflicted
+++ resolved
@@ -22,11 +22,7 @@
 } from "Project";
 import {GroupWithSummary} from "Project/GroupList";
 import {Product} from "Accounting";
-<<<<<<< HEAD
-import {PageV2} from "UCloud";
-=======
 import * as UCloud from "UCloud";
->>>>>>> 1d72c740
 
 export enum KeyCode {
     ENTER = 13,
@@ -36,11 +32,7 @@
 export const emptyPage: Readonly<Page<any>> =
     {items: [], itemsInTotal: 0, itemsPerPage: 25, pageNumber: 0, pagesInTotal: 0};
 
-<<<<<<< HEAD
-export const  emptyPageV2: Readonly<PageV2<any>> =
-=======
 export const emptyPageV2: Readonly<UCloud.PageV2<any>> =
->>>>>>> 1d72c740
     {items: [], itemsPerPage: 25};
 
 export enum SensitivityLevel {
