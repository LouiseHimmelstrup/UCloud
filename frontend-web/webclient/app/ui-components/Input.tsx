--- conflicted
+++ resolved
@@ -84,23 +84,15 @@
 const rightLabel = ({rightLabel}: {rightLabel?: boolean}) => rightLabel ?
     css`border-top-right-radius: 5px; border-bottom-right-radius: 5px; border-left: 0px; margin-left: 0;` : null;
 const leftLabel = ({leftLabel}: {leftLabel?: boolean}) => leftLabel ?
-<<<<<<< HEAD
-  css`border-top-left-radius: 5px; border-bottom-left-radius: 5px; border-right: 0px; margin-right: 0;` : null;
+    css`border-top-left-radius: 5px; border-bottom-left-radius: 5px; border-right: 0px; margin-right: 0;` : null;
 const independent = ({independent}: {independent?: boolean}) => independent ?
-  css`border-radius: 5px; height: 42px;` : null;
+    css`border-radius: 5px; height: 42px;` : null;
 
 
 export interface InputLabelProps extends WidthProps {
   leftLabel?: boolean;
   rightLabel?: boolean;
   independent?: boolean;
-=======
-    css`border-top-left-radius: 5px; border-bottom-left-radius: 5px; border-right: 0px; margin-right: 0;` : null;
-
-export interface InputLabelProps extends WidthProps {
-    leftLabel?: boolean;
-    rightLabel?: boolean;
->>>>>>> 1e693a58
 }
 
 export const InputLabel = styled(Text) <InputLabelProps>`
