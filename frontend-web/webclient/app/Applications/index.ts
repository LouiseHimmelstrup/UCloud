--- conflicted
+++ resolved
@@ -4,12 +4,7 @@
 import {SetStatusLoading} from "Navigation/Redux/StatusActions";
 import PromiseKeeper from "PromiseKeeper";
 import * as React from "react";
-<<<<<<< HEAD
-import {match} from "react-router";
-import {ParameterValues} from "Utilities/ApplicationUtilities";
-=======
 import {SharedFileSystemMount} from "Applications/FileSystems";
->>>>>>> 78db9b0e
 
 export interface Analysis {
     name: string;
@@ -119,7 +114,6 @@
 }
 
 export interface DetailedResultState {
-<<<<<<< HEAD
     name: string;
     complete: boolean;
     appState: AppState;
@@ -130,8 +124,6 @@
     stderr: string;
     stdoutLine: number;
     stderrLine: number;
-    stdoutOldTop: number;
-    stderrOldTop: number;
     reloadIntervalId: number;
     promises: PromiseKeeper;
     outputFolder?: string;
@@ -140,28 +132,7 @@
     timeLeft: number | null;
 }
 
-export type StdElement = {scrollTop: number, scrollHeight: number} | null;
-=======
-    name: string
-    complete: boolean
-    appState: AppState
-    failedState?: AppState
-    status: string
-    app?: ApplicationMetadata
-    stdout: string
-    stderr: string
-    stdoutLine: number
-    stderrLine: number
-    reloadIntervalId: number
-    promises: PromiseKeeper
-    outputFolder?: string
-    appType?: ApplicationType
-    webLink?: string
-    timeLeft: number | null
-}
-
 export type StdElement = {scrollTop: number, scrollHeight: number} | null
->>>>>>> 78db9b0e
 
 export interface MaxTime {
     hours: number;
@@ -189,7 +160,6 @@
 }
 
 export interface RunAppState {
-<<<<<<< HEAD
     promises: PromiseKeeper;
     jobSubmitted: boolean;
     initialSubmit: boolean;
@@ -200,19 +170,7 @@
     favoriteLoading: boolean;
     mountedFolders: RefReadPair[];
     fsShown: boolean;
-=======
-    promises: PromiseKeeper
-    jobSubmitted: boolean
-    initialSubmit: boolean
-    application?: FullAppInfo
-    parameterValues: ParameterValues
-    schedulingOptions: JobSchedulingOptionsForInput
-    favorite: boolean
-    favoriteLoading: boolean
-    mountedFolders: RefReadPair[]
-    fsShown: boolean
-    sharedFileSystems: { mounts: SharedFileSystemMount[] }
->>>>>>> 78db9b0e
+    sharedFileSystems: { mounts: SharedFileSystemMount[] };
 }
 
 export interface RunOperations extends SetStatusLoading {
@@ -277,17 +235,14 @@
     visible?: boolean;
 }
 
-<<<<<<< HEAD
-export type ApplicationParameter =
-    InputFileParameter |
-    InputDirectoryParameter |
-    NumberParameter |
-    BooleanParameter |
-    TextParameter;
-=======
-export type ApplicationParameter = InputFileParameter | InputDirectoryParameter | NumberParameter | BooleanParameter |
-    TextParameter | PeerParameter | SharedFileSystemParameter;
->>>>>>> 78db9b0e
+export type ApplicationParameter = 
+	InputFileParameter | 
+	InputDirectoryParameter | 
+	NumberParameter | 
+	BooleanParameter |
+    TextParameter | 
+    PeerParameter | 
+    SharedFileSystemParameter;
 
 type Invocation = WordInvocation | VarInvocation;
 
