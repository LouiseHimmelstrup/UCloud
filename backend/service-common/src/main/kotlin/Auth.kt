--- conflicted
+++ resolved
@@ -69,11 +69,7 @@
     val ADMIN = setOf(Role.ADMIN)
     val THIRD_PARTY_APP = setOf(Role.THIRD_PARTY_APP)
     val PUBLIC = setOf(*Role.values())
-<<<<<<< HEAD
-    val PROVIDER = setOf(Role.PROVIDER)
-=======
     val PROVIDER = setOf(Role.PROVIDER, Role.SERVICE)
->>>>>>> 1d72c740
 }
 
 /**
