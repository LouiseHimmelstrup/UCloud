--- conflicted
+++ resolved
@@ -1,9 +1,5 @@
 import { ActivityReduxObject } from "DefaultObjects";
-<<<<<<< HEAD
-import { ClearRefresh } from "Types";
-=======
 import { ScrollRequest } from "Scroll";
->>>>>>> 3ae5cc67
 
 export enum ActivityType {
     DOWNLOAD = "download",
@@ -45,26 +41,12 @@
 }
 
 
-<<<<<<< HEAD
-export interface ActivityDispatchProps extends ClearRefresh {
-    fetchActivity: (pageNumber: number, pageSize: number) => void
-    setError: (error?: string) => void
-    setPageTitle: () => void
-    setActivePage: () => void
-}
-
-export interface GroupedActivity {
-    timestamp: number
-    type: ActivityType
-    entries: Activity[]
-=======
 export interface ActivityDispatchProps {
     onMount: () => void
     fetchActivity: (scroll: ScrollRequest<number>, filter?: ActivityFilter) => void
     resetActivity: () => void
     setRefresh: (refresh?: () => void) => void
     updateFilter: (filter: Partial<ActivityFilter>) => void
->>>>>>> 3ae5cc67
 }
 
 export interface ActivityOwnProps {
