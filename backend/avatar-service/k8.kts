//DEPS dk.sdu.cloud:k8-resources:0.1.1
package dk.sdu.cloud.k8

bundle {
    name = "avatar"
<<<<<<< HEAD
    version = "1.6.7"
=======
    version = "2021.3.0-alpha1"
>>>>>>> 2688ee69

    // /api/avatar is added by default
    withAmbassador {}

    val deployment = withDeployment {
        deployment.spec.replicas = Configuration.retrieve("defaultScale", "Default scale", 1)
    }

    withPostgresMigration(deployment)
}<|MERGE_RESOLUTION|>--- conflicted
+++ resolved
@@ -3,11 +3,7 @@
 
 bundle {
     name = "avatar"
-<<<<<<< HEAD
-    version = "1.6.7"
-=======
-    version = "2021.3.0-alpha1"
->>>>>>> 2688ee69
+    version = "2022.1.0"
 
     // /api/avatar is added by default
     withAmbassador {}
