--- conflicted
+++ resolved
@@ -143,38 +143,6 @@
         await this.waitForCloudReady();
 
         if (path.indexOf("/") !== 0) path = "/" + path;
-<<<<<<< HEAD
-        return this.receiveAccessTokenOrRefreshIt(disallowProjects).catch(it => {
-            snackbarStore.addFailure("Could not refresh login token.");
-            if ([401, 403].includes(it.status)) HttpClient.clearTokens();
-        }).then(token => {
-            return new Promise((resolve, reject) => {
-                const req = new XMLHttpRequest();
-                req.open(method, this.computeURL(context, path));
-                req.setRequestHeader("Authorization", `Bearer ${token}`);
-                req.setRequestHeader("Content-Type", "application/json; charset=utf-8");
-                req.responseType = "text"; // Explicitly set, otherwise issues with empty response
-                if (withCredentials) {
-                    req.withCredentials = true;
-                }
-
-                const rejectOrRetry = (parsedResponse?) => {
-                    if (req.status === 401) {
-                        this.forceRefresh = true;
-                    }
-
-                    if (maxRetries >= 1 && is5xxStatusCode(req.status)) {
-                        this.call({
-                            maxRetries: maxRetries - 1,
-                            method,
-                            path,
-                            body,
-                            context
-                        })
-                            .catch(e => reject(e)).then(e => resolve(e));
-                    } else {
-                        reject({request: req, response: parsedResponse});
-=======
         return this.receiveAccessTokenOrRefreshIt(disallowProjects)
             .catch(it => {
                 console.warn(it);
@@ -190,7 +158,6 @@
                     req.responseType = "text"; // Explicitly set, otherwise issues with empty response
                     if (withCredentials) {
                         req.withCredentials = true;
->>>>>>> f056d86e
                     }
 
                     const rejectOrRetry = (parsedResponse?) => {
@@ -245,10 +212,6 @@
                     }
                 });
             });
-<<<<<<< HEAD
-        });
-=======
->>>>>>> f056d86e
     }
 
     public computeURL(context: string, path: string): string {
