group 'dk.sdu.cloud'
<<<<<<< HEAD
version '1.1.3'
=======
version '1.1.5'
>>>>>>> de265d51

apply plugin: 'application'
mainClassName = "dk.sdu.cloud.alerting.MainKt"

apply from: "https://raw.githubusercontent.com/SDU-eScience/GradleBootstrap/v0.2.20/sdu-cloud.gradle"

repositories {
    jcenter()
}

dependencies {
    // Internal services
    compile 'dk.sdu.cloud:service-common:1.5.4-ElasticFeature.RC1'
    compile 'dk.sdu.cloud:auth-api:1.21.0'
    //External
    compile 'io.fabric8:kubernetes-client:4.1.3'
    //Test
    testCompile 'dk.sdu.cloud:service-common-test:1.5.4-ElasticFeature.RC1'
}

sduCloud.createTasksForApiJar("alerting", [])<|MERGE_RESOLUTION|>--- conflicted
+++ resolved
@@ -1,9 +1,5 @@
 group 'dk.sdu.cloud'
-<<<<<<< HEAD
-version '1.1.3'
-=======
 version '1.1.5'
->>>>>>> de265d51
 
 apply plugin: 'application'
 mainClassName = "dk.sdu.cloud.alerting.MainKt"
