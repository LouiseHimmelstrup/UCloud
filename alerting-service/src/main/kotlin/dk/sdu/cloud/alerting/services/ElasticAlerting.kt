package dk.sdu.cloud.alerting.services

import dk.sdu.cloud.alerting.Configuration
import dk.sdu.cloud.service.Loggable
import kotlinx.coroutines.delay
import org.apache.http.util.EntityUtils
import org.elasticsearch.action.admin.cluster.health.ClusterHealthRequest
import org.elasticsearch.action.search.SearchRequest
import org.elasticsearch.client.Request
import org.elasticsearch.client.RequestOptions
import org.elasticsearch.client.RestClient
import org.elasticsearch.client.RestHighLevelClient
import org.elasticsearch.index.query.QueryBuilders
import org.elasticsearch.search.builder.SearchSourceBuilder
import java.net.ConnectException
import java.time.LocalDate
import java.util.*

enum class Status(val isError: Boolean, val failuresForATrigger: Int) {
    RED(isError = true, failuresForATrigger = 2),
    YELLOW(isError = true, failuresForATrigger = 10),
    GREEN(isError = false, failuresForATrigger = 0)
}

class ElasticAlerting(
    private val elastic: RestHighLevelClient,
    private val alertService: AlertingService
) {
    private var status: Status = Status.GREEN
    private var errorCount: Int = 0
    private var alertSent = false

    private suspend fun checkClusterStatus() {
        for (i in 1..3) {
            try {
                val clusterResponse = elastic.cluster().health(ClusterHealthRequest(), RequestOptions.DEFAULT)
                log.debug("Current Status: $status, errorCount = $errorCount")
                if (clusterResponse.status.toString() == Status.RED.name) {
                    status = Status.RED
                    return
                }
                if (clusterResponse.status.toString() == Status.YELLOW.name) {
                    status = Status.YELLOW
                    return
                }
                if (clusterResponse.status.toString() == Status.GREEN.name) {
                    status = Status.GREEN
                    errorCount = 0
                    if (alertSent) {
                        alertService.createAlert(Alert("OK: Elastic is in GREEN again"))
                        alertSent = false
                    }
                    return
                }
            } catch (ex: ConnectException) {
                delay(FIFTEEN_SEC)
            }
        }
        throw ConnectException("Lost connection to Elasticsearch")
    }

    suspend fun alertOnClusterHealth() {
        while (true) {
            if (!status.isError) {
                checkClusterStatus()
                delay(THIRTY_SEC)
            } else {
                if (errorCount < status.failuresForATrigger) {
                    errorCount++
                    checkClusterStatus()
                    delay(THIRTY_SEC)
                } else {
                    if (!alertSent) {
                        alertService.createAlert(Alert("ALERT: Elastic has status: $status"))
                        alertSent = true
                    }
                    delay(THIRTY_SEC)
                    checkClusterStatus()
                }
            }
        }
    }

    suspend fun alertOnStatusCode(configuration: Configuration) {
        var alertOnStatus = false
        val limit5xxPercentage = configuration.limits?.percentLimit500Status ?: 10.0
        var numberOfRetries = 0
        while (true) {
            if (numberOfRetries == 3) {
                throw ConnectException("Lost connection to Elasticsearch")
            }
            //Period Format = YYYY.MM.dd
            val yesterdayPeriodFormat = LocalDate.now().minusDays(1).toString().replace("-", ".")
            val todayPeriodFormat = LocalDate.now().toString().replace("-", ".")
            val requestFor5xxCodes = SearchRequest()

            requestFor5xxCodes.indices("http_logs_*$yesterdayPeriodFormat*", "http_logs_*$todayPeriodFormat*")
            requestFor5xxCodes.source(
                SearchSourceBuilder().query(
                    QueryBuilders.boolQuery()
                        .must(
                            QueryBuilders.matchAllQuery()
                        )
                        .filter(
                            QueryBuilders.rangeQuery("@timestamp")
                                .gte(Date(Date().time - FIFTEEN_MIN))
                                .lt(Date())
                        )
                        .filter(
                            QueryBuilders.rangeQuery("responseCode")
                                .gte(500)
                        )
                )
            )
            val numberOf5XXStatusCodes = try {
                elastic.search(requestFor5xxCodes, RequestOptions.DEFAULT).hits.totalHits.value.toDouble()
            } catch (ex: ConnectException) {
                numberOfRetries++
                delay(FIFTEEN_SEC)
                continue
            }

            val totalNumberOfEntriesRequest = SearchRequest()

            totalNumberOfEntriesRequest.indices("http_logs_*$yesterdayPeriodFormat*", "http_logs_*$todayPeriodFormat*")
            totalNumberOfEntriesRequest.source(
                SearchSourceBuilder().query(
                    QueryBuilders.boolQuery()
                        .must(
                            QueryBuilders.matchAllQuery()
                        )
                        .filter(
                            QueryBuilders.rangeQuery("@timestamp")
                                .gte(Date(Date().time - FIFTEEN_MIN))
                                .lt(Date())
                        )
                )
            )

            val totalNumberOfEntries = try {
<<<<<<< HEAD
                    elastic.search(totalNumberOfEntriesRequest, RequestOptions.DEFAULT).hits.totalHits.value.toDouble()
                } catch (ex: ConnectException) {
                    numberOfRetries++
                    delay(FIFTEEN_SEC)
                    continue
                }
=======
                elastic.search(totalNumberOfEntriesRequest, RequestOptions.DEFAULT).hits.totalHits.toDouble()
            } catch (ex: ConnectException) {
                numberOfRetries++
                delay(FIFTEEN_SEC)
                continue
            }
>>>>>>> de265d51
            //If no indices that is by name http_logs_*date
            if (totalNumberOfEntries.toInt() == 0) {
                delay(FIVE_MIN)
                continue
            }
            val percentage = numberOf5XXStatusCodes / totalNumberOfEntries * 100
            log.debug(
                "Current percentage is: $percentage, with limit: $limit5xxPercentage." +
                        " Number of entries: $totalNumberOfEntries"
            )
            if (percentage > limit5xxPercentage && !alertOnStatus) {
                val message = "ALERT: Too many 5XX status codes\n" +
                        "Entries last 15 min: $totalNumberOfEntries \n" +
                        "Number of 5XX status codes: $numberOf5XXStatusCodes \n" +
                        "Percentage: $percentage % (Limit is $limit5xxPercentage %)"
                alertService.createAlert(Alert(message))
                alertOnStatus = true
            }
            if (percentage < limit5xxPercentage && alertOnStatus) {
                val message = "OK: 5XX statusCodes percentage back below limit"
                println(message)

                alertService.createAlert(Alert(message))
                alertOnStatus = false
            }
            delay(FIVE_MIN)
            numberOfRetries = 0
        }
    }


    suspend fun alertOnStorage(lowLevelClient: RestClient, configuration: Configuration) {
        var alertSent = false
        var alertCounter = 0
        val lowLimitPercentage = configuration.limits?.storageInfoLimit ?: 50.0
        val midLimitPercentage = configuration.limits?.storageWarnLimit ?: 80.0
        val highLimitPercentage = configuration.limits?.storageCriticalLimit ?: 90.0

        while (true) {
            val response = lowLevelClient.performRequest(Request("GET", "/_cat/nodes?h=dup,n"))
            if (response.statusLine.statusCode != 200) {
                log.warn("Statuscode was not 200")
                delay(ONE_HOUR)
                continue
            }
            val dataNodes = EntityUtils.toString(response.entity).split("\n").filter { it != "" }
            dataNodes.forEach { line ->
                //Catches case of unassigend node which has no values
                val fields = line.split(" ").filter { it != "" }
                if (
                    !(fields.last().startsWith("elasticsearch-data") ||
                    fields.last().startsWith("elasticsearch-newdata"))) return@forEach
                val usedStoragePercentage = fields.first().toDouble()
                log.info("${fields.last()} is using $usedStoragePercentage% of storage.")
                when {
                    usedStoragePercentage > highLimitPercentage && alertCounter == 2 -> {
                        val message =
                            "ALERT: Available storage of ${fields.last()} is below ${highLimitPercentage * 100}"
                        alertService.createAlert(Alert(message))
                        alertCounter++
                    }
                    usedStoragePercentage > midLimitPercentage && alertCounter == 1 -> {
                        val message = "WARNING: storage of ${fields.last()} is below ${midLimitPercentage * 100}%"
                        alertService.createAlert(Alert(message))
                        alertCounter++
                    }
                    usedStoragePercentage > lowLimitPercentage && !alertSent -> {
                        val message =
                            "INFO: Available storage of ${fields.last()} is below ${lowLimitPercentage * 100}%"
                        alertService.createAlert(Alert(message))
                        alertCounter++
                        alertSent = true
                    }
                    else -> {
                        alertCounter = 0
                        alertSent = false
                    }
                }
            }
            delay(ONE_HOUR)
        }
    }

    companion object : Loggable {
        override val log = ElasticAlerting.logger()
    }
}<|MERGE_RESOLUTION|>--- conflicted
+++ resolved
@@ -138,21 +138,12 @@
             )
 
             val totalNumberOfEntries = try {
-<<<<<<< HEAD
                     elastic.search(totalNumberOfEntriesRequest, RequestOptions.DEFAULT).hits.totalHits.value.toDouble()
                 } catch (ex: ConnectException) {
                     numberOfRetries++
                     delay(FIFTEEN_SEC)
                     continue
                 }
-=======
-                elastic.search(totalNumberOfEntriesRequest, RequestOptions.DEFAULT).hits.totalHits.toDouble()
-            } catch (ex: ConnectException) {
-                numberOfRetries++
-                delay(FIFTEEN_SEC)
-                continue
-            }
->>>>>>> de265d51
             //If no indices that is by name http_logs_*date
             if (totalNumberOfEntries.toInt() == 0) {
                 delay(FIVE_MIN)
