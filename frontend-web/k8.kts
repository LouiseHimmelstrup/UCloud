--- conflicted
+++ resolved
@@ -3,11 +3,7 @@
 
 bundle {
     name = "webclient"
-<<<<<<< HEAD
-    version = "0.40.0-beta.0"
-=======
-    version = "0.38.28"
->>>>>>> 7ba33b65
+    version = "0.40.0-beta.1"
 
     withAmbassador(null) {
         services.add(
