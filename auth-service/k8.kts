//DEPS dk.sdu.cloud:k8-resources:0.1.1
package dk.sdu.cloud.k8

import java.io.File
import java.util.*

bundle { ctx ->
    name = "auth"
<<<<<<< HEAD
    version = "1.27.3-PASSWORD-RESET-TEST-6"
=======
    version = "1.27.4-MAIL-TEST-1"

    fun host(environment: Environment): String {
        return when (environment) {
            Environment.DEVELOPMENT -> "dev.cloud.sdu.dk"
            Environment.PRODUCTION -> "cloud.sdu.dk"
            Environment.TEST -> "staging.dev.cloud.sdu.dk"
        }
    }

    fun scheme(environment: Environment): String = "https"
>>>>>>> a73ab265

    withAmbassador("/auth") {
        addSimpleMapping("/api/sla")
    }

    val deployment = withDeployment(injectServiceSecrets = false) {
        deployment.spec.replicas = 2
        injectSecret("auth-certs")
        injectSecret("auth-wayf", "/etc/wayf-certs")
        injectSecret("auth-wayf-config")
        injectConfiguration("auth-config")
    }

    withPostgresMigration(deployment) {
        val volumeBlacklist = setOf(
            "auth-wayf",
            "auth-wayf-config"
        )
        job.spec.template.spec.volumes =
            job.spec.template.spec.volumes.filter { it.secret?.secretName !in volumeBlacklist } +
                    volumeBlacklist.map { vol ->
                        Volume().apply {
                            name = vol
                            emptyDir = EmptyDirVolumeSource()
                        }
                    }
    }

    withCronJob(deployment, "0 2 * * 1", listOf("--tokenScan")) {}

    withSecret("auth-wayf", version = "0") {
        when (ctx.environment) {
            Environment.DEVELOPMENT, Environment.TEST -> {
                // Do nothing
            }

            Environment.PRODUCTION -> {
                TODO()
            }
        }
    }

    withSecret("auth-wayf-config", version = "0") {
        when (ctx.environment) {
            Environment.DEVELOPMENT, Environment.TEST -> {
                // Do nothing
            }

            Environment.PRODUCTION -> {
                TODO()
            }
        }
    }

    withSecret("auth-refresh-token") {
        val client = ctx.client
        val proxyPod = client.pods().inNamespace("stolon").list().items.find { it.metadata.name.contains("proxy") }
            ?: throw IllegalStateException("Could not find stolon proxy")

            client.secrets()
                .inNamespace(ctx.namespace)
                .withName("auth-psql")
                .get()
                ?: throw IllegalStateException("auth-psql must be configured first")

        val stolonPassword =
            client.secrets()
                .inNamespace("stolon")
                .withName("stolon")
                .get()
                ?.data
                ?.get("pg_su_password")
                ?.let { Base64.getDecoder().decode(it).toString(Charsets.UTF_8) }

        fun executeStatement(statement: String) {
            val exec =
                client.pods().inNamespace("stolon").withName(proxyPod.metadata.name).execWithDefaultListener(
                    listOf(
                        "psql",
                        "-c",
                        statement,
                        "postgresql://stolon:${stolonPassword}@localhost/postgres"
                    ),
                    attachStderr = true,
                    attachStdout = true
                )

            println(exec.stdout?.bufferedReader()?.readText())
            println(exec.stderr?.bufferedReader()?.readText())
        }

        val refreshToken = UUID.randomUUID().toString()
        executeStatement("insert into auth.principals(dtype, id, created_at, modified_at, role) values " +
                "('ServiceEntity', '_auth', now(), now(), 'SERVICE');")

        executeStatement("insert into auth.refresh_tokens(token, associated_user_id, csrf, public_session_reference, " +
                "extended_by, scopes, expires_after, refresh_token_expiry, extended_by_chain, created_at, ip, " +
                "user_agent) " +
                "values ('$refreshToken', '_auth', 'blank', 'auth', null, '[\"all:write\"]', 600000, null, '[]', " +
                "now(), null, null)")

        secret.stringData = mapOf(
            "config.yml" to "refreshToken: $refreshToken"
        )
    }

    withSecret("auth-psql", version = "1") {
        val client = ctx.client
        val proxyPod = client.pods().inNamespace("stolon").list().items.find { it.metadata.name.contains("proxy") }
            ?: throw IllegalStateException("Could not find stolon proxy")

        val stolonPassword =
            client.secrets()
                .inNamespace("stolon")
                .withName("stolon")
                .get()
                ?.data
                ?.get("pg_su_password")
                ?.let { Base64.getDecoder().decode(it).toString(Charsets.UTF_8) }

        fun executeStatement(statement: String) {
            val exec =
                client.pods().inNamespace("stolon").withName(proxyPod.metadata.name).execWithDefaultListener(
                    listOf(
                        "psql",
                        "-c",
                        statement,
                        "postgresql://stolon:${stolonPassword}@localhost/postgres"
                    ),
                    attachStderr = true,
                    attachStdout = true
                )

            println(exec.stdout?.bufferedReader()?.readText())
            println(exec.stderr?.bufferedReader()?.readText())
        }

        val dbUser = name.replace('-', '_')
        val schema = dbUser
        val generatedPassword = UUID.randomUUID().toString()

        executeStatement("drop owned by \"$dbUser\" cascade;")
        executeStatement("drop schema \"$schema\";")
        executeStatement("drop user \"$schema\";")
        executeStatement("create user \"$dbUser\" password '$generatedPassword';")
        executeStatement("create schema \"$schema\" authorization \"$dbUser\";")

        secret.stringData = mapOf(
            "db.yml" to """
                    ---
                    hibernate:
                        database:
                            profile: PERSISTENT_POSTGRES
                            credentials:
                                username: $dbUser
                                password: $generatedPassword
                            
                """.trimIndent()
        )

        // Hack: Migration script needs an empty refresh-token. We will now inject one:
        if (client.secrets().inNamespace(ctx.namespace).withName("auth-refresh-token").get() == null) {
            client.secrets().inNamespace(ctx.namespace).create(Secret().apply {
                metadata = ObjectMeta()
                metadata.name = "auth-refresh-token"

                stringData = mapOf(
                    "config.yml" to "refreshToken: empty-refresh-token"
                )
            })
        }
    }

    withSecret("auth-certs", version = "1") {
        val scanner = Scanner(System.`in`)
        val certsRoot = File(ctx.repositoryRoot, "auth-service/certs")
        certsRoot.mkdirs()
        println("Looking for certificates in ${certsRoot.absolutePath}")
        val certPem = File(certsRoot, "cert.pem")
        val keyPem = File(certsRoot, "key.pem")
        if (!certPem.exists() || !keyPem.exists()) {
            println("Could not find certificates!")
            print("Do you want to generate these? [y/n] ")
            while (true) {
                if (scanner.nextLine().equals("y", ignoreCase = true)) {
                    ProcessBuilder()
                        .command(
                            "bash",
                            File(ctx.repositoryRoot, "auth-service/generate_self_signed_certs").absolutePath
                        )
                        .directory(File(ctx.repositoryRoot, "auth-service"))
                        .start()
                        .waitFor()
                    break
                } else {
                    throw IllegalStateException("No certificates")
                }
            }
        }

        if (!certPem.exists() || !keyPem.exists()) {
            throw IllegalStateException("No certs after generation")
        }

        print("Do you wish to use these certificates? [y/n] ")
        while (true) {
            if (scanner.nextLine().equals("y", ignoreCase = true)) {
                repeat(10) {
                    println("!!! Please make sure cert.pem contents is added to token-validation config map !!!")
                    println("!!! See auth-service/k8.kts                                                    !!!")
                }

                secret.stringData = mapOf(
                    "cert.pem" to certPem.readText(),
                    "key.pem" to keyPem.readText()
                )
                break
            } else {
                throw IllegalStateException("Terminating")
            }
        }
    }

    withConfigMap("token-validation") {
        val cert: String = when (ctx.environment) {
            Environment.PRODUCTION -> {
                """
                    -----BEGIN CERTIFICATE-----
                    MIIDNDCCAhwCCQCshN+wCG6lEzANBgkqhkiG9w0BAQsFADBcMQswCQYDVQQGEwJE
                    SzEdMBsGA1UECgwUU3lkZGFuc2sgVW5pdmVyc2l0ZXQxFzAVBgNVBAsMDmVTY2ll
                    bmNlQ2VudGVyMRUwEwYDVQQDDAxjbG91ZC5zZHUuZGswHhcNMTgxMTE1MTMwNjU2
                    WhcNMTkxMTE1MTMwNjU2WjBcMQswCQYDVQQGEwJESzEdMBsGA1UECgwUU3lkZGFu
                    c2sgVW5pdmVyc2l0ZXQxFzAVBgNVBAsMDmVTY2llbmNlQ2VudGVyMRUwEwYDVQQD
                    DAxjbG91ZC5zZHUuZGswggEiMA0GCSqGSIb3DQEBAQUAA4IBDwAwggEKAoIBAQCf
                    ZMpChrOcUx4sPr3FXrpJ6n77H0ueHXzMIGKyh7+JZuScB77eMwWa6MCeo58byzPu
                    1u6Je6W3QWt/vWYNFwj+yAFv9FRjh67mpB7v4Tew6P1HcIrSBE6P+cOdtDO1augf
                    fAI8K77FuVC7ZVlTWwP2wjOQIvBTOEtoTN1IOAlmbFwRkX+rRwZ1U53ZNo17PW0T
                    QHxdD90NbYqx/wuFus1UdgBrI0uVTOmJG7ohiWt8bpW5mz+et4SGgFGl2LD6mv4l
                    etHzhOJgMMVEAA8o5TwwxCYw5QaGdLtZ1jPTfWj3w0wJxPTcPj39unI/ztfrW+OG
                    efHsK02igOfRKv8rbKcJAgMBAAEwDQYJKoZIhvcNAQELBQADggEBAG4KYesD3ZM/
                    fh5lHFd6BcCCC6n9+TkeeFqNoWnmeQN6HZAv7X4OdQ3wyMV2fbeGWRG23OjqcTud
                    5Z1NfXZPoVCq+PeG1PcUsgA5iTSNpPENGEJHp1fVFJIrRjaaVUYa5mB58M8x29Hi
                    52DnIKUth4svRL5JtikuNEtFWOUmoX4QNrgxPGyRaqGwWNXD5EUMRgVeaq97rBB1
                    euWW6VhEvo5S5p64K0E1EjGHv3N384/Nu8+P7sKX3vQorNiidnSJlMl+VARcV6k9
                    eWK+YvfER32gylkRqG56k2oC9AuRKV88mLVCV7HcpA2Q1gDIqRVXhMavgFZ+Mxh+
                    Ms12PEWBG3Q=
                    -----END CERTIFICATE-----
                """.trimIndent()
            }

            Environment.DEVELOPMENT -> {
                """
                    -----BEGIN CERTIFICATE-----
                    MIIDZDCCAkwCCQD7FaLkoHJ8yzANBgkqhkiG9w0BAQsFADB0MQswCQYDVQQGEwJE
                    SzETMBEGA1UECAwKU3lkZGFubWFyazEPMA0GA1UEBwwGT2RlbnNlMREwDwYDVQQK
                    DAhTRFVDbG91ZDERMA8GA1UECwwIU0RVQ2xvdWQxGTAXBgNVBAMMEGRldi5jbG91
                    ZC5zZHUuZGswHhcNMTkxMjA5MTIxNDQ3WhcNMjAxMjA4MTIxNDQ3WjB0MQswCQYD
                    VQQGEwJESzETMBEGA1UECAwKU3lkZGFubWFyazEPMA0GA1UEBwwGT2RlbnNlMREw
                    DwYDVQQKDAhTRFVDbG91ZDERMA8GA1UECwwIU0RVQ2xvdWQxGTAXBgNVBAMMEGRl
                    di5jbG91ZC5zZHUuZGswggEiMA0GCSqGSIb3DQEBAQUAA4IBDwAwggEKAoIBAQCf
                    WREVDhCHCiz5qsdXeNJBF4Kq4LRTwAlR70mFRHdhLQ1pOv8zMDF/9Ai3L1Xze2qZ
                    e148Bea4msQBAND3OIvWw+4tyIvk0ZsE7Tc6vDfABbaLA51WjZ2D+ENE+QTTkLoa
                    t3fv+d4F4K+hhqfO4mggUBMpTm88OKAF0oXkG+fVsQkGkc47B7J6JmIdtX6mqwCD
                    Y3tlIouuc+xldK7ZLvwZhlyW5Esg0EpkT1dStniBvO/8/Gklp3VYu7V/bGFkIu3O
                    G6FTicaNbF6re/DbmQxqcHnAiiPKm6z+b9LwsMJ8SfgG/fjuit8Vr5IbBHCV8YDl
                    zUS5SHcL1Cy1LOaQ7Qe9AgMBAAEwDQYJKoZIhvcNAQELBQADggEBAENha7xCQfiZ
                    wzHrw58nahechm4qNrypV8H6uT8tZ/C2ZZyBN01QtzfJ3xCwuC3qHTP4yc0hfPP6
                    kLAm5K7sn7jFOf3i2E3AObCNmsV97yQeiHTlvoW+7U9ucOO/7RuQ89r0nWzcjA/k
                    NMUAnL91O2yw8SvX1IRuxMvsDzOSdDUzynOZJL/gvbDciYWzeFz8LuDLsJqqNTmm
                    dvWcew0MVVCYkAMeAYgWH2is2e4geuhC+WHlWoJR8eGzUS2aBgWzGefG27fMhJly
                    lbLNiSExivmstH1xCrjPjhhhxLnmhDvEiWL6QfnBKaV5qDWf4LWKnlg4BieFM4IO
                    w5Yy70atUaI=
                    -----END CERTIFICATE-----
                """.trimIndent()
            }

            Environment.TEST -> {
                """
                    -----BEGIN CERTIFICATE-----
                    MIIDSDCCAjACCQCOMA9vihmVcDANBgkqhkiG9w0BAQsFADBmMQswCQYDVQQGEwJE
                    SzETMBEGA1UECAwKU3lkZGFubWFyazELMAkGA1UEBwwCTkExETAPBgNVBAoMCGVT
                    Y2llbmNlMREwDwYDVQQLDAhlU2NpZW5jZTEPMA0GA1UEAwwGdWNsb3VkMB4XDTIw
                    MDIxODEzNDYyNloXDTIxMDIxNzEzNDYyNlowZjELMAkGA1UEBhMCREsxEzARBgNV
                    BAgMClN5ZGRhbm1hcmsxCzAJBgNVBAcMAk5BMREwDwYDVQQKDAhlU2NpZW5jZTER
                    MA8GA1UECwwIZVNjaWVuY2UxDzANBgNVBAMMBnVjbG91ZDCCASIwDQYJKoZIhvcN
                    AQEBBQADggEPADCCAQoCggEBAK8TIpxSyi1BwiiAFTDTHFVXSa/nHT882s22hikk
                    6mljQohCqHXGpSTuINMM5ma5wdsqFfYb/nIz7fXdDktW/hAbhDIkoOLGxb4BJx+S
                    /Ce3LZXSKlT8CxJ+Ayw66APG2ntksqQVkKvPD+HUpSEV5mXR+E+3uzj8Vd8e1SYi
                    h/423zfJ8bJA7TSripi85BWzwMbWJYbLT4wW1PwOhNpwhqqClTjcnlfeqBb3SMmj
                    pgKg5bM6YuZKyoSrKMF2WjzBxw1aOwBRKbO8Z12I8noFeGDw9+w/caYG+ZvusIEy
                    oTk/+zhG8hRRyNa2RCAZspz06jaCUV1aFxX7Hl/yvRQAu6sCAwEAATANBgkqhkiG
                    9w0BAQsFAAOCAQEAAmgal9lScwRkLMV2CSBhCcnog/PL5bIiQj0HieRkHb8gUiwk
                    OGbOxDH2P/Gn/4WDO6SwQDXb8L/Kk3e+jDD8snt2n1Pqmw/7WgemTZoEQMVKuWGM
                    TseyfMEA6PFA7OZTi4CMtfq/Qh0rlPN72wA3fxjOS8upku9X0S2gsLuNQorj8R/5
                    iAHo/fPNAmAHVI8cyQRWbcP5K7TvEf3Ij9yBByas50AHoMdjCoSFqoIVtiT8JlMa
                    0iRq2Uj2uVqPocy2tJ2K27FHKRR3H6YSdjzZ/Ys+9kxc22I40nLVLfCdnBV9/GGU
                    a/e5GT6FiQPV79ntyelUEQCkqT7Xr0uSt4Cc2g==
                    -----END CERTIFICATE-----
                """.trimIndent()
            }
        }

        addConfig(
            "rpc.yml",
            //language=yml
            """
                rpc:
                  client:
                    host:
                      host: ${host(ctx.environment)}
                      scheme: ${scheme(ctx.environment)}
            """.trimIndent()
        )

        addConfig(
            "tokenvalidation.yml",
            mapOf<String, Any?>(
                "tokenValidation" to mapOf<String, Any?>(
                    "jwt" to mapOf<String, Any?>(
                        "publicCertificate" to cert
                    )
                )
            )
        )
    }

    withConfigMap("auth-config") {
        val trustedOrigins: List<String> = when (ctx.environment) {
            Environment.TEST, Environment.DEVELOPMENT -> listOf("localhost", host(ctx.environment))
            Environment.PRODUCTION -> listOf(host(ctx.environment))
        }

        val enableWayf = ctx.environment == Environment.PRODUCTION

        data class AuthService(
            val name: String,
            val endpoint: String,
            val serviceMode: String = "WEB",
            val endpointAcceptStateViaCookie: Boolean = false,
            val refreshTokenExpiresAfter: Long = 2592000000
        )

        val base = "${scheme(ctx.environment)}://${host(ctx.environment)}"
        val services: List<AuthService> =
            listOf(
                AuthService("web-csrf", "$base/api/auth-callback-csrf"),
                AuthService("web", "$base/app/login/wayf", endpointAcceptStateViaCookie = true),
                AuthService("dev-web", "http://localhost:9000/app/login/wayf", endpointAcceptStateViaCookie = true),
                AuthService("dav", "$base/app/login/wayf?dav=true", serviceMode = "APPLICATION")
            )

        data class TokenExtension(val serviceName: String, val allowedScopes: List<String>)

        val tokenExtension = listOf(
            TokenExtension(
                "_app", listOf(
                    "files.upload:write",
                    "files.download:write",
                    "files.createDirectory:write",
                    "files.stat:read",
                    "files.extract:write"
                )
            ),
            TokenExtension(
                "_activity", listOf(
                    "files:read"
                )
            ),
            TokenExtension(
                "_share", listOf(
                    "files.updateAcl:write",
                    "files.createLink:write",
                    "files.deleteFile:write",
                    "files.stat:read",
                    "files.jobs.queryBackgroundJob:read"
                )
            ),
            TokenExtension(
                "_app-orchestrator", listOf(
                    "files.upload:write",
                    "files.download:write",
                    "files.createDirectory:write",
                    "files.stat:read",
                    "files.extract:write",
                    "app.fs:read"
                )
            )
        )

        addConfig(
            "config.yml",
            mapOf(
                "auth" to mapOf(
                    "wayfCerts" to if (enableWayf) "/etc/wayf-certs" else "/etc/auth-certs",
                    "trustedOrigins" to trustedOrigins,
                    "certsLocation" to "/etc/auth-certs",
                    "enablePasswords" to true,
                    "enableWayf" to enableWayf,
                    "production" to true, // As in not local development
                    "services" to services,
                    "tokenExtension" to tokenExtension
                )
            )
        )
    }
}<|MERGE_RESOLUTION|>--- conflicted
+++ resolved
@@ -6,9 +6,6 @@
 
 bundle { ctx ->
     name = "auth"
-<<<<<<< HEAD
-    version = "1.27.3-PASSWORD-RESET-TEST-6"
-=======
     version = "1.27.4-MAIL-TEST-1"
 
     fun host(environment: Environment): String {
@@ -20,7 +17,6 @@
     }
 
     fun scheme(environment: Environment): String = "https"
->>>>>>> a73ab265
 
     withAmbassador("/auth") {
         addSimpleMapping("/api/sla")
