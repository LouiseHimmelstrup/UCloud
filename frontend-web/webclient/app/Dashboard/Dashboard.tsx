import {MainContainer} from "@/ui-components/MainContainer";
import {useTitle} from "@/Navigation/Redux";
import * as React from "react";
import {useDispatch} from "react-redux";
import {Dispatch} from "redux";
import {Box, Button, ExternalLink, Flex, Icon, Link, Markdown, Relative, Text} from "@/ui-components";
import * as Heading from "@/ui-components/Heading";
import {DashboardOperations} from ".";
import {setAllLoading} from "./Redux";
import {APICallState, useCloudAPI} from "@/Authentication/DataHook";
import {buildQueryString} from "@/Utilities/URIUtilities";
import {Spacer} from "@/ui-components/Spacer";
import {dateToString} from "@/Utilities/DateUtilities";
import Table, {TableCell, TableRow} from "@/ui-components/Table";
import {PageV2} from "@/UCloud";
import TitledCard from "@/ui-components/HighlightedCard";
import {Client} from "@/Authentication/HttpClientInstance";
import {Connect} from "@/Providers/Connect";
import {useProject} from "@/Project/cache";
import {ProviderLogo} from "@/Providers/ProviderLogo";
import AppRoutes from "@/Routes";
import {injectStyle} from "@/Unstyled";
import JobsBrowse from "@/Applications/Jobs/JobsBrowse";
import {GrantApplicationBrowse} from "@/Grants/GrantApplicationBrowse";
import ucloudImage from "@/Assets/Images/ucloud-2.png";
import {Gradient, GradientWithPolygons} from "@/ui-components/GradientBackground";
import ProjectInviteBrowse from "@/Project/ProjectInviteBrowse";
import {IngoingSharesBrowse} from "@/Files/Shares";
import {useSetRefreshFunction} from "@/Utilities/ReduxUtilities";
import * as Accounting from "@/Accounting";
import {timestampUnixMs} from "@/UtilityFunctions";
import {IconName} from "@/ui-components/Icon";
import {UtilityBar} from "@/Navigation/UtilityBar";
import {NewsPost} from "@/NewsPost";
import {NoResultsCardBody} from "@/UtilityComponents";
import {emptyPage, emptyPageV2} from "@/Utilities/PageUtilities";
import {isAdminOrPI} from "@/Project";

interface NewsRequestProps extends PaginationRequest {
    filter?: string;
    withHidden: boolean;
}

<<<<<<< HEAD
function initialCall(): void {
};
=======
function initialCall(): void {}
>>>>>>> d771ce65

function Dashboard(): React.JSX.Element {
    const [news, fetchNews, newsParams] = useCloudAPI<Page<NewsPost>>(newsRequest({
        itemsPerPage: 10,
        page: 0,
        withHidden: false,
    }), emptyPage);

    const dispatch = useDispatch();
    const invitesReload = React.useRef<() => void>(initialCall); // Oui
    const projectInvitesReload = React.useRef<() => void>(initialCall); // Oui
    const runsReload = React.useRef<() => void>(initialCall); // Oui
    const grantsReload = React.useRef<() => void>(initialCall); // TODO

    const reduxOps = React.useMemo(() => reduxOperations(dispatch), [dispatch]);

    const [wallets, fetchWallets] = useCloudAPI<PageV2<Accounting.WalletV2>>({noop: true}, emptyPageV2);

    useTitle("Dashboard");

    React.useEffect(() => {
        reload();
    }, []);

    function reload(): void {
        reduxOps.setAllLoading(true);
        fetchNews(newsParams);
        fetchWallets(Accounting.browseWalletsV2({
            itemsPerPage: 250,
        }));
        invitesReload.current();
        projectInvitesReload.current();
        runsReload.current();
        grantsReload.current();
    }

    useSetRefreshFunction(reload);

    const main = (<Box mx="auto" maxWidth={"1200px"}>
<<<<<<< HEAD
        <Flex py="12px"><h3>Dashboard</h3><Box ml="auto"/><UtilityBar searchEnabled={false}/></Flex>
=======
        <Flex py="12px"><h3>Dashboard</h3><Box ml="auto" /><UtilityBar zIndex={2} searchEnabled={false} /></Flex>
>>>>>>> d771ce65
        <Box>
            <DashboardNews news={news}/>
            <Invites inviteReloadRef={invitesReload} projectReloadRef={projectInvitesReload}/>

            <div className={GridClass}>
                <DashboardResources wallets={wallets}/>
                <DashboardRuns reloadRef={runsReload}/>
            </div>
            <div className={GridClass}>
                <Connect embedded/>
                <DashboardGrantApplications reloadRef={grantsReload}/>
            </div>
        </Box>
    </Box>);

    return (
        <div className={Gradient}>
            <div className={GradientWithPolygons}>
                <MainContainer main={main}/>
            </div>
        </div>
    );
}

const FONT_SIZE = "16px";

const GridClass = injectStyle("grid", k => `
@media screen and (min-width: 900px) {
    ${k} {
        display: grid;
        grid-template-columns: repeat(auto-fill, minmax(400px, 1fr));
        grid-auto-rows: minmax(450px, auto);
        margin-top: 24px;
        margin-bottom: 24px;
        gap: 16px;
        gap: 20px;
    }
}   
@media screen and (max-width: 900px) {
    ${k} > * {
        margin-bottom: 24px;
    }   
    ${k} > *:first-child {
        margin-top: 24px;
    }
}
`);

function Invites({projectReloadRef, inviteReloadRef}: {
    projectReloadRef: React.MutableRefObject<() => void>,
    inviteReloadRef: React.MutableRefObject<() => void>
}): React.ReactNode {
    const [showProjectInvites, setShowProjectInvites] = React.useState(false);
    const [showShareInvites, setShowShareInvites] = React.useState(false);

    return <Flex mt="24px" style={display(showShareInvites || showProjectInvites)}>
        <DashboardCard
            icon="heroUserGroup"
            title="Invites"
        >
            <div style={display(showProjectInvites)}><ProjectInviteBrowse
                opts={{reloadRef: projectReloadRef, embedded: true, setShowBrowser: setShowProjectInvites}}/></div>
            <div style={display(showShareInvites)}><IngoingSharesBrowse opts={{
                reloadRef: inviteReloadRef,
                embedded: true,
                setShowBrowser: setShowShareInvites,
                filterState: "PENDING"
            }}/></div>
        </DashboardCard>
    </Flex>

    function display(val: boolean): { display: "none" | undefined } {
        return {display: val ? undefined : "none"}
    }
}

interface NewsRequestProps extends PaginationRequest {
    filter?: string;
    withHidden: boolean;
}

export function newsRequest(payload: NewsRequestProps): APICallParameters<PaginationRequest> {
    return {
        reloadId: Math.random(),
        method: "GET",
        path: buildQueryString("/news/list", payload)
    };
}

function DashboardRuns({reloadRef}: { reloadRef: React.MutableRefObject<() => void> }): JSX.Element {
    return <DashboardCard
        linkTo={AppRoutes.jobs.list()}
        title={"Recent runs"}
        icon="heroServer"
    >
        <JobsBrowse opts={{
            embedded: true, omitBreadcrumbs: true, omitFilters: true, disabledKeyhandlers: true,
            additionalFilters: {"itemsPerPage": "10"}, reloadRef
        }}/>
    </DashboardCard>;
}

const APPLY_LINK_BUTTON = <Link to={AppRoutes.grants.editor()} mt={8}>
    <Button mt={8}>Apply for resources</Button>
</Link>;

function DashboardResources({wallets}: {
    wallets: APICallState<PageV2<Accounting.WalletV2>>;
}): JSX.Element | null {
    const project = useProject();
    const canApply = !Client.hasActiveProject || isAdminOrPI(project.fetch().status.myRole);

    const now = timestampUnixMs();
    const mapped = wallets.data.items.map(w => {
        const filtered = w.allocations.filter(a => now >= a.startDate && now <= a.endDate);
        const quota = filtered.reduce((a, b) => a + b.quota, 0);
        const used = filtered.reduce((a, b) => a + (b.treeUsage ?? b.localUsage), 0);
        return {used, quota, category: w.paysFor};
    }).filter(it => !it.category.freeToUse && it.quota > 0);

    mapped.sort((a, b) => {
        let compare: number = 0;

        compare = a.category.provider.localeCompare(b.category.provider);
        if (compare !== 0) return compare;

        compare = a.category.productType.localeCompare(b.category.productType);
        if (compare !== 0) return compare;

        compare = a.category.name.localeCompare(b.category.name);
        if (compare !== 0) return compare;

        return (a.quota < b.quota) ? 1 : -1;
    });

    return (
        <DashboardCard
            linkTo={AppRoutes.project.allocations()}
            title="Resource allocations"
            icon={"heroBanknotes"}>
            {mapped.length === 0 ? (
                    <NoResultsCardBody title={"No available resources"}>
                        {!canApply ? null : <Text>
                            Apply for resources to use storage and compute on UCloud.
                        </Text>}
                        {APPLY_LINK_BUTTON}
                    </NoResultsCardBody>
                ) :
                /* height is 100% - height of Heading 55px */
                <Flex flexDirection="column" height={"calc(100% - 55px)"}>
                    <Table>
                        <tbody>
                        {mapped.slice(0, 7).map((n, i) => (
                            <TableRow key={i}>
                                <TableCell fontSize={FONT_SIZE}>
                                    <Flex alignItems="center" gap="8px" fontSize={FONT_SIZE}>
                                        <ProviderLogo providerId={n.category.provider} size={20}/>
                                        <code>{n.category.name}</code>
                                    </Flex>
                                </TableCell>
                                <TableCell textAlign={"right"} fontSize={FONT_SIZE}>
                                    {Accounting.balanceToString(n.category, n.used, {
                                        precision: 0,
                                        removeUnitIfPossible: true
                                    })}
                                    {" "}/{" "}
                                    {Accounting.balanceToString(n.category, n.quota, {
                                        precision: 0,
                                        removeUnitIfPossible: false
                                    })}
                                </TableCell>
                            </TableRow>
                        ))}
                        </tbody>
                    </Table>
                    <Box flexGrow={1}/>
                    <Flex mx="auto">{APPLY_LINK_BUTTON}</Flex>
                </Flex>
            }
        </DashboardCard>
    );
}

function DashboardGrantApplications({reloadRef}: { reloadRef: React.MutableRefObject<() => void> }): React.ReactNode {
    const project = useProject();
    const canApply = !Client.hasActiveProject || isAdminOrPI(project.fetch().status.myRole);

    if (!canApply) return null;

    return <DashboardCard
        linkTo={AppRoutes.grants.outgoing()}
        title="Grant applications"
        icon="heroDocumentCheck"
    >
        <GrantApplicationBrowse opts={{
            reloadRef,
            embedded: true,
            omitFilters: true,
            disabledKeyhandlers: true,
            both: true,
            additionalFilters: {itemsPerPage: "10"}
        }}/>
    </DashboardCard>;
};

function DashboardNews({news}: { news: APICallState<Page<NewsPost>> }): JSX.Element | null {
    const newsItem = news.data.items.length > 0 ? news.data.items[0] : null;
    return (
        <DashboardCard
            linkTo={newsItem ? AppRoutes.news.detailed(newsItem.id) : "/news/list/"}
            title={newsItem?.title ?? "News"}
            icon={"heroNewspaper"}
            overflow={"visible"}
        >
            <div className={NewsClass}>
                <div>
                    {news.data.items.length !== 0 ? null : (
                        <NoResultsCardBody title={"No news"}>
                            <Text>
                                As announcements are made, they will be shared here.
                            </Text>
                        </NoResultsCardBody>
                    )}
                    {!newsItem ? null :
                        <Box key={newsItem.id} mb={32}>
                            <Spacer
                                left={<Heading.h5>{newsItem.subtitle}</Heading.h5>}
                                right={<Heading.h5>{dateToString(newsItem.showFrom)}</Heading.h5>}
                            />

                            <Box maxHeight={190} overflow={"auto"}>
                                <Markdown unwrapDisallowed>
                                    {newsItem.body}
                                </Markdown>
                            </Box>
                        </Box>
                    }
                </div>
<<<<<<< HEAD
                <img alt={"UCloud logo"} src={ucloudImage}/>
=======
                <img style={{zIndex: 1}} alt={"UCloud logo"} src={ucloudImage} />
>>>>>>> d771ce65
            </div>

            <Relative>
                <div className={DeicBanner}>
                    <Box flexGrow={1}/>
                    <ExternalLink href={"https://deic.dk"}>
                        <div>UCloud is delivered by the Danish e-Infrastructure Consortium</div>
                    </ExternalLink>
                    <ExternalLink href={"https://deic.dk"}>
                        <Icon mx="auto" my="-32px" name="deiCLogo" size="64px"/>
                    </ExternalLink>
                    <Box flexGrow={1}/>
                </div>
            </Relative>
        </DashboardCard>
    );
}

const NewsClass = injectStyle("with-graphic", k => `
    ${k} {
        display: flex;
        height: 270px;
    }

    ${k} > div {
        width: 600px;
    }

    ${k} > img {
         margin-left: auto;
         margin-right: auto;
         height: 400px;
         position: relative;
         top: -120px;
    }
    
    ${k} h5 {
        margin: 0;
        margin-bottom: 10px;
    }

@media screen and (max-width: 1000px) {
    ${k} > img {
        display: none;
        width: 0px;
    }

    ${k} > div {
        width: 100%;
    }
}
`);

const DeicBanner = injectStyle("deic-banner", k => `
    ${k} {
        height: 42px;
        position: absolute;
        width: calc(100% + 40px);
        left: -20px;
        top: -21px;
        border-bottom-right-radius: 8px;
        border-bottom-left-radius: 8px;
        text-align: center;
        display: flex;
        flex-direction: row;
        align-items: center;
        gap: 8px;
        
        border-top: 1px solid var(--borderColor);
        background: rgba(0, 0, 0, 5%);
    }
   
    ${k} svg {
        position: relative;
        top: -4px;
    }
    
    ${k} a, ${k} svg {
        z-index: 10000;
    }
`);

function reduxOperations(dispatch: Dispatch): DashboardOperations {
    return {
        setAllLoading: loading => dispatch(setAllLoading(loading)),
    };
}

const DashboardCard: React.FunctionComponent<{
    title: string;
    linkTo?: string;
    icon: IconName;
    children: React.ReactNode;
    overflow?: string;
}> = props => {
    return <TitledCard
        title={props.linkTo ? <Link to={props.linkTo}><Heading.h3>{props.title}</Heading.h3></Link> :
            <Heading.h3>{props.title}</Heading.h3>}
        icon={props.icon}
        overflow={props.overflow}
    >
        {props.children}
    </TitledCard>
}

export default Dashboard;<|MERGE_RESOLUTION|>--- conflicted
+++ resolved
@@ -41,12 +41,7 @@
     withHidden: boolean;
 }
 
-<<<<<<< HEAD
-function initialCall(): void {
-};
-=======
 function initialCall(): void {}
->>>>>>> d771ce65
 
 function Dashboard(): React.JSX.Element {
     const [news, fetchNews, newsParams] = useCloudAPI<Page<NewsPost>>(newsRequest({
@@ -86,11 +81,7 @@
     useSetRefreshFunction(reload);
 
     const main = (<Box mx="auto" maxWidth={"1200px"}>
-<<<<<<< HEAD
-        <Flex py="12px"><h3>Dashboard</h3><Box ml="auto"/><UtilityBar searchEnabled={false}/></Flex>
-=======
         <Flex py="12px"><h3>Dashboard</h3><Box ml="auto" /><UtilityBar zIndex={2} searchEnabled={false} /></Flex>
->>>>>>> d771ce65
         <Box>
             <DashboardNews news={news}/>
             <Invites inviteReloadRef={invitesReload} projectReloadRef={projectInvitesReload}/>
@@ -329,11 +320,7 @@
                         </Box>
                     }
                 </div>
-<<<<<<< HEAD
-                <img alt={"UCloud logo"} src={ucloudImage}/>
-=======
                 <img style={{zIndex: 1}} alt={"UCloud logo"} src={ucloudImage} />
->>>>>>> d771ce65
             </div>
 
             <Relative>
