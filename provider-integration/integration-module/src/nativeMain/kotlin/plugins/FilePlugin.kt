package dk.sdu.cloud.plugins

import dk.sdu.cloud.FindByStringId
import dk.sdu.cloud.PageV2
import dk.sdu.cloud.ProductBasedConfiguration
import dk.sdu.cloud.accounting.api.Product
import dk.sdu.cloud.http.HttpContext
import dk.sdu.cloud.calls.BulkRequest
import dk.sdu.cloud.calls.BulkResponse
import dk.sdu.cloud.file.orchestrator.api.*
import dk.sdu.cloud.http.ByteBuffer
import dk.sdu.cloud.plugins.storage.UCloudFile

data class FileDownloadSession(val session: String, val pluginData: String)
data class FileUploadSession(val session: String, val pluginData: String)

interface FilePlugin : ResourcePlugin<Product.Storage, FSSupport, UFile, ProductBasedConfiguration> {
    suspend fun PluginContext.browse(path: UCloudFile, request: FilesProviderBrowseRequest): PageV2<PartialUFile>
    suspend fun PluginContext.retrieve(request: FilesProviderRetrieveRequest): PartialUFile
    suspend fun PluginContext.createDownload(request: BulkRequest<FilesProviderCreateDownloadRequestItem>): List<FileDownloadSession>
    suspend fun PluginContext.handleDownload(ctx: HttpContext, session: String, pluginData: String)
    suspend fun PluginContext.createFolder(req: BulkRequest<FilesProviderCreateFolderRequestItem>): List<LongRunningTask?>
    suspend fun PluginContext.createUpload(request: BulkRequest<FilesProviderCreateUploadRequestItem>): List<FileUploadSession>
    suspend fun PluginContext.handleUpload(session: String, pluginData: String, offset: Long, chunk: ByteBuffer)
    suspend fun PluginContext.moveToTrash(request: BulkRequest<FilesProviderTrashRequestItem>): List<LongRunningTask?>
    suspend fun PluginContext.emptyTrash(request: BulkRequest<FilesProviderEmptyTrashRequestItem>): List<LongRunningTask?>
<<<<<<< HEAD
    suspend fun PluginContext.move(req: BulkRequest<FilesProviderMoveRequestItem>): List<LongRunningTask?>
=======
    suspend fun PluginContext.move(req: BulkRequest<FilesProviderMoveRequestItem>): BulkResponse<LongRunningTask?>
    suspend fun PluginContext.copy(req: BulkRequest<FilesProviderCopyRequestItem>): BulkResponse<LongRunningTask?>
>>>>>>> 67e6efc5

    override suspend fun PluginContext.create(resource: UFile): FindByStringId? {
        error("Not supported by this plugin")
    }

    override suspend fun PluginContext.runMonitoringLoop() {}
}<|MERGE_RESOLUTION|>--- conflicted
+++ resolved
@@ -24,12 +24,8 @@
     suspend fun PluginContext.handleUpload(session: String, pluginData: String, offset: Long, chunk: ByteBuffer)
     suspend fun PluginContext.moveToTrash(request: BulkRequest<FilesProviderTrashRequestItem>): List<LongRunningTask?>
     suspend fun PluginContext.emptyTrash(request: BulkRequest<FilesProviderEmptyTrashRequestItem>): List<LongRunningTask?>
-<<<<<<< HEAD
     suspend fun PluginContext.move(req: BulkRequest<FilesProviderMoveRequestItem>): List<LongRunningTask?>
-=======
-    suspend fun PluginContext.move(req: BulkRequest<FilesProviderMoveRequestItem>): BulkResponse<LongRunningTask?>
     suspend fun PluginContext.copy(req: BulkRequest<FilesProviderCopyRequestItem>): BulkResponse<LongRunningTask?>
->>>>>>> 67e6efc5
 
     override suspend fun PluginContext.create(resource: UFile): FindByStringId? {
         error("Not supported by this plugin")
