package dk.sdu.cloud.app.kubernetes.services.proxy

import io.ktor.client.*
import io.ktor.client.engine.cio.*
import io.ktor.client.plugins.websocket.*
import io.ktor.client.plugins.websocket.WebSockets
import io.ktor.client.request.header
import io.ktor.http.HttpHeaders
import io.ktor.http.HttpMethod
import io.ktor.server.request.*
import io.ktor.server.websocket.*
import io.ktor.websocket.*
import kotlinx.coroutines.channels.ClosedReceiveChannelException
import kotlinx.coroutines.launch
import org.slf4j.LoggerFactory

val webSocketClient = HttpClient(CIO) {
    install(WebSockets)
    expectSuccess = false
<<<<<<< HEAD
=======

>>>>>>> 8fab64a3
    engine {
        requestTimeout = 0
    }
}

suspend fun WebSocketServerSession.runWSProxy(
    tunnel: Tunnel,
    uri: String = "/",
    cookies: Map<String, String> = emptyMap()
) {
    val clientConn = this
    webSocketClient.ws(
        method = HttpMethod.Get,
        host = tunnel.ipAddress,
        port = tunnel.localPort,
        path = uri,
        request = {
            // We must use the same protocol and extensions for the proxying to work.
            val protocol = clientConn.call.request.header(HttpHeaders.SecWebSocketProtocol)
            if (protocol != null) {
                header(HttpHeaders.SecWebSocketProtocol, protocol)
            }

            val extensions = clientConn.call.request.header(HttpHeaders.SecWebSocketExtensions)
            if (extensions != null) {
                header(HttpHeaders.SecWebSocketExtensions, extensions)
            }

            // Must add an origin for the remote server to trust us
            header(HttpHeaders.Origin, "http://${tunnel.ipAddress}:${tunnel.localPort}")

            if (cookies.entries.isNotEmpty()) {
                header(
                    HttpHeaders.Cookie,
                    cookies.entries.joinToString(";") { "${it.key}=${it.value}" }
                )
            }
        }) {
        val serverConn = this

        // NOTE(Dan): Client refers to the application and server refers to UCloud
        val clientToServer = launch {
            try {
                while (true) {
                    val frame = clientConn.incoming.receive()
                    serverConn.outgoing.send(frame)
                }
            } catch (ex: ClosedReceiveChannelException) {
                log.debug("Closing channel (Client ==> Server)")
            }
        }

        val serverToClient = launch {
            try {
                while (true) {
                    val frame = serverConn.incoming.receive()
                    clientConn.outgoing.send(frame)
                }
            } catch (ex: ClosedReceiveChannelException) {
                log.debug("Closing channel (Server ==> Client)")
            }
        }

        clientToServer.join()
        serverToClient.join()
    }
}

private val log = LoggerFactory.getLogger("dk.sdu.cloud.app.kubernetes.services.WSProxy")<|MERGE_RESOLUTION|>--- conflicted
+++ resolved
@@ -17,10 +17,7 @@
 val webSocketClient = HttpClient(CIO) {
     install(WebSockets)
     expectSuccess = false
-<<<<<<< HEAD
-=======
 
->>>>>>> 8fab64a3
     engine {
         requestTimeout = 0
     }
