package dk.sdu.cloud.task.services

import dk.sdu.cloud.Roles
import dk.sdu.cloud.SecurityPrincipal
import dk.sdu.cloud.calls.RPCException
import dk.sdu.cloud.service.NormalizedPaginationRequest
import dk.sdu.cloud.service.Page
import dk.sdu.cloud.service.db.DBSessionFactory
import dk.sdu.cloud.service.db.async.DBContext
import dk.sdu.cloud.service.db.withTransaction
import dk.sdu.cloud.task.api.Task
import dk.sdu.cloud.task.api.TaskUpdate
import io.ktor.http.HttpStatusCode

class TaskService(
    private val db: DBContext,
    private val dao: TaskAsyncDao,
    private val subscriptionService: SubscriptionService
) {
    suspend fun create(processor: SecurityPrincipal, title: String, status: String?, owner: String): Task {
        if (processor.role !in Roles.PRIVILEGED) throw RPCException.fromStatusCode(HttpStatusCode.Forbidden)

        val startedAt = System.currentTimeMillis()
        val modifiedAt = System.currentTimeMillis()
        val jobId = dao.create(db, title, status, owner, processor)

        postStatus(processor, TaskUpdate(jobId, title, newStatus = status))
        return Task(jobId, owner, processor.username, title, null, false, startedAt, modifiedAt)
    }

    suspend fun postStatus(processor: SecurityPrincipal, status: TaskUpdate) {
<<<<<<< HEAD
        val id = status.jobId
        if (processor.role !in Roles.PRIVILEGED) throw RPCException.fromStatusCode(HttpStatusCode.Forbidden)
=======
        val jobId = status.jobId
        if (processor.role !in Roles.PRIVILEDGED) throw RPCException.fromStatusCode(HttpStatusCode.Forbidden)
>>>>>>> 0b4c5c6e

        dao.updateLastPing(db, jobId, processor)

        val task = dao.findOrNull(db, jobId, processor.username) ?: throw RPCException.fromStatusCode(HttpStatusCode.NotFound)

        if (task.processor != processor.username) throw RPCException.fromStatusCode(HttpStatusCode.NotFound)

        subscriptionService.onTaskUpdate(task.owner, status)
    }

<<<<<<< HEAD
    suspend fun markAsComplete(processor: SecurityPrincipal, id: String) {
        if (processor.role !in Roles.PRIVILEGED) throw RPCException.fromStatusCode(HttpStatusCode.Forbidden)
        val task = db.withTransaction { session ->
            if (!dao.markAsComplete(session, id, processor)) throw RPCException.fromStatusCode(HttpStatusCode.NotFound)
            dao.findOrNull(session, id, processor.username)
                ?: throw RPCException.fromStatusCode(HttpStatusCode.NotFound)
        }
=======
    suspend fun markAsComplete(processor: SecurityPrincipal, jobId: String) {
        if (processor.role !in Roles.PRIVILEDGED) throw RPCException.fromStatusCode(HttpStatusCode.Forbidden)
        if (!dao.markAsComplete(db, jobId, processor)) throw RPCException.fromStatusCode(HttpStatusCode.NotFound)
        val task =  dao.findOrNull(db, jobId, processor.username)
            ?: throw RPCException.fromStatusCode(HttpStatusCode.NotFound)
>>>>>>> 0b4c5c6e

        val update = TaskUpdate(jobId, complete = true)
        subscriptionService.onTaskUpdate(task.owner, update)
    }

    suspend fun list(user: SecurityPrincipal, pagination: NormalizedPaginationRequest): Page<Task> {
        return dao.list(db, pagination, user)
    }

    suspend fun find(user: SecurityPrincipal, jobId: String): Task {
        return dao.findOrNull(db, jobId, user.username) ?: throw RPCException.fromStatusCode(HttpStatusCode.NotFound)
    }
}<|MERGE_RESOLUTION|>--- conflicted
+++ resolved
@@ -18,7 +18,7 @@
     private val subscriptionService: SubscriptionService
 ) {
     suspend fun create(processor: SecurityPrincipal, title: String, status: String?, owner: String): Task {
-        if (processor.role !in Roles.PRIVILEGED) throw RPCException.fromStatusCode(HttpStatusCode.Forbidden)
+        if (processor.role !in Roles.PRIVILEDGED) throw RPCException.fromStatusCode(HttpStatusCode.Forbidden)
 
         val startedAt = System.currentTimeMillis()
         val modifiedAt = System.currentTimeMillis()
@@ -29,13 +29,8 @@
     }
 
     suspend fun postStatus(processor: SecurityPrincipal, status: TaskUpdate) {
-<<<<<<< HEAD
-        val id = status.jobId
-        if (processor.role !in Roles.PRIVILEGED) throw RPCException.fromStatusCode(HttpStatusCode.Forbidden)
-=======
         val jobId = status.jobId
         if (processor.role !in Roles.PRIVILEDGED) throw RPCException.fromStatusCode(HttpStatusCode.Forbidden)
->>>>>>> 0b4c5c6e
 
         dao.updateLastPing(db, jobId, processor)
 
@@ -46,21 +41,11 @@
         subscriptionService.onTaskUpdate(task.owner, status)
     }
 
-<<<<<<< HEAD
-    suspend fun markAsComplete(processor: SecurityPrincipal, id: String) {
-        if (processor.role !in Roles.PRIVILEGED) throw RPCException.fromStatusCode(HttpStatusCode.Forbidden)
-        val task = db.withTransaction { session ->
-            if (!dao.markAsComplete(session, id, processor)) throw RPCException.fromStatusCode(HttpStatusCode.NotFound)
-            dao.findOrNull(session, id, processor.username)
-                ?: throw RPCException.fromStatusCode(HttpStatusCode.NotFound)
-        }
-=======
     suspend fun markAsComplete(processor: SecurityPrincipal, jobId: String) {
         if (processor.role !in Roles.PRIVILEDGED) throw RPCException.fromStatusCode(HttpStatusCode.Forbidden)
         if (!dao.markAsComplete(db, jobId, processor)) throw RPCException.fromStatusCode(HttpStatusCode.NotFound)
         val task =  dao.findOrNull(db, jobId, processor.username)
             ?: throw RPCException.fromStatusCode(HttpStatusCode.NotFound)
->>>>>>> 0b4c5c6e
 
         val update = TaskUpdate(jobId, complete = true)
         subscriptionService.onTaskUpdate(task.owner, update)
