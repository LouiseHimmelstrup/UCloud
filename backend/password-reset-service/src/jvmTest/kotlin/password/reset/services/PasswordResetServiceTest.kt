package dk.sdu.cloud.password.reset.services

import dk.sdu.cloud.auth.api.LookupUserWithEmailResponse
import dk.sdu.cloud.auth.api.UserDescriptions
import dk.sdu.cloud.calls.RPCException
import dk.sdu.cloud.mail.api.MailDescriptions
import dk.sdu.cloud.password.reset.api.PasswordResetServiceDescription
import dk.sdu.cloud.service.Time
import dk.sdu.cloud.service.db.async.AsyncDBSessionFactory
import dk.sdu.cloud.service.db.async.getField
import dk.sdu.cloud.service.db.async.sendPreparedStatement
import dk.sdu.cloud.service.db.async.withSession
import dk.sdu.cloud.service.test.ClientMock
import dk.sdu.cloud.service.test.TestDB
import dk.sdu.cloud.service.test.TestUsers
import io.ktor.http.HttpStatusCode
import io.zonky.test.db.postgres.embedded.EmbeddedPostgres
import kotlinx.coroutines.runBlocking
import org.joda.time.DateTimeZone
import org.joda.time.LocalDateTime
import org.junit.AfterClass
import org.junit.BeforeClass
import org.junit.Test
import java.security.SecureRandom
import kotlin.test.AfterTest
import kotlin.test.BeforeTest
import kotlin.test.assertEquals

class PasswordResetServiceTest {

    companion object {
        private lateinit var db: AsyncDBSessionFactory
        private lateinit var embDB: EmbeddedPostgres

        @BeforeClass
        @JvmStatic
        fun setup() {
            val (db, embDB) = TestDB.from(PasswordResetServiceDescription)
            this.db = db
            this.embDB = embDB
        }

        @AfterClass
        @JvmStatic
        fun close() {
            runBlocking {
                db.close()
            }
            embDB.close()
        }

    }

    fun truncate() {
        runBlocking {
            db.withSession { session ->
                session.sendPreparedStatement(
                    """
                    TRUNCATE password_reset_requests
                """.trimIndent()
                )
            }
        }
    }

    @BeforeTest
    fun before() {
        truncate()
    }

    @AfterTest
    fun after() {
        truncate()
    }

    @Test
    fun `test Email not found`() {
        val client = ClientMock.authenticatedClient
        val resetDAO = ResetRequestsAsyncDao()
        val secureRand = SecureRandom()
        val service = PasswordResetService(db, client, resetDAO, secureRand)
        ClientMock.mockCallError(
            UserDescriptions.lookupUserWithEmail,
            null,
            HttpStatusCode.NotFound
        )

        runBlocking {
            service.createResetRequest("email@email")
            val numberOfResults = db.withSession { session ->
                session.sendPreparedStatement(
                    """
                        SELECT *
                        FROM password_reset_requests
                    """.trimIndent()
                ).rows.size
            }
            assertEquals(0, numberOfResults)
        }
    }

    @Test
    fun `create and reset test`() {
        val client = ClientMock.authenticatedClient
        val resetDAO = ResetRequestsAsyncDao()
        val secureRand = SecureRandom()
        val service = PasswordResetService(db, client, resetDAO, secureRand)
        ClientMock.mockCallSuccess(
            UserDescriptions.lookupUserWithEmail,
            LookupUserWithEmailResponse(
                TestUsers.user.username,
<<<<<<< HEAD
                TestUsers.user.firstName,
                TestUsers.user.lastName
=======
                TestUsers.user.username,
                TestUsers.user.firstName
>>>>>>> 2688ee69
            )
        )
        ClientMock.mockCallSuccess(
            MailDescriptions.send,
            Unit
        )
        ClientMock.mockCallSuccess(
            UserDescriptions.changePasswordWithReset,
            Unit
        )

        runBlocking {
            service.createResetRequest("email@email")
            val token = db.withSession {
                it.sendPreparedStatement(
                    """
                    SELECT *
                    FROM password_reset_requests
                """.trimIndent()
                ).rows.singleOrNull()?.getField(PasswordResetRequestTable.token)
            }
            service.newPassword(token!!, "newPassword")
        }
    }


    @Test(expected = RPCException::class)
    fun `create and reset late test`() {
        val client = ClientMock.authenticatedClient
        val resetDAO = ResetRequestsAsyncDao()
        val secureRand = SecureRandom()
        val service = PasswordResetService(db, client, resetDAO, secureRand)
        ClientMock.mockCallSuccess(
            UserDescriptions.lookupUserWithEmail,
            LookupUserWithEmailResponse(
                TestUsers.user.username,
                TestUsers.user.firstName,
                TestUsers.user.lastName
            )
        )
        ClientMock.mockCallSuccess(
            MailDescriptions.send,
            Unit
        )
        ClientMock.mockCallSuccess(
            UserDescriptions.changePasswordWithReset,
            Unit
        )

        runBlocking {
            service.createResetRequest("email@email")
            val token = db.withSession {
                val token = it.sendPreparedStatement(
                    """
                    SELECT *
                    FROM password_reset_requests
                """.trimIndent()
                ).rows.singleOrNull()?.getField(PasswordResetRequestTable.token)

                it.sendPreparedStatement(
                    {
                        setParameter("token", token)
                        setParameter(
                            "time",
                            LocalDateTime(Time.now(), DateTimeZone.UTC).minusDays(1).toDate().time / 1000
                        )
                    },
                    """
                        UPDATE password_reset_requests
                        SET expires_at = to_timestamp(?time)
                        WHERE token = ?token
                    """.trimIndent()
                )
                token
            }

            service.newPassword(token!!, "newPassword")
        }
    }
}<|MERGE_RESOLUTION|>--- conflicted
+++ resolved
@@ -109,13 +109,8 @@
             UserDescriptions.lookupUserWithEmail,
             LookupUserWithEmailResponse(
                 TestUsers.user.username,
-<<<<<<< HEAD
-                TestUsers.user.firstName,
-                TestUsers.user.lastName
-=======
                 TestUsers.user.username,
                 TestUsers.user.firstName
->>>>>>> 2688ee69
             )
         )
         ClientMock.mockCallSuccess(
