import * as React from "react";
import * as UCloud from "@/UCloud"
import {Box, Button, Flex} from "@/ui-components";
import * as Heading from "@/ui-components/Heading";
import Link from "@/ui-components/Link";
import BaseLink from "@/ui-components/BaseLink";
import {Widget} from "@/Applications/Jobs/Widgets";
import {compute} from "@/UCloud";
import ApplicationParameter = compute.ApplicationParameter;

export const FolderResource: React.FunctionComponent<{
    application: UCloud.compute.Application;
    params: ApplicationParameter[];
    errors: Record<string, string>;
    onAdd: () => void;
    onRemove: (id: string) => void;
}> = ({application, params, errors, onAdd, onRemove}) => {
<<<<<<< HEAD
    return application.invocation.allowAdditionalMounts === false || application.invocation.tool.tool!.description.backend === "VIRTUAL_MACHINE" ? null : (
=======
    return !application.invocation.allowAdditionalMounts ? null : (
>>>>>>> 2688ee69
        <Box>
            <Flex alignItems="center">
                <Box flexGrow={1}>
                    <Heading.h4>Select additional folders to use</Heading.h4>
                </Box>

                <Button type={"button"} ml={"5px"} lineHeight={"16px"} onClick={onAdd}>Add folder</Button>
            </Flex>

            <Box mb={8} mt={8}>
                {params.length !== 0 ? (
                    <>
                        Your files will be available at <code>/work/</code>.
                    </>
                ) : (
                    <>
                        If you need to use your {" "}
                        <Link
                            to={"/files/"}
                            target="_blank"
                        >
                            files
                        </Link>
                        {" "}
                        in this job then click {" "}
                        <BaseLink
                            href="#"
                            onClick={e => {
                                e.preventDefault();
                                onAdd();
                            }}
                        >
                            &quot;Add folder&quot;
                        </BaseLink>
                        {" "}
                        to select the relevant
                        files.
                    </>
                )}
            </Box>

            {params.map(entry => (
                <Box key={entry.name} mb={"7px"}>
                    <Widget
                        parameter={entry}
                        errors={errors}
                        onRemove={() => {
                            onRemove(entry.name);
                        }}
                    />
                </Box>
            ))}
        </Box>
    );
};<|MERGE_RESOLUTION|>--- conflicted
+++ resolved
@@ -15,11 +15,7 @@
     onAdd: () => void;
     onRemove: (id: string) => void;
 }> = ({application, params, errors, onAdd, onRemove}) => {
-<<<<<<< HEAD
-    return application.invocation.allowAdditionalMounts === false || application.invocation.tool.tool!.description.backend === "VIRTUAL_MACHINE" ? null : (
-=======
     return !application.invocation.allowAdditionalMounts ? null : (
->>>>>>> 2688ee69
         <Box>
             <Flex alignItems="center">
                 <Box flexGrow={1}>
