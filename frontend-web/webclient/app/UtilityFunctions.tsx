--- conflicted
+++ resolved
@@ -564,9 +564,7 @@
 }
 
 export function grantsLink(client: {hasActiveProject: boolean}): string {
-<<<<<<< HEAD
-    if (client.hasActiveProject) return "/project/grants/existing";
-    return "/project/grants/personal";
+    return "/grants";
 }
 
 export function clamp(val: number, lower: number, upper: number): number {
@@ -611,7 +609,3 @@
     }
 }
 
-=======
-    return "/grants";
-}
->>>>>>> 32acdef7
