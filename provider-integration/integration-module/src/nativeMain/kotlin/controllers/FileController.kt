package dk.sdu.cloud.controllers

import dk.sdu.cloud.*
import dk.sdu.cloud.accounting.api.Product
import dk.sdu.cloud.calls.BulkResponse
import dk.sdu.cloud.calls.RPCException
import dk.sdu.cloud.calls.bulkRequestOf
import dk.sdu.cloud.file.orchestrator.api.*
import dk.sdu.cloud.http.HttpContext
import dk.sdu.cloud.http.RpcServer
import dk.sdu.cloud.calls.*
import dk.sdu.cloud.http.OutgoingCallResponse
import dk.sdu.cloud.ipc.IpcContainer
import dk.sdu.cloud.ipc.IpcServer
import dk.sdu.cloud.ipc.handler
import dk.sdu.cloud.ipc.sendRequest
import dk.sdu.cloud.plugins.FilePlugin
import dk.sdu.cloud.plugins.ProductBasedPlugins
import dk.sdu.cloud.plugins.ipcClient
import dk.sdu.cloud.plugins.storage.PathConverter
import dk.sdu.cloud.plugins.storage.UCloudFile
import dk.sdu.cloud.sql.useAndInvoke
import dk.sdu.cloud.sql.useAndInvokeAndDiscard
import io.ktor.http.*
import kotlinx.serialization.Serializable

@Serializable
data class FileSessionWithPlugin(
    val pluginName: String,
    val session: String,
    val pluginData: String,
)

object FilesDownloadIpc : IpcContainer("files.download") {
    val register = updateHandler<FileSessionWithPlugin, Unit>("register")
    val retrieve = retrieveHandler<FindByStringId, FileSessionWithPlugin>()
}

object FilesUploadIpc : IpcContainer("files.upload") {
    val register = updateHandler<FileSessionWithPlugin, Unit>("register")
    val retrieve = retrieveHandler<FindByStringId, FileSessionWithPlugin>()
}

@Serializable
data class IMFileDownloadRequest(val token: String)

class FileController(
    controllerContext: ControllerContext,
    private val envoyConfig: EnvoyConfigurationService?,
) : BaseResourceController<Product.Storage, FSSupport, UFile, FilePlugin, FilesProvider>(controllerContext) {
    override fun retrievePlugins(): ProductBasedPlugins<FilePlugin>? = controllerContext.plugins.files
    override fun retrieveApi(providerId: String): FilesProvider = FilesProvider(providerId)

    override fun configureIpc(server: IpcServer) {
        if (controllerContext.configuration.serverMode != ServerMode.Server) return
        val idMapper = controllerContext.plugins.identityMapper ?: return
        val envoyConfig = envoyConfig ?: return

        server.addHandler(FilesDownloadIpc.register.handler { user, request ->
            val ucloudIdentity = with(controllerContext.pluginContext) {
                with(idMapper) {
                    runCatching {
                        lookupUCloudIdentifyFromLocalIdentity(
                            mapUidToLocalIdentity(user.uid.toInt())
                        )
                    }.getOrNull() ?: throw RPCException("Unknown user", HttpStatusCode.Forbidden)
                }
            }

            dbConnection.prepareStatement(
                """
                    insert into file_download_sessions(session, plugin_name, plugin_data)
                    values (:session, :plugin_name, :plugin_data)
                """
            ).useAndInvokeAndDiscard(
                prepare = {
                    bindString("session", request.session)
                    bindString("plugin_name", request.pluginName)
                    bindString("plugin_data", request.pluginData)
                }
            )

            envoyConfig.requestConfiguration(
                EnvoyRoute.DownloadSession(
                    request.session,
                    controllerContext.configuration.core.providerId,
                    ucloudIdentity
                ),
                null,
            )
        })

        server.addHandler(FilesDownloadIpc.retrieve.handler { _, request ->
            var result: FileSessionWithPlugin? = null
            dbConnection.prepareStatement(
                """
                    select plugin_name, plugin_data
                    from file_download_sessions
                    where
                        session = :token
                """
            ).useAndInvoke(
                prepare = {
                    bindString("token", request.id)
                },
                readRow = { row ->
                    val pluginName = row.getString(0)!!
                    val pluginData = row.getString(1)!!
                    result = FileSessionWithPlugin(pluginName, request.id, pluginData)
                }
            )

            result ?: throw RPCException("Invalid token supplied", HttpStatusCode.NotFound)
        })

        server.addHandler(FilesUploadIpc.register.handler { user, request ->
            val ucloudIdentity = with(controllerContext.pluginContext) {
                with(idMapper) {
                    runCatching {
                        lookupUCloudIdentifyFromLocalIdentity(
                            mapUidToLocalIdentity(user.uid.toInt())
                        )
                    }.getOrNull() ?: throw RPCException("Unknown user", HttpStatusCode.Forbidden)
                }
            }

            dbConnection.prepareStatement(
                """
                    insert into file_upload_sessions(session, plugin_name, plugin_data)
                    values (:session, :plugin_name, :plugin_data)
                """
            ).useAndInvokeAndDiscard(
                prepare = {
                    bindString("session", request.session)
                    bindString("plugin_name", request.pluginName)
                    bindString("plugin_data", request.pluginData)
                }
            )

            envoyConfig.requestConfiguration(
                EnvoyRoute.UploadSession(
                    request.session,
                    controllerContext.configuration.core.providerId,
                    ucloudIdentity
                ),
                null,
            )
        })

        server.addHandler(FilesUploadIpc.retrieve.handler { _, request ->
            var result: FileSessionWithPlugin? = null
            dbConnection.prepareStatement(
                """
                    select plugin_name, plugin_data
                    from file_upload_sessions
                    where
                        session = :token
                """
            ).useAndInvoke(
                prepare = {
                    bindString("token", request.id)
                },
                readRow = { row ->
                    val pluginName = row.getString(0)!!
                    val pluginData = row.getString(1)!!
                    result = FileSessionWithPlugin(pluginName, request.id, pluginData)
                }
            )

            result ?: throw RPCException("Invalid token supplied", HttpStatusCode.NotFound)
        })
    }

    override fun RpcServer.configureCustomEndpoints(plugins: ProductBasedPlugins<FilePlugin>, api: FilesProvider) {
        val pathConverter = PathConverter(controllerContext.pluginContext)
        val providerId = controllerContext.configuration.core.providerId

        val downloadApi = object : CallDescriptionContainer("file.${providerId}.download") {
            val download = call<IMFileDownloadRequest, Unit, CommonErrorMessage>("download") {
                audit<Unit>()
                auth {
                    access = AccessRight.READ
                    roles = Roles.PUBLIC
                }

                http {
                    method = HttpMethod.Get
                    path { using(downloadPath(providerId)) }
                    params { +boundTo(IMFileDownloadRequest::token) }
                }
            }
        }

        val uploadApi = object : CallDescriptionContainer("file.${providerId}.upload") {
            val upload = call<Unit, Unit, CommonErrorMessage>("upload") {
                audit<Unit>()
                auth {
                    access = AccessRight.READ
                    roles = Roles.PUBLIC
                }

                http {
                    method = HttpMethod.Post
                    path { using(uploadPath(providerId)) }
                }
            }
        }

        implement(api.browse) {
            val path = request.browse.flags.path
                ?: throw RPCException("Bad request from UCloud (no  path)", HttpStatusCode.BadRequest)

            val plugin = plugins.lookup(request.resolvedCollection.specification.product)
            with(controllerContext.pluginContext) {
                with(plugin) {
                    OutgoingCallResponse.Ok(browse(UCloudFile.create(path), request))
                }
            }
        }

        implement(api.retrieve) {
            val plugin = plugins.lookup(request.resolvedCollection.specification.product)
            with(controllerContext.pluginContext) {
                with(plugin) {
                    OutgoingCallResponse.Ok(retrieve(request))
                }
            }
        }

        implement(api.createFolder) {
            val result = request.items.map { createFolderRequest ->
                val collection = pathConverter.ucloudToCollection(UCloudFile.create(createFolderRequest.id))

                val plugin = plugins.lookup(collection.specification.product)
                with(controllerContext.pluginContext) {
                    with(plugin) {
                        createFolder(bulkRequestOf(createFolderRequest))
                    }
                }
                LongRunningTask.Complete()
            }
            OutgoingCallResponse.Ok(BulkResponse(result))
        }

        implement(api.move) {
            val result = request.items.map { moveRequest ->
                val collection = moveRequest.resolvedNewCollection.specification.product

                val plugin = plugins.lookup(collection)
                with(controllerContext.pluginContext) {
                    with(plugin) {
                        move(bulkRequestOf(moveRequest))
                    }
                }
                LongRunningTask.Complete()
            }
            OutgoingCallResponse.Ok(BulkResponse(result))
        }

<<<<<<< HEAD
        implement(api.copy) {
            val result = request.items.map { copyRequest ->
                val collection = copyRequest.resolvedNewCollection.specification.product
=======
        implement(api.trash) {
            val result = request.items.map { request ->
                val collection = request.resolvedCollection.specification.product
>>>>>>> 60e11526

                val plugin = plugins.lookup(collection)
                with(controllerContext.pluginContext) {
                    with(plugin) {
<<<<<<< HEAD
                        copy(bulkRequestOf(copyRequest))
=======
                        moveToTrash(bulkRequestOf(request))
                    }
                }
                LongRunningTask.Complete()
            }
            OutgoingCallResponse.Ok(BulkResponse(result))
        }

        implement(api.emptyTrash) {
            val result = request.items.map { request ->
                val collection = request.resolvedCollection.specification.product

                val plugin = plugins.lookup(collection)
                with(controllerContext.pluginContext) {
                    with(plugin) {
                        emptyTrash(bulkRequestOf(request))
>>>>>>> 60e11526
                    }
                }
                LongRunningTask.Complete()
            }
            OutgoingCallResponse.Ok(BulkResponse(result))
        }

        implement(api.createDownload) {
            val sessions = ArrayList<FilesCreateDownloadResponseItem>()

            request.items.forEach { downloadRequest ->
                val (name, plugin) = plugins.lookupWithName(downloadRequest.resolvedCollection.specification.product)

                with(controllerContext.pluginContext) {
                    with(plugin) {
                        createDownload(bulkRequestOf(downloadRequest)).forEach {
                            sessions.add(FilesCreateDownloadResponseItem(
                                downloadPath(providerId, it.session)
                            ))

                            ipcClient.sendRequest(
                                FilesDownloadIpc.register,
                                FileSessionWithPlugin(name, it.session, it.pluginData)
                            )
                        }
                    }
                }

            }

            OutgoingCallResponse.Ok(BulkResponse(sessions))
        }

        implement(downloadApi.download) {
            val token = request.token
            with(controllerContext.pluginContext) {
                val handler = ipcClient.sendRequest(FilesDownloadIpc.retrieve, FindByStringId(token))
                val plugin = plugins.plugins[handler.pluginName]
                    ?: throw RPCException("Download is no longer valid", HttpStatusCode.NotFound)

                with(plugin) {
                    handleDownload(ctx.serverContext as HttpContext, handler.session, handler.pluginData)
                }
            }

            OutgoingCallResponse.AlreadyDelivered()
        }

        implement(api.createUpload) {
            val sessions = ArrayList<FilesCreateUploadResponseItem>()

            request.items.forEach { uploadRequest ->
                val (name, plugin) = plugins.lookupWithName(uploadRequest.resolvedCollection.specification.product)

                with(controllerContext.pluginContext) {
                    with(plugin) {
                        createUpload(bulkRequestOf(uploadRequest)).forEach {
                            sessions.add(FilesCreateUploadResponseItem(
                                uploadPath(providerId),
                                UploadProtocol.CHUNKED,
                                it.session
                            ))

                            ipcClient.sendRequest(
                                FilesUploadIpc.register,
                                FileSessionWithPlugin(name, it.session, it.pluginData)
                            )
                        }
                    }
                }
            }

            OutgoingCallResponse.Ok(BulkResponse(sessions))
        }

        implement(uploadApi.upload) {
            val sctx = ctx.serverContext as? HttpContext ?: throw RPCException.fromStatusCode(HttpStatusCode.NotFound)
            val offset = sctx.headers.find { it.header.equals("Chunked-Upload-Offset", true) }?.value?.toLongOrNull()
                ?: throw RPCException.fromStatusCode(HttpStatusCode.BadRequest)
            val token = sctx.headers.find { it.header.equals("Chunked-Upload-Token", true) }?.value
                ?: throw RPCException.fromStatusCode(HttpStatusCode.BadRequest)

            with(controllerContext.pluginContext) {
                val handler = ipcClient.sendRequest(FilesUploadIpc.retrieve, FindByStringId(token))
                val plugin = plugins.plugins[handler.pluginName]
                    ?: throw RPCException("Download is no longer valid", HttpStatusCode.NotFound)

                with(plugin) {
                    handleUpload(token, handler.pluginData, offset, sctx.payload)
                }
            }

            OutgoingCallResponse.Ok(Unit)
        }
    }

    companion object {
        fun downloadPath(providerId: String, token: String? = null): String = buildString {
            append("/ucloud/${providerId}/download")
            if (token != null) append("?token=$token")
        }

        fun uploadPath(providerId: String): String = buildString {
            append("/ucloud/${providerId}/chunked/upload")
        }
    }
}<|MERGE_RESOLUTION|>--- conflicted
+++ resolved
@@ -257,22 +257,27 @@
             OutgoingCallResponse.Ok(BulkResponse(result))
         }
 
-<<<<<<< HEAD
         implement(api.copy) {
             val result = request.items.map { copyRequest ->
                 val collection = copyRequest.resolvedNewCollection.specification.product
-=======
+                val plugin = plugins.lookup(collection)
+                with(controllerContext.pluginContext) {
+                    with(plugin) {
+                        copy(bulkRequestOf(copyRequest))
+                    }
+                }
+                LongRunningTask.Complete()
+            }
+            OutgoingCallResponse.Ok(BulkResponse(result))
+        }
+
         implement(api.trash) {
             val result = request.items.map { request ->
                 val collection = request.resolvedCollection.specification.product
->>>>>>> 60e11526
 
                 val plugin = plugins.lookup(collection)
                 with(controllerContext.pluginContext) {
                     with(plugin) {
-<<<<<<< HEAD
-                        copy(bulkRequestOf(copyRequest))
-=======
                         moveToTrash(bulkRequestOf(request))
                     }
                 }
@@ -289,7 +294,6 @@
                 with(controllerContext.pluginContext) {
                     with(plugin) {
                         emptyTrash(bulkRequestOf(request))
->>>>>>> 60e11526
                     }
                 }
                 LongRunningTask.Complete()
