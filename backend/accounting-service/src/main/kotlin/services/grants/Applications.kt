package dk.sdu.cloud.accounting.services.grants

import dk.sdu.cloud.*
import dk.sdu.cloud.accounting.api.*
import dk.sdu.cloud.accounting.services.projects.v2.ProviderNotificationService
import dk.sdu.cloud.accounting.services.wallets.AccountingService
import dk.sdu.cloud.accounting.util.Providers
import dk.sdu.cloud.accounting.util.SimpleProviderCommunication
import dk.sdu.cloud.calls.*
import dk.sdu.cloud.calls.client.call
import dk.sdu.cloud.grant.api.*
import dk.sdu.cloud.mail.api.Mail
import dk.sdu.cloud.service.Loggable
import dk.sdu.cloud.service.Time
import dk.sdu.cloud.service.db.async.*
import kotlinx.coroutines.runBlocking
import kotlinx.serialization.decodeFromString
import kotlinx.serialization.json.JsonObject
import kotlinx.serialization.json.JsonPrimitive
import kotlinx.serialization.json.encodeToJsonElement

class GrantApplicationService(
    private val db: DBContext,
    private val notifications: GrantNotificationService,
    private val providers: Providers<SimpleProviderCommunication>,
    private val projectNotifications: ProviderNotificationService,
    private val accounting: AccountingService
) {
    suspend fun retrieveProducts(
        actorAndProject: ActorAndProject,
        request: GrantsBrowseProductsRequest,
    ): List<Product> {
        return db.withSession(remapExceptions = true) { session ->
            val allowed = session.sendPreparedStatement(
                {
                    setParameter("source", request.projectId)
                    setParameter("username", actorAndProject.actor.safeUsername())
                    setParameter("grant_recipient", request.recipientId)
                    setParameter("grant_recipient_type", request.recipientType)
                },
                """
                    with
                        can_submit_application as (
                            select "grant".can_submit_application(:username, :source, :grant_recipient,
                                :grant_recipient_type) can_submit
                        ),
                        approver_permission_check as (
                            select true can_submit
                            from
                                project.project_members pm
                            where
                                pm.project_id = :source and
                                (pm.role = 'ADMIN' or pm.role = 'PI') and
                                pm.username = :username
                        ),
                        permission_check as (
                            select bool_or(can_submit) can_submit
                            from (
                                select can_submit
                                from can_submit_application
                                union
                                select can_submit
                                from approver_permission_check
                            ) t
                        )
                    select *
                    from permission_check
                """
            ).rows
                .singleOrNull()
                ?.getBoolean(0) ?: throw RPCException.fromStatusCode(
                HttpStatusCode.InternalServerError,
                "Permissions wrong"
            )

            val products = if (allowed) {
                val owner = WalletOwner.Project(request.projectId)
                val products = accounting.retrieveWalletsInternal(
                    ActorAndProject(Actor.System, null),
                    owner
                ).mapNotNull { wallet ->
                    val now = System.currentTimeMillis()
                    val activeAllocs = wallet.allocations.mapNotNull { alloc ->
                        if (alloc.startDate <= now && (alloc.endDate ?: Long.MAX_VALUE) > now) {
                            alloc
                        } else {
                            null
                        }
                    }
                    if (activeAllocs.isEmpty()) {
                        null
                    } else {
                        wallet.copy(allocations = activeAllocs)
                    }
                }.map {
                    it.paysFor
                }

                val allocationRequestsGroup = if (request.recipientType == "personalWorkspace") {
                    AllocationRequestsGroup.PERSONAL
                } else {
                    AllocationRequestsGroup.PROJECT
                }

                val results = session.sendPreparedStatement(
                    {
                        products.split {
                            into("providers") { it.provider }
                            into("category_names") { it.name }
                        }
                        setParameter("allocation_request_group", allocationRequestsGroup.name)
                    },
                    """
                        with names_and_providers as (
                            select 
                                unnest(:providers::text[]) provider,
                                unnest(:category_names::text[]) category_name
                        )
                        select accounting.product_to_json(p, pc, au, null)
                        from
                            accounting.products p join
                            accounting.product_categories pc on p.category = pc.id join 
                            accounting.accounting_units au on pc.accounting_unit = au.id join
                            names_and_providers nap on pc.provider = nap.provider and pc.category = nap.category_name                        
                        where
                            pc.allow_allocation_requests_from = 'ALL'::accounting.allocation_requests_group or 
                            pc.allow_allocation_requests_from = :allocation_request_group::accounting.allocation_requests_group
                        order by pc.provider, pc.category
                    """.trimIndent()
                ).rows.map { defaultMapper.decodeFromString<ProductV2>(it.getString(0)!!).toV1() }
                results
            } else {
                throw RPCException.fromStatusCode(HttpStatusCode.Forbidden, "Not allowed to make requests to grant")
            }

            return@withSession products
        }
    }

    suspend fun retrieveGrantApplication(
        applicationId: Long,
        actorAndProject: ActorAndProject,
        ctx: DBContext = db,
    ): GrantApplication {
        val application = ctx.withSession { session ->
            checkReadPermission(session, actorAndProject, applicationId)
            session.sendPreparedStatement(
                {
                    setParameter("app_in", applicationId)
                },
                """
                    select "grant".application_to_json(:app_in) 
                """
            ).rows
                .singleOrNull()
                ?.getString(0)
                ?: throw RPCException("Did not find a single application", HttpStatusCode.NotFound)
        }
        return defaultMapper.decodeFromString(application)
    }

    private suspend fun willResultInDuplicateProjectTitle(projectTitle: String, parentId: String): Boolean {
        val titles = db.withSession { session ->
            session.sendPreparedStatement(
                {
                    setParameter("parent_id", parentId)
                },
                """
                    select title
                    from project.projects
                    where parent = :parent_id
                """.trimIndent()
            ).rows.mapNotNull { it.getString(0)?.lowercase() }
        }
        return titles.contains(projectTitle.lowercase())
    }

    suspend fun submit(
        actorAndProject: ActorAndProject,
        request: BulkRequest<CreateApplication>
    ): BulkResponse<FindByLongId> {
        request.items.forEach { createRequest ->
            val recipient = createRequest.document.recipient
            if (recipient is GrantApplication.Recipient.PersonalWorkspace && recipient.username != actorAndProject.actor.safeUsername()) {
                throw RPCException("Cannot request resources for someone else", HttpStatusCode.Forbidden)
            }
            if (recipient is GrantApplication.Recipient.NewProject && createRequest.document.parentProjectId == null) {
                throw RPCException("Missing parent ID when creating new project", HttpStatusCode.BadRequest)
            }
            if (recipient is GrantApplication.Recipient.NewProject) {
                if (willResultInDuplicateProjectTitle(recipient.title, createRequest.document.parentProjectId!!)) {
                    throw RPCException(
                        "Primary affiliation already has a subproject with this title.",
                        HttpStatusCode.BadRequest
                    )
                }
            }
        }

        val providersAndCategories = request.items.flatMap { createRequest ->
            createRequest.document.allocationRequests.map { Pair(it.provider, it.category) }
        }

        data class ProviderCategoryAllocationGroup(
            val provider: String,
            val category: String,
            val allocationRequestsGroup: AllocationRequestsGroup
        )

        val providerCategoryAllocationGroups = db.withSession { session ->
            session.sendPreparedStatement(
                {
                    setParameter("providers", providersAndCategories.map { it.first })
                    setParameter("categories", providersAndCategories.map { it.second })
                },
                """
                    select provider, category, allow_allocation_requests_from
                    from accounting.product_categories
                    where
                        (provider, category) in (select unnest(:providers::text[]), unnest(:categories::text[]))
                """
            ).rows.mapNotNull {
                ProviderCategoryAllocationGroup(
                    it.getString(0)!!,
                    it.getString(1)!!,
                    it.getString(2)?.let { group -> AllocationRequestsGroup.valueOf(group) }!!
                )
            }
        }

        // Note(Brian): A bit messy. We are checking if any of the allocation requests are for recipients with another
        // type than what is allowed by the provider.
        request.items.forEach { createRequest ->
            val recipient = createRequest.document.recipient
            for (allocationRequest in createRequest.document.allocationRequests) {
                val allowedAllocationGroups = providerCategoryAllocationGroups.filter {
                    it.provider == allocationRequest.provider && it.category == allocationRequest.category
                }.map { it.allocationRequestsGroup }

                // Skip check if provider accepts allocation requests from all
                if (allowedAllocationGroups.contains(AllocationRequestsGroup.ALL)) {
                    continue
                }

                when (recipient) {
                    is GrantApplication.Recipient.PersonalWorkspace ->
                        if (!allowedAllocationGroups.contains(AllocationRequestsGroup.PERSONAL)) {
                            throw RPCException(
                                "Provider ${allocationRequest.provider} does not accept ${allocationRequest.category} allocations to personal workspaces",
                                HttpStatusCode.Forbidden
                            )
                        }
                    is GrantApplication.Recipient.NewProject, is GrantApplication.Recipient.ExistingProject ->
                        if (!allowedAllocationGroups.contains(AllocationRequestsGroup.PROJECT)) {
                            throw RPCException(
                                "Provider ${allocationRequest.provider} does not accept ${allocationRequest.category} allocations to projects",
                                HttpStatusCode.Forbidden
                            )
                        }
                }
            }
        }

        val results = mutableListOf<Pair<Long, GrantNotification>>()
        db.withSession(remapExceptions = true) { session ->
            request.items.forEach { createRequest ->

                val sourceProjects = createRequest.document.allocationRequests.map {
                    it.grantGiver
                }.toSet().toList()

                val applicationId = session.sendPreparedStatement(
                    {
                        setParameter("username", actorAndProject.actor.safeUsername())
                        val recipient = createRequest.document.recipient
                        setParameter("grant_recipient", recipientToSqlField(recipient))
                        setParameter("grant_recipient_type", recipientToSqlType(recipient))
                        setParameter("sources", sourceProjects)
                    },
                    """
                        with ids as (
                            insert into "grant".applications
                                (overall_state, requested_by, created_at) 
                            select
                                'IN_PROGRESS', :username, now()
                            where
                                "grant".can_submit_application(:username, :sources::text[], :grant_recipient, :grant_recipient_type)
                            returning id
                        )
                        insert into "grant".revisions (application_id, created_at, updated_by, revision_number)
                        select
                            ids.id, now(), :username, 0
                        from ids
                        returning application_id
                    """
                ).rows.singleOrNull()?.getLong(0)
                    ?: throw RPCException(
                        "It looks like you are unable to submit a request to this affiliation. " +
                            "Contact support if this problem persists.",
                        HttpStatusCode.Forbidden
                    )

                session.sendPreparedStatement(
                    {
                        setParameter("sources", sourceProjects)
                        setParameter("app_id", applicationId)
                    },
                    """
                        with pit as (
                            select id, title
                            from project.projects pr 
                            where pr.id in (select unnest(:sources::text[]))
                        )
                        insert into "grant".grant_giver_approvals (application_id, project_id, project_title, state, updated_by, last_update) 
                        select 
                            :app_id, pit.id, pit.title, 'IN_PROGRESS', '_ucloud', now()
                        from pit
                    """.trimIndent()
                )

                insertDocument(session, actorAndProject, applicationId, createRequest.document, true)

                // TODO(Dan): This code is seemingly duplicated later. We should only have one branch for this.
                val (allApproved, grantGivers) = retrieveGrantGiversStates(session, applicationId)

                if (allApproved) {
                    session.sendPreparedStatement(
                        {
                            setParameter("app_in", applicationId)
                        },
                        """
                            update "grant".applications 
                            set overall_state = 'APPROVED', updated_at = now()
                            where id = :app_in
                        """
                    )
                    onApplicationApprove(
                        session,
                        applicationId,
                        createRequest.document.parentProjectId,
                        actorAndProject
                    )
                    val notification = GrantNotification(
                        applicationId,
                        adminMessage =
                        AdminGrantNotificationMessage(
                            { "Grant application updated (approved)" },
                            GRANT_APP_RESPONSE,
                            {
                                Mail.GrantApplicationStatusChangedToAdmin(
                                    GrantApplication.State.APPROVED.name,
                                    projectTitle,
                                    requestedBy,
                                    grantRecipientTitle
                                )
                            },
                            meta = {
                                JsonObject(
                                    mapOf(
                                        "grantRecipient" to defaultMapper.encodeToJsonElement(grantRecipient),
                                        "appId" to JsonPrimitive(applicationId),
                                    )
                                )
                            }
                        ),
                        userMessage =
                        UserGrantNotificationMessage(
                            { "Grant application updated (approved)" },
                            GRANT_APP_RESPONSE,
                            {
                                Mail.GrantApplicationApproveMail(projectTitle)
                            },
                            meta = {
                                JsonObject(
                                    mapOf(
                                        "grantRecipient" to defaultMapper.encodeToJsonElement(grantRecipient),
                                        "appId" to JsonPrimitive(applicationId),
                                    )
                                )
                            }
                        )
                    )
                    results.add(applicationId to notification)
                } else {
                    val missingApprovals = grantGivers.mapNotNull {
                        if (it.state != GrantApplication.State.APPROVED) {
                            it
                        } else {
                            null
                        }
                    }
                    val responseNotification =
                        missingApprovals.map {
                            GrantNotification(
                                applicationId,
                                adminMessage = AdminGrantNotificationMessage(
                                    { "New grant application to ${it.projectTitle}" },
                                    "NEW_GRANT_APPLICATION",
                                    {
                                        Mail.NewGrantApplicationMail(
                                            actorAndProject.actor.safeUsername(),
                                            it.projectTitle
                                        )
                                    },
                                    meta = {
                                        JsonObject(
                                            mapOf(
                                                "grantRecipient" to defaultMapper.encodeToJsonElement(createRequest.document.recipient),
                                                "appId" to JsonPrimitive(applicationId),
                                            )
                                        )
                                    }
                                ),
                                userMessage = null
                            )
                        }
                    responseNotification.forEach {
                        results.add(applicationId to it)
                    }
                }

            }
        }

        results.forEach { pair ->
            val notification = pair.second
            runCatching { notifications.notify(actorAndProject.actor.safeUsername(), notification) }
        }

        return BulkResponse(results.map { FindByLongId(it.first) }.toSet().toList())
    }

    private suspend fun retrieveGrantGiversStates(
        session: AsyncDBConnection,
        applicationId: Long
    ): Pair<Boolean, List<GrantApplication.GrantGiverApprovalState>> {
        val grantGiverApprovalStates = runBlocking {
            session.sendPreparedStatement(
                {
                    setParameter("app_id", applicationId)
                },
                """
                    select project_id, project_title, state
                    from "grant".grant_giver_approvals
                    where application_id = :app_id
                """.trimIndent()
            ).rows
                .map {
                    GrantApplication.GrantGiverApprovalState(
                        projectId = it.getString(0)!!,
                        projectTitle = it.getString(1)!!,
                        state = GrantApplication.State.valueOf(it.getString(2)!!)
                    )
                }

        }
        val allApproved = grantGiverApprovalStates.all { it.state == GrantApplication.State.APPROVED }

        return Pair(allApproved, grantGiverApprovalStates)
    }

    private suspend fun insertDocument(
        session: AsyncDBConnection,
        actorAndProject: ActorAndProject,
        applicationId: Long,
        document: GrantApplication.Document,
        isInitialSubmission: Boolean = false,
    ) {
        var revisionNumber = 0
        checkReferenceID(document.referenceId)
        val recipient = document.recipient
        val allocationRequests = if (!isInitialSubmission) {
            val application = retrieveGrantApplication(applicationId, actorAndProject, session)

            revisionNumber = session.sendPreparedStatement(
                {
                    setParameter("app_id", applicationId)
                    setParameter("comment", document.revisionComment)
                    setParameter("username", actorAndProject.actor.safeUsername())
                },
                """
                    insert into "grant".revisions (application_id, created_at, updated_by, revision_number, revision_comment)
                    select :app_id, now(), :username, max(r.revision_number) + 1, :comment
                    from "grant".revisions r
                    where r.application_id = :app_id
                    returning revision_number
                """
            ).rows.single().getInt(0)!!

            val canChangeAll = when (recipient) {
                is GrantApplication.Recipient.NewProject ->
                    application.createdBy == actorAndProject.actor.safeUsername()

                is GrantApplication.Recipient.ExistingProject ->
                    recipient.id == actorAndProject.project

                is GrantApplication.Recipient.PersonalWorkspace ->
                    application.createdBy == actorAndProject.actor.safeUsername()
            }

            if (canChangeAll) {
                document.allocationRequests
            } else {
                val newRequests = document.allocationRequests
                val oldRequests = application.currentRevision.document.allocationRequests
                val newRequestsAccountedFor = mutableListOf<GrantApplication.AllocationRequest>()
                //If you, as the grant giver, attempt to update one of your allocations requests, we leave those
                //requests that are not associated with your project and updates the values of those that were in
                // the old grant application.
                val updatedRequests = oldRequests.mapNotNull { oldReq ->
                    if (oldReq.grantGiver != actorAndProject.project) {
                        oldReq
                    } else {
                        val updatedRequest = newRequests.find { newReq ->
                            newReq.category == oldReq.category && newReq.provider == oldReq.provider
                        }
                        if (updatedRequest != null) {
                            newRequestsAccountedFor.add(updatedRequest)
                        }
                        updatedRequest
                    }
                }

                val remainingNewRequests = newRequests.mapNotNull { newReq ->
                    if (!newRequestsAccountedFor.contains(newReq)) {
                        newReq
                    } else null
                }.toMutableList()

                remainingNewRequests.addAll(updatedRequests)
                remainingNewRequests
            }
        } else {
            // No additional checks needed on initial submission
            document.allocationRequests
        }

        if (allocationRequests.isEmpty()) {
            throw RPCException.fromStatusCode(
                HttpStatusCode.BadRequest,
                "Applications without resource requests not allowed"
            )
        }
        val validRequests = allocationRequests.map { req ->
            accounting.retrieveAllocationsInternal(
                ActorAndProject(Actor.System, null),
                WalletOwner.Project(req.grantGiver),
                ProductCategoryIdV2(req.category, req.provider)
            ).isNotEmpty()
        }.filter { it }

        val requestIsValid = validRequests.size == allocationRequests.size
        if (!requestIsValid) {
            throw RPCException.fromStatusCode(HttpStatusCode.BadRequest, "Allocations does not match products")
        }

        session.sendPreparedStatement(
            {
                setParameter("id", applicationId)
                setParameter("grant_applier", actorAndProject.actor.username)
                setParameter("revision_number", revisionNumber)
                allocationRequests.split {
                    into("credits_requested") { it.balanceRequested }
                    into("categories") { it.category }
                    into("providers") { it.provider }
                    into("source_allocations") { it.sourceAllocation }
                    into("start_dates") { it.period.start }
                    into("end_dates") { it.period.end }
                    into("grant_givers") { it.grantGiver }
                }
            },
            """
                insert into "grant".requested_resources
                    (application_id, credits_requested, quota_requested_bytes, product_category, source_allocation, start_date, end_date, grant_giver, revision_number) 
                with requests as (
                    select
                        :id application_id,
                        unnest(:credits_requested::bigint[]) credits_requested,
                        unnest(:categories::text[]) category,
                        unnest(:providers::text[]) provider_id,
                        unnest(:source_allocations::bigint[]) source_allocation,
                        unnest(:start_dates::bigint[]) start_date,
                        unnest(:end_dates::bigint[]) end_date,
                        unnest(:grant_givers::text[]) grant_giver
                )
                select
                    req.application_id, req.credits_requested, null, pc.id, req.source_allocation, to_timestamp(req.start_date / 1000), to_timestamp(req.end_date / 1000), req.grant_giver, :revision_number
                from
                    requests req join
                    accounting.product_categories pc on
                        pc.category = req.category and
                        pc.provider = req.provider_id
            """
        )

        session
            .sendPreparedStatement(
                {
                    setParameter("application_id", applicationId)
                    setParameter("revision_number", revisionNumber)
                    setParameter("grant_recipient", recipientToSqlField(document.recipient))
                    setParameter("grant_recipient_type", recipientToSqlType(document.recipient))
                    val formText = when (val form = document.form) {
                        is GrantApplication.Form.PlainText -> form.text
                    }
                    setParameter("form", formText)
                    setParameter("reference_id", document.referenceId)
                    setParameter("parent_project_id", document.parentProjectId)
                },
                """
                    insert into "grant".forms (application_id, revision_number, recipient, recipient_type, form, reference_id, parent_project_id) VALUES 
                    (:application_id, :revision_number, :grant_recipient, :grant_recipient_type, :form, :reference_id, :parent_project_id)
                """.trimIndent()
            )
    }

    private fun recipientToSqlType(recipient: GrantApplication.Recipient) = when (recipient) {
        is GrantApplication.Recipient.ExistingProject -> GrantApplication.Recipient.EXISTING_PROJECT_TYPE
        is GrantApplication.Recipient.NewProject -> GrantApplication.Recipient.NEW_PROJECT_TYPE
        is GrantApplication.Recipient.PersonalWorkspace -> GrantApplication.Recipient.PERSONAL_TYPE
    }

    private fun recipientToSqlField(recipient: GrantApplication.Recipient) = when (recipient) {
        is GrantApplication.Recipient.ExistingProject -> recipient.id
        is GrantApplication.Recipient.NewProject -> recipient.title
        is GrantApplication.Recipient.PersonalWorkspace -> recipient.username
    }

    private fun checkReferenceID(newReferenceId: String?) {
        val errorMessage = "DeiC is a reserved keyword."
        val deicUniList = listOf("KU", "DTU", "AU", "SDU", "AAU", "RUC", "ITU", "CBS")
        if (newReferenceId != null) {
            if (newReferenceId.lowercase().startsWith("deic")) {
                val splitId = newReferenceId.split("-")
                when {
                    splitId.size != 4 -> {
                        throw RPCException.fromStatusCode(
                            HttpStatusCode.BadRequest,
                            "$errorMessage It seems like you are not following request format. DeiC-XX-YY-NUMBER"
                        )
                    }

                    splitId.first() != "DeiC" -> {
                        throw RPCException.fromStatusCode(
                            HttpStatusCode.BadRequest,
                            "$errorMessage First part should be DeiC."
                        )
                    }

                    !deicUniList.contains(splitId[1]) -> {
                        throw RPCException.fromStatusCode(
                            HttpStatusCode.BadRequest,
                            "$errorMessage Uni value is not listed in DeiC. If you think this is a mistake, please contact UCloud"
                        )
                    }

                    splitId[2].length != 2 -> {
                        throw RPCException.fromStatusCode(
                            HttpStatusCode.BadRequest,
                            errorMessage + " Allocation category wrong fornat"
                        )
                    }

                    !splitId[2].contains(Regex("""[LNSI][1-5]$""")) -> {
                        throw RPCException.fromStatusCode(
                            HttpStatusCode.BadRequest,
                            errorMessage + " Allocation category has wrong format."
                        )
                    }

                    !splitId[3].contains(Regex("""^\d+$""")) ->
                        throw RPCException.fromStatusCode(
                            HttpStatusCode.BadRequest,
                            errorMessage + " Only supports numeric local ids"
                        )
                }
            }
        }
    }

    private suspend fun checkReadPermission(
        session: AsyncDBConnection,
        actorAndProject: ActorAndProject,
        appId: Long
    ) {
        val permission = session.sendPreparedStatement(
            {
                setParameter("username", actorAndProject.actor.safeUsername())
                setParameter("id", appId)
            },
            """
                with max_revision as (
                    select max(revision_number) newest, application_id
                    from "grant".revisions
                    where application_id = :id
                    group by application_id
                )
                select distinct app.id
                from
                    "grant".applications app join
                    max_revision mr on app.id = mr.application_id join
                    "grant".requested_resources rr on app.id = rr.application_id and mr.newest = rr.revision_number join
                    "grant".forms f on app.id = f.application_id and mr.newest = f.revision_number join
                    project.project_members pm on
                        (
                            rr.grant_giver = pm.project_id and
                            (pm.role = 'ADMIN' or pm.role = 'PI') and
                            pm.username = :username
                        ) or 
                        (
                            (f.recipient_type = 'existing_project') and
                            pm.project_id = f.recipient and
                            (pm.role = 'ADMIN' or pm.role = 'PI') and
                            pm.username = :username
                        ) or 
                        (
                            f.recipient_type = 'personal' and 
                            f.recipient = :username
                        ) or
                        (
                            f.recipient_type = 'new_project' and 
                            app.requested_by = :username
                        )
                where
                    f.application_id = :id;
            """
        ).rows.size > 0L

        if (!permission) {
            throw RPCException(
                "Unable to retrieve application. Has it already been closed?",
                HttpStatusCode.BadRequest
            )
        }
    }

    suspend fun editApplication(
        actorAndProject: ActorAndProject,
        requests: BulkRequest<EditApplicationRequest>,
        session: DBContext? = null
    ) {
        db.withSession(remapExceptions = true) { session ->
            requests.items.forEach { request ->
                // NOTE(Dan): Permission check is done by insertDocument
                insertDocument(session, actorAndProject, request.applicationId, request.document)

                notifications.notify(
                    actorAndProject.actor.safeUsername(),
                    GrantNotification(
                        request.applicationId,
                        adminMessage =
                        AdminGrantNotificationMessage(
                            { "Grant application updated" },
                            "GRANT_APPLICATION_UPDATED",
                            {
                                Mail.GrantApplicationUpdatedMailToAdmins(
                                    projectTitle,
                                    requestedBy,
                                    grantRecipientTitle
                                )
                            },
                            meta = {
                                JsonObject(
                                    mapOf(
                                        "grantRecipient" to defaultMapper.encodeToJsonElement(grantRecipient),
                                        "appId" to JsonPrimitive(request.applicationId),
                                    )
                                )
                            }
                        ),
                        userMessage =
                        UserGrantNotificationMessage(
                            { "Grant application updated" },
                            "GRANT_APPLICATION_UPDATED",
                            { Mail.GrantApplicationUpdatedMail(projectTitle, requestedBy) },
                            meta = {
                                JsonObject(
                                    mapOf(
                                        "grantRecipient" to defaultMapper.encodeToJsonElement(grantRecipient),
                                        "appId" to JsonPrimitive(request.applicationId),
                                    )
                                )
                            }
                        )
                    )
                )
            }
        }
    }

    suspend fun closeApplication(
        actorAndProject: ActorAndProject,
        request: BulkRequest<UpdateApplicationState>
    ) {
        request.items.forEach { update ->
            require(update.newState == GrantApplication.State.CLOSED) { "Closing status can only be CLOSED!" }
        }

        db.withSession(remapExceptions = true) { session ->
            request.items.forEach { update ->
                val id = update.applicationId
                val success = session.sendPreparedStatement(
                    {
                        setParameter("user", actorAndProject.actor.safeUsername())
                        setParameter("application_id", id)
                        setParameter("state", update.newState.name)
                    },
                    """
                        with update as (
                            update "grant".applications 
                            set overall_state = 'CLOSED', updated_at = now()
                            where id = :application_id and requested_by = :user
                            returning id
                        )
                        update "grant".grant_giver_approvals
                        set state = :state, updated_by = :user, last_update = now()
                        from update
                        where application_id = update.id
                    """
                ).rowsAffected > 0
                if (!success) {
                    throw RPCException(
                        "Unable to close application. Has the application already been closed?",
                        HttpStatusCode.BadRequest
                    )
                }
            }
        }
    }

    suspend fun updateStatus(
        actorAndProject: ActorAndProject,
        request: BulkRequest<UpdateApplicationState>
    ) {
        db.withSession(remapExceptions = true) { session ->
            for (reqItem in request.items) {
                if (reqItem.newState != GrantApplication.State.APPROVED) continue
                val applicationId = reqItem.applicationId
                val application = retrieveGrantApplication(applicationId, actorAndProject)
                val allocations = application.currentRevision.document.allocationRequests
                    .filter { it.grantGiver == actorAndProject.project }

                val hasAllAllocationsSet = allocations.all { it.sourceAllocation != null }
                if (!hasAllAllocationsSet) {
                    throw RPCException(
                        "Not all requested resources have a source allocation assigned. " +
                            "You must select one for each resource.",
                        HttpStatusCode.BadRequest
                    )
                }

                if (allocations.isEmpty()) {
                    throw RPCException(
                        "At least one resource must be requested to approve the application.",
                        HttpStatusCode.BadRequest
                    )
                }

                val invalidNewStates = listOf(GrantApplication.State.APPROVED, GrantApplication.State.CLOSED)
                if (application.status.overallState in invalidNewStates) {
                    throw RPCException(
                        "An approved or withdrawn application cannot be changed.",
                        HttpStatusCode.BadRequest
                    )
                }
            }

            // TODO: Should be one db-access, not one for each request.
            request.items.forEach { update ->
                val id = update.applicationId
                val newState = update.newState
                val approvingProject = actorAndProject.project

                checkReadPermission(session, actorAndProject, id)

                if (actorAndProject.project == null) {
                    throw RPCException(
                        "Cant change application state from personal workspace",
                        HttpStatusCode.BadRequest
                    )
                } else {
                    val success = session.sendPreparedStatement(
                        {
                            setParameter("username", actorAndProject.actor.safeUsername())
                            setParameter("app_id", id)
                            setParameter("state", newState.name)
                            setParameter("project_id", approvingProject)
                        },
                        """
                            update "grant".grant_giver_approvals
                            set state = :state, updated_by = :username, last_update = now() 
                            where project_id = :project_id and
                                application_id = :app_id;
                        """,
                    ).rowsAffected > 0L

                    if (!success) {
                        throw RPCException(
                            "Unable to update the status. Has the application already been closed?",
                            HttpStatusCode.BadRequest
                        )
                    }

                }

                // Note(Jonas): This would be called for each request, potentially setting reject multiple times, right?
                val newOverallState = if (update.newState == GrantApplication.State.REJECTED) {
                    session.sendPreparedStatement(
                        {
                            setParameter("app_id", update.applicationId)
                            setParameter("state", update.newState.name)
                            setParameter("user", actorAndProject.actor.safeUsername())
                            setParameter("project_id", approvingProject)
                        },
                        """
                            with overall as (
                                update "grant".applications
                                set overall_state = :state, updated_at = now()
                                where id = :app_id
                                returning id
                            )
                            update "grant".grant_giver_approvals
                            set state = :state, updated_by = :user, last_update = now()
                            from overall
                            where application_id = overall.id and project_id = :project_id
                        """
                    )
                    update.newState
                } else {
                    val (approved, states) = retrieveGrantGiversStates(session, update.applicationId)

                    if (approved) {
                        session.sendPreparedStatement(
                            {
                                setParameter("app_id", update.applicationId)
                            },
                            """
                                update "grant".applications
                                set overall_state = 'APPROVED', updated_at = now()
                                where id = :app_id
                            """
                        )
                        val currentRevision = getCurrentRevision(session, update.applicationId)
                        val parentId = session.sendPreparedStatement(
                            {
                                setParameter("app_id", update.applicationId)
                                setParameter("revision", currentRevision)
                            },
                            """
                                select parent_project_id
                                from "grant".forms 
                                where application_id = :app_id
                                    and revision_number = :revision
                            """
                        ).rows
                            .singleOrNull()
                            ?.getString(0)
                        onApplicationApprove(session, update.applicationId, parentId, actorAndProject)
                        GrantApplication.State.APPROVED
                    } else {
                        val overall = session.sendPreparedStatement(
                            {
                                setParameter("app_id", update.applicationId)
                            },
                            """
                                select overall_state
                                from "grant".applications 
                                where id = :app_id
                            """
                        ).rows.singleOrNull()?.getString(0) ?: throw RPCException(
                            "Could not find application",
                            HttpStatusCode.NotFound
                        )

                        val stateAsEnum = GrantApplication.State.valueOf(overall)
                        if (stateAsEnum != GrantApplication.State.CLOSED) {
                            // Note(Jonas): Not rejected, not all approved, not closed
                            val reversibleStates =
                                listOf(GrantApplication.State.IN_PROGRESS, GrantApplication.State.APPROVED)
                            if (states.all { s -> s.state in reversibleStates }) {
                                session.sendPreparedStatement(
                                    {
                                        setParameter("app_id", update.applicationId)
                                    },
                                    """
                                        update "grant".applications
                                        set overall_state = 'IN_PROGRESS', updated_at = now()
                                        where id = :app_id
                                    """
                                )
                            }
                            GrantApplication.State.IN_PROGRESS
                        } else when (overall) {
                            "APPROVED" -> GrantApplication.State.APPROVED
                            "CLOSED" -> GrantApplication.State.CLOSED
                            "REJECTED" -> GrantApplication.State.REJECTED
                            "IN_PROGRESS" -> GrantApplication.State.IN_PROGRESS
                            else -> throw RPCException("Wrong state", HttpStatusCode.InternalServerError)
                        }
                    }

                }

                if (update.notify) {
                    val statusTitle = when (newOverallState) {
                        GrantApplication.State.APPROVED -> "Approved"
                        GrantApplication.State.REJECTED -> "Rejected"
                        GrantApplication.State.CLOSED -> "Closed"
                        else -> {
                            return@forEach
                        }
                    }
                    notifications.notify(
                        actorAndProject.actor.safeUsername(),
                        GrantNotification(
                            id,
                            adminMessage =
                            AdminGrantNotificationMessage(
                                { "Grant application updated ($statusTitle)" },
                                GRANT_APP_RESPONSE,
                                {
                                    Mail.GrantApplicationStatusChangedToAdmin(
                                        update.newState.name,
                                        projectTitle,
                                        requestedBy,
                                        grantRecipientTitle
                                    )
                                },
                                meta = {
                                    JsonObject(
                                        mapOf(
                                            "grantRecipient" to defaultMapper.encodeToJsonElement(grantRecipient),
                                            "appId" to JsonPrimitive(id),
                                        )
                                    )
                                }
                            ),
                            userMessage =
                            UserGrantNotificationMessage(
                                { "Grant application updated ($statusTitle)" },
                                GRANT_APP_RESPONSE,
                                {
                                    when (newOverallState) {
                                        GrantApplication.State.APPROVED -> Mail.GrantApplicationApproveMail(projectTitle)
                                        GrantApplication.State.REJECTED -> Mail.GrantApplicationRejectedMail(
                                            projectTitle
                                        )

                                        GrantApplication.State.CLOSED -> Mail.GrantApplicationWithdrawnMail(
                                            projectTitle,
                                            actorAndProject.actor.safeUsername()
                                        )

                                        else -> throw IllegalStateException()
                                    }
                                },
                                meta = {
                                    JsonObject(
                                        mapOf(
                                            "grantRecipient" to defaultMapper.encodeToJsonElement(grantRecipient),
                                            "appId" to JsonPrimitive(id),
                                        )
                                    )
                                }
                            )
                        ),
                    )
                }
            }
        }
    }

    private suspend fun getCurrentRevision(
        session: AsyncDBConnection,
        applicationId: Long
    ): Int {
        return session
            .sendPreparedStatement(
                {
                    setParameter("app_id", applicationId)
                },
                """
                    select max(revision_number)::int as newest
                    from "grant".revisions
                    where application_id = :app_id
                """
            ).rows
            .singleOrNull()?.getInt(0) ?: throw RPCException("No Revision found", HttpStatusCode.NotFound)
    }

    suspend fun transferApplication(
        actorAndProject: ActorAndProject,
        request: BulkRequest<TransferApplicationRequest>
    ) {
        db.withSession(remapExceptions = true) { session ->
            request.items.forEach { req ->
                val currentRevision = getCurrentRevision(session, req.applicationId)
                session.sendPreparedStatement(
                    {
                        setParameter("username", actorAndProject.actor.safeUsername())
                        setParameter("id", req.applicationId)
                        setParameter(
                            "source_id",
                            actorAndProject.project ?: throw RPCException(
                                "Only possible from project",
                                HttpStatusCode.BadRequest
                            )
                        )
                        setParameter("target", req.transferToProjectId)
                        setParameter("newest_revision", currentRevision)
                        setParameter("revision_comment", req.revisionComment)
                    },
                    """
                        select "grant".transfer_application(:username, :id, :source_id, :target, :newest_revision, :revision_comment)
                    """
                )
            }
        }
    }

    suspend fun browseApplications(
        actorAndProject: ActorAndProject,
        browseApplicationsRequest: BrowseApplicationsRequest,
        pagination: WithPaginationRequestV2,
        filter: GrantApplicationFilter
    ): PageV2<GrantApplication> {
        return db.paginateV2(
            actorAndProject.actor,
            pagination.normalize(),
            create = { session ->
                session.sendPreparedStatement(
                    {
                        setParameter("username", actorAndProject.actor.safeUsername())
                        setParameter("project", actorAndProject.project)
                        setParameter("ingoing", browseApplicationsRequest.includeIngoingApplications)
                        setParameter("outgoing", browseApplicationsRequest.includeOutgoingApplications)
                        setParameter(
                            "show_active",
                            filter == GrantApplicationFilter.ACTIVE || filter == GrantApplicationFilter.SHOW_ALL
                        )
                        setParameter(
                            "show_inactive",
                            filter == GrantApplicationFilter.INACTIVE || filter == GrantApplicationFilter.SHOW_ALL
                        )
                    },
                    """
                        declare c cursor for
                        
                        with all_applications as (
                            select id, created_at
                            from (
                                select distinct
                                    apps.id,
                                    apps.created_at,
                                    rank() over (partition by apps.id order by r.revision_number desc) as rank
                                from
                                    "grant".applications apps join
                                    
                                    "grant".forms f on apps.id = f.application_id join
                                    
                                    "grant".revisions r on apps.id = r.application_id left join
                                    
                                    "grant".requested_resources resource on 
                                        apps.id = resource.application_id and 
                                        resource.revision_number = r.revision_number and
                                        resource.grant_giver = :project left join
                                        
                                    project.projects existing_project on
                                        f.recipient_type = 'existing_project' and
                                        existing_project.id = f.recipient left join
                                        
                                    project.project_members user_role_in_existing on
                                        existing_project.id = user_role_in_existing.project_id and
                                        user_role_in_existing.username = :username left join
                                        
                                    project.project_members user_role_in_grant_giver on
                                        user_role_in_grant_giver.project_id = resource.grant_giver and
                                        user_role_in_grant_giver.username = :username
                                where
                                    (
                                        (
                                            :outgoing and (
                                                requested_by = :username and
                                                (
                                                    (
                                                        recipient_type = 'existing_project' and
                                                        existing_project.id = :project and
                                                        (
                                                            user_role_in_existing.role = 'PI' or
                                                            user_role_in_existing.role = 'ADMIN'
                                                        )
                                                    ) or
                                                    (
                                                        :project::text is null and
                                                        (
                                                            recipient_type = 'personal' or
                                                            recipient_type = 'new_project'
                                                        )
                                                    )
                                                )
                                            )
                                        ) or
                                        (
                                            :ingoing and (
                                                user_role_in_grant_giver.role = 'PI' or
                                                user_role_in_grant_giver.role = 'ADMIN'
                                            )
                                        )
                                    ) and
                                    (:show_active or apps.overall_state != 'IN_PROGRESS') and
                                    (:show_inactive or apps.overall_state = 'IN_PROGRESS')   
                            ) t
                            where
                                t.rank = 1
                        )
                        select "grant".application_to_json(id) 
                        from all_applications 
                        order by created_at desc, id;
                    """
                )
            },
            mapper = { _, rows ->
                rows.map {
                    defaultMapper.decodeFromString(it.getString(0)!!)
                }
            }
        )
    }

    private suspend fun onApplicationApprove(
        session: AsyncDBConnection,
        applicationId: Long,
        parentId: String?,
        actorAndProject: ActorAndProject
    ) {
        val application = retrieveGrantApplication(applicationId, actorAndProject, session)

        //creating project and PI if newProject and returning workspaceID
        val (workspaceId, type) = when (application.currentRevision.document.recipient) {
            is GrantApplication.Recipient.NewProject -> {
                val recipient = application.currentRevision.document.recipient as GrantApplication.Recipient.NewProject
                val createdProject = session.sendPreparedStatement(
                    {
                        setParameter("parent_id", parentId)
                        setParameter("pi", application.createdBy)
                        setParameter("title", recipient.title)
                    },
                    """ 
                    with created_project as (
                        insert into project.projects (id, created_at, modified_at, title, archived, parent, dmp, subprojects_renameable)
                        select uuid_generate_v4()::text, now(), now(), :title, false, :parent_id, null, false
                        returning id
                    ),
                    created_user as (
                        insert into project.project_members (created_at, modified_at, role, username, project_id)
                        select now(), now(), 'PI', :pi, id
                        from created_project
                    )
                    select * from created_project
                """.trimIndent()
                ).rows
                    .singleOrNull()
                    ?.getString(0)
                    ?: throw RPCException.fromStatusCode(
                        HttpStatusCode.InternalServerError,
                        "Error in creating project and PI"
                    )

                Pair(createdProject, GrantApplication.Recipient.NewProject)

            }

            is GrantApplication.Recipient.ExistingProject -> {
                val recipient =
                    application.currentRevision.document.recipient as GrantApplication.Recipient.ExistingProject
                Pair(recipient.id, GrantApplication.Recipient.ExistingProject)
            }

            is GrantApplication.Recipient.PersonalWorkspace -> {
                val recipient =
                    application.currentRevision.document.recipient as GrantApplication.Recipient.PersonalWorkspace
                Pair(recipient.username, GrantApplication.Recipient.PersonalWorkspace)
            }
        }

        val requestItems = application.currentRevision.document.allocationRequests.map {
<<<<<<< HEAD
            if (it.sourceAllocation == null ) throw RPCException.fromStatusCode(HttpStatusCode.BadRequest, "Source Allocations not chosen")
            SubAllocationRequestItem(
                owner = if (type == GrantApplication.Recipient.PersonalWorkspace)
                    WalletOwner.User(workspaceId)
                else WalletOwner.Project(workspaceId),
                parentAllocation = it.sourceAllocation.toString(),
                quota = it.balanceRequested!!,
                start = it.period.start ?: Time.now(),
                end = it.period.end ?: Long.MAX_VALUE,
                grantedIn = applicationId,
                deicAllocationId = if(application.currentRevision.document.referenceId?.lowercase()?.startsWith("deic") == true) {
                    application.currentRevision.document.referenceId
                } else {null}
=======
            if (it.sourceAllocation == null) throw RPCException.fromStatusCode(
                HttpStatusCode.BadRequest,
                "Source Allocations not chosen"
            )
            DepositToWalletRequestItem(
                recipient = if (type == GrantApplication.Recipient.PersonalWorkspace) WalletOwner.User(workspaceId) else WalletOwner.Project(
                    workspaceId
                ),
                sourceAllocation = it.sourceAllocation.toString(),
                amount = it.balanceRequested!!,
                description = "Granted In $applicationId",
                startDate = it.period.start,
                endDate = it.period.end,
                grantedIn = applicationId
>>>>>>> 04e42e9e
            )
        }

        accounting.subAllocate(actorAndProject, bulkRequestOf(requestItems))

        if (application.currentRevision.document.recipient is GrantApplication.Recipient.NewProject) {
            projectNotifications.notifyChange(listOf(workspaceId), session)
        }

        val providerIds = session.sendPreparedStatement(
            { setParameter("id", applicationId) },
            """
                select distinct pc.provider
                from
                    "grant".requested_resources r join
                    accounting.product_categories pc on
                        r.product_category = pc.id
                where
                    r.application_id = :id
            """
        ).rows
            .map {
                it.getString(0)!!
            }

        providerIds.forEach { provider ->
            val comms = providers.prepareCommunication(provider)
            DepositNotificationsProvider(provider).pullRequest.call(Unit, comms.client)
        }
    }

    companion object : Loggable {
        override val log = logger()
        private const val GRANT_APP_RESPONSE = "GRANT_APPLICATION_RESPONSE"
    }
}<|MERGE_RESOLUTION|>--- conflicted
+++ resolved
@@ -1284,7 +1284,6 @@
         }
 
         val requestItems = application.currentRevision.document.allocationRequests.map {
-<<<<<<< HEAD
             if (it.sourceAllocation == null ) throw RPCException.fromStatusCode(HttpStatusCode.BadRequest, "Source Allocations not chosen")
             SubAllocationRequestItem(
                 owner = if (type == GrantApplication.Recipient.PersonalWorkspace)
@@ -1298,22 +1297,6 @@
                 deicAllocationId = if(application.currentRevision.document.referenceId?.lowercase()?.startsWith("deic") == true) {
                     application.currentRevision.document.referenceId
                 } else {null}
-=======
-            if (it.sourceAllocation == null) throw RPCException.fromStatusCode(
-                HttpStatusCode.BadRequest,
-                "Source Allocations not chosen"
-            )
-            DepositToWalletRequestItem(
-                recipient = if (type == GrantApplication.Recipient.PersonalWorkspace) WalletOwner.User(workspaceId) else WalletOwner.Project(
-                    workspaceId
-                ),
-                sourceAllocation = it.sourceAllocation.toString(),
-                amount = it.balanceRequested!!,
-                description = "Granted In $applicationId",
-                startDate = it.period.start,
-                endDate = it.period.end,
-                grantedIn = applicationId
->>>>>>> 04e42e9e
             )
         }
 
