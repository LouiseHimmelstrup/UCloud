package dk.sdu.cloud.app.orchestrator.services

import dk.sdu.cloud.*
import dk.sdu.cloud.accounting.api.*
import dk.sdu.cloud.app.orchestrator.AppOrchestratorServices.backgroundScope
import dk.sdu.cloud.app.orchestrator.AppOrchestratorServices.db
import dk.sdu.cloud.app.orchestrator.AppOrchestratorServices.debug
import dk.sdu.cloud.app.orchestrator.AppOrchestratorServices.distributedLocks
import dk.sdu.cloud.app.orchestrator.AppOrchestratorServices.fileCollections
import dk.sdu.cloud.app.orchestrator.AppOrchestratorServices.jobs
import dk.sdu.cloud.app.orchestrator.AppOrchestratorServices.licenses
import dk.sdu.cloud.app.orchestrator.AppOrchestratorServices.providers
import dk.sdu.cloud.app.orchestrator.AppOrchestratorServices.publicIps
import dk.sdu.cloud.app.orchestrator.AppOrchestratorServices.publicLinks
import dk.sdu.cloud.app.orchestrator.api.*
import dk.sdu.cloud.app.store.api.AppParameterValue
import dk.sdu.cloud.calls.bulkRequestOf
import dk.sdu.cloud.debug.DebugContextType
import dk.sdu.cloud.debug.MessageImportance
import dk.sdu.cloud.file.orchestrator.api.extractPathMetadata
import dk.sdu.cloud.provider.api.Permission
import dk.sdu.cloud.provider.api.ResourceUpdateAndId
import dk.sdu.cloud.service.DistributedLock
import dk.sdu.cloud.service.Loggable
import dk.sdu.cloud.service.Time
import dk.sdu.cloud.service.db.async.DBContext
import dk.sdu.cloud.service.db.async.withSession
import kotlinx.coroutines.CoroutineScope
import kotlinx.coroutines.delay
import kotlinx.coroutines.isActive
import kotlinx.coroutines.launch
import kotlin.random.Random

class JobMonitoringService {
    suspend fun initialize(useDistributedLocks: Boolean) {
        backgroundScope.launch {
            val lock =
                if (useDistributedLocks) distributedLocks.create("app-orchestrator-watcher", duration = 60_000)
                else null

            while (isActive) {
                val didAcquire = if (lock == null) true else lock.acquire()
                if (didAcquire) {
                    try {
                        runMonitoringLoop(lock)
                    } catch (ex: Throwable) {
                        log.warn("Caught exception while monitoring jobs")
                        log.warn(ex.stackTraceToString())
                    }
                } else {
                    delay(15000 + Random.nextLong(5000))
                }
            }
        }
    }

    private suspend fun CoroutineScope.runMonitoringLoop(lock: DistributedLock?) {
        var nextScan = 0L
        var nextVerify = 0L

        while (isActive) {
            var currentAction = "Nothing"

            try {
                val now = Time.now()
                if (now >= nextScan) {
                    val taskName = "job_watcher"
                    Prometheus.countBackgroundTask(taskName)
                    try {
                        debug.useContext(
                            DebugContextType.BACKGROUND_TASK,
                            "Job monitoring",
                            MessageImportance.TELL_ME_EVERYTHING
                        ) {
                            currentAction = "Listing jobs"
                            jobs.listActiveJobs().chunked(ResourceOutputPool.CAPACITY).forEach { jobIds ->
                                currentAction = "Retrieving job info"
                                val allJobs = jobs.retrieveBulk(
                                    ActorAndProject.System,
                                    jobIds.toLongArray(),
                                    Permission.READ
                                )

                                val jobsByProvider = allJobs
                                    .filter { !it.status.state.isFinal() }
                                    .groupBy { it.specification.product.provider }

                                currentAction = "Launching verify job"
                                backgroundScope.launch {
                                    jobsByProvider.forEach { (provider, localJobs) ->
<<<<<<< HEAD
                                        if (now >= nextVerify) {
                                            try {
                                                providers.call(
                                                    provider,
                                                    ActorAndProject.System,
                                                    { JobsProvider(it).verify },
                                                    bulkRequestOf(localJobs),
                                                    isUserRequest = false
                                                )
                                            } catch (ex: Throwable) {
                                                log.info("Failed to verify block in $provider. Jobs: ${localJobs.map { it.id }}")
                                            }

                                            nextVerify = now + (1000L * 60 * 15)
=======
                                        try {
                                            providers.call(
                                                provider,
                                                ActorAndProject.System,
                                                { JobsProvider(it).verify },
                                                bulkRequestOf(localJobs),
                                                isUserRequest = false
                                            )
                                        } catch (ex: Throwable) {
                                            if (provider != "aau") {
                                                log.info("Failed to verify block in $provider. Jobs: ${localJobs.map { it.id }}")
                                            }
>>>>>>> f1e31863
                                        }

                                        val requiresRestart = localJobs.filter {
                                            it.status.state == JobState.SUSPENDED && it.status.allowRestart
                                        }
                                        if (requiresRestart.isNotEmpty()) {
                                            for (job in requiresRestart) {
                                                try {
                                                    jobs.performUnsuspension(listOf(job))
                                                } catch (ex: Throwable) {
                                                    log.info("Failed to restart job: ${job.id}\n  Reason: ${ex.message}")
                                                }
                                            }
                                        }
                                    }
                                }

                                db.withSession { session ->
                                    for (job in allJobs) {
                                        // NOTE(Dan): Suspended jobs are re-verified when they are unsuspended. We don't verify them
                                        // right now.
                                        if (job.status.state == JobState.SUSPENDED) continue

                                        currentAction = "Checking file permissions"
                                        log.trace("Checking permissions of ${job.id}")
                                        val (hasPermissions, files) = hasPermissionsForExistingMounts(job, session)
                                        if (!hasPermissions) {
                                            currentAction = "Terminating jobs (file perms)"
                                            terminateAndUpdateJob(job, files)
                                        }

                                        currentAction = "Checking for resources"
                                        val (resourceAvailable, resource) = hasResources(job, session)
                                        if (!resourceAvailable) {
                                            currentAction = "Terminating jobs (resource perms)"
                                            terminateAndUpdateJob(job, resource)
                                        }
                                    }
                                }
                            }
                            nextScan = Time.now() + TIME_BETWEEN_SCANS / 2
                        }
                    } finally {
                        Prometheus.measureBackgroundDuration(taskName, Time.now() - now)
                    }
                }

                if (lock != null && !lock.renew(90_000)) {
                    log.warn("Lock was lost. We are no longer the master. Did update take too long?")
                    break
                }
                delay(1000)
            } catch (ex: Throwable) {
                log.warn("Caught exception while monitoring jobs ($currentAction)\n${ex.toReadableStacktrace()}")
            }
        }
    }

    private suspend fun terminateAndUpdateJob(
        job: Job,
        lostPermissionTo: List<String>?
    ) {
        try {
            log.trace("Permission check failed for ${job.id}")
            jobs.terminate(
                ActorAndProject.System,
                bulkRequestOf(FindByStringId(job.id))
            )

            jobs.addUpdate(
                ActorAndProject.System,
                bulkRequestOf(
                    ResourceUpdateAndId(
                        job.id,
                        JobUpdate(
                            status = "System initiated cancel: " +
                                    "You no longer have permissions to use '${lostPermissionTo?.joinToString()}'"

                        )
                    )
                )
            )
        } catch (ex: Throwable) {
            log.info("Could not terminate job: ${job.id} ${ex.toReadableStacktrace()}")
        }
    }

    private suspend fun allocationIsActive(walletAllocation: WalletAllocation): Boolean {
        val now = System.currentTimeMillis()
        return (walletAllocation.startDate <= now && (walletAllocation.endDate ?: Long.MAX_VALUE) >= now)
    }


    data class HasResource(val availability: Boolean, val resourceToMessage: List<String>?)

    private suspend fun hasResources(
        job: Job,
        session: DBContext
    ): HasResource {
        val ingress = job.ingressPoints.map { it.id }.toSet()
        val networkIPs = job.networks.map { it.id }.toSet()
        val allLicenses = job.licences.map { it.id }.toSet()

        if (ingress.isNotEmpty()) {
            val available = publicLinks.retrieveBulk(
                ActorAndProject(Actor.SystemOnBehalfOfUser(job.owner.createdBy), job.owner.project),
                ingress,
                listOf(Permission.READ),
                requireAll = false,
                ctx = session
            )
            if (available.size != ingress.size) {
                val ingressAvailable = available.map { it.id }
                val lostPermissionTo = ingress.filterNot { ingressAvailable.contains(it) }

                val lostIngresses =
                    available.filter { lostPermissionTo.contains(it.id) }.map { it.specification.product.id }
                log.debug("Failed access to ingress (${available.size} != ${ingress.size})")
                return HasResource(false, lostIngresses)
            }

        }

        if (networkIPs.isNotEmpty()) {
            val available = publicIps.retrieveBulk(
                ActorAndProject(Actor.SystemOnBehalfOfUser(job.owner.createdBy), job.owner.project),
                networkIPs,
                listOf(Permission.READ),
                requireAll = false,
                ctx = session
            )
            if (available.size != networkIPs.size) {
                val networkIPsAvailable = available.map { it.id }
                val lostPermissionTo = ingress.filterNot { networkIPsAvailable.contains(it) }

                val lostNetworkIPs =
                    available.filter { lostPermissionTo.contains(it.id) }.map { it.specification.product.id }
                log.debug("Failed access to IP (${available.size} != ${networkIPs.size})")
                return HasResource(false, lostNetworkIPs)
            }
        }

        if (allLicenses.isNotEmpty()) {
            val available = licenses.retrieveBulk(
                ActorAndProject(Actor.SystemOnBehalfOfUser(job.owner.createdBy), job.owner.project),
                allLicenses,
                listOf(Permission.READ),
                requireAll = false,
                ctx = session
            )
            if (available.size != allLicenses.size) {
                val licensesAvailable = available.map { it.id }
                val lostPermissionTo = allLicenses.filterNot { licensesAvailable.contains(it) }

                val lostLicenses =
                    available.filter { lostPermissionTo.contains(it.id) }.map { it.specification.product.id }
                log.debug("Failed access to license (${available.size} != ${allLicenses.size})")
                return HasResource(false, lostLicenses)
            }
        }

        return HasResource(true, null)
    }

    data class HasPermissionForExistingMounts(
        val hasPermission: Boolean,
        val files: List<String>?
    )

    private suspend fun hasPermissionsForExistingMounts(
        job: Job,
        session: DBContext
    ): HasPermissionForExistingMounts {
        val outputFolder = run {
            val path = job.output?.outputFolder
            if (path != null) {
                listOf(AppParameterValue.File(path, false))
            } else {
                emptyList()
            }
        }
        val parameters = job.specification.parameters ?: return HasPermissionForExistingMounts(false, listOf("/"))
        val resources = job.specification.resources ?: return HasPermissionForExistingMounts(false, listOf("/"))
        val allFiles =
            parameters.values.filterIsInstance<AppParameterValue.File>() +
                    resources.filterIsInstance<AppParameterValue.File>() +
                    outputFolder

        log.trace("ALL FILES: ${allFiles.map { extractPathMetadata(it.path).collection }}")

        val readOnlyFiles = allFiles.filter { it.readOnly }.map { extractPathMetadata(it.path).collection }.toSet()
        val readWriteFiles = allFiles.filter { !it.readOnly }.map { extractPathMetadata(it.path).collection }.toSet()

        log.trace("readonly: ${readOnlyFiles.size}, write: ${readWriteFiles.size}")

        val permissionToRead = checkFiles(session, true, readOnlyFiles, job)
        if (!permissionToRead.hasPermission) {
            return permissionToRead
        }
        val permissionToWrite = checkFiles(session, false, readWriteFiles, job)
        if (!permissionToWrite.hasPermission) {
            return permissionToWrite
        }
        return HasPermissionForExistingMounts(true, null)
    }

    private suspend fun checkFiles(
        session: DBContext,
        readOnly: Boolean,
        files: Set<String>,
        job: Job
    ): HasPermissionForExistingMounts {
        if (files.isEmpty()) return HasPermissionForExistingMounts(true, null)

        val canAccess = fileCollections.retrieveBulk(
            ActorAndProject(Actor.SystemOnBehalfOfUser(job.owner.createdBy), job.owner.project),
            files,
            if (readOnly) listOf(Permission.READ) else listOf(Permission.EDIT),
            requireAll = false,
            ctx = session
        )
        log.trace(canAccess.joinToString())
        log.trace("${canAccess.size} vs ${files.size}")
        if (canAccess.size != files.size) {
            val accessibleFiles = canAccess.map { it.id }
            val lostPermissionTo = files.filterNot { accessibleFiles.contains(it) }
            return HasPermissionForExistingMounts(false, lostPermissionTo)
        }
        return HasPermissionForExistingMounts(true, null)
    }

    companion object : Loggable {
        override val log = logger()
        private const val TIME_BETWEEN_SCANS = 10_000
    }
}<|MERGE_RESOLUTION|>--- conflicted
+++ resolved
@@ -88,7 +88,6 @@
                                 currentAction = "Launching verify job"
                                 backgroundScope.launch {
                                     jobsByProvider.forEach { (provider, localJobs) ->
-<<<<<<< HEAD
                                         if (now >= nextVerify) {
                                             try {
                                                 providers.call(
@@ -99,24 +98,12 @@
                                                     isUserRequest = false
                                                 )
                                             } catch (ex: Throwable) {
-                                                log.info("Failed to verify block in $provider. Jobs: ${localJobs.map { it.id }}")
+                                                if (provider != "aau") {
+                                                    log.info("Failed to verify block in $provider. Jobs: ${localJobs.map { it.id }}")
+                                                }
                                             }
 
                                             nextVerify = now + (1000L * 60 * 15)
-=======
-                                        try {
-                                            providers.call(
-                                                provider,
-                                                ActorAndProject.System,
-                                                { JobsProvider(it).verify },
-                                                bulkRequestOf(localJobs),
-                                                isUserRequest = false
-                                            )
-                                        } catch (ex: Throwable) {
-                                            if (provider != "aau") {
-                                                log.info("Failed to verify block in $provider. Jobs: ${localJobs.map { it.id }}")
-                                            }
->>>>>>> f1e31863
                                         }
 
                                         val requiresRestart = localJobs.filter {
