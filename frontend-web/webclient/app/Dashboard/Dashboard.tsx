--- conflicted
+++ resolved
@@ -47,8 +47,6 @@
 import {ItemRow} from "@/ui-components/Browse";
 import {useToggleSet} from "@/Utilities/ToggleSet";
 import {BrowseType} from "@/Resource/BrowseType";
-<<<<<<< HEAD
-import {ConnectDashboardCard} from "@/Providers/ConnectDashboardCard";
 import {useProjectId, useProjectManagementStatus} from "@/Project";
 import {Client} from "@/Authentication/HttpClientInstance";
 import {GrantApplication} from "@/Project/Grant/GrantApplicationTypes";
@@ -75,9 +73,7 @@
         payload: request
     }
 }
-=======
 import {Connect} from "@/Providers/Connect";
->>>>>>> 057ec0c0
 import {NotificationDashboardCard} from "@/Notifications";
 import {grantsLink} from "@/UtilityFunctions";
 import {isAdminOrPI} from "@/Utilities/ProjectUtilities";
@@ -165,11 +161,7 @@
             <DashboardResources products={products} />
             <DashboardProjectUsage charts={usage} />
             <DashboardGrantApplications outgoingApps={outgoingApps} ingoingApps={ingoingApps} />
-<<<<<<< HEAD
-            <ConnectDashboardCard />
-=======
             <Connect embedded />
->>>>>>> 057ec0c0
         </GridCardGroup>
     );
 
