import HttpClient from "Authentication/lib";
import {SensitivityLevelMap} from "DefaultObjects";
import {dialogStore} from "Dialog/DialogStore";
import {SortOrder} from "Files";
import {usePromiseKeeper} from "PromiseKeeper";
import * as React from "react";
import List from "Shares/List";
import {SnackType} from "Snackbar/Snackbars";
import {snackbarStore} from "Snackbar/SnackbarStore";
import styled from "styled-components";
import {Absolute, Box, Button, Checkbox, Divider, Flex, FtIcon, Icon, Label, Select, Text} from "ui-components";
import ClickableDropdown from "ui-components/ClickableDropdown";
import {Dropdown, DropdownContent} from "ui-components/Dropdown";
import * as Heading from "ui-components/Heading";
import Input, {InputLabel} from "ui-components/Input";
import {UploadPolicy} from "Uploader/api";
import {replaceHomeFolder} from "Utilities/FileUtilities";
import {copyToClipboard, FtIconProps, inDevEnvironment, stopPropagationAndPreventDefault} from "UtilityFunctions";
<<<<<<< HEAD
import {usePromiseKeeper} from "PromiseKeeper";
import {searchPreviousSharedUsers, ServiceOrigin} from "Shares";
import {useCloudAPI} from "Authentication/DataHook";
import {search, suggestion, user} from "ui-components/icons";
import DataList from "ui-components/DataList";
=======
>>>>>>> 07da102f

interface StandardDialog {
    title?: string;
    message: string | JSX.Element;
    onConfirm: () => void;
    onCancel?: () => void;
    cancelText?: string;
    confirmText?: string;
    validator?: () => boolean;
    addToFront?: boolean;
}

export function addStandardDialog({
    title,
    message,
    onConfirm,
    onCancel = () => undefined,
    validator = () => true,
    cancelText = "Cancel",
    confirmText = "Confirm",
    addToFront = false
}: StandardDialog) {
    const validate = () => {
        if (validator()) onConfirm();
        dialogStore.success();
    };

    dialogStore.addDialog((
        <div>
            <div>
                <Heading.h3>{title}</Heading.h3>
                {!!title ? <Divider/> : null}
                <div>{message}</div>
            </div>
            <Flex mt="20px">
                <Button onClick={dialogStore.failure} color="red" mr="5px">{cancelText}</Button>
                <Button
                    onClick={validate}
                    color="green"
                >
                    {confirmText}
                </Button>
            </Flex>
        </div>
    ), onCancel, addToFront);
}

export function sensitivityDialog(): Promise<{ cancelled: true } | { option: SensitivityLevelMap }> {
    let option = "INHERIT" as SensitivityLevelMap;
    return new Promise(resolve => addStandardDialog({
        title: "Change sensitivity",
        message: (
            <div>
                <Select defaultValue="Inherit" onChange={e => option = e.target.value as SensitivityLevelMap}>
                    <option value="INHERIT">Inherit</option>
                    <option value="PRIVATE">Private</option>
                    <option value="CONFIDENTIAL">Confidential</option>
                    <option value="SENSITIVE">Sensitive</option>
                </Select>
            </div>
        ),
        onConfirm: () => resolve({option}),
        onCancel: () => resolve({cancelled: true}),
        confirmText: "Change"
    }));
}

export function shareDialog(paths: string[], client: HttpClient) {
    // FIXME: Less than dry, however, this needed to be wrapped; in a form. Can be make standard dialog do similar?
    dialogStore.addDialog(<SharePrompt client={client} paths={paths}/>, () => undefined);
}

const SharePromptWrapper = styled(Box)`
    overflowY: auto;
    overflowX: hidden;
    maxHeight: 80vh;
    width: 620px;
`;

export function SharePrompt({paths, client}: { paths: string[], client: HttpClient }) {
    const SERVICE = ServiceOrigin.SHARE_SERVICE;
    const readEditOptions = [
        {text: "Can view", value: "read"},
        {text: "Can edit", value: "read_edit"}
    ];
    const username = React.useRef<HTMLInputElement>(null);
    const [access, setAccess] = React.useState<"read" | "read_edit">("read");
    const [linkAccess, setLinkAccess] = React.useState<"read" | "read_edit">("read");
    const [loading, setLoading] = React.useState(false);
    const [shareableLink, setShareableLink] = React.useState("");
    const ref = React.useRef<number>(-1);
    const promises = usePromiseKeeper();
    const [searchResponse, setFetchArgs,] = useCloudAPI(searchPreviousSharedUsers("", SERVICE), {contacts: []});

    const onKeyUp = React.useCallback(() => {
        if (ref.current !== -1) {
            window.clearTimeout(ref.current);
        }
        ref.current = (window.setTimeout(() => {
            setFetchArgs(searchPreviousSharedUsers(username.current!.value, SERVICE));
        }, 500));

    }, [username.current, setFetchArgs]);

    return (
        <SharePromptWrapper>
            <Box alignItems="center" width="605px">
                <form autoComplete={"off"} onSubmit={stopPropagationAndPreventDefault}>
                    <Heading.h3>Share</Heading.h3>
                    <Divider/>
                    Collaborators
                    <Label>

                        <Dropdown fullWidth hover={false}>
                            <Flex mb="8px">
                                <Input
                                    rightLabel
                                    required
                                    type="text"
                                    ref={username}
                                    placeholder="Enter username..."
                                    onKeyUp={onKeyUp}
                                    autocomplete="off"
                                />
                                <InputLabel width="160px" rightLabel>
                                    <ClickableDropdown
                                        chevron
                                        width="180px"
                                        onChange={(val: "read" | "read_edit") => setAccess(val)}
                                        trigger={access === "read" ? "Can view" : "Can Edit"}
                                        options={readEditOptions}
                                    />
                                </InputLabel>
                                <Button onClick={submit} ml="5px">Add</Button>
                            </Flex>
                            <DropdownContent
                                hover={false}
                                visible={searchResponse.data.contacts.length > 0}
                                width={"418px"}
                                top={"40px"}
                            >
                                {searchResponse.data.contacts.map(it => <Box
                                    onClick={() => {
                                        username.current!.value = it
                                        setFetchArgs(searchPreviousSharedUsers("", SERVICE))
                                    } }>{it}</Box>)}
                            </DropdownContent>
                        </Dropdown>
                    </Label>
                    {loading ? null : paths.map(path => (<List innerComponent key={path} simple byPath={path}/>))}
                </form>
                {!inDevEnvironment() || paths.length !== 1 ? null : (
                    <>
                        <Divider/>
                        <Flex>
                            <Heading.h3 mb="4px">Shareable links</Heading.h3>
                            {!shareableLink ? null : (
                                <Text
                                    fontSize="14px"
                                    bold
                                    ml="8px"
                                    mt="9px"
                                    cursor="pointer"
                                    onClick={() => setShareableLink("")}
                                    color="red"
                                >
                                    Remove
                                </Text>
                            )}
                        </Flex>
                        <Flex mb="10px">
                            {!shareableLink ? (
                                <>
                                    <Box mr="auto"/>
                                    <Button onClick={() => setShareableLink("https://example.com")}>
                                        Generate Shareable Link
                                    </Button>
                                    <Box ml="12px" mt="6px">
                                        <ClickableDropdown
                                            chevron
                                            onChange={(val: "read" | "read_edit") => setLinkAccess(val)}
                                            trigger={linkAccess === "read" ? "Can view" : "Can Edit"}
                                            options={readEditOptions}
                                        />
                                    </Box>
                                    <Box ml="auto"/>
                                </>
                            ) : (
                                <>
                                    <Input readOnly value={shareableLink} rightLabel/>
                                    <InputLabel
                                        rightLabel
                                        onClick={() => copyToClipboard({
                                            value: shareableLink,
                                            message: "Link copied to clipboard"
                                        })}
                                        backgroundColor="blue"
                                        cursor="pointer"
                                    >
                                        Copy
                                    </InputLabel>
                                </>
                            )}
                        </Flex>
                        <Divider/>
                    </>
                )}
                <Flex mt="15px"><Box mr="auto"/>
                    <Button type="button" onClick={() => dialogStore.success()}>Close</Button>
                    <Box ml="auto"/></Flex>
            </Box>
        </SharePromptWrapper>
    );

    function submit() {
        if (username.current == null || !username.current.value) return;
        const value = username.current.value;
        const rights: string[] = [];
        if (access.includes("read")) rights.push("READ");
        if (access.includes("read_edit")) rights.push("WRITE");
        let successes = 0;
        let failures = 0;
        // Replace with Promise.all
        setLoading(true);
        paths.forEach(path => {
            const body = {
                sharedWith: value,
                path,
                rights
            };
            client.put(`/shares/`, body)
                .then(() => {
                    if (++successes === paths.length) snackbarStore.addSnack({
                        message: "Files shared successfully",
                        type: SnackType.Success
                    });
                })
                .catch(e => {
                    failures++;
                    if (!(paths.length > 1 && "why" in e.response && e.response.why !== "Already exists"))
                        snackbarStore.addFailure(e.response.why);
                }).finally(() => {
                if (!promises.canceledKeeper && failures + successes === paths.length) setLoading(false);
            });
        });
    }
}

export function overwriteDialog(): Promise<{ cancelled?: boolean }> {
    return new Promise(resolve => addStandardDialog({
        title: "Warning",
        message: "The existing file is being overwritten. Cancelling now will corrupt the file. Continue?",
        cancelText: "Continue Upload",
        confirmText: "Cancel Upload",
        onConfirm: () => resolve({}),
        onCancel: () => resolve({cancelled: true})
    }));
}

interface RewritePolicy {
    path: string;
    homeFolder: string;
    filesRemaining: number;
    allowOverwrite: boolean;
}

<<<<<<< HEAD
type RewritePolicyResult = { policy: string, applyToAll: boolean } | false;
=======
type RewritePolicyResult = {applyToAll: boolean} & ({cancelled: true} | {policy: UploadPolicy});
>>>>>>> 07da102f

export function rewritePolicyDialog({
    path,
    homeFolder,
    filesRemaining,
    allowOverwrite
}: RewritePolicy): Promise<RewritePolicyResult> {
    let policy = UploadPolicy.RENAME;
    let applyToAll = false;
    return new Promise(resolve => dialogStore.addDialog((
        <div>
            <div>
                <Heading.h3>File exists</Heading.h3>
                <Divider/>
                {replaceHomeFolder(path, homeFolder)} already
<<<<<<< HEAD
                exists. {allowOverwrite ? "Do you want to overwrite it?" :
                "Do you wish to continue? Folders cannot be overwritten."}
=======
                exists. {allowOverwrite ? "How would you like to proceed?" :
                    "Do you wish to continue? Folders cannot be overwritten."}
>>>>>>> 07da102f
                <Box mt="10px">
                    <Select onChange={e => policy = e.target.value as UploadPolicy} defaultValue={UploadPolicy.RENAME}>
                        <option value={UploadPolicy.RENAME}>Rename incoming file</option>
                        {!allowOverwrite ? null : <option value={UploadPolicy.OVERWRITE}>Overwrite existing file</option>}
                        {allowOverwrite ? null : <option value={UploadPolicy.MERGE}>Merge</option>}
                    </Select>
                    {filesRemaining > 1 ? (
                        <Flex mt="20px">
                            <Input
                                mr="5px"
                                width="20px"
                                id="applyToAll"
                                type="checkbox"
                                onChange={e => applyToAll = e.target.checked}
                            />
                            <Label htmlFor="applyToAll">Apply to all?</Label>
                        </Flex>
                    ) : null}
                </Box>
            </div>
            <Box textAlign="right" mt="20px">
                <Button
                    onClick={() => {
                        resolve({applyToAll, cancelled: true});
                        dialogStore.failure();
                    }}
                    color="red"
                    mr="5px"
                >
                     No
                </Button>
                <Button
                    onClick={() => {
                        dialogStore.success();
                        resolve({policy, applyToAll});
                    }}
                    color="green"
                >
                    Yes
                </Button>
            </Box>
        </div>
    ), () => resolve({applyToAll, cancelled: true})));
}

interface FileIconProps {
    shared?: boolean;
    fileIcon: FtIconProps;
    size?: string | number;
}

export const FileIcon = ({shared = false, fileIcon, size = 30}: FileIconProps) =>
    shared ? (
        <RelativeFlex>
            <FtIcon size={size} fileIcon={fileIcon}/>
            <Absolute bottom={"-6px"} right={"-2px"}>
                <Dropdown>
                    <Icon size="15px" name="link" color2="white"/>
                    <DropdownContent width={"160px"} color={"text"} colorOnHover={false} backgroundColor={"lightGray"}>
                        <Text fontSize={1}>{shared ? "This file is shared" : "This is a link to a file"}</Text>
                    </DropdownContent>
                </Dropdown>
            </Absolute>
        </RelativeFlex>
    ) : <FtIcon size={size} fileIcon={fileIcon}/>;

const RelativeFlex = styled(Flex)`
    position: relative;
`;

interface Arrow<T> {
    sortBy: T;
    activeSortBy: T;
    order: SortOrder;
}

export function Arrow<T>({sortBy, activeSortBy, order}: Arrow<T>) {
    if (sortBy !== activeSortBy) return null;
    if (order === SortOrder.ASCENDING)
        return (<Icon cursor="pointer" name="arrowDown" rotation={180} size=".7em" mr=".4em"/>);
    return (<Icon cursor="pointer" name="arrowDown" size=".7em" mr=".4em"/>);
}

<<<<<<< HEAD
export class PP extends React.Component<{ visible: boolean }, { duration: number }> {
    constructor(props: Readonly<{ visible: boolean; }>) {
        super(props);
        this.state = {
            duration: 500
        };
    }

    public render() {
        if (!this.props.visible) return null;
        // From https://codepen.io/nathangath/pen/RgvzVY/
        return (
            <div className="center">
                <svg
                    x="0px"
                    y="0px"
                    viewBox="0 0 128 128"
                    stroke="#000"
                    stroke-width="3"
                    stroke-linecap="round"
                    stroke-linejoin="round"
                >
                    <path id="body">
                        <animate
                            attributeName="fill"
                            dur={`${this.state.duration}ms`}
                            repeatCount="indefinite"
                            keyTimes="0;0.1;0.2;0.3;0.4;0.5;0.6;0.7;0.8;0.9;1"
                            values="
                                #ff8d8b;
                                #fed689;
                                #88ff89;
                                #87ffff;
                                #8bb5fe;
                                #d78cff;
                                #ff8cff;
                                #ff68f7;
                                #fe6cb7;
                                #ff6968;
                                #ff8d8b
                            "
                        />
                        <animate
                            attributeName="d"
                            dur={`${this.state.duration}ms`}
                            repeatCount="indefinite"
                            keyTimes="0;0.1;0.2;0.3;0.4;0.5;0.6;0.7;0.8;0.9;1"
                            values="
                                M67.1,109.5c-9.6,0-23.6-8.8-23.6-24c0-12.1,17.8-41,37.5-41c15.6,0,23.3,10.6,25.1,20.5 c1.9,10.7,3.9,8.2,3.9,19.5c0,8.2-3.8,17-3.8,22.3c0,3.9,1.4,7.4,2.9,10.5c1.7,3.5,2.4,6.6,2.4,9.2H9.5c0-13.7,10.8-14,21.1-23 c5.6-4.9,11-12.4,14.5-26;
                                M56.1,107.5c-9.6,0-24.6-13.8-24.6-29c0-16.2,13-42,33.5-42c17.8,0,22.3,11.6,26.1,22.5 c3.6,10.3,9.9,9.2,9.9,20.5c0,8.2-1.8,7-1.8,12.3c0,4.5,3.4,8.2,6.4,14.1c2.5,4.8,4.8,11.2,4.8,20.6h-99c0-12.1,7.2-17.6,14.7-24.3 c3.2-2.9,6.5-5.9,9.2-9.8;
                                M45.1,109.5c-5.5-0.2-27.6-8.4-27.6-27c0-17.9,14.8-42,32.5-42c15.4,0,24,10.4,26.1,21.5 c1.3,6.7,9.9,9.8,9.9,21.5c0,8.2-0.8,6-0.8,11.3c0,7.7,12.8,9,20.8,15c7.7,5.8,15.5,16.7,15.5,16.7h-110c0-4.8,1.7-11.3,5-16 c3.2-4.5,4.5-8.3,5-15;
                                M36,120c-5.5-0.2-28.5-11.9-28.5-30.5c0-16.2,12.5-42,33-42c17.8,0,21.8,9.6,25.6,20.5 C69.7,78.3,76,78.2,76,89.5c0,8.2-0.8,4-0.8,9.3c0,5.9,16.5,7.8,28.4,15.9c8,5.5,17.9,11.8,17.9,11.8h-110c0-2.1-1.2-5.2-1.9-14.5 c-0.3-3.6-0.5-8.1-0.5-13.9;
                                M37,119.5c-15,0.1-33.5-12.7-33.5-30C3.5,73.3,16,47,36.5,47c17.8,0,22.8,11,26,22 C65.6,79.4,73,79.2,73,90.5c0,4-1.8,6.6-1.8,8.3c0,5.9,14.2,6.4,26.4,15.9c7.7,6,13.9,11.8,13.9,11.8H7.5c-1.2-3.4-1.8-7.3-1.9-11.2 c-0.2-5.1,0.3-10.1,0.9-13.7;
                                M40.5,121.5c-12.6,0-30-13.4-30-29C10.5,76.3,23,53,43.5,53c14.5,0,22.8,9.6,25,22 c1.2,6.9,10,9.2,10,20.5c0,4,0,5.6,0,7.3c0,4.9,6.1,7.5,11.2,11.9c5.8,5,7.2,11.8,7.2,11.8H8.5c0-1.5-0.6-6.1,0.4-11.8 c0.6-3.5,1.9-7.5,4.3-11.6;
                                M48.5,121.5c-12.6,0-25-6.3-25-18c0-16.2,13.7-47,36-47c15.6,0,24.8,9.1,27,21.5 c1.2,6.9,7,9.2,7,18.5c0,9.5-4,11-4,22c0,4.1,0.5,5,1,6c0.5,1.2,1,2,1,2h-81c0-5.3,3.1-8.3,6.3-11.5c2.6-2.6,5.4-5.3,6.7-9.5;
                                M68.5,121.5c-12.6,0-33-5.8-33-23c0-9.2,11.8-36,37-36c15.6,0,25.8,8.1,28,20.5 c1.2,6.9,4,6.2,4,15.5c0,9.5-5,15.1-5,21c0,1.9,1,2.3,1,5c0,1.2,0,2,0,2h-91c0.5-7.6,7.1-11.1,13.7-15.7c4.9-3.4,9.9-7.5,12.3-14.3;
                                M73.5,117.5c-12.6,0-30-6.2-30-25c0-14.2,20.9-37,38-37c17.6,0,25.8,11.1,28,23.5 c1.2,6.9,3,7.2,3,16.5c0,12.1-6,16.1-6,22c0,4.2,2,5.3,2,8c0,1.2,0,1,0,1H7.5c2.1-9.4,10.4-13.3,19.2-19.4 c7.1-5,14.4-11.5,18.8-23.6;
                                M80.5,115.5c-12.6,0-32-9.2-32-28c0-14.2,22.9-35,40-35c17.6,0,25.8,12.1,28,24.5 c1.2,6.9,3,6.2,3,15.5c0,12.1-6,19.1-6,25c0,4.2,2,5.3,2,8c0,1.2,0,1,0,1h-102c2.3-8.7,11.6-11.7,20.8-20.1 c5.3-4.8,10.5-11.4,14.2-21.9;
                                M67.1,109.5c-9.6,0-23.6-8.8-23.6-24c0-12.1,17.8-41,37.5-41c15.6,0,23.3,10.6,25.1,20.5 c1.9,10.7,3.9,8.2,3.9,19.5c0,8.2-3.8,17-3.8,22.3c0,3.9,1.4,7.4,2.9,10.5c1.7,3.5,2.4,6.6,2.4,9.2H9.5c0-13.7,10.8-14,21.1-23 c5.6-4.9,11-12.4,14.5-26
                            "
                        />
                    </path>
                    <path id="beak" fill="#7b8c68">
                        <animate
                            attributeName="d"
                            dur={`${this.state.duration}ms`}
                            repeatCount="indefinite"
                            keyTimes="0;0.1;0.2;0.3;0.4;0.5;0.6;0.7;0.8;0.9;1"
                            values="
                                M78.29,70c0-9.92,2.5-14,8-14s8,2.17,8,10.67c0,15.92-7,26.33-7,26.33S78.29,85.5,78.29,70Z;
                                M62.29,64c0-9.92,2.5-14,8-14s8,2.17,8,10.67c0,15.92-7,26.33-7,26.33S62.29,79.5,62.29,64Z;
                                M48.29,67c0-9.92,2.5-14,8-14s8,2.17,8,10.67c0,15.92-7,26.33-7,26.33S48.29,82.5,48.29,67Z;
                                M36.29,73c0-9.92,2.5-14,8-14s8,2.17,8,10.67c0,15.92-7,26.33-7,26.33S36.29,88.5,36.29,73Z;
                                M35.29,75c0-9.92,2.5-14,8-14s8,2.17,8,10.67c0,15.92-7,26.33-7,26.33S35.29,90.5,35.29,75Z;
                                M41.29,81c0-9.92,2.5-14,8-14s8,2.17,8,10.67c0,15.92-7,26.33-7,26.33S41.29,96.5,41.29,81Z;
                                M59.29,84c0-9.92,2.5-14,8-14s8,2.17,8,10.67c0,15.92-7,26.33-7,26.33S59.29,99.5,59.29,84Z;
                                M72.29,89c0-9.92,2.5-14,8-14s8,2.17,8,10.67c0,15.92-7,26.33-7,26.33S72.29,104.5,72.29,89Z;
                                M80.29,82c0-9.92,2.5-14,8-14s8,2.17,8,10.67c0,15.92-7,26.33-7,26.33S80.29,97.5,80.29,82Z;
                                M87.29,78c0-9.92,2.5-14,8-14s8,2.17,8,10.67c0,15.92-7,26.33-7,26.33S87.29,93.5,87.29,78Z;
                                M78.29,70c0-9.92,2.5-14,8-14s8,2.17,8,10.67c0,15.92-7,26.33-7,26.33S78.29,85.5,78.29,70Z"
                        />
                    </path>
                    <ellipse id="eye-right" rx="3" ry="4">
                        <animate
                            attributeName="cx"
                            dur={`${this.state.duration}ms`}
                            repeatCount="indefinite"
                            keyTimes="0;0.1;0.2;0.3;0.4;0.5;0.6;0.7;0.8;0.9;1"
                            values="100;84;70;58;57;63;81;94;102;109;100"
                        />
                        <animate
                            attributeName="cy"
                            dur={`${this.state.duration}ms`}
                            repeatCount="indefinite"
                            keyTimes="0;0.1;0.2;0.3;0.4;0.5;0.6;0.7;0.8;0.9;1"
                            values="62;56;59;65;67;73;76;81;74;70;62"
                        />
                    </ellipse>
                    <ellipse id="eye-left" rx="3" ry="4">
                        <animate
                            attributeName="cx"
                            dur={`${this.state.duration}ms`}
                            repeatCount="indefinite"
                            keyTimes="0;0.1;0.2;0.3;0.4;0.5;0.6;0.7;0.8;0.9;1"
                            values="67.5;51.5;37.5;25.5;24.5;30.5;48.5;61.5;69.5;76.5;67.5"
                        />
                        <animate
                            attributeName="cy"
                            dur={`${this.state.duration}ms`}
                            repeatCount="indefinite"
                            keyTimes="0;0.1;0.2;0.3;0.4;0.5;0.6;0.7;0.8;0.9;1"
                            values="62;56;59;65;67;73;76;81;74;70;62"
                        />
                    </ellipse>
                </svg>
                <RTLInput
                    type="range"
                    min="200"
                    max="2000"
                    value={this.state.duration}
                    step="1"
                    id="animationDuration"
                    onChange={({target}) => this.updateDuration(parseInt(target.value, 10))}
                />
            </div>
        );
    }
=======
export function PP(props: {visible: boolean}) {
    const [duration, setDuration] = React.useState(500);
>>>>>>> 07da102f

    if (!props.visible) return null;
    // From https://codepen.io/nathangath/pen/RgvzVY/
    return (
        <div className="center">
            <svg
                x="0px"
                y="0px"
                viewBox="0 0 128 128"
                stroke="#000"
                stroke-width="3"
                stroke-linecap="round"
                stroke-linejoin="round"
            >
                <path id="body">
                    <animate
                        attributeName="fill"
                        dur={`${duration}ms`}
                        repeatCount="indefinite"
                        keyTimes="0;0.1;0.2;0.3;0.4;0.5;0.6;0.7;0.8;0.9;1"
                        values="
                            #ff8d8b;
                            #fed689;
                            #88ff89;
                            #87ffff;
                            #8bb5fe;
                            #d78cff;
                            #ff8cff;
                            #ff68f7;
                            #fe6cb7;
                            #ff6968;
                            #ff8d8b
                        "
                    />
                    <animate
                        attributeName="d"
                        dur={`${duration}ms`}
                        repeatCount="indefinite"
                        keyTimes="0;0.1;0.2;0.3;0.4;0.5;0.6;0.7;0.8;0.9;1"
                        values="
                            M67.1,109.5c-9.6,0-23.6-8.8-23.6-24c0-12.1,17.8-41,37.5-41c15.6,0,23.3,10.6,25.1,20.5 c1.9,10.7,3.9,8.2,3.9,19.5c0,8.2-3.8,17-3.8,22.3c0,3.9,1.4,7.4,2.9,10.5c1.7,3.5,2.4,6.6,2.4,9.2H9.5c0-13.7,10.8-14,21.1-23 c5.6-4.9,11-12.4,14.5-26;
                            M56.1,107.5c-9.6,0-24.6-13.8-24.6-29c0-16.2,13-42,33.5-42c17.8,0,22.3,11.6,26.1,22.5 c3.6,10.3,9.9,9.2,9.9,20.5c0,8.2-1.8,7-1.8,12.3c0,4.5,3.4,8.2,6.4,14.1c2.5,4.8,4.8,11.2,4.8,20.6h-99c0-12.1,7.2-17.6,14.7-24.3 c3.2-2.9,6.5-5.9,9.2-9.8;
                            M45.1,109.5c-5.5-0.2-27.6-8.4-27.6-27c0-17.9,14.8-42,32.5-42c15.4,0,24,10.4,26.1,21.5 c1.3,6.7,9.9,9.8,9.9,21.5c0,8.2-0.8,6-0.8,11.3c0,7.7,12.8,9,20.8,15c7.7,5.8,15.5,16.7,15.5,16.7h-110c0-4.8,1.7-11.3,5-16 c3.2-4.5,4.5-8.3,5-15;
                            M36,120c-5.5-0.2-28.5-11.9-28.5-30.5c0-16.2,12.5-42,33-42c17.8,0,21.8,9.6,25.6,20.5 C69.7,78.3,76,78.2,76,89.5c0,8.2-0.8,4-0.8,9.3c0,5.9,16.5,7.8,28.4,15.9c8,5.5,17.9,11.8,17.9,11.8h-110c0-2.1-1.2-5.2-1.9-14.5 c-0.3-3.6-0.5-8.1-0.5-13.9;
                            M37,119.5c-15,0.1-33.5-12.7-33.5-30C3.5,73.3,16,47,36.5,47c17.8,0,22.8,11,26,22 C65.6,79.4,73,79.2,73,90.5c0,4-1.8,6.6-1.8,8.3c0,5.9,14.2,6.4,26.4,15.9c7.7,6,13.9,11.8,13.9,11.8H7.5c-1.2-3.4-1.8-7.3-1.9-11.2 c-0.2-5.1,0.3-10.1,0.9-13.7;
                            M40.5,121.5c-12.6,0-30-13.4-30-29C10.5,76.3,23,53,43.5,53c14.5,0,22.8,9.6,25,22 c1.2,6.9,10,9.2,10,20.5c0,4,0,5.6,0,7.3c0,4.9,6.1,7.5,11.2,11.9c5.8,5,7.2,11.8,7.2,11.8H8.5c0-1.5-0.6-6.1,0.4-11.8 c0.6-3.5,1.9-7.5,4.3-11.6;
                            M48.5,121.5c-12.6,0-25-6.3-25-18c0-16.2,13.7-47,36-47c15.6,0,24.8,9.1,27,21.5 c1.2,6.9,7,9.2,7,18.5c0,9.5-4,11-4,22c0,4.1,0.5,5,1,6c0.5,1.2,1,2,1,2h-81c0-5.3,3.1-8.3,6.3-11.5c2.6-2.6,5.4-5.3,6.7-9.5;
                            M68.5,121.5c-12.6,0-33-5.8-33-23c0-9.2,11.8-36,37-36c15.6,0,25.8,8.1,28,20.5 c1.2,6.9,4,6.2,4,15.5c0,9.5-5,15.1-5,21c0,1.9,1,2.3,1,5c0,1.2,0,2,0,2h-91c0.5-7.6,7.1-11.1,13.7-15.7c4.9-3.4,9.9-7.5,12.3-14.3;
                            M73.5,117.5c-12.6,0-30-6.2-30-25c0-14.2,20.9-37,38-37c17.6,0,25.8,11.1,28,23.5 c1.2,6.9,3,7.2,3,16.5c0,12.1-6,16.1-6,22c0,4.2,2,5.3,2,8c0,1.2,0,1,0,1H7.5c2.1-9.4,10.4-13.3,19.2-19.4 c7.1-5,14.4-11.5,18.8-23.6;
                            M80.5,115.5c-12.6,0-32-9.2-32-28c0-14.2,22.9-35,40-35c17.6,0,25.8,12.1,28,24.5 c1.2,6.9,3,6.2,3,15.5c0,12.1-6,19.1-6,25c0,4.2,2,5.3,2,8c0,1.2,0,1,0,1h-102c2.3-8.7,11.6-11.7,20.8-20.1 c5.3-4.8,10.5-11.4,14.2-21.9;
                            M67.1,109.5c-9.6,0-23.6-8.8-23.6-24c0-12.1,17.8-41,37.5-41c15.6,0,23.3,10.6,25.1,20.5 c1.9,10.7,3.9,8.2,3.9,19.5c0,8.2-3.8,17-3.8,22.3c0,3.9,1.4,7.4,2.9,10.5c1.7,3.5,2.4,6.6,2.4,9.2H9.5c0-13.7,10.8-14,21.1-23 c5.6-4.9,11-12.4,14.5-26
                        "
                    />
                </path>
                <path id="beak" fill="#7b8c68">
                    <animate
                        attributeName="d"
                        dur={`${duration}ms`}
                        repeatCount="indefinite"
                        keyTimes="0;0.1;0.2;0.3;0.4;0.5;0.6;0.7;0.8;0.9;1"
                        values="
                            M78.29,70c0-9.92,2.5-14,8-14s8,2.17,8,10.67c0,15.92-7,26.33-7,26.33S78.29,85.5,78.29,70Z;
                            M62.29,64c0-9.92,2.5-14,8-14s8,2.17,8,10.67c0,15.92-7,26.33-7,26.33S62.29,79.5,62.29,64Z;
                            M48.29,67c0-9.92,2.5-14,8-14s8,2.17,8,10.67c0,15.92-7,26.33-7,26.33S48.29,82.5,48.29,67Z;
                            M36.29,73c0-9.92,2.5-14,8-14s8,2.17,8,10.67c0,15.92-7,26.33-7,26.33S36.29,88.5,36.29,73Z;
                            M35.29,75c0-9.92,2.5-14,8-14s8,2.17,8,10.67c0,15.92-7,26.33-7,26.33S35.29,90.5,35.29,75Z;
                            M41.29,81c0-9.92,2.5-14,8-14s8,2.17,8,10.67c0,15.92-7,26.33-7,26.33S41.29,96.5,41.29,81Z;
                            M59.29,84c0-9.92,2.5-14,8-14s8,2.17,8,10.67c0,15.92-7,26.33-7,26.33S59.29,99.5,59.29,84Z;
                            M72.29,89c0-9.92,2.5-14,8-14s8,2.17,8,10.67c0,15.92-7,26.33-7,26.33S72.29,104.5,72.29,89Z;
                            M80.29,82c0-9.92,2.5-14,8-14s8,2.17,8,10.67c0,15.92-7,26.33-7,26.33S80.29,97.5,80.29,82Z;
                            M87.29,78c0-9.92,2.5-14,8-14s8,2.17,8,10.67c0,15.92-7,26.33-7,26.33S87.29,93.5,87.29,78Z;
                            M78.29,70c0-9.92,2.5-14,8-14s8,2.17,8,10.67c0,15.92-7,26.33-7,26.33S78.29,85.5,78.29,70Z"
                    />
                </path>
                <ellipse id="eye-right" rx="3" ry="4">
                    <animate
                        attributeName="cx"
                        dur={`${duration}ms`}
                        repeatCount="indefinite"
                        keyTimes="0;0.1;0.2;0.3;0.4;0.5;0.6;0.7;0.8;0.9;1"
                        values="100;84;70;58;57;63;81;94;102;109;100"
                    />
                    <animate
                        attributeName="cy"
                        dur={`${duration}ms`}
                        repeatCount="indefinite"
                        keyTimes="0;0.1;0.2;0.3;0.4;0.5;0.6;0.7;0.8;0.9;1"
                        values="62;56;59;65;67;73;76;81;74;70;62"
                    />
                </ellipse>
                <ellipse id="eye-left" rx="3" ry="4">
                    <animate
                        attributeName="cx"
                        dur={`${duration}ms`}
                        repeatCount="indefinite"
                        keyTimes="0;0.1;0.2;0.3;0.4;0.5;0.6;0.7;0.8;0.9;1"
                        values="67.5;51.5;37.5;25.5;24.5;30.5;48.5;61.5;69.5;76.5;67.5"
                    />
                    <animate
                        attributeName="cy"
                        dur={`${duration}ms`}
                        repeatCount="indefinite"
                        keyTimes="0;0.1;0.2;0.3;0.4;0.5;0.6;0.7;0.8;0.9;1"
                        values="62;56;59;65;67;73;76;81;74;70;62"
                    />
                </ellipse>
            </svg>
            <RTLInput
                type="range"
                min="200"
                max="2000"
                value={duration}
                step="1"
                id="animationDuration"
                onChange={e => setDuration(parseInt(e.target.value, 10))}
            />
        </div>
    );
}

export const RTLInput = styled.input`
    direction: rtl;
`;

interface MasterCheckbox {
    onClick: (e: boolean) => void;
    checked: boolean;
}

export function MasterCheckbox({onClick, checked}: MasterCheckbox) {
    function onChange(e: React.ChangeEvent<HTMLInputElement>) {
        e.stopPropagation();
        onClick(e.target.checked);
    }

    return (
        <Label>
            <Checkbox
                data-tag="masterCheckbox"
                checked={checked}
                onChange={onChange}
            />
        </Label>
    );
}<|MERGE_RESOLUTION|>--- conflicted
+++ resolved
@@ -2,7 +2,6 @@
 import {SensitivityLevelMap} from "DefaultObjects";
 import {dialogStore} from "Dialog/DialogStore";
 import {SortOrder} from "Files";
-import {usePromiseKeeper} from "PromiseKeeper";
 import * as React from "react";
 import List from "Shares/List";
 import {SnackType} from "Snackbar/Snackbars";
@@ -16,14 +15,9 @@
 import {UploadPolicy} from "Uploader/api";
 import {replaceHomeFolder} from "Utilities/FileUtilities";
 import {copyToClipboard, FtIconProps, inDevEnvironment, stopPropagationAndPreventDefault} from "UtilityFunctions";
-<<<<<<< HEAD
 import {usePromiseKeeper} from "PromiseKeeper";
 import {searchPreviousSharedUsers, ServiceOrigin} from "Shares";
 import {useCloudAPI} from "Authentication/DataHook";
-import {search, suggestion, user} from "ui-components/icons";
-import DataList from "ui-components/DataList";
-=======
->>>>>>> 07da102f
 
 interface StandardDialog {
     title?: string;
@@ -290,11 +284,7 @@
     allowOverwrite: boolean;
 }
 
-<<<<<<< HEAD
-type RewritePolicyResult = { policy: string, applyToAll: boolean } | false;
-=======
 type RewritePolicyResult = {applyToAll: boolean} & ({cancelled: true} | {policy: UploadPolicy});
->>>>>>> 07da102f
 
 export function rewritePolicyDialog({
     path,
@@ -310,13 +300,8 @@
                 <Heading.h3>File exists</Heading.h3>
                 <Divider/>
                 {replaceHomeFolder(path, homeFolder)} already
-<<<<<<< HEAD
-                exists. {allowOverwrite ? "Do you want to overwrite it?" :
-                "Do you wish to continue? Folders cannot be overwritten."}
-=======
                 exists. {allowOverwrite ? "How would you like to proceed?" :
                     "Do you wish to continue? Folders cannot be overwritten."}
->>>>>>> 07da102f
                 <Box mt="10px">
                     <Select onChange={e => policy = e.target.value as UploadPolicy} defaultValue={UploadPolicy.RENAME}>
                         <option value={UploadPolicy.RENAME}>Rename incoming file</option>
@@ -400,138 +385,8 @@
     return (<Icon cursor="pointer" name="arrowDown" size=".7em" mr=".4em"/>);
 }
 
-<<<<<<< HEAD
-export class PP extends React.Component<{ visible: boolean }, { duration: number }> {
-    constructor(props: Readonly<{ visible: boolean; }>) {
-        super(props);
-        this.state = {
-            duration: 500
-        };
-    }
-
-    public render() {
-        if (!this.props.visible) return null;
-        // From https://codepen.io/nathangath/pen/RgvzVY/
-        return (
-            <div className="center">
-                <svg
-                    x="0px"
-                    y="0px"
-                    viewBox="0 0 128 128"
-                    stroke="#000"
-                    stroke-width="3"
-                    stroke-linecap="round"
-                    stroke-linejoin="round"
-                >
-                    <path id="body">
-                        <animate
-                            attributeName="fill"
-                            dur={`${this.state.duration}ms`}
-                            repeatCount="indefinite"
-                            keyTimes="0;0.1;0.2;0.3;0.4;0.5;0.6;0.7;0.8;0.9;1"
-                            values="
-                                #ff8d8b;
-                                #fed689;
-                                #88ff89;
-                                #87ffff;
-                                #8bb5fe;
-                                #d78cff;
-                                #ff8cff;
-                                #ff68f7;
-                                #fe6cb7;
-                                #ff6968;
-                                #ff8d8b
-                            "
-                        />
-                        <animate
-                            attributeName="d"
-                            dur={`${this.state.duration}ms`}
-                            repeatCount="indefinite"
-                            keyTimes="0;0.1;0.2;0.3;0.4;0.5;0.6;0.7;0.8;0.9;1"
-                            values="
-                                M67.1,109.5c-9.6,0-23.6-8.8-23.6-24c0-12.1,17.8-41,37.5-41c15.6,0,23.3,10.6,25.1,20.5 c1.9,10.7,3.9,8.2,3.9,19.5c0,8.2-3.8,17-3.8,22.3c0,3.9,1.4,7.4,2.9,10.5c1.7,3.5,2.4,6.6,2.4,9.2H9.5c0-13.7,10.8-14,21.1-23 c5.6-4.9,11-12.4,14.5-26;
-                                M56.1,107.5c-9.6,0-24.6-13.8-24.6-29c0-16.2,13-42,33.5-42c17.8,0,22.3,11.6,26.1,22.5 c3.6,10.3,9.9,9.2,9.9,20.5c0,8.2-1.8,7-1.8,12.3c0,4.5,3.4,8.2,6.4,14.1c2.5,4.8,4.8,11.2,4.8,20.6h-99c0-12.1,7.2-17.6,14.7-24.3 c3.2-2.9,6.5-5.9,9.2-9.8;
-                                M45.1,109.5c-5.5-0.2-27.6-8.4-27.6-27c0-17.9,14.8-42,32.5-42c15.4,0,24,10.4,26.1,21.5 c1.3,6.7,9.9,9.8,9.9,21.5c0,8.2-0.8,6-0.8,11.3c0,7.7,12.8,9,20.8,15c7.7,5.8,15.5,16.7,15.5,16.7h-110c0-4.8,1.7-11.3,5-16 c3.2-4.5,4.5-8.3,5-15;
-                                M36,120c-5.5-0.2-28.5-11.9-28.5-30.5c0-16.2,12.5-42,33-42c17.8,0,21.8,9.6,25.6,20.5 C69.7,78.3,76,78.2,76,89.5c0,8.2-0.8,4-0.8,9.3c0,5.9,16.5,7.8,28.4,15.9c8,5.5,17.9,11.8,17.9,11.8h-110c0-2.1-1.2-5.2-1.9-14.5 c-0.3-3.6-0.5-8.1-0.5-13.9;
-                                M37,119.5c-15,0.1-33.5-12.7-33.5-30C3.5,73.3,16,47,36.5,47c17.8,0,22.8,11,26,22 C65.6,79.4,73,79.2,73,90.5c0,4-1.8,6.6-1.8,8.3c0,5.9,14.2,6.4,26.4,15.9c7.7,6,13.9,11.8,13.9,11.8H7.5c-1.2-3.4-1.8-7.3-1.9-11.2 c-0.2-5.1,0.3-10.1,0.9-13.7;
-                                M40.5,121.5c-12.6,0-30-13.4-30-29C10.5,76.3,23,53,43.5,53c14.5,0,22.8,9.6,25,22 c1.2,6.9,10,9.2,10,20.5c0,4,0,5.6,0,7.3c0,4.9,6.1,7.5,11.2,11.9c5.8,5,7.2,11.8,7.2,11.8H8.5c0-1.5-0.6-6.1,0.4-11.8 c0.6-3.5,1.9-7.5,4.3-11.6;
-                                M48.5,121.5c-12.6,0-25-6.3-25-18c0-16.2,13.7-47,36-47c15.6,0,24.8,9.1,27,21.5 c1.2,6.9,7,9.2,7,18.5c0,9.5-4,11-4,22c0,4.1,0.5,5,1,6c0.5,1.2,1,2,1,2h-81c0-5.3,3.1-8.3,6.3-11.5c2.6-2.6,5.4-5.3,6.7-9.5;
-                                M68.5,121.5c-12.6,0-33-5.8-33-23c0-9.2,11.8-36,37-36c15.6,0,25.8,8.1,28,20.5 c1.2,6.9,4,6.2,4,15.5c0,9.5-5,15.1-5,21c0,1.9,1,2.3,1,5c0,1.2,0,2,0,2h-91c0.5-7.6,7.1-11.1,13.7-15.7c4.9-3.4,9.9-7.5,12.3-14.3;
-                                M73.5,117.5c-12.6,0-30-6.2-30-25c0-14.2,20.9-37,38-37c17.6,0,25.8,11.1,28,23.5 c1.2,6.9,3,7.2,3,16.5c0,12.1-6,16.1-6,22c0,4.2,2,5.3,2,8c0,1.2,0,1,0,1H7.5c2.1-9.4,10.4-13.3,19.2-19.4 c7.1-5,14.4-11.5,18.8-23.6;
-                                M80.5,115.5c-12.6,0-32-9.2-32-28c0-14.2,22.9-35,40-35c17.6,0,25.8,12.1,28,24.5 c1.2,6.9,3,6.2,3,15.5c0,12.1-6,19.1-6,25c0,4.2,2,5.3,2,8c0,1.2,0,1,0,1h-102c2.3-8.7,11.6-11.7,20.8-20.1 c5.3-4.8,10.5-11.4,14.2-21.9;
-                                M67.1,109.5c-9.6,0-23.6-8.8-23.6-24c0-12.1,17.8-41,37.5-41c15.6,0,23.3,10.6,25.1,20.5 c1.9,10.7,3.9,8.2,3.9,19.5c0,8.2-3.8,17-3.8,22.3c0,3.9,1.4,7.4,2.9,10.5c1.7,3.5,2.4,6.6,2.4,9.2H9.5c0-13.7,10.8-14,21.1-23 c5.6-4.9,11-12.4,14.5-26
-                            "
-                        />
-                    </path>
-                    <path id="beak" fill="#7b8c68">
-                        <animate
-                            attributeName="d"
-                            dur={`${this.state.duration}ms`}
-                            repeatCount="indefinite"
-                            keyTimes="0;0.1;0.2;0.3;0.4;0.5;0.6;0.7;0.8;0.9;1"
-                            values="
-                                M78.29,70c0-9.92,2.5-14,8-14s8,2.17,8,10.67c0,15.92-7,26.33-7,26.33S78.29,85.5,78.29,70Z;
-                                M62.29,64c0-9.92,2.5-14,8-14s8,2.17,8,10.67c0,15.92-7,26.33-7,26.33S62.29,79.5,62.29,64Z;
-                                M48.29,67c0-9.92,2.5-14,8-14s8,2.17,8,10.67c0,15.92-7,26.33-7,26.33S48.29,82.5,48.29,67Z;
-                                M36.29,73c0-9.92,2.5-14,8-14s8,2.17,8,10.67c0,15.92-7,26.33-7,26.33S36.29,88.5,36.29,73Z;
-                                M35.29,75c0-9.92,2.5-14,8-14s8,2.17,8,10.67c0,15.92-7,26.33-7,26.33S35.29,90.5,35.29,75Z;
-                                M41.29,81c0-9.92,2.5-14,8-14s8,2.17,8,10.67c0,15.92-7,26.33-7,26.33S41.29,96.5,41.29,81Z;
-                                M59.29,84c0-9.92,2.5-14,8-14s8,2.17,8,10.67c0,15.92-7,26.33-7,26.33S59.29,99.5,59.29,84Z;
-                                M72.29,89c0-9.92,2.5-14,8-14s8,2.17,8,10.67c0,15.92-7,26.33-7,26.33S72.29,104.5,72.29,89Z;
-                                M80.29,82c0-9.92,2.5-14,8-14s8,2.17,8,10.67c0,15.92-7,26.33-7,26.33S80.29,97.5,80.29,82Z;
-                                M87.29,78c0-9.92,2.5-14,8-14s8,2.17,8,10.67c0,15.92-7,26.33-7,26.33S87.29,93.5,87.29,78Z;
-                                M78.29,70c0-9.92,2.5-14,8-14s8,2.17,8,10.67c0,15.92-7,26.33-7,26.33S78.29,85.5,78.29,70Z"
-                        />
-                    </path>
-                    <ellipse id="eye-right" rx="3" ry="4">
-                        <animate
-                            attributeName="cx"
-                            dur={`${this.state.duration}ms`}
-                            repeatCount="indefinite"
-                            keyTimes="0;0.1;0.2;0.3;0.4;0.5;0.6;0.7;0.8;0.9;1"
-                            values="100;84;70;58;57;63;81;94;102;109;100"
-                        />
-                        <animate
-                            attributeName="cy"
-                            dur={`${this.state.duration}ms`}
-                            repeatCount="indefinite"
-                            keyTimes="0;0.1;0.2;0.3;0.4;0.5;0.6;0.7;0.8;0.9;1"
-                            values="62;56;59;65;67;73;76;81;74;70;62"
-                        />
-                    </ellipse>
-                    <ellipse id="eye-left" rx="3" ry="4">
-                        <animate
-                            attributeName="cx"
-                            dur={`${this.state.duration}ms`}
-                            repeatCount="indefinite"
-                            keyTimes="0;0.1;0.2;0.3;0.4;0.5;0.6;0.7;0.8;0.9;1"
-                            values="67.5;51.5;37.5;25.5;24.5;30.5;48.5;61.5;69.5;76.5;67.5"
-                        />
-                        <animate
-                            attributeName="cy"
-                            dur={`${this.state.duration}ms`}
-                            repeatCount="indefinite"
-                            keyTimes="0;0.1;0.2;0.3;0.4;0.5;0.6;0.7;0.8;0.9;1"
-                            values="62;56;59;65;67;73;76;81;74;70;62"
-                        />
-                    </ellipse>
-                </svg>
-                <RTLInput
-                    type="range"
-                    min="200"
-                    max="2000"
-                    value={this.state.duration}
-                    step="1"
-                    id="animationDuration"
-                    onChange={({target}) => this.updateDuration(parseInt(target.value, 10))}
-                />
-            </div>
-        );
-    }
-=======
 export function PP(props: {visible: boolean}) {
     const [duration, setDuration] = React.useState(500);
->>>>>>> 07da102f
 
     if (!props.visible) return null;
     // From https://codepen.io/nathangath/pen/RgvzVY/
