--- conflicted
+++ resolved
@@ -84,13 +84,8 @@
     }
 };
 
-<<<<<<< HEAD
-export const ActivityFeedSpacer = (props: {height: number}) => (
-    <tr style={{height: `${props.height}px`}} />
-=======
 export const ActivityFeedSpacer = (props: { height: number }) => (
     <tr style={{height: `${props.height}px`}}/>
->>>>>>> b50ee4a5
 );
 
 interface ActivityFeedProps {
