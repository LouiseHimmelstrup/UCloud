package dk.sdu.cloud.accounting.services.wallets

import com.github.jasync.sql.db.postgresql.exceptions.GenericDatabaseException
import dk.sdu.cloud.Actor
import dk.sdu.cloud.ActorAndProject
import dk.sdu.cloud.PageV2
import dk.sdu.cloud.Role
import dk.sdu.cloud.accounting.api.ChargeWalletRequestItem
import dk.sdu.cloud.accounting.api.DepositNotificationsProvider
import dk.sdu.cloud.accounting.api.DepositToWalletRequestItem
import dk.sdu.cloud.accounting.api.RootDepositRequestItem
import dk.sdu.cloud.accounting.api.SubAllocation
import dk.sdu.cloud.accounting.api.SubAllocationQuery
import dk.sdu.cloud.accounting.api.Transaction
import dk.sdu.cloud.accounting.api.TransactionsBrowseRequest
import dk.sdu.cloud.accounting.api.TransferToWalletRequestItem
import dk.sdu.cloud.accounting.api.UpdateAllocationRequestItem
import dk.sdu.cloud.accounting.api.VisualizationRetrieveBreakdownRequest
import dk.sdu.cloud.accounting.api.VisualizationRetrieveBreakdownResponse
import dk.sdu.cloud.accounting.api.VisualizationRetrieveUsageRequest
import dk.sdu.cloud.accounting.api.VisualizationRetrieveUsageResponse
import dk.sdu.cloud.accounting.api.Wallet
import dk.sdu.cloud.accounting.api.WalletBrowseRequest
import dk.sdu.cloud.accounting.api.WalletOwner
import dk.sdu.cloud.accounting.api.WalletsRetrieveRecipientRequest
import dk.sdu.cloud.accounting.api.WalletsRetrieveRecipientResponse
import dk.sdu.cloud.accounting.util.Providers
import dk.sdu.cloud.accounting.util.SimpleProviderCommunication
import dk.sdu.cloud.calls.BulkRequest
import dk.sdu.cloud.calls.BulkResponse
import dk.sdu.cloud.calls.RPCException
import dk.sdu.cloud.calls.client.call
import dk.sdu.cloud.defaultMapper
import dk.sdu.cloud.safeUsername
import dk.sdu.cloud.service.Loggable
import dk.sdu.cloud.service.Time
import dk.sdu.cloud.service.db.async.DBContext
import dk.sdu.cloud.service.db.async.EnhancedPreparedStatement
import dk.sdu.cloud.service.db.async.PostgresErrorCodes
import dk.sdu.cloud.service.db.async.TransactionMode
import dk.sdu.cloud.service.db.async.errorCode
import dk.sdu.cloud.service.db.async.paginateV2
import dk.sdu.cloud.service.db.async.parameterList
import dk.sdu.cloud.service.db.async.sendPreparedStatement
import dk.sdu.cloud.service.db.async.withSession
import io.ktor.http.*
import kotlinx.serialization.decodeFromString
import okhttp3.internal.toLongOrDefault

class AccountingService(
    val db: DBContext,
    val providers: Providers<SimpleProviderCommunication>
) {
    private val transactionMode = TransactionMode.Serializable(readWrite = true)

    suspend fun charge(
        actorAndProject: ActorAndProject,
        request: BulkRequest<ChargeWalletRequestItem>,
    ): BulkResponse<Boolean> {
        val actor = actorAndProject.actor
        if (actor != Actor.System && (actor !is Actor.User || actor.principal.role != Role.SERVICE)) {
            throw RPCException.fromStatusCode(HttpStatusCode.Forbidden)
        }

        val result = ArrayList<Boolean>()
        repeat(request.items.size) {
            result.add(true)
        }

<<<<<<< HEAD
        db.withSession(remapExceptions = true, transactionMode) { session ->
            session.sendPreparedStatement(
                packChargeRequests(request),
                """
                    with requests as (
                        select (
                            unnest(:payer_ids::text[]),
                            unnest(:payer_is_project::boolean[]),
                            unnest(:units::bigint[]),
                            unnest(:periods::bigint[]),
                            unnest(:product_ids::text[]),
                            unnest(:product_categories::text[]),
                            unnest(:product_provider::text[]),
                            unnest(:performed_by::text[]),
                            unnest(:descriptions::text[]), 
                            unnest(:transaction_ids::text[])
                        )::accounting.charge_request req
                    )
                    select accounting.charge(array_agg(req))
                    from requests;
                """
            ).rows.forEach {
                val res = it[0] as? Int
                if (res != null) {
                    result[res] = false
=======
        try {
            db.withSession(remapExceptions = true, transactionMode) { session ->
                session.sendPreparedStatement(
                    packChargeRequests(request),
                    """
                        with requests as (
                            select (
                                unnest(:payer_ids::text[]),
                                unnest(:payer_is_project::boolean[]),
                                unnest(:units::bigint[]),
                                unnest(:number_of_products::bigint[]),
                                unnest(:product_ids::text[]),
                                unnest(:product_categories::text[]),
                                unnest(:product_provider::text[]),
                                unnest(:performed_by::text[]),
                                unnest(:descriptions::text[]), 
                                unnest(:transaction_ids::text[])
                            )::accounting.charge_request req
                        )
                        select accounting.charge(array_agg(req))
                        from requests;
                    """
                ).rows.forEach {
                    val res = it[0] as? Int
                    if (res != null) {
                        result[res] = false
                    }
>>>>>>> 210097fa
                }
            }
        } catch (ex: RPCException) {
            if (ex.httpStatusCode == HttpStatusCode.BadRequest && ex.why.contains("Permission denied")) {
                throw RPCException(
                    "Unable to pay for this product. Make sure that you have enough resources to perform this action!",
                    HttpStatusCode.PaymentRequired
                )
            }
        }

        return BulkResponse(result)
    }

    suspend fun check(
        actorAndProject: ActorAndProject,
        request: BulkRequest<ChargeWalletRequestItem>,
    ): BulkResponse<Boolean> {
        val actor = actorAndProject.actor
        if (actor != Actor.System && (actor !is Actor.User || actor.principal.role != Role.SERVICE)) {
            throw RPCException.fromStatusCode(HttpStatusCode.Forbidden)
        }

        return BulkResponse(
            db.withSession(remapExceptions = true, transactionMode) { session ->
                session.sendPreparedStatement(
                    packChargeRequests(request),
                    """
                        with requests as (
                            select (
                                unnest(:payer_ids::text[]),
                                unnest(:payer_is_project::boolean[]),
                                unnest(:units::bigint[]),
                                unnest(:periods::bigint[]),
                                unnest(:product_ids::text[]),
                                unnest(:product_categories::text[]),
                                unnest(:product_provider::text[]),
                                unnest(:performed_by::text[]),
                                unnest(:descriptions::text[]),
                                unnest(:transaction_ids::text[])
                            )::accounting.charge_request req
                        )
                        select accounting.credit_check(array_agg(req))
                        from requests;
                    """
                ).rows.map {
                    it.getBoolean(0)!!
                }
            }
        )
    }

    private fun packChargeRequests(request: BulkRequest<ChargeWalletRequestItem>): EnhancedPreparedStatement.() -> Unit =
        {
            val payerIds by parameterList<String>()
            val payerIsProject by parameterList<Boolean>()
            val units by parameterList<Long>()
            val periods by parameterList<Long>()
            val productIds by parameterList<String>()
            val productCategories by parameterList<String>()
            val productProvider by parameterList<String>()
            val performedBy by parameterList<String>()
            val descriptions by parameterList<String>()
            val transactionIds by parameterList<String>()
            for (req in request.items) {
                when (val payer = req.payer) {
                    is WalletOwner.Project -> {
                        payerIds.add(payer.projectId)
                        payerIsProject.add(true)
                    }
                    is WalletOwner.User -> {
                        payerIds.add(payer.username)
                        payerIsProject.add(false)
                    }
                }
                units.add(req.units)
                periods.add(req.periods)
                productIds.add(req.product.id)
                productCategories.add(req.product.category)
                productProvider.add(req.product.provider)
                performedBy.add(req.performedBy)
                descriptions.add(req.description)
                transactionIds.add(req.transactionId)
            }
        }

    class DryRunException : RuntimeException("Dry run - Aborting")

    suspend fun deposit(
        actorAndProject: ActorAndProject,
        request: BulkRequest<DepositToWalletRequestItem>,
    ) {
        var isDry: Boolean? = null
        for (item in request.items) {
            if (isDry != null && item.dry != isDry) {
                throw RPCException(
                    "The entire transaction must be either dry or wet. You cannot mix items in a single transaction.",
                    HttpStatusCode.BadRequest
                )
            }

            isDry = item.dry
        }

        try {
            val providerIds = db.withSession(remapExceptions = true, transactionMode) { session ->
                session.sendPreparedStatement(
                    {
                        val initiatedBy by parameterList<String>()
                        val recipients by parameterList<String>()
                        val recipientIsProject by parameterList<Boolean>()
                        val sourceAllocation by parameterList<Long?>()
                        val desiredBalance by parameterList<Long>()
                        val startDates by parameterList<Long?>()
                        val endDates by parameterList<Long?>()
                        val descriptions by parameterList<String>()
                        val transactionIds by parameterList<String>()
                        val applicationIds by parameterList<Long?>()
                        for (req in request.items) {
                            initiatedBy.add(actorAndProject.actor.safeUsername())
                            when (val recipient = req.recipient) {
                                is WalletOwner.Project -> {
                                    recipients.add(recipient.projectId)
                                    recipientIsProject.add(true)
                                }
                                is WalletOwner.User -> {
                                    recipients.add(recipient.username)
                                    recipientIsProject.add(false)
                                }
                            }
                            sourceAllocation.add(req.sourceAllocation.toLongOrNull())
                            desiredBalance.add(req.amount)
                            startDates.add(req.startDate?.let { it / 1000 })
                            endDates.add(req.endDate?.let { it / 1000 })
                            descriptions.add(req.description)
                            transactionIds.add(req.transactionId)
                            applicationIds.add(null)
                        }
                    },
                    """
                        with requests as (
                            select (
                                unnest(:initiated_by::text[]),
                                unnest(:recipients::text[]),
                                unnest(:recipient_is_project::boolean[]),
                                unnest(:source_allocation::bigint[]),
                                unnest(:desired_balance::bigint[]),
                                to_timestamp(unnest(:start_dates::bigint[])),
                                to_timestamp(unnest(:end_dates::bigint[])),
                                unnest(:descriptions::text[]),
                                unnest(:transaction_ids::text[]),
                                unnest(:application_ids::bigint[])
                            )::accounting.deposit_request req
                        )
                        select accounting.deposit(array_agg(req))
                        from requests
                    """
                )

                if (isDry == true) {
                    throw DryRunException()
                }

                session.sendPreparedStatement(
                    {
                        request.items.split {
                            into("source_allocation") { it.sourceAllocation.toLongOrNull() ?: -1 }
                        }
                    },
                    """
                        select distinct pc.provider
                        from
                            accounting.wallet_allocations alloc join
                            accounting.wallets w on alloc.associated_wallet = w.id join
                            accounting.product_categories pc on w.category = pc.id
                        where
                            alloc.id = some(:source_allocation::bigint[])
                    """
                ).rows.map { it.getString(0)!! }
            }

            providerIds.forEach { provider ->
                val comms = providers.prepareCommunication(provider)
                DepositNotificationsProvider(provider).pullRequest.call(Unit, comms.client)
            }
        } catch (ex: DryRunException) {
            // Do nothing
        }
    }

    suspend fun rootDeposit(
        actorAndProject: ActorAndProject,
        request: BulkRequest<RootDepositRequestItem>
    ) {
        db.withSession(remapExceptions = true, transactionMode) { session ->
            val parameters: EnhancedPreparedStatement.() -> Unit = {
                val productCategories by parameterList<String>()
                val productProviders by parameterList<String>()
                val usernames by parameterList<String?>()
                val projectIds by parameterList<String?>()
                val startDates by parameterList<Long?>()
                val endDates by parameterList<Long?>()
                val balances by parameterList<Long?>()
                val descriptions by parameterList<String?>()
                val transactionIds by parameterList<String>()
                val applicationIds by parameterList<Long?>()
                setParameter("actor", actorAndProject.actor.safeUsername())
                for (req in request.items) {
                    productCategories.add(req.categoryId.name)
                    productProviders.add(req.categoryId.provider)
                    usernames.add((req.recipient as? WalletOwner.User)?.username)
                    projectIds.add((req.recipient as? WalletOwner.Project)?.projectId)
                    startDates.add(req.startDate?.let { it / 1000 })
                    endDates.add(req.endDate?.let { it / 1000 })
                    balances.add(req.amount)
                    descriptions.add(req.description)
                    transactionIds.add(req.transactionId)
                    applicationIds.add(null)
                }
            }

            try {
                session.sendPreparedStatement(
                    {
                        parameters()
                        retain("usernames", "project_ids")
                    },
                    """
                        insert into accounting.wallet_owner (username, project_id) 
                        values (unnest(:usernames::text[]), unnest(:project_ids::text[]))
                        on conflict do nothing
                    """
                ).rowsAffected.also { println("owners $it") }
            } catch (ex: GenericDatabaseException) {
                if (ex.errorCode == PostgresErrorCodes.FOREIGN_KEY_VIOLATION) {
                    throw RPCException("No such payer exists", HttpStatusCode.BadRequest)
                }
            }

            session.sendPreparedStatement(
                {
                    parameters()
                    retain("product_categories", "product_providers", "usernames", "project_ids")
                },
                """
                    with requests as (
                        select
                            unnest(:product_categories::text[]) product_category,
                            unnest(:product_providers::text[]) product_provider,
                            unnest(:usernames::text[]) username,
                            unnest(:project_ids::text[]) project_id
                    )
                    insert into accounting.wallets (category, owned_by) 
                    select pc.id, wo.id
                    from
                        requests req join
                        accounting.product_categories pc on
                            req.product_category = pc.category and
                            req.product_provider = pc.provider join
                        accounting.wallet_owner wo on
                            req.username = wo.username or
                            req.project_id = wo.project_id
                    on conflict (category, owned_by) do update 
                    set low_funds_notifications_send = false
                    where wallets.category = excluded.category and wallets.owned_by = excluded.owned_by
                """
            ).rowsAffected
            val rowsAffected = session.sendPreparedStatement(
                parameters,
                """
                    with 
                        requests as (
                            select 
                                nextval('accounting.wallet_allocations_id_seq') alloc_id,
                                unnest(:product_categories::text[]) product_category,
                                unnest(:product_providers::text[]) product_provider,
                                unnest(:usernames::text[]) username,
                                unnest(:project_ids::text[]) project_id,
                                to_timestamp(unnest(:start_dates::bigint[])) start_date,
                                to_timestamp(unnest(:end_dates::bigint[])) end_date,
                                unnest(:balances::bigint[]) balance,
                                unnest(:descriptions::text[]) description,
                                unnest(:transaction_ids::text[]) transaction_id,
                                :actor actor
                        ),
                        new_allocations as (
                            insert into accounting.wallet_allocations
                                (id, associated_wallet, balance, initial_balance, local_balance, start_date, end_date,
                                allocation_path) 
                            select
                                req.alloc_id,
                                w.id, req.balance, req.balance, req.balance, coalesce(req.start_date, now()),
                                req.end_date, req.alloc_id::text::ltree
                            from
                                requests req join
                                accounting.product_categories pc on
                                    req.product_category = pc.category and
                                    req.product_provider = pc.provider join
                                accounting.wallet_owner wo on
                                    req.username = wo.username or
                                    req.project_id = wo.project_id join
                                accounting.wallets w on
                                    w.category = pc.id and
                                    w.owned_by = wo.id
                            returning id, balance
                        )
                    insert into accounting.transactions
                        (type, affected_allocation_id, action_performed_by, change, description, start_date, transaction_id, initial_transaction_id)
                    select 'deposit', alloc.id, r.actor, alloc.balance, r.description, coalesce(r.start_date, now()), r.transaction_id, r.transaction_id
                    from
                        new_allocations alloc join
                        requests r on alloc.id = r.alloc_id
                """
            ).rowsAffected

            if (rowsAffected != request.items.size.toLong()) {
                throw RPCException.fromStatusCode(HttpStatusCode.BadRequest)
            }
        }
    }

    suspend fun transfer(
        actorAndProject: ActorAndProject,
        request: BulkRequest<TransferToWalletRequestItem>,
    ) {
        var isDry: Boolean? = null
        for (item in request.items) {
            if (isDry != null && item.dry != isDry) {
                throw RPCException(
                    "The entire transaction must be either dry or wet. You cannot mix items in a single transaction.",
                    HttpStatusCode.BadRequest
                )
            }

            isDry = item.dry
        }

        try {
            db.withSession(remapExceptions = true, transactionMode) { session ->
                val parameters: EnhancedPreparedStatement.() -> Unit = {
                    val sourceIds by parameterList<String>()
                    val sourcesAreProjects by parameterList<Boolean>()
                    val targetIds by parameterList<String>()
                    val targetsAreProjects by parameterList<Boolean>()
                    val amounts by parameterList<Long>()
                    val categories by parameterList<String>()
                    val providers by parameterList<String>()
                    val startDates by parameterList<Long?>()
                    val endDates by parameterList<Long?>()
                    val performedBy by parameterList<String>()
                    val descriptions by parameterList<String>()
                    val transactionIds by parameterList<String>()
                    for (req in request.items) {
                        val sourceId = when (val source = req.source) {
                            is WalletOwner.Project -> {
                                sourcesAreProjects.add(true)
                                sourceIds.add(source.projectId)
                                source.projectId
                            }
                            is WalletOwner.User -> {
                                sourcesAreProjects.add(false)
                                sourceIds.add(source.username)
                                source.username
                            }
                        }
                        val targetId = when (val target = req.target) {
                            is WalletOwner.Project -> {
                                targetsAreProjects.add(true)
                                targetIds.add(target.projectId)
                                target.projectId
                            }
                            is WalletOwner.User -> {
                                targetsAreProjects.add(false)
                                targetIds.add(target.username)
                                target.username
                            }
                        }
                        amounts.add(req.amount)
                        categories.add(req.categoryId.name)
                        providers.add(req.categoryId.provider)
                        startDates.add(req.startDate?.let { it / 1000 })
                        endDates.add(req.endDate?.let { it / 1000 })
                        performedBy.add(actorAndProject.actor.safeUsername())
                        descriptions.add("Transfer from $sourceId to $targetId")
                        transactionIds.add(req.transactionId)
                    }
                }

                session.sendPreparedStatement(
                    {
                        parameters()
                    },
                    """
                    with requests as (
                        select (
                            unnest(:source_ids::text[]),
                            unnest(:sources_are_projects::bool[]),
                            unnest(:target_ids::text[]),
                            unnest(:targets_are_projects::bool[]),
                            unnest(:amounts::bigint[]),
                            unnest(:categories::text[]),
                            unnest(:providers::text[]),
                            to_timestamp(unnest(:start_dates::bigint[])),
                            to_timestamp(unnest(:end_dates::bigint[])),
                            unnest(:performed_by::text[]),
                            unnest(:descriptions::text[]),
                            unnest(:transaction_ids::text[])
                        )::accounting.transfer_request req
                    )
                    select accounting.credit_check(array_agg(req))
                    from requests;
                """
                ).rows
                    .forEach {
                        if (!it.getBoolean(0)!!) {
                            throw RPCException.fromStatusCode(HttpStatusCode.PaymentRequired)
                        }
                    }
                //Charge the source wallet and create transfer transaction
                session.sendPreparedStatement(
                    {
                        parameters()
                    },
                    """
                    with requests as (
                        select (
                            unnest(:source_ids::text[]),
                            unnest(:sources_are_projects::bool[]),
                            unnest(:target_ids::text[]),
                            unnest(:targets_are_projects::bool[]),
                            unnest(:amounts::bigint[]),
                            unnest(:categories::text[]),
                            unnest(:providers::text[]),
                            to_timestamp(unnest(:start_dates::bigint[])),
                            to_timestamp(unnest(:end_dates::bigint[])),
                            unnest(:performed_by::text[]),
                            unnest(:descriptions::text[]),
                            unnest(:transaction_ids::text[])
                        )::accounting.transfer_request req
                    )
                    select accounting.transfer(array_agg(req))
                    from requests
                """.trimIndent()
                )

                //make deposit to target wallet
                session.sendPreparedStatement(
                    {
                        parameters()
                        retain("categories", "providers", "targets_are_projects", "target_ids")
                    },
                    """
                    with requests as (
                        select
                            unnest(:categories::text[]) product_category,
                            unnest(:providers::text[]) product_provider,
                            unnest(:targets_are_projects::bool[]) is_project,
                            unnest(:target_ids::text[]) account_id
                    )
                    insert into accounting.wallets (category, owned_by) 
                    select pc.id, wo.id
                    from
                        requests req join
                        accounting.product_categories pc on
                            req.product_category = pc.category and
                            req.product_provider = pc.provider join
                        accounting.wallet_owner wo on 
                            ( req.is_project and req.account_id = wo.project_id) 
                            or (not req.is_project and req.account_id = wo.username)
                           
                    on conflict do nothing
                """
                )
                val rowsAffected = session.sendPreparedStatement(
                    {
                        parameters()
                    },
                    """
                    with 
                        requests as (
                            select 
                                nextval('accounting.wallet_allocations_id_seq') alloc_id,
                                unnest(:categories::text[]) product_category,
                                unnest(:providers::text[]) product_provider,
                                unnest(:targets_are_projects::bool[]) is_project,
                                unnest(:target_ids::text[]) account_id,
                                unnest(:amounts::bigint[]) balance,
                                to_timestamp(unnest(:start_dates::bigint[])) start_date,
                                to_timestamp(unnest(:end_dates::bigint[])) end_date,    
                                unnest(:performed_by::text[]) performed_by, 
                                unnest(:descriptions::text[]) description,
                                unnest(:transaction_ids::text[]) transaction_id
                        ),
                        new_allocations as (
                            insert into accounting.wallet_allocations
                                (id, associated_wallet, balance, initial_balance, local_balance, start_date, end_date,
                                allocation_path) 
                            select
                                req.alloc_id,
                                w.id, req.balance, req.balance, req.balance, coalesce(req.start_date, now()),
                                req.end_date, req.alloc_id::text::ltree
                            from
                                requests req join
                                accounting.product_categories pc on
                                    req.product_category = pc.category and
                                    req.product_provider = pc.provider join
                                accounting.wallet_owner wo on
                                    (req.is_project and req.account_id = wo.project_id) or
                                    (not req.is_project and req.account_id = wo.username) join
                                accounting.wallets w on
                                    w.category = pc.id and
                                    w.owned_by = wo.id
                            returning id, balance
                        )
                    insert into accounting.transactions
                        (type, affected_allocation_id, action_performed_by, change, description, start_date, transaction_id, initial_transaction_id)
                    select 'deposit', alloc.id, r.performed_by, alloc.balance, r.description, coalesce(r.start_date, now()), r.transaction_id, r.transaction_id
                    from
                        new_allocations alloc join
                        requests r on alloc.id = r.alloc_id
                """
                ).rowsAffected
                if (rowsAffected != request.items.size.toLong()) {
                    throw RPCException.fromStatusCode(HttpStatusCode.BadRequest)
                }

                if (isDry == true) throw DryRunException()
            }
        } catch (ex: DryRunException) {
           // Do nothing
        }
    }

    suspend fun updateAllocation(
        actorAndProject: ActorAndProject,
        request: BulkRequest<UpdateAllocationRequestItem>,
    ) {
        db.withSession(remapExceptions = true, transactionMode) { session ->
            session.sendPreparedStatement(
                {
                    val ids by parameterList<Long?>()
                    val balance by parameterList<Long>()
                    val startDates by parameterList<Long>()
                    val endDates by parameterList<Long?>()
                    val descriptions by parameterList<String>()
                    val transactionIds by parameterList<String>()
                    setParameter("performed_by", actorAndProject.actor.safeUsername())
                    for (req in request.items) {
                        ids.add(req.id.toLongOrNull())
                        balance.add(req.balance)
                        descriptions.add(req.reason)
                        startDates.add(req.startDate / 1000)
                        endDates.add(req.endDate?.let { it / 1000 })
                        transactionIds.add(req.transactionId)
                    }
                },
                """
                    with requests as (
                        select (
                            :performed_by,
                            unnest(:ids::bigint[]),
                            to_timestamp(unnest(:start_dates::bigint[])),
                            to_timestamp(unnest(:end_dates::bigint[])),
                            unnest(:descriptions::text[]),
                            unnest(:balance::bigint[]),
                            unnest(:transaction_ids::text[])
                        )::accounting.allocation_update_request req
                    )
                    select accounting.update_allocations(array_agg(req))
                    from requests
                """
            )
        }
    }

    suspend fun browseWallets(
        actorAndProject: ActorAndProject,
        request: WalletBrowseRequest
    ): PageV2<Wallet> {
        return db.paginateV2(
            actorAndProject.actor,
            request.normalize(),
            create = { session ->
                session.sendPreparedStatement(
                    {
                        setParameter("user", actorAndProject.actor.safeUsername())
                        setParameter("project", actorAndProject.project)
                        setParameter("filter_type", request.filterType?.name)
                    },
                    """
                        declare c cursor for
                        select accounting.wallet_to_json(w, wo, array_agg(alloc), pc)
                        from
                            accounting.wallets w join
                            accounting.wallet_owner wo on w.owned_by = wo.id join
                            accounting.wallet_allocations alloc on w.id = alloc.associated_wallet join
                            accounting.product_categories pc on w.category = pc.id left join
                            project.project_members pm on wo.project_id = pm.project_id
                        where
                            (
                                (:project::text is null and wo.username = :user) or
                                (:project::text is not null and pm.username = :user and pm.project_id = :project::text)
                            ) and
                            (
                                :filter_type::accounting.product_type is null or
                                pc.product_type = :filter_type::accounting.product_type
                            )
                        group by w.*, wo.*, pc.*, pc.provider, pc.category
                        order by
                            pc.provider, pc.category
                    """
                )
            },
            mapper = { _, rows ->
                rows.map { defaultMapper.decodeFromString(it.getString(0)!!) }
            }
        )
    }

    suspend fun browseTransactions(
        actorAndProject: ActorAndProject,
        request: TransactionsBrowseRequest
    ): PageV2<Transaction> {
        return db.paginateV2(
            actorAndProject.actor,
            request.normalize(),
            create = { session ->
                session.sendPreparedStatement(
                    {
                        setParameter("filter_category", request.filterCategory)
                        setParameter("filter_provider", request.filterProvider)
                        setParameter("user", actorAndProject.actor.safeUsername())
                        setParameter("project", actorAndProject.project)
                    },
                    """
                        declare c cursor for
                        select accounting.transaction_to_json(t, p, pc)
                        from
                            accounting.transactions t join
                            accounting.wallet_allocations alloc on t.affected_allocation_id = alloc.id join
                            accounting.wallets w on alloc.associated_wallet = w.id join
                            accounting.product_categories pc on w.category = pc.id join
                            accounting.wallet_owner wo on w.owned_by = wo.id left join
                            project.project_members pm on wo.project_id = pm.project_id left join
                            accounting.products p on pc.id = p.category and t.product_id = p.id
                        where
                            (
                                :project::text is null or
                                wo.project_id = :project
                            ) and
                            (
                                pm.username = :user or
                                wo.username = :user
                            ) and
                            (
                                :filter_category::text is null or
                                :filter_category = pc.category
                            ) and
                            (
                                :filter_provider::text is null or
                                :filter_provider = pc.provider
                            )
                        order by 
                            w.id, alloc.id, t.created_at desc
                    """
                )
            },
            mapper = { _, rows -> rows.map { defaultMapper.decodeFromString(it.getString(0)!!) } }
        )
    }

    suspend fun browseSubAllocations(
        actorAndProject: ActorAndProject,
        request: SubAllocationQuery,
        query: String? = null,
    ): PageV2<SubAllocation> {
        return db.paginateV2(
            actorAndProject.actor,
            request.normalize(),
            create = { session ->
                session.sendPreparedStatement(
                    {
                        setParameter("username", actorAndProject.actor.safeUsername())
                        setParameter("project", actorAndProject.project)
                        setParameter("filter_type", request.filterType?.name)
                        setParameter("query", query)
                    },
                    """
                        declare c cursor for
                        select
                            jsonb_build_object(
                                'id', alloc.id, 
                                'path', alloc.allocation_path::text,
                                
                                'workspaceId', coalesce(alloc_project.id, alloc_owner.username),
                                'workspaceTitle', coalesce(alloc_project.title, alloc_owner.username),
                                'workspaceIsProject', alloc_project.id is not null,
                                'remaining', alloc.balance,
                                'productCategoryId', jsonb_build_object(
                                    'name', pc.category,
                                    'provider', pc.provider
                                ),
                                'productType', pc.product_type,
                                'chargeType', pc.charge_type,
                                'unit', pc.unit_of_price,
                                'startDate', provider.timestamp_to_unix(alloc.start_date),
                                'endDate', provider.timestamp_to_unix(alloc.end_date)
                            )
                        from
                            accounting.wallet_owner owner join
                            accounting.wallets owner_wallets on owner.id = owner_wallets.owned_by join
                            accounting.product_categories pc on owner_wallets.category = pc.id join

                            accounting.wallet_allocations owner_allocations on
                                owner_wallets.id = owner_allocations.associated_wallet join

                            accounting.wallet_allocations alloc on
                                owner_allocations.allocation_path @> alloc.allocation_path and
                                owner_allocations.allocation_path != alloc.allocation_path join
                            accounting.wallets alloc_wallet on alloc.associated_wallet = alloc_wallet.id join

                            accounting.wallet_owner alloc_owner on alloc_wallet.owned_by = alloc_owner.id left join
                            project.projects alloc_project on alloc_owner.project_id = alloc_project.id left join

                            project.project_members owner_pm on
                                owner.project_id = owner_pm.project_id and
                                owner_pm.username = :username and
                                (owner_pm.role = 'ADMIN' or owner_pm.role = 'PI')
                        where
                            (
                                (
                                    :project::text is not null and
                                    owner.project_id = :project and
                                    owner_pm.username is not null
                                ) or
                                (
                                    :project::text is null and
                                    owner.username = :username
                                )
                            ) and
                            (
                                :filter_type::accounting.product_type is null or
                                pc.product_type = :filter_type::accounting.product_type
                            ) and
                            (
                                :query::text is null or
                                alloc_project.title ilike '%' || :query || '%' or
                                alloc_owner.username ilike '%' || :query || '%' or
                                pc.category ilike '%' || :query || '%' or
                                pc.provider ilike '%' || :query || '%'
                            )
                        order by alloc_owner.username, alloc_owner.project_id, pc.provider, pc.category, alloc.id
                    """
                )
            },
            mapper = { _, rows -> rows.map { defaultMapper.decodeFromString(it.getString(0)!!) } }
        )
    }

    suspend fun retrieveUsage(
        actorAndProject: ActorAndProject,
        request: VisualizationRetrieveUsageRequest
    ): VisualizationRetrieveUsageResponse {
        return db.withSession { session ->
            session.sendPreparedStatement(
                {
                    val now = Time.now()
                    setParameter("start_date", request.filterStartDate ?: (now - (1000L * 60 * 60 * 24 * 7)))
                    setParameter("end_date", request.filterEndDate ?: now)
                    setParameter("username", actorAndProject.actor.safeUsername())
                    setParameter("project", actorAndProject.project)
                    setParameter("filter_provider", request.filterProvider)
                    setParameter("filter_category", request.filterProductCategory)
                    setParameter("filter_type", request.filterType?.name)
                    setParameter("filter_allocation", request.filterAllocation?.toLongOrDefault(-1))
                    setParameter("filter_workspace", request.filterWorkspace)
                    setParameter("filter_workspace_project", request.filterWorkspaceProject)
                    setParameter("num_buckets", 30 as Int)
                },
                """
with
    -- NOTE(Dan): We start by fetching all relevant transactions. We combine the transactions with information
    -- from the associated product category. The category is crucial to create charts which make sense.
    -- This section is also the only section which fetches data from an actual table. If this code needs optimization
    -- then this is most likely the place to look.
    all_transactions as (
        select
            t.created_at, t.change, t.units, t.source_allocation_id, pc.category, pc.provider, pc.charge_type,
            pc.product_type, pc.unit_of_price
        from
            accounting.wallet_owner wo join
            accounting.wallets w on w.owned_by = wo.id join
            accounting.wallet_allocations alloc on alloc.associated_wallet = w.id  join
            accounting.transactions t on t.affected_allocation_id = alloc.id join
            accounting.wallet_allocations source_allocation on t.source_allocation_id = source_allocation.id join
            accounting.wallets source_wallet on source_allocation.associated_wallet = source_wallet.id join
            accounting.wallet_owner source_owner on source_owner.id = source_wallet.owned_by join
            accounting.product_categories pc on w.category = pc.id left join
            project.project_members pm on
                pm.project_id = wo.project_id and
                (pm.role = 'ADMIN' or pm.role = 'PI')
        where
            t.type = 'charge' and
            t.created_at >= to_timestamp(:start_date / 1000.0) and
            t.created_at <= to_timestamp(:end_date / 1000.0) and
            (
                (wo.project_id = :project::text and pm.username = :username) or
                (:project::text is null and wo.username = :username)
            ) and
            (
                :filter_type::accounting.product_type is null or
                pc.product_type = :filter_type::accounting.product_type
            ) and
            (
                :filter_provider::text is null or
                pc.provider = :filter_provider
            ) and
            (
                :filter_category::text is null or
                pc.category = :filter_category
            ) and
            (
                :filter_allocation::bigint is null or
                t.source_allocation_id = :filter_allocation
            ) and
            (
                :filter_workspace::text is null or
                (
                    (
                        :filter_workspace_project::boolean = true and
                        source_owner.project_id = :filter_workspace
                    ) or
                    (
                        :filter_workspace_project::boolean is distinct from true and
                        source_owner.username = :filter_workspace
                    )
                )
            )
    ),
    -- NOTE(Dan): Next we split up our data processing into two separate tracks, for a little while. The first
    -- track will process `DIFFERENTIAL_QUOTA`. This path will use the units to track actual usage recorded. Unlike
    -- the `ABSOLUTE` track, we will be picking the last recorded entry if multiple entries fall into the same bucket.
    -- To start with we will produce multiple results per bucket, these will be differentiated by the
    -- source_allocation_id. This allows us to capture usage from different sub-allocations.
    units_per_bucket as (
        select
            category, provider, charge_type, product_type, unit_of_price,
            width_bucket(
                provider.timestamp_to_unix(transaction.created_at),
                :start_date,
                :end_date,
                :num_buckets - 1
            ) as bucket,
            provider.last(units) as data_point
        from all_transactions transaction
        where charge_type = 'DIFFERENTIAL_QUOTA'
        group by category, provider, charge_type, product_type, unit_of_price, source_allocation_id, bucket
    ),
    -- NOTE(Dan): We now combine the data from multiple sub-allocations into a single entry per bucket. We do this by
    -- simply summing the total usage in each bucket.
    units_per_bucket_sum as (
        select category, provider, charge_type, product_type, unit_of_price, bucket, sum(data_point) as data_point
        from units_per_bucket
        group by category, provider, charge_type, product_type, unit_of_price, bucket
        order by provider, category, bucket
    ),
    -- NOTE(Dan): We now switch our processing back to the `ABSOLUTE` type products. These products are a bit simpler
    -- given that we simply need to sum up all changes, we don't need to pick any specific recording from a bucket since
    -- all records in a bucket are relevant for us. This section will give us a data point which represents the total
    -- change inside of a single bucket.
    change_per_bucket as (
        select
            category, provider, charge_type, product_type, unit_of_price,
            width_bucket(
                provider.timestamp_to_unix(transaction.created_at),
                :start_date,
                :end_date,
                :num_buckets - 1
            ) as bucket,
            sum(change) as data_point
        from all_transactions transaction
        where charge_type = 'ABSOLUTE'
        group by category, provider, charge_type, product_type, unit_of_price, bucket
        order by provider, category, bucket
    ),
    -- NOTE(Dan): We now transform the change (which is negative) into usage (the inverse). At the same time we
    -- compute a rolling sum to get a chart which always trend up.
    change_per_bucket_sum as (
        select
            category, provider, charge_type, product_type, unit_of_price, bucket,
            sum(data_point) over (partition by category, provider order by bucket) * -1 as data_point
        from change_per_bucket
        order by provider, category, product_type, unit_of_price, bucket
    ),
    -- NOTE(Dan): We know merge the two separate branches into a unified branch. We now have all data needed to produce
    -- the charts.
    all_entries as (
        select * from change_per_bucket_sum
        union
        select * from units_per_bucket_sum
    ),
    -- NOTE(Dan): The clients don't care about buckets, they care about concrete timestamps. In this section we convert
    -- the bucket index into an actual timestamp. While doing so, we fetch the total usage in the period, we can do this
    -- by simply picking the last data point.
    bucket_to_timestamp as (
        select
            ceil((bucket - 1) * ((:end_date - :start_date) / :num_buckets::double precision) + :start_date) as ts,
            data_point,
            l.period_usage,
            e.category, e.provider, e.charge_type, e.product_type, e.unit_of_price
        from
            all_entries e join
            (
                select category, provider, charge_type, provider.last(data_point) period_usage
                from (select * from all_entries order by bucket) t
                group by category, provider, charge_type
            ) l on
                e.category = l.category and
                e.provider = l.provider and
                e.charge_type = l.charge_type
    ),
    -- NOTE(Dan): We now start our marshalling to JSON by first combining all data points into lines.
    point_aggregation as (
        select
            category, provider, charge_type, product_type, unit_of_price, period_usage,
            array_agg(jsonb_build_object(
                'timestamp', ts,
                'value', data_point
            )) points
        from bucket_to_timestamp
        group by category, provider, charge_type, product_type, unit_of_price, period_usage
    ),
    -- NOTE(Dan): The lines are then combined into complete charts.
    chart_aggregation as (
        select jsonb_build_object(
            'type', product_type,
            'chargeType', charge_type,
            'unit', unit_of_price,
            'periodUsage', sum(period_usage),
            'chart', jsonb_build_object(
                'lines', array_agg(jsonb_build_object(
                    'name', category || ' / ' || provider,
                    'points', points
                ))
            )
        ) chart
        from point_aggregation
        group by product_type, charge_type, unit_of_price
    ),
    -- NOTE(Dan): And the charts are combined into a single output for consumption by UCloud/Core.
    combined_charts as (
        select jsonb_build_object('charts', coalesce(array_remove(array_agg(chart), null), array[]::jsonb[])) result
        from chart_aggregation
    )
select * from combined_charts;
                """
            )
        }.rows.singleOrNull()?.let { defaultMapper.decodeFromString(it.getString(0)!!) } ?: throw RPCException(
            "No usage data found. Are you sure you are allowed to view the data?",
            HttpStatusCode.NotFound
        )
    }

    suspend fun retrieveBreakdown(
        actorAndProject: ActorAndProject,
        request: VisualizationRetrieveBreakdownRequest
    ): VisualizationRetrieveBreakdownResponse {
        return db.withSession { session ->
            session.sendPreparedStatement(
                {
                    val now = Time.now()
                    setParameter("start_date", request.filterStartDate ?: (now - (1000L * 60 * 60 * 24 * 7)))
                    setParameter("end_date", request.filterEndDate ?: now)
                    setParameter("username", actorAndProject.actor.safeUsername())
                    setParameter("project", actorAndProject.project)
                    setParameter("filter_provider", request.filterProvider)
                    setParameter("filter_category", request.filterProductCategory)
                    setParameter("filter_type", request.filterType?.name)
                    setParameter("filter_allocation", request.filterAllocation?.toLongOrDefault(-1))
                    setParameter("filter_workspace", request.filterWorkspace)
                    setParameter("filter_workspace_project", request.filterWorkspaceProject)
                },
                """
 with
    -- NOTE(Dan): We start by fetching all relevant transactions. We combine the transactions with information
    -- from the associated product category. The category is crucial to create charts which make sense.
    -- This section is also the only section which fetches data from an actual table. If this code needs optimization
    -- then this is most likely the place to look.
    all_transactions as (
        select
            t.created_at, t.change, t.units, t.source_allocation_id, pc.category, pc.provider, pc.charge_type,
            pc.product_type, pc.unit_of_price, p.name as product
        from
            accounting.wallet_owner wo join
            accounting.wallets w on w.owned_by = wo.id join
            accounting.wallet_allocations alloc on alloc.associated_wallet = w.id  join
            accounting.transactions t on t.affected_allocation_id = alloc.id join
            accounting.wallet_allocations source_allocation on t.source_allocation_id = source_allocation.id join
            accounting.wallets source_wallet on source_allocation.associated_wallet = source_wallet.id join
            accounting.wallet_owner source_owner on source_owner.id = source_wallet.owned_by join
            accounting.products p on t.product_id = p.id join
            accounting.product_categories pc on p.category = pc.id left join
            project.project_members pm on
                pm.project_id = wo.project_id and
                (pm.role = 'ADMIN' or pm.role = 'PI')
        where
            t.type = 'charge' and
            t.created_at >= to_timestamp(:start_date / 1000.0) and
            t.created_at <= to_timestamp(:end_date / 1000.0) and
            (
                (wo.project_id = :project::text and pm.username = :username) or
                (:project::text is null and wo.username = :username)
            ) and
            (
                :filter_type::accounting.product_type is null or
                pc.product_type = :filter_type::accounting.product_type
            ) and
            (
                :filter_provider::text is null or
                pc.provider = :filter_provider
            ) and
            (
                :filter_category::text is null or
                pc.category = :filter_category
            ) and
            (
                :filter_allocation::bigint is null or
                t.source_allocation_id = :filter_allocation
            ) and
            (
                :filter_workspace::text is null or
                (
                    (
                        :filter_workspace_project::boolean = true and
                        source_owner.project_id = :filter_workspace
                    ) or
                    (
                        :filter_workspace_project::boolean is distinct from true and
                        source_owner.username = :filter_workspace
                    )
                )
            )
    ),
    -- NOTE(Dan): We pick the latest recording for every source_allocation_id
    units_per_bucket as (
        select
            category, provider, charge_type, product_type, unit_of_price, product,
            provider.last(units) as data_point
        from all_transactions transaction
        where charge_type = 'DIFFERENTIAL_QUOTA'
        group by category, provider, charge_type, product_type, unit_of_price, product, source_allocation_id
    ),
    -- NOTE(Dan): Similar to the usage, we need to sum these together
    units_per_bucket_sum as (
        select category, provider, charge_type, product_type, unit_of_price, product, sum(data_point) as data_point
        from units_per_bucket
        group by category, provider, charge_type, product_type, unit_of_price, product
    ),
    -- NOTE(Dan): As opposed to usage, we can take a more direct route to compute the concrete period usage
    change_per_bucket_sum as (
        select
            category, provider, charge_type, product_type, unit_of_price, product,
            sum(change) * -1 as data_point
        from all_transactions transaction
        where charge_type = 'ABSOLUTE'
        group by category, provider, charge_type, product_type, unit_of_price, product
    ),
    -- NOTE(Dan): We know merge the two separate branches into a unified branch. We now have all data needed to produce
    -- the charts.
    all_entries as (
        select * from change_per_bucket_sum
        union
        select * from units_per_bucket_sum
    ),
    -- NOTE(Dan): We rank every row of every chart to determine the top-3 of every chart
    ranked_categories as (
        select
            e.category, e.provider, e.charge_type, e.product_type, e.unit_of_price, e.product, e.data_point,
            row_number() over (partition by e.category, e.provider order by data_point desc) rank
        from all_entries e
    ),
    -- NOTE(Dan): We use this information to combine entries with rank > 3 into a single entry
    collapse_others as (
        select charge_type, product_type, unit_of_price, data_point,
            product || ' / ' || category || ' / ' || provider as name
        from ranked_categories
        where rank <= 3
        union
        select charge_type, product_type, unit_of_price, sum(data_point), 'Other' as name
        from ranked_categories
        where rank > 3
        group by charge_type, product_type, unit_of_price
    ),
    -- NOTE(Dan): Once we have this building the chart is straight-forward
    chart_aggregation as (
        select jsonb_build_object(
            'type', product_type,
            'chargeType', charge_type,
            'unit', unit_of_price,
            'chart', jsonb_build_object(
                'points', array_agg(
                    jsonb_build_object(
                        'name', name,
                        'value', data_point
                    )
                )
            )
        ) chart
        from collapse_others
        group by product_type, charge_type, unit_of_price
    ),
    combined_charts as (
        select jsonb_build_object('charts', coalesce(array_remove(array_agg(chart), null), array[]::jsonb[]))
        from chart_aggregation
    )
select * from combined_charts;
                """
            ).rows.singleOrNull()?.let { defaultMapper.decodeFromString(it.getString(0)!!) } ?: throw RPCException(
                "No usage data found. Are you sure you are allowed to view the data?",
                HttpStatusCode.NotFound
            )
        }
    }

    suspend fun retrieveRecipient(
        actorAndProject: ActorAndProject,
        request: WalletsRetrieveRecipientRequest
    ): WalletsRetrieveRecipientResponse {
        return db.withSession { session ->
            session.sendPreparedStatement(
                {
                    setParameter("id", request.query)
                },
                """
                    with
                        projects as (
                            select (t.p).*
                            from (
                                select provider.last(p) as p
                                from unnest(project.find_by_path(:id)) p
                            ) t
                        ),
                        project_size as (
                            select p.id, p.title, count(*) number_of_members
                            from
                                projects p join
                                project.project_members pm on p.id = pm.project_id
                            group by p.id, p.title
                        ),
                        entries as (
                            select
                                p.id as id,
                                true as is_project,
                                p.title as title,
                                pi.username as pi,
                                p.number_of_members as number_of_members
                            from
                                project_size p join
                                project.project_members pi on
                                    p.id = pi.project_id and
                                    pi.role = 'PI'
                            union
                            select
                                principal.id as id,
                                false as is_project,
                                principal.id as title,
                                principal.id as pi,
                                1 as number_of_members
                            from auth.principals principal
                            where
                                principal.id = :id and
                                (
                                    principal.dtype = 'WAYF' or
                                    principal.dtype = 'PASSWORD'
                                )
                        )
                    select jsonb_build_object(
                        'id', id,
                        'isProject', is_project,
                        'title', title,
                        'principalInvestigator', pi,
                        'numberOfMembers', number_of_members
                    ) as result
                    from entries
                """
            ).rows.singleOrNull()?.let { defaultMapper.decodeFromString(it.getString(0)!!) }
                ?: throw RPCException("Unknown user or project", HttpStatusCode.NotFound)
        }
    }

    companion object : Loggable {
        override val log = logger()
    }
}<|MERGE_RESOLUTION|>--- conflicted
+++ resolved
@@ -67,33 +67,6 @@
             result.add(true)
         }
 
-<<<<<<< HEAD
-        db.withSession(remapExceptions = true, transactionMode) { session ->
-            session.sendPreparedStatement(
-                packChargeRequests(request),
-                """
-                    with requests as (
-                        select (
-                            unnest(:payer_ids::text[]),
-                            unnest(:payer_is_project::boolean[]),
-                            unnest(:units::bigint[]),
-                            unnest(:periods::bigint[]),
-                            unnest(:product_ids::text[]),
-                            unnest(:product_categories::text[]),
-                            unnest(:product_provider::text[]),
-                            unnest(:performed_by::text[]),
-                            unnest(:descriptions::text[]), 
-                            unnest(:transaction_ids::text[])
-                        )::accounting.charge_request req
-                    )
-                    select accounting.charge(array_agg(req))
-                    from requests;
-                """
-            ).rows.forEach {
-                val res = it[0] as? Int
-                if (res != null) {
-                    result[res] = false
-=======
         try {
             db.withSession(remapExceptions = true, transactionMode) { session ->
                 session.sendPreparedStatement(
@@ -104,7 +77,7 @@
                                 unnest(:payer_ids::text[]),
                                 unnest(:payer_is_project::boolean[]),
                                 unnest(:units::bigint[]),
-                                unnest(:number_of_products::bigint[]),
+                                unnest(:periods::bigint[]),
                                 unnest(:product_ids::text[]),
                                 unnest(:product_categories::text[]),
                                 unnest(:product_provider::text[]),
@@ -121,7 +94,6 @@
                     if (res != null) {
                         result[res] = false
                     }
->>>>>>> 210097fa
                 }
             }
         } catch (ex: RPCException) {
