--- conflicted
+++ resolved
@@ -942,25 +942,6 @@
                           cpu: [1, 2, 200]
                           memory: 1
                           description: An example CPU machine with 1 vCPU.
-<<<<<<< HEAD
-=======
-                          cpu: 1
-                          memoryInGigs: 1
-                          gpu: 0
-                          cost:
-                            currency: UNITS
-                            frequency: MINUTE
-
-                        - name: cpu-2
-                          description: An example CPU machine with 2 vCPU.
-                          cpu: 2
-                          memoryInGigs: 2
-                          gpu: 0
-                          cost:
-                            currency: UNITS
-                            frequency: MINUTE
-
->>>>>>> f1e31863
                     storage: 
                       storage:
                           cost:
