import * as React from "react";
import { DefaultLoading } from "LoadingIcon/LoadingIcon";
import { iconFromFilePath, toLowerCaseAndCapitalize } from "UtilityFunctions";
import { Cloud } from "Authentication/SDUCloudObject"
import { favoriteFile, getParentPath, getFilenameFromPath, replaceHomeFolder, isDirectory } from "Utilities/FileUtilities";
import { updatePageTitle } from "Navigation/Redux/StatusActions";
import { setAllLoading, fetchFavorites, fetchRecentAnalyses, fetchRecentFiles, receiveFavorites, setErrorMessage } from "./Redux/DashboardActions";
import { connect } from "react-redux";
import * as moment from "moment";
import { FileIcon } from "UtilityComponents";
import { DASHBOARD_FAVORITE_ERROR } from "./Redux/DashboardReducer";
import { DashboardProps, DashboardOperations, DashboardStateProps } from ".";
import { Notification, NotificationEntry } from "Notifications";
import { Analysis } from "Applications";
import { File, FileType } from "Files";
import { Dispatch } from "redux";
import { ReduxObject } from "DefaultObjects";
import { Error, Box, Flex, Card, Text, Link, theme } from "ui-components";
import * as Heading from "ui-components/Heading";
import List from "ui-components/List";
import { CardGroup } from "ui-components/Card";
import { TextSpan } from "ui-components/Text";
import { fileTablePage } from "Utilities/FileUtilities";
import { notificationRead, readAllNotifications } from "Notifications/Redux/NotificationsActions";
import { History } from "history";

class Dashboard extends React.Component<DashboardProps & { history: History }> {
    constructor(props) {
        super(props);
        const { favoriteFiles, recentFiles, recentAnalyses } = props;
        props.updatePageTitle();
        if (!favoriteFiles.length && !recentFiles.length && !recentAnalyses.length) {
            props.setAllLoading(true);
        }
        props.fetchFavorites();
        props.fetchRecentFiles();
        props.fetchRecentAnalyses();
    }

    private onNotificationAction = (notification: Notification) => {
        // FIXME: Not DRY, reused
        switch (notification.type) {
            case "APP_COMPLETE":
                // TODO This is buggy! Does't update if already present on analyses page
                // TODO Should refactor these URLs somewhere else
                this.props.history.push(`/applications/results/${notification.meta.jobId}`);
                break;
            case "SHARE_REQUEST":
                // TODO This is a bit lazy
                this.props.history.push("/shares");
                break;
        }
    }

    render() {
        const { favoriteFiles, recentFiles, recentAnalyses, notifications, favoriteLoading, recentLoading,
            analysesLoading, errors, ...props } = this.props;
        favoriteFiles.forEach(f => f.favorited = true);
        const favoriteOrUnfavorite = (file: File) => {
            favoriteFile(file, Cloud);
            this.props.receiveFavorites(favoriteFiles.filter(f => f.favorited));
        };

        return (
            <React.StrictMode>
                <Error error={errors.join(",\n")} clearError={props.errorDismiss} />
                <CardGroup>
                    <DashboardFavoriteFiles
                        files={favoriteFiles}
                        isLoading={favoriteLoading}
                        favorite={file => favoriteOrUnfavorite(file)}
                    />
                    <DashboardRecentFiles files={recentFiles} isLoading={recentLoading} />
                    <DashboardAnalyses analyses={recentAnalyses} isLoading={analysesLoading} />
                    <DashboardNotifications onNotificationAction={this.onNotificationAction} notifications={notifications} readAll={() => props.readAll()} />
                </CardGroup>
            </React.StrictMode>
        );
    }
}

const DashboardFavoriteFiles = ({ files, isLoading, favorite }: { files: File[], isLoading: boolean, favorite: (file: File) => void }) => {
    const noFavorites = files.length || isLoading ? null : (<Heading.h6>No favorites found</Heading.h6>);
    return (
        <Card height="auto" width={290} boxShadowSize='md' borderWidth={1} borderRadius={6} style={{ overflow: "hidden" }}>
            <Flex bg="lightGray" color="darkGray" p={3} alignItems="center">
                <Heading.h4>Favorite files</Heading.h4>
            </Flex>
            <Box px={3} py={1}>
                <DefaultLoading loading={isLoading} />
                <Box pb="0.5em" />
                {noFavorites}
                <List>
                    {files.map((file, i) => (
                        <Flex key={i} pt="0.8em" pb="6px">
                            <ListFileContent path={file.path} type={file.fileType} link={false} pixelsWide={200} />
                            <Box ml="auto" />
                            <Box><i className="fas fa-star" style={{ color: theme.colors.blue, verticalAlign: "middle" }} onClick={() => favorite(file)} /></Box>
                        </Flex>)
                    )}
                </List>
            </Box>
        </Card>)
};

const ListFileContent = ({ path, type, link, pixelsWide }: { path: string, type: FileType, link: boolean, pixelsWide: 117 | 200 }) => (
    <>
        <FileIcon name={iconFromFilePath(path, type, Cloud.homeFolder)} size={undefined} link={link} color="grey" />
<<<<<<< HEAD
        <Link to={`${fileTablePage(isDirectory({ fileType: type }) ? path : getParentPath(path))}`}>
=======
        <Link to={fileTablePage(isDirectory({ fileType: type }) ? path : getParentPath(path))}>
>>>>>>> c08bb2eb
            <TextSpan mt="-1.5px" fontSize={2} className={`limited-width-string-${pixelsWide}px`}>{getFilenameFromPath(replaceHomeFolder(path, Cloud.homeFolder))}</TextSpan>
        </Link>
    </>);

const DashboardRecentFiles = ({ files, isLoading }: { files: File[], isLoading: boolean }) => (
    <Card height="auto" width={290} boxShadowSize='md' borderWidth={1} borderRadius={6} style={{ overflow: "hidden" }}>
        <Flex bg="lightGray" color="darkGray" p={3} alignItems="center">
            <Heading.h4>Recently used files</Heading.h4>
        </Flex>
        <Box px={3} py={1}>
            {isLoading || files.length ? null : (<h3><small>No recently used files</small></h3>)}
            <DefaultLoading loading={isLoading} />
            <Box pb="0.5em" />
            <List>
                {files.map((file, i) => (
                    <Flex key={i} pt="0.8em" pb="6px">
                        <ListFileContent path={file.path} type={file.fileType} link={file.link} pixelsWide={117} />
                        <Box ml="auto" />
                        <Text color="grey">{moment(new Date(file.modifiedAt)).fromNow()}</Text>
                    </Flex>
                ))}
            </List>
        </Box>
    </Card>
);

const DashboardAnalyses = ({ analyses, isLoading }: { analyses: Analysis[], isLoading: boolean }) => (
    <Card height="auto" width={290} boxShadowSize='md' borderWidth={1} borderRadius={6} style={{ overflow: "hidden" }}>
        <Flex bg="lightGray" color="darkGray" p={3} alignItems="center">
            <Heading.h4>Recent Jobs</Heading.h4>
        </Flex>
        <Box px={3} py={1}>
            <DefaultLoading loading={isLoading} />
            {isLoading || analyses.length ? null : (<h3><small>No results found</small></h3>)}
            <Box pb="0.5em" />
            <List>
                {analyses.map((analysis: Analysis, index: number) =>
                    <Flex key={index} pt="0.9em" pb="9.85px">
                        <Box pr="0.3em">
                            <i className={`fa ${statusToIconName(analysis.state)}`} style={{
                                color: statusToColor(analysis.state),
                                alignSelf: "center"
                            }} />
                        </Box>
                        <Link mt="-3px" to={`/applications/results/${analysis.jobId}`}><TextSpan fontSize={2}>{analysis.appName}</TextSpan></Link>
                        <Box ml="auto" />
                        <TextSpan mt="-3px" fontSize={2}>{toLowerCaseAndCapitalize(analysis.state)}</TextSpan>
                    </Flex>
                )}
            </List>
        </Box>
    </Card>
);

const DashboardNotifications = ({ notifications, readAll, onNotificationAction }: { onNotificationAction: (notification: Notification) => void,  notifications: Notification[], readAll: () => void }) => (
    <Card height="auto" width={290} boxShadowSize='md' borderWidth={1} borderRadius={6} style={{ overflow: "hidden" }}>
        <Flex bg="lightGray" color="darkGray" p={3}>
            <Heading.h4>Recent notifications</Heading.h4>
            <Box ml="auto" />
            <i style={{ margin: "5px", cursor: "pointer" }} title="Mark all as read" onClick={readAll} className="fas fa-check-double"></i>
        </Flex>
        <Box px={3} py={1}>
            {notifications.length === 0 ? <h3><small>No notifications</small></h3> : null}
            <List>
                {notifications.slice(0, 7).map((n, i) =>
                    <Flex key={i}>
                        <NotificationEntry notification={n} onAction={onNotificationAction} />
                    </Flex>
                )}
            </List>
        </Box>
    </Card>
);

const statusToIconName = (status: string) => status === "SUCCESS" ? "fa-check" : "fa-times";
const statusToColor = (status: string) => status === "SUCCESS" ? "green" : "red";

const mapDispatchToProps = (dispatch: Dispatch): DashboardOperations => ({
    errorDismiss: () => dispatch(setErrorMessage(DASHBOARD_FAVORITE_ERROR, undefined)),
    updatePageTitle: () => dispatch(updatePageTitle("Dashboard")),
    setAllLoading: (loading) => dispatch(setAllLoading(loading)),
    fetchFavorites: async () => dispatch(await fetchFavorites()),
    fetchRecentFiles: async () => dispatch(await fetchRecentFiles()),
    fetchRecentAnalyses: async () => dispatch(await fetchRecentAnalyses()),
    notificationRead: async id => dispatch(await notificationRead(id)),
    readAll: async () => dispatch(await readAllNotifications()),
    // FIXME: Make action instead
    receiveFavorites: (files) => dispatch(receiveFavorites(files))
});

const mapStateToProps = (state: ReduxObject): DashboardStateProps => {
    const {
        errors,
        favoriteFiles,
        recentFiles,
        recentAnalyses,
        favoriteLoading,
        recentLoading,
        analysesLoading,
    } = state.dashboard;
    return {
        errors,
        favoriteFiles,
        recentFiles,
        recentAnalyses,
        favoriteLoading,
        recentLoading,
        analysesLoading,
        notifications: state.notifications.page.items,
        favoriteFilesLength: favoriteFiles.length // Hack to ensure re-rendering
    };
};

export default connect(mapStateToProps, mapDispatchToProps)(Dashboard);<|MERGE_RESOLUTION|>--- conflicted
+++ resolved
@@ -106,11 +106,7 @@
 const ListFileContent = ({ path, type, link, pixelsWide }: { path: string, type: FileType, link: boolean, pixelsWide: 117 | 200 }) => (
     <>
         <FileIcon name={iconFromFilePath(path, type, Cloud.homeFolder)} size={undefined} link={link} color="grey" />
-<<<<<<< HEAD
-        <Link to={`${fileTablePage(isDirectory({ fileType: type }) ? path : getParentPath(path))}`}>
-=======
         <Link to={fileTablePage(isDirectory({ fileType: type }) ? path : getParentPath(path))}>
->>>>>>> c08bb2eb
             <TextSpan mt="-1.5px" fontSize={2} className={`limited-width-string-${pixelsWide}px`}>{getFilenameFromPath(replaceHomeFolder(path, Cloud.homeFolder))}</TextSpan>
         </Link>
     </>);
