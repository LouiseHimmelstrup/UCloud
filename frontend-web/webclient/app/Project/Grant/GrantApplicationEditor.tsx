import * as React from "react";
import {useCallback, useEffect, useRef, useState} from "react";
import {useProjectManagementStatus} from "Project";
import {MainContainer} from "MainContainer/MainContainer";
import {ProjectBreadcrumbs} from "Project/Breadcrumbs";
import * as Heading from "ui-components/Heading";
<<<<<<< HEAD
import {
    Box,
    Button,
    ButtonGroup,
    Card,
    ExternalLink,
    Flex,
    Icon,
    Input,
    Label,
    List,
    Text,
    TextArea,
    theme,
    Tooltip
} from "ui-components";
import {APICallState, useAsyncCommand, useCloudAPI} from "Authentication/DataHook";
=======
>>>>>>> 1d72c740
import {
    Box,
    Button,
    ButtonGroup,
    Card, Checkbox,
    ExternalLink,
    Flex,
    Icon,
    Input,
    Label,
    Text,
    TextArea,
    theme,
    Tooltip
} from "ui-components";
import {APICallState, useCloudAPI, useCloudCommand} from "Authentication/DataHook";
import {
    ProductArea,
    productCategoryEquals,
    ProductCategoryId, productToArea,
    retrieveBalance,
    RetrieveBalanceResponse,
    WalletBalance
} from "Accounting";
import styled from "styled-components";
import {DashboardCard} from "Dashboard/Dashboard";
import {
    approveGrantApplication,
    closeGrantApplication,
    Comment,
    commentOnGrantApplication,
    deleteGrantApplicationComment,
    editGrantApplication,
    findAffiliations,
    GrantApplication,
    GrantApplicationStatus,
    GrantRecipient, GrantsRetrieveAffiliationsResponse,
    isGrantFinalized,
    readTemplates,
    ReadTemplatesResponse,
    rejectGrantApplication,
    ResourceRequest,
    submitGrantApplication, transferApplication,
    viewGrantApplication,
    ViewGrantApplicationResponse
} from "Project/Grant/index";
import {useHistory, useParams} from "react-router";
import {Client} from "Authentication/HttpClientInstance";
import {snackbarStore} from "Snackbar/SnackbarStore";
import {dateToString} from "Utilities/DateUtilities";
import {UserAvatar} from "AvataaarLib/UserAvatar";
import {AvatarType, defaultAvatar} from "UserSettings/Avataaar";
import {AvatarHook, useAvatars} from "AvataaarLib/hook";
import Table, {TableCell, TableRow} from "ui-components/Table";
import {addStandardDialog} from "UtilityComponents";
import {setLoading, useLoading, useTitle} from "Navigation/Redux/StatusActions";
import {Balance, BalanceExplainer, useStoragePrice} from "Accounting/Balance";
import {useDispatch} from "react-redux";
import {setRefreshFunction} from "Navigation/Redux/HeaderActions";
import {loadingAction} from "Loading";
<<<<<<< HEAD
import ReactModal from "react-modal";
import {defaultModalStyle} from "Utilities/ModalUtilities";
import {emptyPage} from "DefaultObjects";
import {Spacer} from "ui-components/Spacer";
import {buildQueryString} from "Utilities/URIUtilities";
=======
import * as UCloud from "UCloud";
import grantApi = UCloud.grant.grant;
import {grant} from "UCloud";
import GrantsRetrieveProductsResponse = grant.GrantsRetrieveProductsResponse;
import {IconName} from "ui-components/Icon";
import {AppToolLogo} from "Applications/AppToolLogo";
>>>>>>> 1d72c740

export const RequestForSingleResourceWrapper = styled.div`
  ${Icon} {
    float: right;
    margin-left: 10px;
  }

  ${Card} {
    height: 100%;

    .dashboard-card-inner {
      padding: 16px;
    }
  }

  table {
    margin: 16px;
  }

  th {
    width: 100%;
    text-align: left;
    padding-right: 30px
  }

  td {
    margin-left: 10px;
    padding-bottom: 16px;
    min-width: 350px;
  }

  tr {
    vertical-align: top;
    height: 40px;
  }

  .unit {
    flex-shrink: 0;
    margin-left: 10px;
    width: 55px;
  }
`;

const ResourceContainer = styled.div`
  display: grid;
  grid-gap: 32px;
  grid-template-columns: repeat(auto-fit, minmax(500px, auto));
  margin: 32px 0;
`;

const RequestFormContainer = styled.div`
  width: 100%;

  ${TextArea} {
    width: 100%;
    height: calc(100% - 40px);
    margin: 10px 0;
  }
`;

export enum RequestTarget {
    EXISTING_PROJECT = "existing",
    NEW_PROJECT = "new",
    PERSONAL_PROJECT = "personal",
    VIEW_APPLICATION = "view"
}

interface WalletBalanceWithEditorInfo extends WalletBalance {
    /**
     * `true` if all products have the payment model `FREE_BUT_REQUIRES_BALANCE` in all other cases `false`
     */
    isFreeWithBalanceCheck: boolean;
}

interface UseRequestInformation {
    wallets: WalletBalanceWithEditorInfo[];
    reloadWallets: () => void;
    targetProject?: string;
    documentRef: React.RefObject<HTMLTextAreaElement>;
    templates: APICallState<ReadTemplatesResponse>;
    recipient: GrantRecipient;
    editingApplication?: GrantApplication;
    comments: Comment[];
    avatars: AvatarHook;
    reload: () => void;
    approver: boolean;
    loading: boolean;
}

interface ProductCategory {
    area: ProductArea;
    category: string;
    provider: string;

    /**
     * `true` if all products have the payment model `FREE_BUT_REQUIRES_BALANCE` in all other cases `false`
     */
    isFreeWithBalanceCheck: boolean;
}

function useRequestInformation(target: RequestTarget): UseRequestInformation {
    let targetProject: string | undefined;
    let wallets: WalletBalance[] = [];
    let reloadWallets = () => {
        /* empty */
    };
    let recipient: GrantRecipient;
    let editingApplication: GrantApplication | undefined;
    let approver = false;
    let comments: Comment[] = [];
    const avatars = useAvatars();
    let loading = false;

    let availableProducts: ProductCategory[];
    let reloadProducts: () => void;

    const documentRef = useRef<HTMLTextAreaElement>(null);
    const [templates, fetchTemplates] = useCloudAPI<ReadTemplatesResponse>(
        {noop: true},
        {existingProject: "", newProject: "", personalProject: ""}
    );

    switch (target) {
        case RequestTarget.EXISTING_PROJECT: {
            const {projectId, projectDetails} = useProjectManagementStatus({isRootComponent: true});
            targetProject = projectDetails.data.parent;
            const [w, fetchWallets] = useCloudAPI<RetrieveBalanceResponse>(
                {noop: true},
                {wallets: []}
            );
            wallets = w.data.wallets;
            reloadWallets = useCallback(() => {
                fetchWallets(retrieveBalance({id: projectId, type: "PROJECT", includeChildren: false}));
            }, [projectId]);
            recipient = {type: "existing_project", projectId};
            break;
        }

        case RequestTarget.NEW_PROJECT:
        case RequestTarget.PERSONAL_PROJECT: {
            const {projectId} = useParams<{ projectId: string }>();
            targetProject = projectId;
            const [w, fetchWallets] = useCloudAPI<RetrieveBalanceResponse>(
                {noop: true},
                {wallets: []}
            );
            wallets = w.data.wallets;
            reloadWallets = useCallback(() => {
                fetchWallets(retrieveBalance({id: Client.username!, type: "USER", includeChildren: false}));
            }, [projectId]);
            if (target === RequestTarget.NEW_PROJECT) {
                recipient = {type: "new_project", projectTitle: "placeholder"};
            } else {
                recipient = {type: "personal", username: Client.username!};
            }
            break;
        }

        case RequestTarget.VIEW_APPLICATION: {
            const {appId} = useParams<{ appId: string }>();

            const [grantApplication, fetchGrantApplication] = useCloudAPI<ViewGrantApplicationResponse>(
                {noop: true},
                {
                    application: {
                        document: "",
                        grantRecipient: {type: "personal", username: Client.username ?? ""},
                        requestedBy: Client.username ?? "",
                        requestedResources: [],
                        resourcesOwnedBy: "unknown",
                        status: GrantApplicationStatus.IN_PROGRESS,
                        grantRecipientPi: Client.username ?? "",
                        id: 0,
                        resourcesOwnedByTitle: "unknown",
                        grantRecipientTitle: "",
                        createdAt: 0,
                        updatedAt: 0
                    },
                    comments: [],
                    approver: false
                }
            );

            targetProject = grantApplication.data.application.resourcesOwnedBy;
            wallets = grantApplication.data.application.requestedResources.map(it => {
                // Note: Some of these are simply placeholder values and are replaced later
                return {
                    wallet: {
                        paysFor: {
                            id: it.productCategory,
                            provider: it.productProvider
                        },
                        id: "unknown",
                        type: "USER"
                    },
                    balance: it.creditsRequested ?? 0,
                    used: 0,
                    allocated: 0,
                    area: "COMPUTE"
                };
            });
            recipient = grantApplication.data.application.grantRecipient;
            comments = grantApplication.data.comments;
            approver = grantApplication.data.approver;
            editingApplication = grantApplication.data.application;

            reloadWallets = useCallback(() => {
                fetchGrantApplication(viewGrantApplication({id: parseInt(appId, 10)}));
            }, [appId]);

            useEffect(() => {
                reloadWallets();
            }, [appId]);

            loading = loading || grantApplication.loading;
            break;
        }
    }

    {
        const [products, fetchProducts] = useCloudAPI<GrantsRetrieveProductsResponse>(
            {noop: true},
            {availableProducts: []}
        );

        availableProducts = [];
        for (const product of products.data.availableProducts) {
            const isFreeWithBalanceCheck = "paymentModel" in product &&
                product.paymentModel === "FREE_BUT_REQUIRE_BALANCE";

            const existing = availableProducts.find(it =>
                it.category === product.category.id &&
                it.provider === product.category.provider
            );

            if (existing && existing.isFreeWithBalanceCheck) {
                existing.isFreeWithBalanceCheck = isFreeWithBalanceCheck;
            } else if (!existing) {
                availableProducts.push({
                    isFreeWithBalanceCheck,
                    provider: product.category.provider,
                    category: product.category.id,
                    area: productToArea(product)
                })
            }
        }

        reloadProducts = useCallback(() => {
            if (targetProject) {
                fetchProducts(grantApi.retrieveProducts({
                    projectId: targetProject,
                    recipientType: recipient.type,
                    recipientId:
                        recipient.type === "existing_project" ? recipient.projectId :
                            recipient.type === "new_project" ? recipient.projectTitle :
                                recipient.type === "personal" ? recipient.username : "",
                    showHidden: false
                }));
            }
        }, [targetProject, recipient.type]);
    }

    const reload = useCallback(() => {
        if (targetProject) {
            if (targetProject !== "unknown") {
                fetchTemplates(readTemplates({projectId: targetProject}));
            }
            reloadWallets();
            reloadProducts();
        }
    }, [targetProject]);

    useEffect(() => {
        reload();
    }, [targetProject]);

    useEffect(() => {
        if (documentRef.current) {
            switch (target) {
                case RequestTarget.PERSONAL_PROJECT:
                    documentRef.current.value = templates.data.personalProject;
                    break;
                case RequestTarget.EXISTING_PROJECT:
                    documentRef.current.value = templates.data.existingProject;
                    break;
                case RequestTarget.NEW_PROJECT:
                    documentRef.current.value = templates.data.newProject;
                    break;
                case RequestTarget.VIEW_APPLICATION:
                    documentRef.current.value = editingApplication?.document ?? "";
                    break;
            }
        }
    }, [templates, documentRef.current]);

    useEffect(() => {
        const usernames = comments.map(it => it.postedBy);
        usernames.push(Client.username!);
        avatars.updateCache(usernames);
    }, [comments]);

    const mergedWallets: WalletBalanceWithEditorInfo[] = [];
    {
        // Put in all products and attach a price, if there is one
        for (const product of availableProducts) {
            mergedWallets.push({
                area: product.area,
                balance: 0,
                used: 0,
                allocated: 0,
                wallet: {
                    type: "USER",
                    id: "unknown",
                    paysFor: {id: product.category, provider: product.provider}
                },
                isFreeWithBalanceCheck: product.isFreeWithBalanceCheck
            });
        }

        for (const wallet of wallets) {
            for (const pWallet of mergedWallets) {
                if (productCategoryEquals(pWallet.wallet.paysFor, wallet.wallet.paysFor)) {
                    pWallet.balance = wallet.balance;
                    break;
                }
            }
        }
    }

    return {
        wallets: mergedWallets, reloadWallets, targetProject, documentRef, templates, recipient, editingApplication,
        comments, avatars, reload, approver, loading
    };
}

function productCategoryId(pid: ProductCategoryId): string {
    return `${pid.id}/${pid.provider}`;
}

function parseIntegerFromInput(input?: HTMLInputElement | null): number | undefined {
    if (!input) return undefined;
    const rawValue = input.value;
    const parsed = parseInt(rawValue, 10);
    if (isNaN(parsed)) return undefined;
    return parsed;
}

const StorageRequestCard: React.FunctionComponent<{
    wb: WalletBalance,
    state: UseRequestInformation,
    grantFinalized: boolean,
    isLocked: boolean,
    storagePrice: number
}> = ({wb, state, grantFinalized, isLocked, storagePrice}) => {
    const onQuotaChange = (): void => {
        const quota = document.querySelector(
            `input[data-target="quota-${productCategoryId(wb.wallet.paysFor)}"]`
        )! as HTMLInputElement;

        const duration = document.querySelector(
            `input[data-target="duration-${productCategoryId(wb.wallet.paysFor)}"]`
        )! as HTMLInputElement;

        const balance = document.querySelector(
            `input[data-target="${productCategoryId(wb.wallet.paysFor)}"]`
        )! as HTMLInputElement;

        const durationMonths = parseInt(duration.value, 10);
        const quotaGb = parseInt(quota.value, 10);
        if (balance) {
            balance.value = Math.ceil((durationMonths * 30 * quotaGb * storagePrice) / 1000000).toString();
        }
    };

    return <RequestForSingleResourceWrapper>
        <DashboardCard color="blue" isLoading={false}>
            <table>
                <tbody>
                <tr>
                    <th>Product</th>
                    <td>
                        {wb.wallet.paysFor.provider} / {wb.wallet.paysFor.id}
                        <Icon
                            name={"ftFileSystem"}
                            size={40}
                        />
                    </td>
                </tr>


                <tr>
                    <th>
                        How much&nbsp;
                        {state.recipient.type !== "new_project" ?
                            "additional " : ""
                        }
                        data will be stored?
                        <br/>
                        <HelpText>
                            You will not be able to store more data than the amount specified here.
                        </HelpText>
                    </th>
                    <td>
                        <Flex alignItems="center">
                            <Input
                                placeholder="0"
                                disabled={grantFinalized || isLocked}
                                data-target={
                                    "quota-" +
                                    productCategoryId(wb.wallet.paysFor)
                                }
                                onInput={onQuotaChange}
                                autoComplete="off"
                                type="number"
                                min={0}
                            />
                            <div className="unit">GB</div>
                        </Flex>
                    </td>
                </tr>
                <tr>
                    <th>
                        For how long should the&nbsp;
                        {state.recipient.type !== "new_project" ?
                            "additional " : ""
                        }
                        data be stored?
                        <br/>
                        <HelpText>
                            You will be granted enough credits to store your files for at least this long.
                            We will always attempt to notify you before deleting your data.
                        </HelpText>
                    </th>
                    <td>
                        <Flex alignItems={"center"}>
                            <Input
                                placeholder={"0"}
                                disabled={grantFinalized || isLocked}
                                data-target={
                                    "duration-" +
                                    productCategoryId(wb.wallet.paysFor)
                                }
                                onInput={onQuotaChange}
                                autoComplete="off"
                                type="number"
                                min={0}
                            />
                            <div className={"unit"}>Months</div>
                        </Flex>
                    </td>
                </tr>
                <tr/>
                {state.editingApplication !== undefined || state.recipient.type === "new_project" ? null : (
                    <tr>
                        <th>Current balance</th>
                        <td>
                            <Balance
                                amount={wb.balance}
                                productCategory={wb.wallet.paysFor}
                            />
                        </td>
                    </tr>
                )}
                <tr>
                    <th>
                        Balance requested
                        <br/>
                        <HelpText>
                            Note: You only pay for what you use.
                            If you only use 50% of your quota you will
                            be able to store your data for twice as long.
                        </HelpText>
                    </th>
                    <td>
                        <Flex alignItems={"center"}>
                            <Input
                                placeholder={"0"}
                                disabled={true}
                                data-target={productCategoryId(wb.wallet.paysFor)}
                                autoComplete="off"
                                type="number"
                                min={0}
                            />
                            <div className={"unit"}>DKK</div>
                        </Flex>
                    </td>
                </tr>
                </tbody>
            </table>
        </DashboardCard>
    </RequestForSingleResourceWrapper>;
};

const GenericRequestCard: React.FunctionComponent<{
    wb: WalletBalanceWithEditorInfo,
    state: UseRequestInformation,
    grantFinalized: boolean,
    isLocked: boolean
    icon: IconName;
}> = ({wb, state, grantFinalized, isLocked, icon}) => {
    if (wb.isFreeWithBalanceCheck) {
        return <RequestForSingleResourceWrapper>
            <DashboardCard color={"blue"} isLoading={false}>
                <Flex flexDirection={"row"} alignItems={"center"}>
                    <Box flexGrow={1}>
                        <Label>
                            <Checkbox
                                size={32}
                                defaultChecked={wb.balance > 0 && state.recipient.type !== "new_project"}
                                disabled={
                                    grantFinalized || isLocked || (state.editingApplication === undefined &&
                                        state.recipient.type !== "new_project" && wb.balance > 0)
                                }
                                data-target={"checkbox-" + productCategoryId(wb.wallet.paysFor)}
                                onChange={e => {
                                    const checkbox = e.target as HTMLInputElement;
                                    const input = document.querySelector(
                                        `input[data-target="${productCategoryId(wb.wallet.paysFor)}"]`
                                    ) as HTMLInputElement;

                                    if (input) {
                                        const wasChecked = input.value === "1";
                                        input.value = wasChecked ? "0" : "1";
                                        checkbox.checked = !wasChecked;
                                    }
                                }}
                            />
                            {wb.wallet.paysFor.provider} / {wb.wallet.paysFor.id}
                        </Label>
                    </Box>
                    {wb.area !== "LICENSE" ? (
                        <Icon name={icon} size={40}/>
                    ) : (
                        <AppToolLogo name={wb.wallet.paysFor.id} type={"TOOL"} size={"40px"}/>
                    )}
                </Flex>

                <Input
                    disabled={grantFinalized || isLocked}
                    data-target={productCategoryId(wb.wallet.paysFor)}
                    autoComplete="off"
                    type="hidden"
                    min={0}
                />
            </DashboardCard>
        </RequestForSingleResourceWrapper>
    } else {
        return <RequestForSingleResourceWrapper>
            <DashboardCard color="blue" isLoading={false}>
                <table>
                    <tbody>
                    <tr>
                        <th>Product</th>
                        <td>
                            {wb.wallet.paysFor.provider} / {wb.wallet.paysFor.id}
                            <Icon
                                name={icon}
                                size={40}
                            />
                        </td>
                    </tr>
                    {state.editingApplication !== undefined || state.recipient.type === "new_project" ? null : (
                        <tr>
                            <th>Current balance</th>
                            <td>
                                <Balance
                                    amount={wb.balance}
                                    productCategory={wb.wallet.paysFor}
                                />
                            </td>
                        </tr>
                    )}
                    <tr>
                        <th>Balance requested</th>
                        <td>
                            <Flex alignItems={"center"}>
                                <Input
                                    placeholder={"0"}
                                    disabled={grantFinalized || isLocked}
                                    data-target={productCategoryId(wb.wallet.paysFor)}
                                    autoComplete="off"
                                    type="number"
                                    min={0}
                                />
                                <div className={"unit"}>DKK</div>
                            </Flex>
                        </td>
                    </tr>
                    <tr>
                        <th/>
                        <td>
                            {wb.area !== "COMPUTE" ? null :
                                <HelpText>
                                    1.000 DKK ={" "}
                                    <BalanceExplainer
                                        amount={1_000_000_000}
                                        productCategory={wb.wallet.paysFor}
                                    />

                                </HelpText>
                            }
                        </td>
                    </tr>
                    </tbody>
                </table>
            </DashboardCard>
        </RequestForSingleResourceWrapper>;
    }
};

// Note: target is baked into the component to make sure we follow the rules of hooks.
//
// We need to take wildly different paths depending on the target which causes us to use very different hooks. Baking
// the target property ensures a remount of the component.
export const GrantApplicationEditor: (target: RequestTarget) =>
    React.FunctionComponent = target => function MemoizedEditor() {
    const state = useRequestInformation(target);
    const grantFinalized = isGrantFinalized(state.editingApplication?.status);
    const [loading, runWork] = useCloudCommand();
    const projectTitleRef = useRef<HTMLInputElement>(null);
    const history = useHistory();
    const dispatch = useDispatch();
    const [isLocked, setIsLocked] = useState<boolean>(target === RequestTarget.VIEW_APPLICATION);
    const storagePrice = useStoragePrice(); // Note: This will change later

    switch (target) {
        case RequestTarget.EXISTING_PROJECT:
            useTitle("Viewing Project");
            break;
        case RequestTarget.NEW_PROJECT:
            useTitle("Create Project");
            break;
        case RequestTarget.PERSONAL_PROJECT:
            useTitle("My Workspace");
            break;
        case RequestTarget.VIEW_APPLICATION:
            useTitle("Viewing Application");
            break;
    }

    dispatch(setRefreshFunction(state.reload));
    dispatch(loadingAction(state.loading));
    useEffect(() => {
        return () => {
            dispatch(setRefreshFunction(undefined));
        };
    }, []);

    const discardChanges = useCallback(async () => {
        state.reload();
        setIsLocked(true);
    }, [state.reload]);

    const submitRequest = useCallback(async () => {
        if (state.targetProject === undefined) {
            snackbarStore.addFailure("Unknown target. Root level projects cannot apply for more resources.", false);
            return;
        }

        let grantRecipient: GrantRecipient = state.recipient;
        if (target === RequestTarget.NEW_PROJECT) {
            grantRecipient = {type: "new_project", projectTitle: projectTitleRef.current!.value};
        }

        const requestedResources = state.wallets.map(wb => {
            let creditsRequested = parseIntegerFromInput(
                document.querySelector<HTMLInputElement>(
                    `input[data-target="${productCategoryId(wb.wallet.paysFor)}"]`
                )
            );
            if (creditsRequested) creditsRequested = creditsRequested * 1000000;

            let quotaRequested = parseIntegerFromInput(
                document.querySelector<HTMLInputElement>(
                    `input[data-target="quota-${productCategoryId(wb.wallet.paysFor)}"]`
                )
            );

            if (wb.area === "STORAGE") {
                if ((creditsRequested !== undefined) || (quotaRequested !== undefined)) {
                    if ((creditsRequested === undefined) || (quotaRequested === undefined)) {
                        snackbarStore.addFailure("Please fill out both \"Resources\" and \"Quota\" for requested storage product", false);
                        return;
                    }
                }
            }

            if (quotaRequested) quotaRequested = quotaRequested * (1000 * 1000 * 1000);

            if (creditsRequested === undefined && quotaRequested === undefined) {
                return null;
            }

            return {
                creditsRequested,
                quotaRequested,
                productCategory: wb.wallet.paysFor.id,
                productProvider: wb.wallet.paysFor.provider
            } as ResourceRequest;
        }).filter(it => it !== null) as ResourceRequest[];

        const newDocument = state.documentRef.current!.value;
        if (state.editingApplication === undefined) {
            const response = await runWork<{ id: number }>(submitGrantApplication({
                document: newDocument,
                resourcesOwnedBy: state.targetProject!,
                requestedResources,
                grantRecipient
            }));

            if (response) {
                history.push(`/project/grants/view/${response.id}`);
            }
        } else {
            await runWork(editGrantApplication({
                id: state.editingApplication.id!,
                newDocument,
                newResources: requestedResources
            }));
            state.reload();
            setIsLocked(true);
        }
    }, [state.targetProject, state.documentRef, state.recipient, state.wallets, projectTitleRef,
        state.editingApplication?.id, state.reload]);

<<<<<<< HEAD
        const approveRequest = useCallback(async () => {
            if (state.editingApplication !== undefined) {
                addStandardDialog({
                    title: "Approve application?",
                    message: "Are you sure you wish to approve this application?",
                    onConfirm: async () => {
                        await runWork(approveGrantApplication({requestId: state.editingApplication!.id}));
                        state.reload();
                    }
                });
            }
        }, [state.editingApplication?.id]);

        const rejectRequest = useCallback(async () => {
            if (state.editingApplication !== undefined) {
                addStandardDialog({
                    title: "Reject application?",
                    message: "Are you sure you wish to reject this application?",
                    onConfirm: async () => {
                        await runWork(rejectGrantApplication({requestId: state.editingApplication!.id}));
                        state.reload();
                    }
                });
            }
        }, [state.editingApplication?.id]);

        const transferRequest = useCallback(async (toProjectId: string) => {
            if (state.editingApplication !== undefined) {
                await runWork(transferApplication({
                    applicationId: state.editingApplication!.id,
                    transferToProjectId: toProjectId
                }));
                state.reload();
            }
        }, [state.editingApplication?.id]);

        const closeRequest = useCallback(async () => {
            if (state.editingApplication !== undefined) {
                addStandardDialog({
                    title: "Withdraw application?",
                    message: "Are you sure you wish to withdraw this application?",
                    onConfirm: async () => {
                        await runWork(closeGrantApplication({requestId: state.editingApplication!.id}));
                        state.reload();
=======
    const approveRequest = useCallback(async () => {
        if (state.editingApplication !== undefined) {
            addStandardDialog({
                title: "Approve application?",
                message: "Are you sure you wish to approve this application?",
                onConfirm: async () => {
                    await runWork(approveGrantApplication({requestId: state.editingApplication!.id}));
                    state.reload();
                }
            });
        }
    }, [state.editingApplication?.id]);

    const rejectRequest = useCallback(async () => {
        if (state.editingApplication !== undefined) {
            addStandardDialog({
                title: "Reject application?",
                message: "Are you sure you wish to reject this application?",
                onConfirm: async () => {
                    await runWork(rejectGrantApplication({requestId: state.editingApplication!.id}));
                    state.reload();
                }
            });
        }
    }, [state.editingApplication?.id]);

    const closeRequest = useCallback(async () => {
        if (state.editingApplication !== undefined) {
            addStandardDialog({
                title: "Withdraw application?",
                message: "Are you sure you wish to withdraw this application?",
                onConfirm: async () => {
                    await runWork(closeGrantApplication({requestId: state.editingApplication!.id}));
                    state.reload();
                }
            });
        }
    }, [state.editingApplication?.id]);

    useEffect(() => {
        if (state.editingApplication !== undefined) {
            for (const resource of state.editingApplication.requestedResources) {
                const credits = resource.creditsRequested;
                const quota = resource.quotaRequested;

                // TODO(Dan): The following code is a terrible idea.
                // This code is in here only because we did not notice the error until it was already in production
                // and was causing a lot of crashes. A proper solution is tracked in #1928.
                //
                // The code tends to crash because React has not yet rendered the inputs and we attempt to write to
                // the inputs before they are actually ready. We solve it in the code below by simply retrying
                // (via setTimeout) until React has rendered our input elements. This is obviously a bad idea and the
                // code should be refactored to avoid this. The error only manifests itself if the loading of network
                // resources occur in a specific order, an order which happens to occur often in production but for
                // some reason not in dev.
                let attempts = 0;
                const work = (): void => {
                    let success = true;
                    const creditsInput = document.querySelector<HTMLInputElement>(
                        `input[data-target="${productCategoryId({
                            provider: resource.productProvider,
                            id: resource.productCategory
                        })}"]`
                    );

                    const quotaCredits = document.querySelector<HTMLInputElement>(
                        `input[data-target="quota-${productCategoryId({
                            provider: resource.productProvider,
                            id: resource.productCategory
                        })}"]`
                    );

                    const durationInput = document.querySelector<HTMLInputElement>(
                        `input[data-target="duration-${productCategoryId({
                            provider: resource.productProvider,
                            id: resource.productCategory
                        })}"]`
                    );

                    const freeButRequireBalanceCheckbox = document.querySelector<HTMLInputElement>(
                        `input[data-target="checkbox-${productCategoryId({
                            provider: resource.productProvider,
                            id: resource.productCategory
                        })}"]`
                    );

                    if (credits !== undefined) {
                        if (creditsInput) {
                            creditsInput.value = (credits / 1000000).toFixed(0);
                        } else {
                            success = false;
                        }
>>>>>>> 1d72c740
                    }

                    if (credits !== undefined) {
                        if (freeButRequireBalanceCheckbox) {
                            freeButRequireBalanceCheckbox.checked = credits > 0;
                        }
                    }

                    if (quota) {
                        if (quotaCredits) {
                            quotaCredits.value = (quota / (1000 * 1000 * 1000)).toFixed(0);
                        } else {
                            success = false;
                        }
                    }

                    if (quota != null && credits != null && storagePrice != null) {
                        const pricePerMonth = ((quota / (1000 * 1000 * 1000)) * 30 * storagePrice);
                        if (durationInput) {
                            if (pricePerMonth !== 0) {
                                durationInput.value = Math.floor(credits / pricePerMonth).toString();
                            }
                        } else {
                            success = false;
                        }
                    }

                    if (!success) {
                        if (attempts > 10) {
                            snackbarStore.addFailure("Unable to render application", true);
                        } else {
                            attempts++;
                            setTimeout(work, 500);
                        }
                    }
                };

                setTimeout(work, 0);
            }
        }
    }, [state.editingApplication, storagePrice]);

<<<<<<< HEAD

        const [transferringApplication, setTransferringApplication] = useState(false);

        return (
            <MainContainer
                header={target === RequestTarget.EXISTING_PROJECT ?
                    <ProjectBreadcrumbs crumbs={[{title: "Request for Resources"}]} /> : null
                }
                sidebar={null}
                main={
                    <Flex justifyContent="center">
                        <Box maxWidth={1400} width="100%">
                            {target !== RequestTarget.NEW_PROJECT ? null : (
                                <>
                                    <Label mb={16} mt={16}>
                                        Principal Investigator (PI)
=======
    return (
        <MainContainer
            header={target === RequestTarget.EXISTING_PROJECT ?
                <ProjectBreadcrumbs crumbs={[{title: "Request for Resources"}]}/> : null
            }
            sidebar={null}
            main={
                <Flex justifyContent="center">
                    <Box maxWidth={1400} width="100%">
                        {target !== RequestTarget.NEW_PROJECT ? null : (
                            <>
                                <Label mb={16} mt={16}>
                                    Principal Investigator (PI)
>>>>>>> 1d72c740
                                    <Input
                                        value={
                                            `${Client.userInfo?.firstNames} ${Client.userInfo?.lastName} ` +
                                            `(${Client.username})`
                                        }
                                        disabled
                                    />
                                </Label>
                                <Label mb={16} mt={16}>
                                    Project title
                                    <Input ref={projectTitleRef}/>
                                </Label>
                            </>
                        )}

                        {target !== RequestTarget.VIEW_APPLICATION ? null : (
                            <>
                                <DashboardCard color="blue" isLoading={false}>
                                    <Heading.h4 mb={16}>Metadata</Heading.h4>

                                    <Text mb={16}>
                                        <i>Application must be resubmitted to change the metadata.</i>
                                    </Text>
                                    <Table>
                                        <tbody>
                                        <TableRow>
                                            <TableCell>Application Approver</TableCell>
                                            <TableCell>{state.editingApplication!.resourcesOwnedByTitle}</TableCell>
                                        </TableRow>
                                        <TableRow>
                                            <TableCell>Project Title</TableCell>
                                            <TableCell>{state.editingApplication!.grantRecipientTitle}</TableCell>
                                        </TableRow>
                                        <TableRow>
                                            <TableCell>Principal Investigator (PI)</TableCell>
                                            <TableCell>{state.editingApplication!.grantRecipientPi}</TableCell>
                                        </TableRow>
                                        <TableRow>
                                            <TableCell verticalAlign="top">
                                                Project Type
                                            </TableCell>
                                            <TableCell>
                                                <table>
                                                    <tbody>
                                                    <tr>
                                                        <td>Personal</td>
                                                        <td width="100%">
                                                            {state.recipient.type === "personal" ?
                                                                <Icon name={"check"} color={"green"}/> :
                                                                <Icon name={"close"} color={"red"}/>}
                                                        </td>
                                                    </tr>
                                                    <tr>
                                                        <td width="100%">New Project</td>
                                                        <td>
                                                            {state.recipient.type === "new_project" ?
                                                                <Icon name={"check"} color={"green"}/> :
                                                                <Icon name={"close"} color={"red"}/>}
                                                        </td>
                                                    </tr>
                                                    <tr>
                                                        <td width="100%">Existing Project</td>
                                                        <td>
                                                            {state.recipient.type === "existing_project" ?
                                                                <Icon name={"check"} color={"green"}/> :
                                                                <Icon name={"close"} color={"red"}/>}
                                                        </td>
                                                    </tr>
                                                    </tbody>
                                                </table>
                                            </TableCell>
                                        </TableRow>
                                        <TableRow>
                                            <TableCell verticalAlign={"top"} mt={32}>Current Status</TableCell>
                                            <TableCell>
                                                {
                                                    state.editingApplication!.status === GrantApplicationStatus.IN_PROGRESS ? "In progress" :
                                                        state.editingApplication!.status === GrantApplicationStatus.APPROVED ? (state.editingApplication?.statusChangedBy === null ? "Approved" : "Approved by " + state.editingApplication?.statusChangedBy) :
                                                            state.editingApplication!.status === GrantApplicationStatus.REJECTED ? (state.editingApplication?.statusChangedBy === null ? "Rejected" : "Rejected  by " + state.editingApplication?.statusChangedBy) :
                                                                (state.editingApplication?.statusChangedBy === null ? "Closed" : "Closed by " + state.editingApplication?.statusChangedBy)
                                                }
                                                <ButtonGroup>
                                                    {target !== RequestTarget.VIEW_APPLICATION ? null : (
                                                        <>
                                                            {state.approver && !grantFinalized ?
                                                                <>
<<<<<<< HEAD
                                                                    {state.approver && !grantFinalized ?
                                                                        <>
                                                                            <Button
                                                                                color="green"
                                                                                onClick={approveRequest}
                                                                                disabled={!isLocked}
                                                                            >
                                                                                Approve
                                                                            </Button>
                                                                            <Button
                                                                                color="red"
                                                                                onClick={rejectRequest}
                                                                                disabled={!isLocked}
                                                                            >
                                                                                Reject
                                                                            </Button>
                                                                            {state.editingApplication?.grantRecipient!.type !== "existing_project" ?
                                                                                <Button
                                                                                    color="blue"
                                                                                    onClick={() => setTransferringApplication(true)}
                                                                                    disabled={!isLocked}
                                                                                >
                                                                                    Transfer to other project
                                                                                </Button> : null
                                                                            }
                                                                        </> : null
                                                                    }
                                                                    {!state.approver && !grantFinalized ?
                                                                        <>
                                                                            <Button
                                                                                color="red"
                                                                                onClick={closeRequest}
                                                                                disabled={!isLocked}
                                                                            >
                                                                                Withdraw
                                                                            </Button>
                                                                        </> : null
                                                                    }
                                                                </>
                                                            )}
                                                        </ButtonGroup>
                                                        {target !== RequestTarget.VIEW_APPLICATION || isLocked ||
                                                            grantFinalized ? null :
                                                            <Text>
                                                                You must finish making changes before you can
                                                                change the status of this application
=======
                                                                    <Button
                                                                        color="green"
                                                                        onClick={approveRequest}
                                                                        disabled={!isLocked}
                                                                    >
                                                                        Approve
                                                                    </Button>
                                                                    <Button
                                                                        color="red"
                                                                        onClick={rejectRequest}
                                                                        disabled={!isLocked}
                                                                    >
                                                                        Reject
                                                                    </Button>
                                                                </> : null
                                                            }
                                                            {!state.approver && !grantFinalized ?
                                                                <>
                                                                    <Button
                                                                        color="red"
                                                                        onClick={closeRequest}
                                                                        disabled={!isLocked}
                                                                    >
                                                                        Withdraw
                                                                    </Button>
                                                                </> : null
                                                            }

                                                        </>
                                                    )}
                                                </ButtonGroup>
                                                {target !== RequestTarget.VIEW_APPLICATION || isLocked ||
                                                grantFinalized ? null :
                                                    <Text>
                                                        You must finish making changes before you can
                                                        change the status of this application
>>>>>>> 1d72c740
                                                    </Text>
                                                }

                                            </TableCell>
                                        </TableRow>
                                        </tbody>
                                    </Table>
                                </DashboardCard>
                            </>
                        )}

                        <Heading.h3 mt={32}>
                            {target === RequestTarget.VIEW_APPLICATION ? "Requested Resources" : "Resources"}
                        </Heading.h3>

                        {state.wallets.filter(wallet => wallet.area == "STORAGE").length < 1 ? null :
                            <>
                                <Heading.h4 mt={32}><Flex>Storage <ProductLink/></Flex></Heading.h4>
                                <ResourceContainer>
                                    {state.wallets.map((it, idx) => (
                                        it.area !== "STORAGE" ? null :
                                            <StorageRequestCard
                                                wb={it}
                                                state={state}
                                                grantFinalized={grantFinalized}
                                                isLocked={isLocked}
                                                storagePrice={storagePrice}
                                                key={idx}
                                            />
                                    ))}
                                </ResourceContainer>
                            </>
                        }

                        {state.wallets.filter(wallet => wallet.area == "COMPUTE").length < 1 ? null :
                            <>
                                <Heading.h4 mt={32}><Flex>Compute <ProductLink/></Flex></Heading.h4>
                                <ResourceContainer>
                                    {state.wallets.map((it, idx) => (
                                        it.area !== "COMPUTE" ? null :
                                            <GenericRequestCard
                                                key={idx}
                                                wb={it}
                                                state={state}
                                                grantFinalized={grantFinalized}
                                                isLocked={isLocked}
                                                icon={"cpu"}
                                            />
                                    ))}
                                </ResourceContainer>
                            </>
                        }

                        {state.wallets.filter(wallet => wallet.area == "INGRESS").length < 1 ? null :
                            <>
                                <Heading.h4 mt={32}><Flex>Public Links <ProductLink/></Flex></Heading.h4>
                                <ResourceContainer>
                                    {state.wallets.map((it, idx) => (
                                        it.area !== "INGRESS" ? null :
                                            <GenericRequestCard key={idx} wb={it} state={state}
                                                                grantFinalized={grantFinalized} isLocked={isLocked}
                                                                icon={"favIcon"}/>
                                    ))}
                                </ResourceContainer>
                            </>
                        }

                        {state.wallets.filter(wallet => wallet.area == "LICENSE").length < 1 ? null :
                            <>
                                <Heading.h4 mt={32}><Flex>Application Licenses <ProductLink/></Flex></Heading.h4>
                                <ResourceContainer>
                                    {state.wallets.map((it, idx) => (
                                        it.area !== "LICENSE" ? null :
                                            <GenericRequestCard key={idx} wb={it} state={state}
                                                                grantFinalized={grantFinalized} isLocked={isLocked}
                                                                icon={"license"}/>
                                    ))}
                                </ResourceContainer>
                            </>
                        }

                        {state.wallets.filter(wallet => wallet.area == "NETWORK_IP").length < 1 ? null :
                            <>
                                <Heading.h4 mt={32}><Flex>Public IPs <ProductLink/></Flex></Heading.h4>
                                <ResourceContainer>
                                    {state.wallets.map((it, idx) => (
                                        it.area !== "NETWORK_IP" ? null :
                                            <GenericRequestCard key={idx} wb={it} state={state}
                                                                grantFinalized={grantFinalized} isLocked={isLocked}
                                                                icon={"moon"}/>
                                    ))}
                                </ResourceContainer>
                            </>
                        }

                        <CommentApplicationWrapper>
                            <RequestFormContainer>
                                <Heading.h4>Application</Heading.h4>
                                <TextArea
                                    disabled={grantFinalized || isLocked || state.approver}
                                    rows={25}
                                    ref={state.documentRef}
                                />
                            </RequestFormContainer>

                            {state.editingApplication === undefined ? null : (
                                <Box width="100%">
                                    <Heading.h4>Comments</Heading.h4>
                                    {state.comments.length > 0 ? null : (
                                        <Box mt={16} mb={16}>
                                            No comments have been posted yet.
                                        </Box>
                                    )}

                                    {state.comments.map(it => (
                                        <CommentBox
                                            key={it.id}
                                            comment={it}
                                            avatar={state.avatars.cache[it.postedBy] ?? defaultAvatar}
                                            reload={state.reload}
                                        />
                                    ))}

                                    <PostCommentWidget
                                        applicationId={state.editingApplication.id!}
                                        avatar={state.avatars.cache[Client.username!] ?? defaultAvatar}
                                        reload={state.reload}
                                    />
                                </Box>
                            )}
                        </CommentApplicationWrapper>
                        <Box p={32} pb={16}>
                            {target !== RequestTarget.VIEW_APPLICATION ? (
                                <Button disabled={grantFinalized} fullWidth onClick={submitRequest}>
                                    Submit Application
                                </Button>
                            ) : null
                            }
                            {target !== RequestTarget.VIEW_APPLICATION || grantFinalized ? null : (
                                isLocked ? (
                                    <Button fullWidth onClick={() => setIsLocked(false)} disabled={loading}>
                                        Edit this request
                                    </Button>
<<<<<<< HEAD
                                ) : null
                                }
                                {target !== RequestTarget.VIEW_APPLICATION || grantFinalized ? null : (
                                    isLocked ? (
                                        <Button fullWidth onClick={() => setIsLocked(false)} disabled={loading}>
                                            Edit this request
                                        </Button>
                                    ) : (
                                            <ButtonGroup>
                                                <Button
                                                    color="green"
                                                    fullWidth
                                                    disabled={loading}
                                                    onClick={submitRequest}
                                                >
                                                    Save Changes
                                                </Button>
                                                <Button color="red" onClick={discardChanges}>Discard changes</Button>
                                            </ButtonGroup>
                                        )
                                )}
                            </Box>
                        </Box>
                    </Flex>
                }
                additional={
                    state.editingApplication != null && state.editingApplication.grantRecipientPi ?
                        <TransferApplicationPrompt
                            isActive={transferringApplication}
                            close={() => setTransferringApplication(false)}
                            transfer={transferRequest}
                            grantId={state.editingApplication.id}
                        /> : null
                }
            />
        );
    };
=======
                                ) : (
                                    <ButtonGroup>
                                        <Button
                                            color={"green"}
                                            fullWidth
                                            disabled={loading}
                                            onClick={submitRequest}
                                        >
                                            Save Changes
                                        </Button>
                                        <Button color={"red"} onClick={discardChanges}>Discard changes</Button>
                                    </ButtonGroup>
                                )
                            )}
                        </Box>
                    </Box>
                </Flex>
            }
        />
    );
};
>>>>>>> 1d72c740


interface TransferApplicationPromptProps {
    isActive: boolean;
    grantId: number;
    close(): void;
    transfer(toProjectId: string): Promise<void>;
}

function TransferApplicationPrompt({isActive, close, transfer, grantId}: TransferApplicationPromptProps) {
    const [projects, fetchProjects] = useCloudAPI<GrantsRetrieveAffiliationsResponse>(findAffiliations({page: 0, itemsPerPage: 100, grantId}), emptyPage);

    /* FIXME: Work-around for showing modal AND dialog. Change to hold-to-confirm button when merged with scheduling */
    const [isConfirming, setIsConfirming] = useState(false);

    const history = useHistory();

    React.useEffect(() => {
        if (grantId) {
            fetchProjects(findAffiliations({page: 0, itemsPerPage: 100, grantId}))
        }
    }, [grantId]);
    const dispatch = useDispatch()


    return (isConfirming ? null :
        <ReactModal
            style={defaultModalStyle}
            isOpen={isActive}
            onRequestClose={close}
            shouldCloseOnEsc
            shouldCloseOnOverlayClick
        >
            <List>
                {projects.data.items.map(it =>
                    <Spacer
                        key={it.projectId}
                        left={<Box key={it.projectId} >{it.title}</Box>}
                        right={<Button my="3px" width="115px" height="40px" onClick={() => {
                            setIsConfirming(true);
                            addStandardDialog({
                                title: "Transfer to project?",
                                message: `Transfer application to ${it.title}?`,
                                onConfirm: async () => {
                                    setIsConfirming(false);
                                    close();
                                    //Show that we are transfering
                                    dispatch(setLoading(true))
                                    await transfer(it.projectId);
                                    dispatch(setLoading(false))
                                    history.push("/project/grants/ingoing");
                                }
                            })
                        }}>Transfer</Button>}
                    />
                )}
            </List>
        </ReactModal>
    );
}

const CommentApplicationWrapper = styled.div`
  display: grid;
  grid-template-columns: repeat(auto-fill, minmax(600px, 1fr));
  grid-gap: 32px;
  max-width: 1400px;
`;

const CommentBoxWrapper = styled.div`
  display: flex;
  margin: 10px 0;

  .body {
    flex-grow: 1;
    margin: 0 6px;
  }

  time {
    color: var(--gray, #ff0);
  }

  p {
    margin: 0;
  }
`;

const CommentBox: React.FunctionComponent<{
    comment: Comment,
    avatar: AvatarType,
    reload: () => void
}> = ({comment, avatar, reload}) => {
    const [, runCommand] = useCloudCommand();
    const onDelete = useCallback(() => {
        addStandardDialog({
            title: "Confirm comment deletion",
            message: "Are you sure you wish to delete your comment?",
            confirmText: "Delete",
            addToFront: true,
            onConfirm: async () => {
                await runCommand(deleteGrantApplicationComment({commentId: comment.id}));
                reload();
            }
        });
    }, [comment.id]);

    return <CommentBoxWrapper>
        <div className="avatar">
            <UserAvatar avatar={avatar} width={"48px"}/>
        </div>

        <div className="body">
            <p><strong>{comment.postedBy}</strong> says:</p>
            <p>{comment.comment}</p>
            <time>{dateToString(comment.postedAt)}</time>
        </div>

        {comment.postedBy === Client.username ? (
            <div>
                <Icon cursor={"pointer"} name={"trash"} color={"red"} onClick={onDelete}/>
            </div>
        ) : null}
    </CommentBoxWrapper>;
};

const PostCommentWrapper = styled.form`
  .wrapper {
    display: flex;
  }

  ${TextArea} {
    flex-grow: 1;
    margin-left: 6px;
  }

  .buttons {
    display: flex;
    margin-top: 6px;
    justify-content: flex-end;
  }
`;

const HelpText = styled.p`
  margin: 0;
  font-size: ${theme.fontSizes[1]}px;
  color: var(--gray, #f00);
`;

const PostCommentWidget: React.FunctionComponent<{
    applicationId: number,
    avatar: AvatarType,
    reload: () => void
}> = ({applicationId, avatar, reload}) => {
    const commentBoxRef = useRef<HTMLTextAreaElement>(null);
    const [loading, runWork] = useCloudCommand();
    const submitComment = useCallback(async (e) => {
        e.preventDefault();

        await runWork(commentOnGrantApplication({
            requestId: applicationId,
            comment: commentBoxRef.current!.value
        }));
        reload();
        if (commentBoxRef.current) commentBoxRef.current!.value = "";
    }, [runWork, applicationId, commentBoxRef.current]);
    return <PostCommentWrapper onSubmit={submitComment}>
        <div className="wrapper">
            <UserAvatar avatar={avatar} width={"48px"}/>
            <TextArea rows={3} ref={commentBoxRef} placeholder={"Your comment"}/>
        </div>
        <div className="buttons">
            <Button disabled={loading}>Send</Button>
        </div>
    </PostCommentWrapper>;
};

function ProductLink(): JSX.Element {
    return <Tooltip
        trigger={<ExternalLink href="/app/skus"><Box style={{
            cursor: "pointer",
            border: "2px var(--black) solid",
            borderRadius: "9999px",
            width: "35px",
            height: "35px",
            marginLeft: "9px",
            paddingLeft: "10px",
            marginTop: "-2px"
        }}> ?</Box></ExternalLink>}
    >
        <Box width="100px">Click to view details for resources</Box>
    </Tooltip>
}

export default GrantApplicationEditor;<|MERGE_RESOLUTION|>--- conflicted
+++ resolved
@@ -4,7 +4,6 @@
 import {MainContainer} from "MainContainer/MainContainer";
 import {ProjectBreadcrumbs} from "Project/Breadcrumbs";
 import * as Heading from "ui-components/Heading";
-<<<<<<< HEAD
 import {
     Box,
     Button,
@@ -16,34 +15,21 @@
     Input,
     Label,
     List,
+    Checkbox,
     Text,
     TextArea,
     theme,
     Tooltip
 } from "ui-components";
 import {APICallState, useAsyncCommand, useCloudAPI} from "Authentication/DataHook";
-=======
->>>>>>> 1d72c740
 import {
-    Box,
-    Button,
-    ButtonGroup,
-    Card, Checkbox,
-    ExternalLink,
-    Flex,
-    Icon,
-    Input,
-    Label,
-    Text,
-    TextArea,
-    theme,
-    Tooltip
-} from "ui-components";
-import {APICallState, useCloudAPI, useCloudCommand} from "Authentication/DataHook";
-import {
+    grantsRetrieveProducts,
+    GrantsRetrieveProductsResponse,
     ProductArea,
+    ProductCategory,
     productCategoryEquals,
-    ProductCategoryId, productToArea,
+    productToArea,
+    ProductCategoryId,
     retrieveBalance,
     RetrieveBalanceResponse,
     WalletBalance
@@ -84,20 +70,17 @@
 import {useDispatch} from "react-redux";
 import {setRefreshFunction} from "Navigation/Redux/HeaderActions";
 import {loadingAction} from "Loading";
-<<<<<<< HEAD
-import ReactModal from "react-modal";
-import {defaultModalStyle} from "Utilities/ModalUtilities";
-import {emptyPage} from "DefaultObjects";
-import {Spacer} from "ui-components/Spacer";
-import {buildQueryString} from "Utilities/URIUtilities";
-=======
 import * as UCloud from "UCloud";
 import grantApi = UCloud.grant.grant;
 import {grant} from "UCloud";
 import GrantsRetrieveProductsResponse = grant.GrantsRetrieveProductsResponse;
 import {IconName} from "ui-components/Icon";
 import {AppToolLogo} from "Applications/AppToolLogo";
->>>>>>> 1d72c740
+import ReactModal from "react-modal";
+import {defaultModalStyle} from "Utilities/ModalUtilities";
+import {emptyPage} from "DefaultObjects";
+import {Spacer} from "ui-components/Spacer";
+import {buildQueryString} from "Utilities/URIUtilities";
 
 export const RequestForSingleResourceWrapper = styled.div`
   ${Icon} {
@@ -238,7 +221,7 @@
 
         case RequestTarget.NEW_PROJECT:
         case RequestTarget.PERSONAL_PROJECT: {
-            const {projectId} = useParams<{ projectId: string }>();
+            const {projectId} = useParams<{projectId: string}>();
             targetProject = projectId;
             const [w, fetchWallets] = useCloudAPI<RetrieveBalanceResponse>(
                 {noop: true},
@@ -257,7 +240,7 @@
         }
 
         case RequestTarget.VIEW_APPLICATION: {
-            const {appId} = useParams<{ appId: string }>();
+            const {appId} = useParams<{appId: string}>();
 
             const [grantApplication, fetchGrantApplication] = useCloudAPI<ViewGrantApplicationResponse>(
                 {noop: true},
@@ -823,52 +806,6 @@
     }, [state.targetProject, state.documentRef, state.recipient, state.wallets, projectTitleRef,
         state.editingApplication?.id, state.reload]);
 
-<<<<<<< HEAD
-        const approveRequest = useCallback(async () => {
-            if (state.editingApplication !== undefined) {
-                addStandardDialog({
-                    title: "Approve application?",
-                    message: "Are you sure you wish to approve this application?",
-                    onConfirm: async () => {
-                        await runWork(approveGrantApplication({requestId: state.editingApplication!.id}));
-                        state.reload();
-                    }
-                });
-            }
-        }, [state.editingApplication?.id]);
-
-        const rejectRequest = useCallback(async () => {
-            if (state.editingApplication !== undefined) {
-                addStandardDialog({
-                    title: "Reject application?",
-                    message: "Are you sure you wish to reject this application?",
-                    onConfirm: async () => {
-                        await runWork(rejectGrantApplication({requestId: state.editingApplication!.id}));
-                        state.reload();
-                    }
-                });
-            }
-        }, [state.editingApplication?.id]);
-
-        const transferRequest = useCallback(async (toProjectId: string) => {
-            if (state.editingApplication !== undefined) {
-                await runWork(transferApplication({
-                    applicationId: state.editingApplication!.id,
-                    transferToProjectId: toProjectId
-                }));
-                state.reload();
-            }
-        }, [state.editingApplication?.id]);
-
-        const closeRequest = useCallback(async () => {
-            if (state.editingApplication !== undefined) {
-                addStandardDialog({
-                    title: "Withdraw application?",
-                    message: "Are you sure you wish to withdraw this application?",
-                    onConfirm: async () => {
-                        await runWork(closeGrantApplication({requestId: state.editingApplication!.id}));
-                        state.reload();
-=======
     const approveRequest = useCallback(async () => {
         if (state.editingApplication !== undefined) {
             addStandardDialog({
@@ -892,6 +829,16 @@
                     state.reload();
                 }
             });
+        }
+    }, [state.editingApplication?.id]);
+
+    const transferRequest = useCallback(async (toProjectId: string) => {
+        if (state.editingApplication !== undefined) {
+            await runWork(transferApplication({
+                applicationId: state.editingApplication!.id,
+                transferToProjectId: toProjectId
+            }));
+            state.reload();
         }
     }, [state.editingApplication?.id]);
 
@@ -961,7 +908,6 @@
                         } else {
                             success = false;
                         }
->>>>>>> 1d72c740
                     }
 
                     if (credits !== undefined) {
@@ -1004,24 +950,8 @@
         }
     }, [state.editingApplication, storagePrice]);
 
-<<<<<<< HEAD
-
-        const [transferringApplication, setTransferringApplication] = useState(false);
-
-        return (
-            <MainContainer
-                header={target === RequestTarget.EXISTING_PROJECT ?
-                    <ProjectBreadcrumbs crumbs={[{title: "Request for Resources"}]} /> : null
-                }
-                sidebar={null}
-                main={
-                    <Flex justifyContent="center">
-                        <Box maxWidth={1400} width="100%">
-                            {target !== RequestTarget.NEW_PROJECT ? null : (
-                                <>
-                                    <Label mb={16} mt={16}>
-                                        Principal Investigator (PI)
-=======
+    const [transferringApplication, setTransferringApplication] = useState(false);
+
     return (
         <MainContainer
             header={target === RequestTarget.EXISTING_PROJECT ?
@@ -1035,7 +965,6 @@
                             <>
                                 <Label mb={16} mt={16}>
                                     Principal Investigator (PI)
->>>>>>> 1d72c740
                                     <Input
                                         value={
                                             `${Client.userInfo?.firstNames} ${Client.userInfo?.lastName} ` +
@@ -1077,52 +1006,49 @@
                                             <TableCell verticalAlign="top">
                                                 Project Type
                                             </TableCell>
-                                            <TableCell>
-                                                <table>
-                                                    <tbody>
-                                                    <tr>
-                                                        <td>Personal</td>
-                                                        <td width="100%">
-                                                            {state.recipient.type === "personal" ?
-                                                                <Icon name={"check"} color={"green"}/> :
-                                                                <Icon name={"close"} color={"red"}/>}
-                                                        </td>
-                                                    </tr>
-                                                    <tr>
-                                                        <td width="100%">New Project</td>
-                                                        <td>
-                                                            {state.recipient.type === "new_project" ?
-                                                                <Icon name={"check"} color={"green"}/> :
-                                                                <Icon name={"close"} color={"red"}/>}
-                                                        </td>
-                                                    </tr>
-                                                    <tr>
-                                                        <td width="100%">Existing Project</td>
-                                                        <td>
-                                                            {state.recipient.type === "existing_project" ?
-                                                                <Icon name={"check"} color={"green"}/> :
-                                                                <Icon name={"close"} color={"red"}/>}
-                                                        </td>
-                                                    </tr>
-                                                    </tbody>
-                                                </table>
-                                            </TableCell>
-                                        </TableRow>
-                                        <TableRow>
-                                            <TableCell verticalAlign={"top"} mt={32}>Current Status</TableCell>
-                                            <TableCell>
-                                                {
-                                                    state.editingApplication!.status === GrantApplicationStatus.IN_PROGRESS ? "In progress" :
-                                                        state.editingApplication!.status === GrantApplicationStatus.APPROVED ? (state.editingApplication?.statusChangedBy === null ? "Approved" : "Approved by " + state.editingApplication?.statusChangedBy) :
-                                                            state.editingApplication!.status === GrantApplicationStatus.REJECTED ? (state.editingApplication?.statusChangedBy === null ? "Rejected" : "Rejected  by " + state.editingApplication?.statusChangedBy) :
-                                                                (state.editingApplication?.statusChangedBy === null ? "Closed" : "Closed by " + state.editingApplication?.statusChangedBy)
-                                                }
-                                                <ButtonGroup>
-                                                    {target !== RequestTarget.VIEW_APPLICATION ? null : (
-                                                        <>
-                                                            {state.approver && !grantFinalized ?
+                                                    <TableCell>
+                                                        <table>
+                                                            <tbody>
+                                                                <tr>
+                                                                    <td>Personal</td>
+                                                                    <td width="100%">
+                                                                        {state.recipient.type === "personal" ?
+                                                                            <Icon name={"check"} color={"green"} /> :
+                                                                            <Icon name={"close"} color={"red"} />}
+                                                                    </td>
+                                                                </tr>
+                                                                <tr>
+                                                                    <td width="100%">New Project</td>
+                                                                    <td>
+                                                                        {state.recipient.type === "new_project" ?
+                                                                            <Icon name={"check"} color={"green"} /> :
+                                                                            <Icon name={"close"} color={"red"} />}
+                                                                    </td>
+                                                                </tr>
+                                                                <tr>
+                                                                    <td width="100%">Existing Project</td>
+                                                                    <td>
+                                                                        {state.recipient.type === "existing_project" ?
+                                                                            <Icon name={"check"} color={"green"} /> :
+                                                                            <Icon name={"close"} color={"red"} />}
+                                                                    </td>
+                                                                </tr>
+                                                            </tbody>
+                                                        </table>
+                                                    </TableCell>
+                                                </TableRow>
+                                                <TableRow>
+                                                    <TableCell verticalAlign={"top"} mt={32}>Current Status</TableCell>
+                                                    <TableCell>
+                                                        {
+                                                            state.editingApplication!.status === GrantApplicationStatus.IN_PROGRESS ? "In progress" :
+                                                                state.editingApplication!.status === GrantApplicationStatus.APPROVED ? (state.editingApplication?.statusChangedBy === null ? "Approved" : "Approved by " + state.editingApplication?.statusChangedBy) :
+                                                                    state.editingApplication!.status === GrantApplicationStatus.REJECTED ? (state.editingApplication?.statusChangedBy === null ? "Rejected" : "Rejected  by " + state.editingApplication?.statusChangedBy) :
+                                                                        (state.editingApplication?.statusChangedBy === null ? "Closed" : "Closed by " + state.editingApplication?.statusChangedBy)
+                                                        }
+                                                        <ButtonGroup>
+                                                            {target !== RequestTarget.VIEW_APPLICATION ? null : (
                                                                 <>
-<<<<<<< HEAD
                                                                     {state.approver && !grantFinalized ?
                                                                         <>
                                                                             <Button
@@ -1169,44 +1095,6 @@
                                                             <Text>
                                                                 You must finish making changes before you can
                                                                 change the status of this application
-=======
-                                                                    <Button
-                                                                        color="green"
-                                                                        onClick={approveRequest}
-                                                                        disabled={!isLocked}
-                                                                    >
-                                                                        Approve
-                                                                    </Button>
-                                                                    <Button
-                                                                        color="red"
-                                                                        onClick={rejectRequest}
-                                                                        disabled={!isLocked}
-                                                                    >
-                                                                        Reject
-                                                                    </Button>
-                                                                </> : null
-                                                            }
-                                                            {!state.approver && !grantFinalized ?
-                                                                <>
-                                                                    <Button
-                                                                        color="red"
-                                                                        onClick={closeRequest}
-                                                                        disabled={!isLocked}
-                                                                    >
-                                                                        Withdraw
-                                                                    </Button>
-                                                                </> : null
-                                                            }
-
-                                                        </>
-                                                    )}
-                                                </ButtonGroup>
-                                                {target !== RequestTarget.VIEW_APPLICATION || isLocked ||
-                                                grantFinalized ? null :
-                                                    <Text>
-                                                        You must finish making changes before you can
-                                                        change the status of this application
->>>>>>> 1d72c740
                                                     </Text>
                                                 }
 
@@ -1350,45 +1238,6 @@
                                     <Button fullWidth onClick={() => setIsLocked(false)} disabled={loading}>
                                         Edit this request
                                     </Button>
-<<<<<<< HEAD
-                                ) : null
-                                }
-                                {target !== RequestTarget.VIEW_APPLICATION || grantFinalized ? null : (
-                                    isLocked ? (
-                                        <Button fullWidth onClick={() => setIsLocked(false)} disabled={loading}>
-                                            Edit this request
-                                        </Button>
-                                    ) : (
-                                            <ButtonGroup>
-                                                <Button
-                                                    color="green"
-                                                    fullWidth
-                                                    disabled={loading}
-                                                    onClick={submitRequest}
-                                                >
-                                                    Save Changes
-                                                </Button>
-                                                <Button color="red" onClick={discardChanges}>Discard changes</Button>
-                                            </ButtonGroup>
-                                        )
-                                )}
-                            </Box>
-                        </Box>
-                    </Flex>
-                }
-                additional={
-                    state.editingApplication != null && state.editingApplication.grantRecipientPi ?
-                        <TransferApplicationPrompt
-                            isActive={transferringApplication}
-                            close={() => setTransferringApplication(false)}
-                            transfer={transferRequest}
-                            grantId={state.editingApplication.id}
-                        /> : null
-                }
-            />
-        );
-    };
-=======
                                 ) : (
                                     <ButtonGroup>
                                         <Button
@@ -1407,11 +1256,18 @@
                     </Box>
                 </Flex>
             }
+            additional={
+                state.editingApplication != null && state.editingApplication.grantRecipientPi ?
+                    <TransferApplicationPrompt
+                        isActive={transferringApplication}
+                        close={() => setTransferringApplication(false)}
+                        transfer={transferRequest}
+                        grantId={state.editingApplication.id}
+                    /> : null
+            }
         />
     );
 };
->>>>>>> 1d72c740
-
 
 interface TransferApplicationPromptProps {
     isActive: boolean;
@@ -1437,38 +1293,38 @@
 
 
     return (isConfirming ? null :
-        <ReactModal
-            style={defaultModalStyle}
-            isOpen={isActive}
-            onRequestClose={close}
-            shouldCloseOnEsc
-            shouldCloseOnOverlayClick
-        >
-            <List>
-                {projects.data.items.map(it =>
-                    <Spacer
-                        key={it.projectId}
-                        left={<Box key={it.projectId} >{it.title}</Box>}
-                        right={<Button my="3px" width="115px" height="40px" onClick={() => {
-                            setIsConfirming(true);
-                            addStandardDialog({
-                                title: "Transfer to project?",
-                                message: `Transfer application to ${it.title}?`,
-                                onConfirm: async () => {
-                                    setIsConfirming(false);
-                                    close();
-                                    //Show that we are transfering
-                                    dispatch(setLoading(true))
-                                    await transfer(it.projectId);
-                                    dispatch(setLoading(false))
-                                    history.push("/project/grants/ingoing");
-                                }
-                            })
-                        }}>Transfer</Button>}
-                    />
-                )}
-            </List>
-        </ReactModal>
+            <ReactModal
+                style={defaultModalStyle}
+                isOpen={isActive}
+                onRequestClose={close}
+                shouldCloseOnEsc
+                shouldCloseOnOverlayClick
+            >
+                <List>
+                    {projects.data.items.map(it =>
+                        <Spacer
+                            key={it.projectId}
+                            left={<Box key={it.projectId} >{it.title}</Box>}
+                            right={<Button my="3px" width="115px" height="40px" onClick={() => {
+                                setIsConfirming(true);
+                                addStandardDialog({
+                                    title: "Transfer to project?",
+                                    message: `Transfer application to ${it.title}?`,
+                                    onConfirm: async () => {
+                                        setIsConfirming(false);
+                                        close();
+                                        //Show that we are transfering
+                                        dispatch(setLoading(true))
+                                        await transfer(it.projectId);
+                                        dispatch(setLoading(false))
+                                        history.push("/project/grants/ingoing");
+                                    }
+                                })
+                            }}>Transfer</Button>}
+                        />
+                    )}
+                </List>
+            </ReactModal>
     );
 }
 
