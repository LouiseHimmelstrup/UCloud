version: "3.9"
services:
  integration-module:
<<<<<<< HEAD
    environment: 
      - SLURM_CONF=/etc/slurm/slurm.conf
      - DATA_MOUNT=/data
    #image: dreg.cloud.sdu.dk/ucloud/ucloud-dev:2021.2.0-storage1
    image: ucloud-im
    build: 
      context: ./provider-integration/integration-module
      target: ucloud-im
    init: true
=======
    image: dreg.cloud.sdu.dk/ucloud/ucloud-dev:2021.2.0-storage2
>>>>>>> b42efaaf
    volumes:
      - imKonan:/root/.konan
      - imGradle:/root/.gradle
      - imData:/etc/ucloud
      - ~/.gradle/gradle.properties:/root/.gradle/gradle.properties
      - ${PWD}/provider-integration/integration-module:/opt/ucloud
      - m2Repo:/root/.m2
      - slurm_jobdir:/data
    volumes_from:
      - slurmdbd:ro
    command:
      - bash
      - -c
      - "bash /opt/ucloud-default-config/config_installer.sh ; tail -f /dev/null"
    depends_on:
      - backend
      - c2
    ports:
<<<<<<< HEAD
      - 8889:8889
    hostname: integration-module
    labels:
      - "cluster=slurm"
=======
      - ${INTEGRATION_PORT:-8889}:8889
    hostname: integration-module
>>>>>>> b42efaaf
<|MERGE_RESOLUTION|>--- conflicted
+++ resolved
@@ -1,19 +1,15 @@
 version: "3.9"
 services:
   integration-module:
-<<<<<<< HEAD
-    environment: 
+    environment:
       - SLURM_CONF=/etc/slurm/slurm.conf
       - DATA_MOUNT=/data
-    #image: dreg.cloud.sdu.dk/ucloud/ucloud-dev:2021.2.0-storage1
-    image: ucloud-im
-    build: 
+    build:
       context: ./provider-integration/integration-module
       target: ucloud-im
     init: true
-=======
-    image: dreg.cloud.sdu.dk/ucloud/ucloud-dev:2021.2.0-storage2
->>>>>>> b42efaaf
+    # image: dreg.cloud.sdu.dk/ucloud/ucloud-dev:2021.2.0-storage2
+    image: ucloud-im
     volumes:
       - imKonan:/root/.konan
       - imGradle:/root/.gradle
@@ -32,12 +28,7 @@
       - backend
       - c2
     ports:
-<<<<<<< HEAD
-      - 8889:8889
+      - ${INTEGRATION_PORT:-8889}:8889
     hostname: integration-module
     labels:
-      - "cluster=slurm"
-=======
-      - ${INTEGRATION_PORT:-8889}:8889
-    hostname: integration-module
->>>>>>> b42efaaf
+      - "cluster=slurm"