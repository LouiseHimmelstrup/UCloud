import * as React from "react";
import {Button} from "@/ui-components/index";
import {CSSProperties, useCallback, useLayoutEffect, useRef, useState} from "react";
import {ButtonClass, ButtonProps} from "@/ui-components/Button";
import Icon, {IconName} from "@/ui-components/Icon";
import {doNothing} from "@/UtilityFunctions";
import {selectHoverColor, ThemeColor} from "@/ui-components/theme";
import {classConcat, injectStyle} from "@/Unstyled";
import {div} from "@/Utilities/HTMLUtilities";

const ConfirmButtonClass = injectStyle("confirm-button", k => `
    ${k} {
        --progress-border: var(--background, #f00);
        --progress-active: var(--white, #f00);
        --progress-success: var(--color, #f00);
        --color: white
        --background: var(--red, #f00);
        --tick-stroke: var(--progress-active);
        
        outline: none;
        user-select: none;
        cursor: pointer;
        backface-visibility: hidden;
        min-width: 250px;
        background: var(--background, #f00);
        font-size: 16px;
        font-weight: 700;
        transform: scale(1);
    }
    
    ${k}[data-square="true"]:hover {
        --progress-border: var(--hoverColor, var(--blue));
        --background: var(--hoverColor, var(--blue)) !important;
    }
    
    ${k}[data-square="true"] {
        border-radius: 0;
        min-width: 200px;
        font-weight: 400;
    }
    
    ${k}[data-no-text="true"] {
        min-width: 50px;
    }
    
    ${k} > .icons {
        border-radius: 50%;
        top: 9px;
        left: 15px;
        position: absolute;
        background: var(--progress-border);
        transition: transform .3s, opacity .2s;
        opacity: var(--icon-o, 0);
        transform: translateX(var(--icon-x, -4px));
    }
    
    ${k} > .icons:before {
        content: '';
        width: 16px;
        height: 16px;
        left: 2px;
        top: 2px;
        z-index: 1;
        position: absolute;
        background: var(--background);
        border-radius: inherit;
        transform: scale(var(--background-scale, 1));
        transition: transform .32s ease;
    }
    
    ${k} .icons > svg {
        display: block;
        fill: none;
        width: 20px;
        height: 20px;
    }

    ${k} .icons > svg.progress {
        transform: rotate(-90deg) scale(var(--progress-scale, 1));
        transition: transform .5s ease;
    }

    ${k} .icons > svg.progress circle {
        stroke-dashoffset: 1;
        stroke-dasharray: var(--progress-array, 0) 52;
        stroke-width: 16;
        stroke: var(--progress-active);
        transition: stroke-dasharray var(--duration) linear;
    }

<<<<<<< HEAD
    ${k} .icons > svg.tick {
        left: 0;
=======
    .icons > svg.tick {
        left: -5px;
>>>>>>> 32acdef7
        top: 0;
        position: absolute;
        stroke-width: 3;
        stroke-linecap: round;
        stroke-linejoin: round;
        stroke: var(--tick-stroke);
        transition: stroke .3s ease .7s;
    }

    ${k} .icons > svg.tick polyline {
        stroke-dasharray: 18 18 18;
        stroke-dashoffset: var(--tick-offset, 18);
        transition: stroke-dashoffset .4s ease .7s;
    }
    
    ${k} ul {
        padding: 0;
        margin: 0;
        pointer-events: none;
        list-style: none;
        min-width: 80%;
        backface-visibility: hidden;
        transition: transform .3s;
        position: relative;
        
        /* this has custom styling based on too many properties, set them inline */
    }
    
    ${k} .shaking {
        transform: translate3d(0, 0, 0);
        animation: button-shake 0.82s cubic-bezier(.36, .07, .19, .97) both;
    }

    ${k} ul li {
        backface-visibility: hidden;
        transform: translateY(var(--ul-y)) translateZ(0);
        transition: transform .3s ease .16s, opacity .2s ease .16s;
    }

    ${k} ul li:not(:first-child) {
        --o: 0;
        position: absolute;
        left: 0;
        right: 0;
    }

    ${k} ul li:nth-child(1) {
        opacity: var(--ul-o-1, 1);
    }

    ${k} ul li:nth-child(2) {
        top: 100%;
        opacity: var(--ul-o-2, 0);
    }

    ${k} ul li:nth-child(3) {
        top: 200%;
        opacity: var(--ul-o-3, 0);
    }
    
    ${k}.process {
        --icon-x: 0;
        --ul-y: -100%;
        --ul-o-1: 0;
        --ul-o-2: 1;
        --ul-o-3: 0;
    }

    ${k}.process,
    ${k}.success {
        --icon-o: 1;
        --progress-array: 52;
    }

<<<<<<< HEAD
    ${k}.process > .ucloud-native-icons, ${k}.success > .ucloud-native-icons {
=======
    &.process > .ucloud-native-icons, &.success > .ucloud-native-icons, &.success .progress {
>>>>>>> 32acdef7
        opacity: 0;
    }

    ${k} .ucloud-native-icons {
        position: absolute;
        left: 15px;
    }
    
    ${k}[data-square="true"]:hover {
        transform: scale(1);
    }
    
    ${k}.success {
        --icon-x: 6px;
        --progress-border: none;
        --progress-scale: .11;
        --tick-stroke: var(--progress-success);
        --background-scale: 0;
        --tick-offset: 36;
        --ul-y: -200%;
        --ul-o-1: 0;
        --ul-o-2: 0;
        --ul-o-3: 1;
    }

    ${k}.success > .icons svg.progress {
        animation: tick .3s linear forwards .4s;
    }
    
    @keyframes tick {
        100% {
            transform: rotate(-90deg) translate(0, -5px) scale(var(--progress-scale));
        }
    }
    
    @keyframes button-shake {
        10%, 90% {
            transform: translate3d(-1px, 0, 0);
        }

<<<<<<< HEAD
        20%, 80% {
            transform: translate3d(2px, 0, 0);
        }

        30%, 50%, 70% {
            transform: translate3d(-4px, 0, 0);
        }

        40%, 60% {
            transform: translate3d(4px, 0, 0);
        }
    }
`);

=======
>>>>>>> 32acdef7
/*
  HACK(Jonas):
    This is not an ideal approach, but using a ref or variable through useState doesn't seem to work.
    Likely due to the callbacks wrapping the ref/variable in a stale manner.
    Adding them to the Dependency List doesn't work.
*/
const startedMap = {};

const actionDelay = 1000;
const holdToConfirmTime = 1000;
const shakeDelta = 100;
const tickRate = 50;

export const ConfirmationButton: React.FunctionComponent<ButtonProps & {
    actionText?: string,
    icon?: IconName,
    align?: "left" | "center",
    onAction?: () => void;
    hoverColor?: ThemeColor;
    disabled?: boolean;
}> = props => {
    const buttonRef = useRef<HTMLButtonElement>(null);
    const timeout = useRef(-1);
    const timer = useRef(holdToConfirmTime);
    const [showHelp, setShowHelp] = useState(false);
    const [tempStartedKey] = React.useState(new Date().getTime());
    const wasReset = useRef(false);

    React.useEffect(() => {
        startedMap[tempStartedKey] = false;
        return () => {
            delete startedMap[tempStartedKey];
        }
    }, []);

    const success = useCallback(() => {
        const button = buttonRef.current;
        if (!button) return;
        timer.current -= tickRate;
        if (timer.current <= 0) {
            button.classList.add("success");
            timeout.current = window.setTimeout(countUp, tickRate);
            setTimeout(() => {
                if (props.onAction) props.onAction();
            }, actionDelay);
        } else {
            timeout.current = window.setTimeout(success, tickRate);
        }
    }, [buttonRef.current, props.onAction]);

    const countUp = useCallback(() => {
        const button = buttonRef.current;
        if (!button) return;
        timer.current += tickRate;
        if (timer.current >= holdToConfirmTime) {
            timer.current = holdToConfirmTime;
        } else {
            timeout.current = window.setTimeout(countUp, tickRate);
        }
    }, [buttonRef.current]);

    const start = useCallback(() => {
        const button = buttonRef.current;
        if (!button) return;
        if (button.classList.contains("process")) return;
        if (timeout.current !== -1) {
            clearTimeout(timeout.current);
            timeout.current = -1;
        }

        if (button.classList.contains("success")) {
            wasReset.current = true;
        }

        button.classList.remove("success");
        button.classList.add("process");
        startedMap[tempStartedKey] = true;
        timeout.current = window.setTimeout(success, tickRate);
    }, [buttonRef.current, success]);

    const end = useCallback(() => {
        const button = buttonRef.current;
        if (!button) return;
        button.classList.remove("process");
        if (timeout.current !== -1) {
            clearTimeout(timeout.current);
            timeout.current = window.setTimeout(countUp, tickRate);
        }

        if (timer.current > holdToConfirmTime - shakeDelta && !wasReset.current) {
            // button.classList.add("shaking");
            for (let i = 0; i < button.children.length; i++) {
                button.children.item(i)?.classList.add("shaking");
            }
            setShowHelp(true);
            setTimeout(() => {
                setShowHelp(false);
                // buttonRef.current?.classList?.remove("shaking");
                for (let i = 0; i < button.children.length; i++) {
                    button.children.item(i)?.classList.remove("shaking");
                }
            }, holdToConfirmTime - shakeDelta);
        }
        startedMap[tempStartedKey] = false;
        wasReset.current = false;
    }, [buttonRef.current, timeout]);

    useLayoutEffect(() => {
        const button = buttonRef.current;
        if (!button) return;

        button.style.setProperty("--duration", `${holdToConfirmTime}ms`);
        button.style.setProperty("--hoverColor", `var(--${props.hoverColor ?? selectHoverColor(props.color ?? "blue")})`)
        button.style.setProperty("--color", `var(--${props.textColor ?? "white"})`)
        button.style.setProperty("--background", `var(--${props.color})`)
        button.style.removeProperty("background-color");
        button.setAttribute("data-no-text", (!props.actionText).toString());
    }, [buttonRef.current, props.actionText, props.hoverColor, props.color, props.textColor]);

    const passedProps = {...props};
    delete passedProps.onAction;

<<<<<<< HEAD
    const ulStyle: CSSProperties = {};
    if (props.align === "left" && props.asSquare) ulStyle.marginLeft = "34px";
    if (props.align !== "left") {
        ulStyle.textAlign = "center";
    } else {
        ulStyle.textAlign = "left";
    }

    return <Button
        {...passedProps}
        onMouseDown={start}
        onTouchStart={start}
        onMouseLeave={() => {if (startedMap[tempStartedKey]) end();}}
        onMouseUp={end}
        onTouchEnd={end}
        onClick={doNothing}
        btnRef={buttonRef}
        className={ConfirmButtonClass}
    >
=======
    return <Wrapper {...passedProps} onMouseDown={start} onTouchStart={start}
                    onMouseLeave={() => {if (startedMap[tempStartedKey]) end();}} onMouseUp={end} onTouchEnd={end}
                    onClick={doNothing} ref={buttonRef} data-tag={"confirm-button"}>
>>>>>>> 32acdef7
        {!props.icon ? null : <div className={"ucloud-native-icons"}>
            <Icon name={props.icon} size={"20"} mb="3px" />
        </div>}
        <div className={"icons"}>
            <svg className="progress" viewBox="0 0 32 32">
                <circle r="8" cx="16" cy="16" />
            </svg>
            <svg className="tick" viewBox="0 0 24 24">
                <polyline points="18,7 11,16 6,12" />
            </svg>
        </div>
        {!props.actionText ? null : (
            <ul style={ulStyle}>
                <li>{showHelp ? "Hold to confirm" : props.actionText}</li>
                <li>Hold to confirm</li>
                <li>Done</li>
            </ul>
        )}
    </Button>;
};

export function ConfirmationButtonPlainHTML(
    icon: HTMLDivElement,
    actionText: string,
    action: () => void,
    opts: {
        align?: "left" | "center",
        asSquare?: boolean,
        color?: string,
        hoverColor?: string,
        textColor?: string,
        disabled?: boolean,
    },
): HTMLElement {
    const button = document.createElement("button");

    {
        button.className = classConcat(ButtonClass, ConfirmButtonClass);
        button.style.setProperty("--duration", `${holdToConfirmTime}ms`);
        button.setAttribute("data-no-text", (!actionText).toString());
        button.style.setProperty("--hoverColor", `var(--${opts.hoverColor ?? selectHoverColor(opts.color ?? "blue")})`)
        button.style.setProperty("--color", `var(--${opts.textColor ?? "white"})`)
        button.style.setProperty("--background", `var(--${opts.color})`)
        button.style.removeProperty("background-color");
        button.setAttribute("data-attached", "false");
        button.setAttribute("data-square", (!!opts.asSquare).toString());
        button.setAttribute("data-fullwidth", "false");
        button.setAttribute("data-size", "standard");
        button.style.removeProperty("background-color");
        if (opts.disabled) {
            button.disabled = opts.disabled;
            button.style.filter = "brightness(50%)";
        }
    }


    let timeout = {id: -1};
    let timer = {time: holdToConfirmTime};
    let wasReset = {state: false};
    const TEMP_STARTED_KEY = Math.random() + new Date().getTime();

    function end() {
        button.classList.remove("process");
        if (timeout.id !== -1) {
            window.clearTimeout(timeout.id);
        }

        if (timer.time > holdToConfirmTime - shakeDelta && !wasReset) {
            for (let i = 0; i < button.children.length; i++) {
                button.children.item(i)?.classList.add("shaking");
            }
            const firstLi = button.querySelector("li");
            if (firstLi) firstLi.innerText = "Hold to confirm"
            setTimeout(() => {
                if (firstLi) firstLi.innerText = actionText ?? "";
                for (let i = 0; i < button.children.length; i++) {
                    button.children.item(i)?.classList.remove("shaking");
                }
            }, holdToConfirmTime - shakeDelta);
        }
        timer.time = holdToConfirmTime;
        startedMap[TEMP_STARTED_KEY] = false;
        wasReset.state = false;
    }

    function start() {
        if (button.classList.contains("process")) return;
        if (timeout.id !== -1) {
            window.clearTimeout(timeout.id);
            timeout.id = -1;
        }

        if (button.classList.contains("success")) {
            wasReset.state = true;
        }

        button.classList.remove("success");
        button.classList.add("process");
        startedMap[TEMP_STARTED_KEY] = true;
        timeout.id = window.setTimeout(success, tickRate);
    }

    function success() {
        timer.time -= tickRate;
        if (timer.time <= 0) {
            button.classList.add("success");
            end();
            setTimeout(() => {
                action();
            }, actionDelay);
        } else {
            timeout.id = window.setTimeout(success, tickRate);
        }
    }

    button.onmousedown = start;
    button.ontouchstart = start;
    button.onmouseleave = end;
    button.onmouseup = end;
    button.ontouchend = end;
    button.onclick = e => e.stopImmediatePropagation();
    button.type = "button";

    const divEl = document.createElement("div");
    divEl.className = "ucloud-native-icons";
    divEl.append(icon);
    button.append(divEl);

    const icons = div(`
        <svg class="progress" viewBox="0 0 32 32">
            <circle r="8" cx="16" cy="16" />
        </svg>
        <svg class="tick" viewBox="0 0 24 24">
            <polyline points="18,7 11,16 6,12" />
        </svg>
    `);

    icons.className = "icons";
    button.append(icons);

    const ul = document.createElement("ul");
    const ulStyle: CSSProperties = {};
    if (opts.align === "left" && opts.asSquare) ulStyle.marginLeft = "34px";
    if (opts.align !== "left") {
        ul.style.textAlign = "center";
    } else {
        ul.style.textAlign = "left";
    }

    const actionTextLi = document.createElement("li");
    actionTextLi.innerText = actionText;
    ul.append(actionTextLi);
    const holdToConfirmLi = document.createElement("li");
    holdToConfirmLi.innerText = "Hold to confirm";
    ul.append(holdToConfirmLi);
    const doneTextLi = document.createElement("li");
    doneTextLi.innerText = "Done";
    ul.append(doneTextLi);
    button.append(ul);

    return button;
}<|MERGE_RESOLUTION|>--- conflicted
+++ resolved
@@ -88,13 +88,8 @@
         transition: stroke-dasharray var(--duration) linear;
     }
 
-<<<<<<< HEAD
     ${k} .icons > svg.tick {
-        left: 0;
-=======
-    .icons > svg.tick {
         left: -5px;
->>>>>>> 32acdef7
         top: 0;
         position: absolute;
         stroke-width: 3;
@@ -169,11 +164,7 @@
         --progress-array: 52;
     }
 
-<<<<<<< HEAD
-    ${k}.process > .ucloud-native-icons, ${k}.success > .ucloud-native-icons {
-=======
-    &.process > .ucloud-native-icons, &.success > .ucloud-native-icons, &.success .progress {
->>>>>>> 32acdef7
+    ${k}.process > .ucloud-native-icons, ${k}.success > .ucloud-native-icons, ${k}.success .progress {
         opacity: 0;
     }
 
@@ -214,7 +205,6 @@
             transform: translate3d(-1px, 0, 0);
         }
 
-<<<<<<< HEAD
         20%, 80% {
             transform: translate3d(2px, 0, 0);
         }
@@ -229,8 +219,6 @@
     }
 `);
 
-=======
->>>>>>> 32acdef7
 /*
   HACK(Jonas):
     This is not an ideal approach, but using a ref or variable through useState doesn't seem to work.
@@ -353,7 +341,6 @@
     const passedProps = {...props};
     delete passedProps.onAction;
 
-<<<<<<< HEAD
     const ulStyle: CSSProperties = {};
     if (props.align === "left" && props.asSquare) ulStyle.marginLeft = "34px";
     if (props.align !== "left") {
@@ -372,12 +359,8 @@
         onClick={doNothing}
         btnRef={buttonRef}
         className={ConfirmButtonClass}
+        data-tag={"confirm-button"}
     >
-=======
-    return <Wrapper {...passedProps} onMouseDown={start} onTouchStart={start}
-                    onMouseLeave={() => {if (startedMap[tempStartedKey]) end();}} onMouseUp={end} onTouchEnd={end}
-                    onClick={doNothing} ref={buttonRef} data-tag={"confirm-button"}>
->>>>>>> 32acdef7
         {!props.icon ? null : <div className={"ucloud-native-icons"}>
             <Icon name={props.icon} size={"20"} mb="3px" />
         </div>}
