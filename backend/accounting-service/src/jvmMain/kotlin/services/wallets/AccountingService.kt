package dk.sdu.cloud.accounting.services.wallets

import com.github.jasync.sql.db.postgresql.exceptions.GenericDatabaseException
import dk.sdu.cloud.Actor
import dk.sdu.cloud.ActorAndProject
import dk.sdu.cloud.PageV2
import dk.sdu.cloud.Role
import dk.sdu.cloud.accounting.api.*
import dk.sdu.cloud.calls.BulkRequest
import dk.sdu.cloud.calls.BulkResponse
import dk.sdu.cloud.calls.RPCException
import dk.sdu.cloud.defaultMapper
import dk.sdu.cloud.safeUsername
import dk.sdu.cloud.service.Loggable
import dk.sdu.cloud.service.db.async.DBContext
import dk.sdu.cloud.service.db.async.EnhancedPreparedStatement
import dk.sdu.cloud.service.db.async.PostgresErrorCodes
import dk.sdu.cloud.service.db.async.TransactionMode
import dk.sdu.cloud.service.db.async.errorCode
import dk.sdu.cloud.service.db.async.paginateV2
import dk.sdu.cloud.service.db.async.parameterList
import dk.sdu.cloud.service.db.async.sendPreparedStatement
import dk.sdu.cloud.service.db.async.withSession
import io.ktor.http.*
import kotlinx.serialization.decodeFromString

class AccountingService(
    val db: DBContext,
) {
    private val transactionMode = TransactionMode.Serializable(readWrite = true)

    suspend fun charge(
        actorAndProject: ActorAndProject,
        request: BulkRequest<ChargeWalletRequestItem>,
    ) {
        val actor = actorAndProject.actor
        if (actor != Actor.System && (actor !is Actor.User || actor.principal.role != Role.SERVICE)) {
            throw RPCException.fromStatusCode(HttpStatusCode.Forbidden)
        }

        db.withSession(remapExceptions = true, transactionMode) { session ->
            session.sendPreparedStatement(
                packChargeRequests(request),
                """
                    with requests as (
                        select (
                            unnest(:payer_ids::text[]),
                            unnest(:payer_is_project::boolean[]),
                            unnest(:units::bigint[]),
                            unnest(:number_of_products::bigint[]),
                            unnest(:product_ids::text[]),
                            unnest(:product_categories::text[]),
                            unnest(:product_provider::text[]),
                            unnest(:performed_by::text[]),
                            unnest(:descriptions::text[]) 
                        )::accounting.charge_request req
                    )
                    select accounting.charge(array_agg(req))
                    from requests;
                """
            )
        }
    }

    suspend fun check(
        actorAndProject: ActorAndProject,
        request: BulkRequest<ChargeWalletRequestItem>,
    ): BulkResponse<Boolean> {
        val actor = actorAndProject.actor
        if (actor != Actor.System && (actor !is Actor.User || actor.principal.role != Role.SERVICE)) {
            throw RPCException.fromStatusCode(HttpStatusCode.Forbidden)
        }

        return BulkResponse(
            db.withSession(remapExceptions = true, transactionMode) { session ->
                session.sendPreparedStatement(
                    packChargeRequests(request),
                    """
                        with requests as (
                            select (
                                unnest(:payer_ids::text[]),
                                unnest(:payer_is_project::boolean[]),
                                unnest(:units::bigint[]),
                                unnest(:number_of_products::bigint[]),
                                unnest(:product_ids::text[]),
                                unnest(:product_categories::text[]),
                                unnest(:product_provider::text[]),
                                unnest(:performed_by::text[]),
                                unnest(:descriptions::text[]) 
                            )::accounting.charge_request req
                        )
                        select accounting.credit_check(array_agg(req))
                        from requests;
                    """
                ).rows.map { it.getBoolean(0)!! }
            }
        )
    }

    private fun packChargeRequests(request: BulkRequest<ChargeWalletRequestItem>): EnhancedPreparedStatement.() -> Unit =
        {
            val payerIds by parameterList<String>()
            val payerIsProject by parameterList<Boolean>()
            val units by parameterList<Long>()
            val numberOfProducts by parameterList<Long>()
            val productIds by parameterList<String>()
            val productCategories by parameterList<String>()
            val productProvider by parameterList<String>()
            val performedBy by parameterList<String>()
            val descriptions by parameterList<String>()
            for (req in request.items) {
                when (val payer = req.payer) {
                    is WalletOwner.Project -> {
                        payerIds.add(payer.projectId)
                        payerIsProject.add(true)
                    }
                    is WalletOwner.User -> {
                        payerIds.add(payer.username)
                        payerIsProject.add(false)
                    }
                }
                units.add(req.units)
                numberOfProducts.add(req.numberOfProducts)
                productIds.add(req.product.id)
                productCategories.add(req.product.category)
                productProvider.add(req.product.provider)
                performedBy.add(req.performedBy)
                descriptions.add(req.description)
            }
        }

    suspend fun deposit(
        actorAndProject: ActorAndProject,
        request: BulkRequest<DepositToWalletRequestItem>,
    ) {
        db.withSession(remapExceptions = true, transactionMode) { session ->
            session.sendPreparedStatement(
                {
                    val initiatedBy by parameterList<String>()
                    val recipients by parameterList<String>()
                    val recipientIsProject by parameterList<Boolean>()
                    val sourceAllocation by parameterList<Long?>()
                    val desiredBalance by parameterList<Long>()
                    val startDates by parameterList<Long?>()
                    val endDates by parameterList<Long?>()
                    val descriptions by parameterList<String>()
                    for (req in request.items) {
                        initiatedBy.add(actorAndProject.actor.safeUsername())
                        when (val recipient = req.recipient) {
                            is WalletOwner.Project -> {
                                recipients.add(recipient.projectId)
                                recipientIsProject.add(true)
                            }
                            is WalletOwner.User -> {
                                recipients.add(recipient.username)
                                recipientIsProject.add(false)
                            }
                        }
                        sourceAllocation.add(req.sourceAllocation.toLongOrNull())
                        desiredBalance.add(req.amount)
                        startDates.add(req.startDate?.let { it / 1000 })
                        endDates.add(req.endDate?.let { it / 1000 })
                        descriptions.add(req.description)
                    }
                },
                """
                    with requests as (
                        select (
                            unnest(:initiated_by::text[]),
                            unnest(:recipients::text[]),
                            unnest(:recipient_is_project::boolean[]),
                            unnest(:source_allocation::bigint[]),
                            unnest(:desired_balance::bigint[]),
                            to_timestamp(unnest(:start_dates::bigint[])),
                            to_timestamp(unnest(:end_dates::bigint[])),
                            unnest(:descriptions::text[])
                        )::accounting.deposit_request req
                    )
                    select accounting.deposit(array_agg(req))
                    from requests
                """
            )
        }
    }

    suspend fun rootDeposit(
        actorAndProject: ActorAndProject,
        request: BulkRequest<RootDepositRequestItem>
    ) {
        db.withSession(remapExceptions = true, transactionMode) { session ->
            val parameters: EnhancedPreparedStatement.() -> Unit = {
                val productCategories by parameterList<String>()
                val productProviders by parameterList<String>()
                val usernames by parameterList<String?>()
                val projectIds by parameterList<String?>()
                val startDates by parameterList<Long?>()
                val endDates by parameterList<Long?>()
                val balances by parameterList<Long?>()
                val descriptions by parameterList<String?>()
                setParameter("actor", actorAndProject.actor.safeUsername())
                for (req in request.items) {
                    productCategories.add(req.categoryId.name)
                    productProviders.add(req.categoryId.provider)
                    usernames.add((req.recipient as? WalletOwner.User)?.username)
                    projectIds.add((req.recipient as? WalletOwner.Project)?.projectId)
                    startDates.add(req.startDate?.let { it / 1000 })
                    endDates.add(req.endDate?.let { it / 1000 })
                    balances.add(req.amount)
                    descriptions.add(req.description)
                }
            }

            try {
                session.sendPreparedStatement(
                    {
                        parameters()
                        retain("usernames", "project_ids")
                    },
                    """
                        insert into accounting.wallet_owner (username, project_id) 
                        values (unnest(:usernames::text[]), unnest(:project_ids::text[]))
                        on conflict do nothing
                    """,
                    debug = true
                ).rowsAffected.also { println("owners $it") }
            } catch (ex: GenericDatabaseException) {
                if (ex.errorCode == PostgresErrorCodes.FOREIGN_KEY_VIOLATION) {
                    throw RPCException("No such payer exists", HttpStatusCode.BadRequest)
                }
            }

            session.sendPreparedStatement(
                {
                    parameters()
                    retain("product_categories", "product_providers", "usernames", "project_ids")
                },
                """
                    with requests as (
                        select
                            unnest(:product_categories::text[]) product_category,
                            unnest(:product_providers::text[]) product_provider,
                            unnest(:usernames::text[]) username,
                            unnest(:project_ids::text[]) project_id
                    )
                    insert into accounting.wallets (category, owned_by) 
                    select pc.id, wo.id
                    from
                        requests req join
                        accounting.product_categories pc on
                            req.product_category = pc.category and
                            req.product_provider = pc.provider join
                        accounting.wallet_owner wo on
                            req.username = wo.username or
                            req.project_id = wo.project_id
                    on conflict do nothing
                """,
                debug = true
            ).rowsAffected.also { println("wallets $it") }

            val rowsAffected = session.sendPreparedStatement(
                parameters,
                """
                    with 
                        requests as (
                            select 
                                nextval('accounting.wallet_allocations_id_seq') alloc_id,
                                unnest(:product_categories::text[]) product_category,
                                unnest(:product_providers::text[]) product_provider,
                                unnest(:usernames::text[]) username,
                                unnest(:project_ids::text[]) project_id,
                                to_timestamp(unnest(:start_dates::bigint[])) start_date,
                                to_timestamp(unnest(:end_dates::bigint[])) end_date,
                                unnest(:balances::bigint[]) balance,
                                unnest(:descriptions::text[]) description,
                                :actor actor
                        ),
                        new_allocations as (
                            insert into accounting.wallet_allocations
                                (id, associated_wallet, balance, initial_balance, local_balance, start_date, end_date,
                                allocation_path) 
                            select
                                req.alloc_id,
                                w.id, req.balance, req.balance, req.balance, coalesce(req.start_date, now()),
                                req.end_date, req.alloc_id::text::ltree
                            from
                                requests req join
                                accounting.product_categories pc on
                                    req.product_category = pc.category and
                                    req.product_provider = pc.provider join
                                accounting.wallet_owner wo on
                                    req.username = wo.username or
<<<<<<< HEAD
                                    req.project_id = wo.project_id
                            returning id, balance 
=======
                                    req.project_id = wo.project_id join
                                accounting.wallets w on
                                    w.category = pc.id and
                                    w.owned_by = wo.id
                            returning id, balance
>>>>>>> 41b972fd
                        )
                    insert into accounting.transactions
                        (type, affected_allocation_id, action_performed_by, change, description, start_date)
                    select 'deposit', alloc.id, r.actor, alloc.balance, r.description, coalesce(r.start_date, now())
                    from
                        new_allocations alloc join
                        requests r on alloc.id = r.alloc_id
                """,
                debug = true
            ).rowsAffected

            if (rowsAffected != request.items.size.toLong()) {
                throw RPCException.fromStatusCode(HttpStatusCode.BadRequest)
            }
        }
        println("All good? Why?")
    }

    private fun packTransferRequests(request: BulkRequest<TransferToWalletRequestItem>): EnhancedPreparedStatement.() -> Unit =
        {
            val sourceIds by parameterList<String>()
            val sourcesAreProjects by parameterList<Boolean>()
            val targetIds by parameterList<String>()
            val targetsAreProjects by parameterList<Boolean>()
            val amounts by parameterList<Long>()
            val categories by parameterList<String>()
            val providers by parameterList<String>()
            val startDates by parameterList<Long?>()
            val endDates by parameterList<Long?>()
            val performedBy by parameterList<String>()
            val descriptions by parameterList<String>()
            for (req in request.items) {
                val sourceId = when (val source = req.source) {
                    is WalletOwner.Project -> {
                        sourcesAreProjects.add(true)
                        sourceIds.add(source.projectId)
                        source.projectId
                    }
                    is WalletOwner.User -> {
                        sourcesAreProjects.add(false)
                        sourceIds.add(source.username)
                        source.username
                    }
                }
                val targetId = when (val target = req.target) {
                    is WalletOwner.Project -> {
                        targetsAreProjects.add(true)
                        targetIds.add(target.projectId)
                        target.projectId
                    }
                    is WalletOwner.User -> {
                        targetsAreProjects.add(false)
                        targetIds.add(target.username)
                        target.username
                    }
                }
                amounts.add(req.amount)
                categories.add(req.categoryId.name)
                providers.add(req.categoryId.provider)
                startDates.add(req.startDate?.let { it / 1000 })
                endDates.add(req.endDate?.let { it / 1000 })
                performedBy.add(req.performedBy)
                descriptions.add("Transfer from $sourceId to $targetId")
            }
            println("done packing")
        }

    suspend fun transfer(
        actorAndProject: ActorAndProject,
        request: BulkRequest<TransferToWalletRequestItem>,
    ) {
        db.withSession(remapExceptions = true, transactionMode) { session ->
            println("pack")
            println(packTransferRequests(request))/*
            session.sendPreparedStatement(
                packTransferRequests(request),
                """
                    with requests as (
                        select (
                            unnest(:source_ids::text[]),
                            unnest(:sources_are_projects::bool[]),
                            unnest(:target_ids::text[]),
                            unnest(:targets_are_projects::bool[]),
                            unnest(:amounts::bigint[]),
                            unnest(:categories::text[]),
                            unnest(:providers::text[]),
                            to_timestamp(unnest(:start_dates::bigint[])),
                            to_timestamp(unnest(:end_dates::bigint[])),
                            unnest(:performed_by::text[]),
                            unnest(:descriptions::text[])
                        )::accounting.transfer_request req
                    )
                    select accounting.credit_check(array_agg(req))
                    from requests;
                """
            ).rows
                .forEach {
                    println(it.getBoolean(0)!!)
                    if (!it.getBoolean(0)!!) {
                        throw RPCException.fromStatusCode(HttpStatusCode.PaymentRequired)
                    }
                }
            //Charge the source wallet and create transfer transaction
            println("charge")
            session.sendPreparedStatement(
                packTransferRequests(request),
                """
                    with requests as (
                        select (
                            unnest(:source_ids::text[]),
                            unnest(:sources_are_projects::bool[]),
                            unnest(:target_ids::text[]),
                            unnest(:targets_are_projects::bool[]),
                            unnest(:amounts::bigint[]),
                            unnest(:categories::text[]),
                            unnest(:providers::text[]),
                            to_timestamp(unnest(:start_dates::bigint[])),
                            to_timestamp(unnest(:end_dates::bigint[])),
                            unnest(:performed_by::text[]),
                            unnest(:descriptions::text[])
                        )::accounting.transfer_request req
                    )
                    select accounting.transfer(array_agg(req))
                    from requests
                """.trimIndent()
            )

            //make deposit to target wallet
            println("deposit")
            session.sendPreparedStatement(
                {
                    packTransferRequests(request)
                    retain("categories", "providers", "targets_are_projects", "target_ids")
                },
                """
                    with requests as (
                        select
                            unnest(:product_categories::text[]) product_category,
                            unnest(:product_providers::text[]) product_provider,
                            unnest(:targets_are_projects::bool[]) is_project,
                            unnest(:target_ids::text[]) account_id
                    )
                    insert into accounting.wallets (category, owned_by) 
                    select pc.id, wo.id
                    from
                        requests req join
                        accounting.product_categories pc on
                            req.product_category = pc.category and
                            req.product_provider = pc.provider join
                        accounting.wallet_owner wo on 
                            ( req.is_project is not null and req.account_id = wo.project_id) 
                            or (req.is_project is null and req.account_id = wo.username)
                           
                    on conflict do nothing
                """
            )

            val rowsAffected = session.sendPreparedStatement(
                packTransferRequests(request),
                """
                    with 
                        requests as (
                            select 
                                nextval('accounting.wallet_allocations_id_seq') alloc_id,
                                unnest(:product_categories::text[]) product_category,
                                unnest(:product_providers::text[]) product_provider,
                                unnest(:target_is_project::text[]) is_project,
                                unnest(:target_ids::text[]) account_id,
                                unnest(:balances::bigint[]) balance,
                                to_timestamp(unnest(:start_dates::bigint[])) start_date,
                                to_timestamp(unnest(:end_dates::bigint[])) end_date,    
                                unnest(:performed_by::text[]), 
                                unnest(:descriptions::text[]) description,
                                :actor actor
                        )
                        
                        insert into accounting.wallet_allocations
                            (id, associated_wallet, balance, initial_balance, start_date, end_date, allocation_path) 
                        select
                            req.alloc_id,
                            w.id, req.balance, req.balance, coalesce(req.start_date, now()), req.end_date,
                            req.alloc_id::text::ltree
                        from
                            requests req join
                            accounting.product_categories pc on
                                req.product_category = pc.category and
                                req.product_provider = pc.provider join
                            accounting.wallets w on w.category = pc.id join
                            accounting.wallet_owner wo on
                                w.owned_by = wo.id and
                                ( req.is_project is not null and req.account_id = wo.project_id) or
                                ( req.is_project is null and req.account_id = wo.username )
                        returning id, balance
                """
            ).rowsAffected

            if (rowsAffected != request.items.size.toLong()) {
                throw RPCException.fromStatusCode(HttpStatusCode.BadRequest)
            }

        }*/
        }
    }

    suspend fun updateAllocation(
        actorAndProject: ActorAndProject,
        request: BulkRequest<UpdateAllocationRequestItem>,
    ) {
        db.withSession(remapExceptions = true, transactionMode) { session ->
            session.sendPreparedStatement(
                {
                    val ids by parameterList<Long?>()
                    val balance by parameterList<Long>()
                    val startDates by parameterList<Long>()
                    val endDates by parameterList<Long?>()
                    val descriptions by parameterList<String>()
                    setParameter("performed_by", actorAndProject.actor.safeUsername())
                    for (req in request.items) {
                        ids.add(req.id.toLongOrNull())
                        balance.add(req.balance)
                        descriptions.add(req.reason)
                        startDates.add(req.startDate / 1000)
                        endDates.add(req.endDate?.let { it / 1000 })
                    }
                },
                """
                    with requests as (
                        select (
                            :performed_by,
                            unnest(:ids::bigint[]),
                            to_timestamp(unnest(:start_dates::bigint[])),
                            to_timestamp(unnest(:end_dates::bigint[])),
                            unnest(:descriptions::text[]),
                            unnest(:balance::bigint[])
                        )::accounting.allocation_update_request req
                    )
                    select accounting.update_allocations(array_agg(req))
                    from requests
                """
            )
        }
    }

    suspend fun browseWallets(
        actorAndProject: ActorAndProject,
        request: WalletBrowseRequest
    ): PageV2<Wallet> {
        return db.paginateV2(
            actorAndProject.actor,
            request.normalize(),
            create = { session ->
                session.sendPreparedStatement(
                    {
                        setParameter("user", actorAndProject.actor.safeUsername())
                        setParameter("project", actorAndProject.project)
                    },
                    """
                        declare c cursor for
                        select accounting.wallet_to_json(w, wo, array_agg(alloc), pc)
                        from
                            accounting.wallets w join
                            accounting.wallet_owner wo on w.owned_by = wo.id join
                            accounting.wallet_allocations alloc on w.id = alloc.associated_wallet join
                            accounting.product_categories pc on w.category = pc.id left join
                            project.project_members pm on wo.project_id = pm.project_id
                        where
                            wo.username = :user or
                            (pm.username = :user and pm.project_id = :project::text)
                        group by w.*, wo.*, pc.*, pc.provider, pc.category
                        order by
                            pc.provider, pc.category
                    """
                )
            },
            mapper = { _, rows ->
                rows.map { defaultMapper.decodeFromString(it.getString(0)!!) }
            }
        )
    }

    suspend fun browseTransactions(
        actorAndProject: ActorAndProject,
        request: TransactionsBrowseRequest
    ): PageV2<Transaction> {
        return db.paginateV2(
            actorAndProject.actor,
            request.normalize(),
            create = { session ->
                session.sendPreparedStatement(
                    {
                        setParameter("filter_category", request.filterCategory)
                        setParameter("filter_provider", request.filterProvider)
                        setParameter("user", actorAndProject.actor.safeUsername())
                        setParameter("project", actorAndProject.project)
                    },
                    """
                        declare c cursor for
                        select accounting.transaction_to_json(t, p, pc)
                        from
                            accounting.transactions t join
                            accounting.wallet_allocations alloc on t.affected_allocation_id = alloc.id join
                            accounting.wallets w on alloc.associated_wallet = w.id join
                            accounting.product_categories pc on w.category = pc.id join
                            accounting.wallet_owner wo on w.owned_by = wo.id left join
                            project.project_members pm on wo.project_id = pm.project_id left join
                            accounting.products p on pc.id = p.category and t.product_id = p.id
                        where
                            (
                                :project::text is null or
                                wo.project_id = :project
                            ) and
                            (
                                pm.username = :user or
                                wo.username = :user
                            ) and
                            (
                                :filter_category::text is null or
                                :filter_category = pc.category
                            ) and
                            (
                                :filter_provider::text is null or
                                :filter_provider = pc.provider
                            )
                        order by 
                            w.id, alloc.id, t.created_at desc
                    """
                )
            },
            mapper = { _, rows -> rows.map { defaultMapper.decodeFromString(it.getString(0)!!) } }
        )
    }

    companion object : Loggable {
        override val log = logger()
    }
}<|MERGE_RESOLUTION|>--- conflicted
+++ resolved
@@ -289,16 +289,11 @@
                                     req.product_provider = pc.provider join
                                 accounting.wallet_owner wo on
                                     req.username = wo.username or
-<<<<<<< HEAD
-                                    req.project_id = wo.project_id
-                            returning id, balance 
-=======
                                     req.project_id = wo.project_id join
                                 accounting.wallets w on
                                     w.category = pc.id and
                                     w.owned_by = wo.id
                             returning id, balance
->>>>>>> 41b972fd
                         )
                     insert into accounting.transactions
                         (type, affected_allocation_id, action_performed_by, change, description, start_date)
