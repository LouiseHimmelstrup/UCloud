--- conflicted
+++ resolved
@@ -1,5 +1,5 @@
 group 'dk.sdu.cloud'
-version '0.10.0'
+version '0.10.1'
 
 apply plugin: 'application'
 mainClassName = "dk.sdu.cloud.app.store.MainKt"
@@ -7,11 +7,7 @@
 apply from: "https://raw.githubusercontent.com/SDU-eScience/GradleBootstrap/v0.2.22/sdu-cloud.gradle"
 
 buildscript {
-<<<<<<< HEAD
-    ext.serviceCommonVersion = "1.9.4"
-=======
     ext.serviceCommonVersion = "1.10.2"
->>>>>>> 8f033e84
     ext.authApiVersion = "1.21.0"
 }
 
