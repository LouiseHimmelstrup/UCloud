--- conflicted
+++ resolved
@@ -113,18 +113,6 @@
                     buildString {
                         appendLine("AAU VM deletion request: ")
                         appendLine(
-<<<<<<< HEAD
-                            defaultMapper.encodeToString(JsonObject(
-                                mapOf(
-                                    "request" to JsonPrimitive("deletion"),
-                                    "job_id" to JsonPrimitive(req.id),
-                                    "owner_username" to JsonPrimitive(req.owner.createdBy),
-                                    "owner_project" to JsonPrimitive(req.owner.project),
-                                    "base_image" to JsonPrimitive(tool.description.image),
-                                    "machine_template" to JsonPrimitive(resources.product.id),
-                                    "total_grant_allocation" to JsonPrimitive("${(req.billing.__creditsAllocatedToWalletDoNotDependOn__ / 1_000_000)} DKK"),
-                                    "request_parameters" to defaultMapper.encodeToJsonElement(req.specification.parameters)
-=======
                             defaultMapper.encodeToString(
                                 JsonObject(
                                     mapOf(
@@ -137,7 +125,6 @@
                                         "total_grant_allocation" to JsonPrimitive("Ask SDU if needed, no longer available in the temporary solution"),
                                         "request_parameters" to defaultMapper.encodeToJsonElement(req.specification.parameters)
                                     )
->>>>>>> 2688ee69
                                 )
                             )
                         )
