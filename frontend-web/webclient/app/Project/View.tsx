import {callAPIWithErrorHandler, useAsyncCommand, useCloudAPI} from "Authentication/DataHook";
import {UserAvatar} from "AvataaarLib/UserAvatar";
import {LoadingMainContainer} from "MainContainer/MainContainer";
import {
    addMemberInProject,
    changeRoleInProject,
    deleteMemberInProject,
    emptyProject,
    Project,
    ProjectMember,
    ProjectRole,
    roleInProject,
    viewProject
} from "Project/index";
import * as Heading from "ui-components/Heading";
import * as React from "react";
import {useEffect, useRef, useState} from "react";
import {useParams} from "react-router";
import {Box, Button, Flex, Input, Label} from "ui-components";
import ClickableDropdown from "ui-components/ClickableDropdown";
import {defaultAvatar, AvatarType} from "UserSettings/Avataaar";
import {snackbarStore} from "Snackbar/SnackbarStore";
import {errorMessageOrDefault} from "UtilityFunctions";
import {connect} from "react-redux";
import {Dispatch} from "redux";
import {setRefreshFunction} from "Navigation/Redux/HeaderActions";
<<<<<<< HEAD
import {usePromiseKeeper} from "PromiseKeeper";
import {Avatar} from "AvataaarLib";
=======
import {
    projectRoleToString,
    shouldVerifyMembership,
    ShouldVerifyMembershipResponse,
    verifyMembership
} from "Project/api";
>>>>>>> 8fd2c167

const View: React.FunctionComponent<ViewOperations> = props => {
    const id = decodeURIComponent(useParams<{ id: string }>().id);
    const [project, setProjectParams] = useCloudAPI<Project>(viewProject({id}), emptyProject(id));
    const [shouldVerify, setShouldVerifyParams] = useCloudAPI<ShouldVerifyMembershipResponse>(
        shouldVerifyMembership(id),
        {shouldVerify: false}
    );

    const role = roleInProject(project.data);
    const allowManagement = role === ProjectRole.PI || role === ProjectRole.ADMIN;
    const newMemberRef = useRef<HTMLInputElement>(null);
    const [isCreatingNewMember, createNewMember] = useAsyncCommand();
    const [avatars, setAvatars] = React.useState<{[username: string]: AvatarType}>({});
    const promises = usePromiseKeeper();

    const reload = (): void => setProjectParams(viewProject({id}));

    useEffect(() => {
        props.setRefresh(reload);
        return () => props.setRefresh();
    }, []);

    React.useEffect(() => {
        const usernames = project.data.members.map(it => it.username);
        if (usernames.length === 0) return;
        promises.makeCancelable(
            Client.post<{avatars: {[key: string]: AvatarType}}>("/avatar/bulk", {usernames: project.data.members.map(it => it.username)})
        ).promise.then(it =>
            setAvatars(it.response.avatars)
        ).catch(it => console.warn(it));
    }, [project.data.members.length, id]);

    useEffect(() => reload(), [id]);

    const onSubmit = async (e: React.FormEvent): Promise<void> => {
        e.preventDefault();
        const inputField = newMemberRef.current!;
        const username = inputField.value;
        try {
            await createNewMember(addMemberInProject({
                projectId: id,
                member: {
                    username,
                    role: ProjectRole.USER
                }
            }));
            inputField.value = "";
            reload();
        } catch (err) {
            snackbarStore.addFailure(errorMessageOrDefault(err, "Failed adding new member"));
        }
    };

    const onApprove = async () => {
        await callAPIWithErrorHandler(verifyMembership(id));
        setShouldVerifyParams(shouldVerifyMembership(id));
    };

    return (
        <LoadingMainContainer
            headerSize={66}
            header={(
                <>
                    <Heading.h3>{project.data.id}</Heading.h3>
                </>
            )}
            sidebar={null}
            loading={project.loading && project.data.members.length === 0}
            error={project.error ? project.error.why : undefined}
            main={(
                <>
                    {!allowManagement ? null : (
                        <form onSubmit={onSubmit}>
                            <Label htmlFor={"new-project-member"}>Add new member</Label>
                            <Input
                                id="new-project-member"
                                placeholder="Username"
                                ref={newMemberRef}
                                disabled={isCreatingNewMember}
                            />
                        </form>
                    )}
                    {!shouldVerify.data.shouldVerify ? null : (
                        <Box backgroundColor={"orange"} color={"white"} p={32}>
                            <Heading.h4>Time for a review!</Heading.h4>

                            <ul>
                                <li>PIs and admins are asked to occasionally review members of their project</li>
                                <li>We ask you to ensure that only the people who need access have access</li>
                                <li>If you find someone who should not have access then remove them by clicking 'Remove'
                                    next to their name
                                </li>
                                <li>
                                    When you are done, click below:

                                    <Box mt={8}>
                                        <Button color={"green"} textColor={"white"} onClick={onApprove}>
                                            Everything looks good now
                                        </Button>
                                    </Box>
                                </li>
                            </ul>

                        </Box>
                    )}

                    {project.data.members.map((e, idx) => (
                        <ViewMember
                            key={idx}
                            project={project.data}
                            member={e}
                            avatar={avatars[e.username] ?? defaultAvatar}
                            allowManagement={allowManagement}
                            onActionComplete={() => undefined/* reload() */}
                        />
                    ))}
                </>
            )}
        />
    );
};

const ViewMember: React.FunctionComponent<{
    project: Project;
    member: ProjectMember;
    allowManagement: boolean;
    onActionComplete: () => void;
    avatar: AvatarType;
}> = props => {
    const [isLoading, runCommand] = useAsyncCommand();
    const [role, setRole] = useState<ProjectRole>(props.member.role);

    const deleteMember = async (): Promise<void> => {
        await runCommand(deleteMemberInProject({
            projectId: props.project.id,
            member: props.member.username
        }));

        props.onActionComplete();
    };

    return (
        <Box mt={16}>
            <Flex>
<<<<<<< HEAD
                <Flex width="60px" alignItems="center" height="48px"><Avatar avatarStyle="circle" {...props.avatar} /></Flex>
=======
                <UserAvatar avatar={defaultAvatar}/>
>>>>>>> 8fd2c167
                <Box flexGrow={1}>
                    {props.member.username} <br/>
                    {!props.allowManagement || role === ProjectRole.PI ? projectRoleToString(role) : (
                        <ClickableDropdown
                            chevron
                            trigger={projectRoleToString(role)}
                            onChange={async value => {
                                try {
                                    await runCommand(changeRoleInProject({
                                        projectId: props.project.id,
                                        member: props.member.username,
                                        newRole: value
                                    }));
                                    setRole(value);
                                } catch (err) {
                                    snackbarStore.addFailure(errorMessageOrDefault(err, "Failed to update role."));
                                }

                                props.onActionComplete();
                            }}
                            options={[
                                {text: "User", value: ProjectRole.USER},
                                {text: "Admin", value: ProjectRole.ADMIN}
                            ]}
                        />
                    )}
                </Box>
                {!props.allowManagement || props.member.role == ProjectRole.PI ? null : (
                    <Box flexShrink={0}>
                        <Button
                            color={"red"}
                            mr={8}
                            disabled={isLoading}
                            onClick={deleteMember}
                        >
                            Remove
                        </Button>
                    </Box>
                )}
            </Flex>
        </Box>
    );
};

interface ViewOperations {
    setRefresh: (refresh?: () => void) => void;
}

const mapDispatchToProps = (dispatch: Dispatch): ViewOperations => ({
    setRefresh: refresh => dispatch(setRefreshFunction(refresh))
});

export default connect(null, mapDispatchToProps)(View);<|MERGE_RESOLUTION|>--- conflicted
+++ resolved
@@ -1,5 +1,4 @@
 import {callAPIWithErrorHandler, useAsyncCommand, useCloudAPI} from "Authentication/DataHook";
-import {UserAvatar} from "AvataaarLib/UserAvatar";
 import {LoadingMainContainer} from "MainContainer/MainContainer";
 import {
     addMemberInProject,
@@ -24,17 +23,14 @@
 import {connect} from "react-redux";
 import {Dispatch} from "redux";
 import {setRefreshFunction} from "Navigation/Redux/HeaderActions";
-<<<<<<< HEAD
 import {usePromiseKeeper} from "PromiseKeeper";
 import {Avatar} from "AvataaarLib";
-=======
 import {
     projectRoleToString,
     shouldVerifyMembership,
     ShouldVerifyMembershipResponse,
     verifyMembership
 } from "Project/api";
->>>>>>> 8fd2c167
 
 const View: React.FunctionComponent<ViewOperations> = props => {
     const id = decodeURIComponent(useParams<{ id: string }>().id);
@@ -180,11 +176,7 @@
     return (
         <Box mt={16}>
             <Flex>
-<<<<<<< HEAD
                 <Flex width="60px" alignItems="center" height="48px"><Avatar avatarStyle="circle" {...props.avatar} /></Flex>
-=======
-                <UserAvatar avatar={defaultAvatar}/>
->>>>>>> 8fd2c167
                 <Box flexGrow={1}>
                     {props.member.username} <br/>
                     {!props.allowManagement || role === ProjectRole.PI ? projectRoleToString(role) : (
