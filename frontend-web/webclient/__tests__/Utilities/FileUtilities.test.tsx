--- conflicted
+++ resolved
@@ -58,47 +58,27 @@
 
 describe("Get filename from path", () => {
     test("Filename from path", () =>
-<<<<<<< HEAD
-        expect(getFilenameFromPath("/Home/folder", [])).toBe("folder")
-    );
-
-    test("Filename from path with special character", () => {
-        expect(getFilenameFromPath("/Home/folder_2 (1)", [])).toBe("folder_2 (1)");
-=======
         expect(FileUtils.getFilenameFromPath("/Home/folder")).toBe("folder")
     );
 
     test("Filename from path with special character", () => {
         expect(FileUtils.getFilenameFromPath("/Home/folder_2 (1)")).toBe("folder_2 (1)");
->>>>>>> 6cf8c901
     });
 });
 
 describe("Replace homefolder and project folder", () => {
     test("Replace homefolder", () =>
-<<<<<<< HEAD
-        expect(replaceHomeOrProjectFolder("/home/test@test.dk/", Client, [])).toBe("Home/")
-    );
-
-    test("Replace homefolder subfolder", () =>
-        expect(replaceHomeOrProjectFolder("/home/test@test.dk/subFolder/withSomething", Client, []))
-=======
         expect(FileUtils.replaceHomeOrProjectFolder("/home/test@test.dk/", Client)).toBe("Home/")
     );
 
     test("Replace homefolder subfolder", () =>
         expect(FileUtils.replaceHomeOrProjectFolder("/home/test@test.dk/subFolder/withSomething", Client))
->>>>>>> 6cf8c901
             .toBe("Home/subFolder/withSomething")
     );
 
     const noHomeFolder = "NotHomeFolder/subfolder/";
     test("Replace homefolder, no homefolder", () =>
-<<<<<<< HEAD
-        expect(replaceHomeOrProjectFolder(noHomeFolder, Client, [])).toBe(`${noHomeFolder}`)
-=======
         expect(FileUtils.replaceHomeOrProjectFolder(noHomeFolder, Client)).toBe(`${noHomeFolder}`)
->>>>>>> 6cf8c901
     );
 });
 
