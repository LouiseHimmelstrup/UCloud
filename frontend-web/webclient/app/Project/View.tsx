import * as React from "react";
import { Link, Button, Flex, List, Icon, ExternalLink, Markdown } from "ui-components";
import { ProjectMetadata } from "./api";
import LoadingIcon from "LoadingIcon/LoadingIcon";
import { Contributor, getByPath } from "./api";
import { findLicenseByIdentifier } from "./licenses";
import { blankOrUndefined } from "UtilityFunctions";
import { getQueryParam, RouterLocationProps } from "Utilities/URIUtilities";
import { projectEditPage } from "Utilities/ProjectUtilities";
import * as Heading from "ui-components/Heading";
import { Box, Stamp, Text } from "ui-components";
import { TextSpan } from "ui-components/Text";
import { Dropdown, DropdownContent } from "ui-components/Dropdown";
import { MainContainer } from "MainContainer/MainContainer";

interface ViewProps {
    metadata: ProjectMetadata
    canEdit?: boolean
}

const filePathFromProps = (props: RouterLocationProps): string | null => {
    return getQueryParam(props, "filePath");
}

export const View = (props: ViewProps) => {
    const { canEdit } = props;
    const metadata = handleNullArrays(props.metadata);
    const license = metadata.license ? findLicenseByIdentifier(metadata.license) : null;

    const header = (
        <>
            <Heading.h2>
                {metadata.title}
            </Heading.h2>
            <Flex>
                {metadata.contributors.map((it, idx) => (
                    <Box mr="0.5em">
                        <ContributorItem contributor={it} key={idx} />
                    </Box>
                ))}
            </Flex>
        </>)

    const sidebar = (<Box>
        {canEdit ?
            <>
                <SectionHeader
                    title="Actions"
                    iconClass="fas fa-hand-pointer"
                />
                <Link mb="1em" to={projectEditPage(metadata.sduCloudRoot)}>
                    <Button color="blue" lineHeight="0.3" size="small" fullWidth>
                        <i style={{ paddingRight: "0.4em" }} className="far fa-edit" />
                        Edit
                    </Button>
                </Link>
            </>
            : null
        }
        <SectionHeader
            iconClass="fas fa-info"
            title="About"
        />
        <List bordered={false} pb="1em">
            {license ?
                <ExternalLink href={license.link}>
                    <Button color="blue" lineHeight="0.3" size="small" fullWidth>
                        <i style={{ paddingRight: "0.4em" }} className="fas fa-book" />
                        <Text mr="0.4em" as="span" bold>{license.identifier}</Text>
                        <TextSpan color="lightGray">License</TextSpan>
                    </Button>
                </ExternalLink> : null
            }
        </List>
        <SectionHeader
            iconClass="fas fa-hashtag"
            title="Keywords"
        />
        <List mb="1em" bordered={false}>
            {metadata.keywords.map((it, idx) => (
                <Stamp mb="0.4em" fullWidth color="lightGray" key={idx}>{it}</Stamp>
            ))}
        </List>

        <SectionHeader
            iconClass="fas fa-bookmark"
            title="References"
        />
        <List bordered={false} mb="1em">
            {metadata.references.map((it, idx) => (<PotentialDOIBadge key={idx} identifier={it} />))}
        </List>

        <SectionHeader
            iconClass="fas fa-money-bill"
            title="Grants"
        />
        <List mb="1em" bordered={false}>
            {metadata.grants.map((it, idx) => (<PotentialDOIBadge key={idx} identifier={it.id} />))}
        </List>
    </Box>);

    return (
        <MainContainer
            header={header}
            main={<Markdown source={metadata.description} />}
            sidebar={sidebar}
        />
    );
}

const SectionHeader = ({ iconClass, title }: { iconClass: "fas fa-info" | "fas fa-hand-pointer" | "fas fa-bookmark" | "fas fa-money-bill" | "fas fa-hashtag", title: string }) => (
    <Heading.h4>
        <Flex>
            <Box width="20%">
                <Text textAlign="center">
                    <i className={iconClass} />
                </Text>
            </Box>
            <Box width="80%">
                {title}
            </Box>
        </Flex>
    </Heading.h4>
)

const ContributorItem = (props: { contributor: Contributor }) => {
    const { contributor } = props;
    if (
        !blankOrUndefined(contributor.affiliation) ||
        !blankOrUndefined(contributor.gnd) ||
        !blankOrUndefined(contributor.orcId)
    ) {
        return (
            <Dropdown>
                <Box width="auto">
                    <a href="#" onClick={e => e.preventDefault()}>
                        <Icon name="user" /><TextSpan ml="0.5em">{contributor.name}</TextSpan>
                    </a>
                </Box>
                <DropdownContent width="180px" colorOnHover={false}>
                    <>
                        {!blankOrUndefined(contributor.affiliation) ?
                            <Box><b>Affiliation:</b> {contributor.affiliation}</Box> : null
                        }
                        {!blankOrUndefined(contributor.gnd) ?
                            <Box><b>GND:</b> {contributor.gnd}</Box> : null
                        }
                        {!blankOrUndefined(contributor.orcId) ?
                            <Box>
                                <b>ORCID:</b>
                                {" "}
                                <ExternalLink href={`https://orcid.org/${contributor.orcId}`}>
                                    {contributor.orcId}
                                </ExternalLink>
                            </Box> : null
                        }
                    </>
                </DropdownContent>
            </Dropdown>)
    } else {
        return (<Box><Icon name="user" />{contributor.name}</Box>);
    }
};

interface ManagedViewState {
    metadata?: ProjectMetadata
    canEdit?: boolean
    errorMessage?: string
}

export class ManagedView extends React.Component<any, ManagedViewState> {
    constructor(props: any) {
        super(props);
        this.state = {}
    }

    // TODO This is not the correct place to do this!
    componentDidMount() {
        const urlPath = filePathFromProps(this.props as RouterLocationProps);
        if (!!this.state.metadata) return;
        if (!urlPath) {
            console.warn("TODO Not found");
            return;
        }

        getByPath(urlPath)
            .then(it => this.setState(() => ({ metadata: handleNullArrays(it.metadata), canEdit: it.canEdit })))
            .catch(() => console.warn("TODO something went wrong"));
    }

    render() {
        if (!this.state.metadata) {
            return <LoadingIcon size={18} />;
        } else {
            return <View canEdit={this.state.canEdit} metadata={this.state.metadata} />;
        }
    }
}

// TODO find more elegant solution
const handleNullArrays = (metadata: ProjectMetadata): ProjectMetadata => {
    const mData = { ...metadata };
    mData.contributors = mData.contributors ? mData.contributors : [];
    mData.keywords = mData.keywords ? mData.keywords : [];
    mData.references = mData.references ? mData.references : [];
    mData.grants = mData.grants ? mData.grants : [];
    return mData;
};

const isIdentifierDOI = (identifier: string): boolean => {
    return /^10\..+\/.+$/.test(identifier);
};

const DOIBadge = (props: { identifier: string }) => {
    const { identifier } = props;
<<<<<<< HEAD
    return <a href={`https://doi.org/${identifier}`} target="_blank" rel="noopener">
        <Stamp mb="0.4em" color="lightGray" fullWidth>
=======
    return <ExternalLink href={`https://doi.org/${identifier}`}>
        <Stamp mb="0.4em" borderColor="lightGray" fullWidth>
>>>>>>> c3506815
            {identifier}
        </Stamp>
    </ExternalLink>;
}

const PotentialDOIBadge = (props: { identifier: string }) => {
    if (isIdentifierDOI(props.identifier)) {
        return <DOIBadge identifier={props.identifier} />;
    }
    return <Stamp color="lightGray" mb="0.4em" fullWidth>{props.identifier}</Stamp>;
};<|MERGE_RESOLUTION|>--- conflicted
+++ resolved
@@ -213,13 +213,8 @@
 
 const DOIBadge = (props: { identifier: string }) => {
     const { identifier } = props;
-<<<<<<< HEAD
-    return <a href={`https://doi.org/${identifier}`} target="_blank" rel="noopener">
+    return <ExternalLink href={`https://doi.org/${identifier}`}>
         <Stamp mb="0.4em" color="lightGray" fullWidth>
-=======
-    return <ExternalLink href={`https://doi.org/${identifier}`}>
-        <Stamp mb="0.4em" borderColor="lightGray" fullWidth>
->>>>>>> c3506815
             {identifier}
         </Stamp>
     </ExternalLink>;
