--- conflicted
+++ resolved
@@ -15,8 +15,6 @@
 import dk.sdu.cloud.service.WithPaginationRequest
 import io.ktor.http.HttpMethod
 
-<<<<<<< HEAD
-=======
 data class ListRecentRequest(
     override val itemsPerPage: Int?,
     override val page: Int?,
@@ -41,7 +39,6 @@
     CREATED_AT
 }
 
->>>>>>> 7a94a578
 /**
  * Call descriptions for the endpoint `/api/hpc/jobs`
  */
@@ -92,14 +89,6 @@
         }
     }
 
-    object ListRecent {
-        data class Request(
-            val state: JobState?,
-            override val itemsPerPage: Int?,
-            override val page: Int?
-        ) : WithPaginationRequest
-    }
-
     /**
      * Starts a job.
      */
