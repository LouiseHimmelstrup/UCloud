--- conflicted
+++ resolved
@@ -293,7 +293,7 @@
         </RequestForSingleResourceWrapper>;
     } else {
         const defaultValue = allocRequest?.balanceRequested;
-        const normalizedValue = defaultValue != null ? normalizeBalanceForFrontend(defaultValue, wb.metadata.productType, wb.metadata.chargeType, wb.metadata.unitOfPrice, false) : undefined;
+        const normalizedValue = defaultValue != null ? normalizeBalanceForFrontend(defaultValue, wb.metadata.productType, wb.metadata.chargeType, wb.metadata.unitOfPrice) : undefined;
         return <RequestForSingleResourceWrapper>
             <HighlightedCard color="blue" isLoading={false}>
                 <table>
@@ -798,80 +798,9 @@
         }, [grantApplication]);
 
         const closeRequest = useCallback(async () => {
-<<<<<<< HEAD
             // TODO(Jonas): Still exists in the backend. Request wants 
             //await runWork(UCloud.grant.grant.closeApplication({requestId: appId}));
         }, [appId]);
-=======
-            if (state.editingApplication !== undefined) {
-                addStandardDialog({
-                    title: "Withdraw application?",
-                    message: "Are you sure you wish to withdraw this application?",
-                    onConfirm: async () => {
-                        await runWork(closeGrantApplication({requestId: state.editingApplication!.id}));
-                        state.reload();
-                    }
-                });
-            }
-        }, [state.editingApplication?.id]);
-
-        useEffect(() => {
-            let timeout = 0;
-            if (state.editingApplication !== undefined) {
-                for (const resource of state.editingApplication.requestedResources) {
-                    const credits = resource.balanceRequested;
-
-                    // TODO(Dan): The following code is a terrible idea.
-                    // This code is in here only because we did not notice the error until it was already in production
-                    // and was causing a lot of crashes. A proper solution is tracked in #1928.
-                    //
-                    // The code tends to crash because React has not yet rendered the inputs and we attempt to write to
-                    // the inputs before they are actually ready. We solve it in the code below by simply retrying
-                    // (via setTimeout) until React has rendered our input elements. This is obviously a bad idea and the
-                    // code should be refactored to avoid this. The error only manifests itself if the loading of network
-                    // resources occur in a specific order, an order which happens to occur often in production but for
-                    // some reason not in dev.
-                    let attempts = 0;
-                    const work = (): void => {
-                        let success = true;
-                        const creditsInput = document.querySelector<HTMLInputElement>(
-                            `input[data-target="${productCategoryId({
-                                provider: resource.productProvider,
-                                name: resource.productCategory
-                            })}"]`
-                        );
-
-                        const freeButRequireBalanceCheckbox = document.querySelector<HTMLInputElement>(
-                            `input[data-target="checkbox-${productCategoryId({
-                                provider: resource.productProvider,
-                                name: resource.productCategory
-                            })}"]`
-                        );
-
-                        if (credits !== undefined) {
-                            if (creditsInput) {
-                                const category = state.productCategories.find(it =>
-                                    productCategoryEquals(
-                                        it.metadata.category,
-                                        {name: resource.productCategory, provider: resource.productProvider}
-                                    )
-                                );
-
-                                if (category == null) {
-                                    success = false;
-                                } else {
-                                    const meta = category.metadata;
-                                    creditsInput.value = normalizeBalanceForFrontendOpts(
-                                        credits,
-                                        meta.productType, meta.chargeType, meta.unitOfPrice,
-                                        { forceInteger: true }
-                                    );
-                                }
-                            } else {
-                                success = false;
-                            }
-                        }
->>>>>>> 59c45826
 
         const reload = useCallback(() => {
             fetchGrantGivers(browseAffiliations({itemsPerPage: 250}));
