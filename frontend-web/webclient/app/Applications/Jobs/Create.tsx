--- conflicted
+++ resolved
@@ -332,7 +332,6 @@
         main={
             <>
                 <Box mx="50px" mt="32px">
-<<<<<<< HEAD
                     <Spacer
                         left={
                             <AppHeader
@@ -350,20 +349,10 @@
                                         <Icon name="documentation" color="blue" />
                                     </ExternalLink>
                                 )}
-                                <UtilityBar callbacks={[]} operations={[]} searchEnabled={false} />
+                                <UtilityBar searchEnabled={false} />
                             </>
                         }
                     />
-=======
-                    <Spacer left={<AppHeader slim application={application} flavors={appFlavors} allVersions={previousResp.data?.items ?? []} />} right={<>
-                        {!application.metadata.website ? null : (
-                            <ExternalLink title="Documentation" href={application.metadata.website}>
-                                <Icon name="documentation" color="blue" />
-                            </ExternalLink>
-                        )}
-                        <UtilityBar searchEnabled={false} />
-                    </>} />
->>>>>>> e703978d
                 </Box>
                 <ContainerForText left>
                     <Markdown
