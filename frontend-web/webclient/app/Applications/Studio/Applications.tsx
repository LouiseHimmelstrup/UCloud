--- conflicted
+++ resolved
@@ -10,11 +10,7 @@
 import * as React from "react";
 import {useState} from "react";
 import {snackbarStore} from "@/Snackbar/SnackbarStore";
-<<<<<<< HEAD
-import {Button, Checkbox, DataList, Flex, Icon, Label, Text, TextArea, VerticalButtonGroup} from "@/ui-components";
-=======
-import {Button, Checkbox, DataList, Flex, Icon, Label, Text} from "@/ui-components";
->>>>>>> 48630d4b
+import {Button, Checkbox, Flex, Icon, Label, Text} from "@/ui-components";
 import Box from "@/ui-components/Box";
 import ClickableDropdown from "@/ui-components/ClickableDropdown";
 import * as Heading from "@/ui-components/Heading";
