# UCloud: Compute Orchestrator

UCloud is, at its core, an orchestrator of
resources. This means that UCloud sends all the hard work to a provider. UCloud has its own
provider, [UCloud/Compute](/backend/app-kubernetes-service/README.md).

![](/backend/app-orchestrator-service/wiki/overview.png)

In this section we will cover the specification and rules for which all compute providers of UCloud must follow. It all
starts with the core abstraction used in UCloud's compute, the `Job`.

---
<<<<<<< HEAD
=======
<!-- typedoc:dk.sdu.cloud.app.orchestrator.api.Job:includeOwnDoc=false:includeProps=true-->
<!--<editor-fold desc="Generated documentation">-->
| Property | Type | Description |
|----------|------|-------------|
| `id` | `String` | Unique identifier for this job. |
| `owner` | `JobOwner` | A reference to the owner of this job |
| `updates` | `Array<JobUpdate>` | A list of status updates from the compute backend. |
| `billing` | `JobBilling` | Contains information related to billing information for this `Resource` |
| `specification` | `JobSpecification` | The specification used to launch this job. |
| `status` | `JobStatus` | A summary of the `Job`'s current status |
| `createdAt` | `Long` | Timestamp referencing when the request for creation was received by UCloud |
| `output` | `JobOutput?` | Information regarding the output of this job. |
| `acl` | `Array<ResourceAclEntry>?` | An ACL for this `Resource` |
| `permissions` | `ResourcePermissions?` | Permissions assigned to this resource |

>>>>>>> 2688ee69

| Property        | Type                       | Description                                                                |
|-----------------|----------------------------|----------------------------------------------------------------------------|
| `id`            | `String`                   | Unique identifier for this job.                                            |
| `owner`         | `JobOwner`                 | A reference to the owner of this job                                       |
| `updates`       | `Array<JobUpdate>`         | A list of status updates from the compute backend.                         |
| `billing`       | `JobBilling`               | Contains information related to billing information for this `Resource`    |
| `specification` | `JobSpecification`         | The specification used to launch this job.                                 |
| `status`        | `JobStatus`                | A summary of the `Job`'s current status                                    |
| `createdAt`     | `Long`                     | Timestamp referencing when the request for creation was received by UCloud |
| `output`        | `JobOutput?`               | Information regarding the output of this job.                              |
| `acl`           | `Array<ResourceAclEntry>?` | An ACL for this `Resource`                                                 |

__Table:__ The data model for a `Job`
---
<!-- typedoc:dk.sdu.cloud.app.orchestrator.api.Job-->
<!--<editor-fold desc="Generated documentation">-->

A `Job` in UCloud is the core abstraction used to describe a unit of computation.


They provide users a way to run their computations through a workflow similar to their own workstations but scaling to
much bigger and more machines. In a simplified view, a `Job` describes the following information:

- The `Application` which the provider should/is/has run (see [app-store](/backend/app-store-service/README.md))
- The [input parameters](/backend/app-orchestrator-service/wiki/parameters.md),
  [files and other resources](/backend/app-orchestrator-service/wiki/resources.md) required by a `Job`
- A reference to the appropriate [compute infrastructure](/backend/app-orchestrator-service/wiki/products.md), this
  includes a reference to the _provider_
- The user who launched the `Job` and in which [`Project`](/backend/project-service/README.md)

A `Job` is started by a user request containing the `specification` of a `Job`. This information is verified by the UCloud
orchestrator and passed to the provider referenced by the `Job` itself. Assuming that the provider accepts this
information, the `Job` is placed in its initial state, `IN_QUEUE`. You can read more about the requirements of the
compute environment and how to launch the software
correctly [here](/backend/app-orchestrator-service/wiki/job_launch.md).

At this point, the provider has acted on this information by placing the `Job` in its own equivalent of
a [job queue](/backend/app-orchestrator-service/wiki/provider.md#job-scheduler). Once the provider realizes that
the `Job`
is running, it will contact UCloud and place the `Job` in the `RUNNING` state. This indicates to UCloud that log files
can be retrieved and that [interactive interfaces](/backend/app-orchestrator-service/wiki/interactive.md) (`VNC`/`WEB`)
are available.

Once the `Application` terminates at the provider, the provider will update the state to `SUCCESS`. A `Job` has
terminated successfully if no internal error occurred in UCloud and in the provider. This means that a `Job` whose
software returns with a non-zero exit code is still considered successful. A `Job` might, for example, be placed
in `FAILURE` if the `Application` crashed due to a hardware/scheduler failure. Both `SUCCESS` or `FAILURE` are terminal
state. Any `Job` which is in a terminal state can no longer receive any updates or change its state.

At any point after the user submits the `Job`, they may request cancellation of the `Job`. This will stop the `Job`,
delete any [ephemeral resources](/backend/app-orchestrator-service/wiki/job_launch.md#ephemeral-resources) and release
any [bound resources](/backend/app-orchestrator-service/wiki/parameters.md#resources).


<!--</editor-fold>-->
<!-- /typedoc:dk.sdu.cloud.app.orchestrator.api.Job --><|MERGE_RESOLUTION|>--- conflicted
+++ resolved
@@ -10,8 +10,6 @@
 starts with the core abstraction used in UCloud's compute, the `Job`.
 
 ---
-<<<<<<< HEAD
-=======
 <!-- typedoc:dk.sdu.cloud.app.orchestrator.api.Job:includeOwnDoc=false:includeProps=true-->
 <!--<editor-fold desc="Generated documentation">-->
 | Property | Type | Description |
@@ -27,25 +25,16 @@
 | `acl` | `Array<ResourceAclEntry>?` | An ACL for this `Resource` |
 | `permissions` | `ResourcePermissions?` | Permissions assigned to this resource |
 
->>>>>>> 2688ee69
 
-| Property        | Type                       | Description                                                                |
-|-----------------|----------------------------|----------------------------------------------------------------------------|
-| `id`            | `String`                   | Unique identifier for this job.                                            |
-| `owner`         | `JobOwner`                 | A reference to the owner of this job                                       |
-| `updates`       | `Array<JobUpdate>`         | A list of status updates from the compute backend.                         |
-| `billing`       | `JobBilling`               | Contains information related to billing information for this `Resource`    |
-| `specification` | `JobSpecification`         | The specification used to launch this job.                                 |
-| `status`        | `JobStatus`                | A summary of the `Job`'s current status                                    |
-| `createdAt`     | `Long`                     | Timestamp referencing when the request for creation was received by UCloud |
-| `output`        | `JobOutput?`               | Information regarding the output of this job.                              |
-| `acl`           | `Array<ResourceAclEntry>?` | An ACL for this `Resource`                                                 |
+<!--</editor-fold>-->
+<!-- /typedoc:dk.sdu.cloud.app.orchestrator.api.Job -->
 
 __Table:__ The data model for a `Job`
+
 ---
+
 <!-- typedoc:dk.sdu.cloud.app.orchestrator.api.Job-->
 <!--<editor-fold desc="Generated documentation">-->
-
 A `Job` in UCloud is the core abstraction used to describe a unit of computation.
 
 
