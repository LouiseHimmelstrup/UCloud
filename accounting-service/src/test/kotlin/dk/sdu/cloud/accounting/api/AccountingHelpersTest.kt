--- conflicted
+++ resolved
@@ -5,11 +5,6 @@
 import kotlin.test.assertEquals
 
 class AccoutningHelpersTest{
-<<<<<<< HEAD
-
-=======
-    
->>>>>>> c4da30db
     @Ignore
     @Test
     fun `test start and end of period`() {
