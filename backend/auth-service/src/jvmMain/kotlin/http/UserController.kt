--- conflicted
+++ resolved
@@ -48,29 +48,6 @@
                         null, Role.ADMIN, Role.USER -> {
                             val email = user.email
                             if (!email.isNullOrBlank() && email.contains("@")) {
-<<<<<<< HEAD
-                                if (user.firstnames.isNullOrBlank() || user.lastname.isNullOrBlank()) {
-                                    personService.createUserByPassword(
-                                        firstNames = user.username,
-                                        lastName = "N/A",
-                                        username = user.username,
-                                        role = user.role ?: Role.USER,
-                                        password = user.password
-                                            ?: throw RPCException.fromStatusCode(HttpStatusCode.BadRequest),
-                                        email = email
-                                    )
-                                } else {
-                                    personService.createUserByPassword(
-                                        firstNames = user.firstnames!!,
-                                        lastName = user.lastname!!,
-                                        username = user.username,
-                                        role = user.role ?: Role.USER,
-                                        password = user.password
-                                            ?: throw RPCException.fromStatusCode(HttpStatusCode.BadRequest),
-                                        email = email
-                                    )
-                                }
-=======
                                 personService.createUserByPassword(
                                     firstNames = user.username,
                                     lastName = "N/A",
@@ -81,7 +58,6 @@
                                     email = email,
                                     organization = user.organization,
                                 )
->>>>>>> 2688ee69
                             }
                             else {
                                 throw RPCException.fromStatusCode(HttpStatusCode.BadRequest, "Valid email required")
