package dk.sdu.cloud.accounting.services.wallets

import dk.sdu.cloud.*
import dk.sdu.cloud.PageV2
import dk.sdu.cloud.accounting.api.*
import dk.sdu.cloud.accounting.api.WalletAllocationV2
import dk.sdu.cloud.accounting.util.Providers
import dk.sdu.cloud.accounting.util.SimpleProviderCommunication
import dk.sdu.cloud.auth.api.AuthProviders
import dk.sdu.cloud.calls.HttpStatusCode
import dk.sdu.cloud.calls.RPCException
import dk.sdu.cloud.calls.client.*
import dk.sdu.cloud.debug.DebugContextType
import dk.sdu.cloud.accounting.api.WalletAllocationV2 as ApiWalletAllocation
import dk.sdu.cloud.accounting.api.WalletV2 as ApiWallet
import dk.sdu.cloud.accounting.api.WalletOwner as ApiWalletOwner
import dk.sdu.cloud.debug.DebugSystem
import dk.sdu.cloud.debug.detail
import dk.sdu.cloud.grant.api.GrantApplication
import dk.sdu.cloud.grant.api.ProjectWithTitle
import dk.sdu.cloud.project.api.ProjectRole
import dk.sdu.cloud.provider.api.translateToChargeType
import dk.sdu.cloud.service.*
import dk.sdu.cloud.service.NormalizedPaginationRequestV2
import dk.sdu.cloud.service.db.async.DBContext
import dk.sdu.cloud.service.db.async.sendPreparedStatement
import dk.sdu.cloud.service.db.async.withSession
import kotlinx.coroutines.*
import kotlinx.coroutines.channels.Channel
import kotlinx.coroutines.flow.MutableSharedFlow
import kotlinx.coroutines.flow.collect
import kotlinx.coroutines.flow.takeWhile
import kotlinx.coroutines.selects.onTimeout
import kotlinx.coroutines.selects.select
import kotlinx.coroutines.sync.Mutex
import kotlinx.coroutines.sync.withLock
import kotlinx.serialization.Serializable
import java.time.ZoneId
import java.time.format.DateTimeFormatter
import java.util.*
import java.util.concurrent.atomic.AtomicLong
import java.util.concurrent.atomic.AtomicReference
import kotlin.collections.ArrayList
import kotlin.math.*
import kotlin.random.Random

const val doDebug = false
const val allocationIdCutoff = 5900

private data class InternalWallet(
    val id: Int,
    val owner: String,
    val paysFor: ProductCategory,
    val chargePolicy: AllocationSelectorPolicy,

    var isDirty: Boolean = false,
)

private data class InternalWalletAllocation(
    val id: Int,
    val associatedWallet: Int,
    val parentAllocation: Int?,

    var notBefore: Long,
    var notAfter: Long?,

    var quota: Long,
    var treeUsage: Long? = null,
    var localUsage: Long,

    var isDirty: Boolean = false,

    var grantedIn: Long?,

    val canAllocate: Boolean,
    val allowSubAllocationsToAllocate: Boolean
) {
    var inProgress: Boolean = false
        private set
    var beginNotBefore: Long = 0L
    var beginNotAfter: Long? = null
    var beginQuota: Long = 0L
    var beginLocalUsage: Long = 0L
    var beginGrantedIn: Long? = null
    var lastBegin: Throwable? = null

    fun begin() {
        if (inProgress) throw RuntimeException("Already in progress", lastBegin)
        if (doDebug) lastBegin = RuntimeException("Invoking begin")

        beginNotBefore = notBefore
        beginNotAfter = notAfter
        beginQuota = quota
        beginLocalUsage = localUsage
        beginGrantedIn = grantedIn
        inProgress = true
    }

    fun commit() {
        check(inProgress)

        isDirty =
            isDirty ||
                    beginNotBefore != notBefore ||
                    beginNotAfter != notAfter ||
                    beginQuota != quota ||
                    beginLocalUsage != localUsage ||
                    beginGrantedIn != grantedIn
        inProgress = false

        verifyIntegrity()
    }

    fun verifyIntegrity() {
        require((notAfter ?: Long.MAX_VALUE) >= notBefore) { "notAfter >= notBefore ($notAfter >= $notBefore) $this" }
        require(quota >= 0) { "initialBalance >= 0 ($quota >= 0) $this" }
        require((treeUsage ?: 0) <= quota) { "treeUsage <= quota ($treeUsage <= $quota) $this" }
        //legacy allocations does not live up to this requirement. Previous checks noted that this was only a problem
        //for allocations with id below 5900
        if (id > allocationIdCutoff) {
            require(parentAllocation == null || id > parentAllocation) { "id > parentAllocation ($id <= $parentAllocation) $this" }
        }
    }

    @Suppress("unused")
    fun rollback() {
        check(inProgress)

        notBefore = beginNotBefore
        notAfter = beginNotAfter
        quota = beginQuota
        localUsage = beginLocalUsage
        inProgress = false
    }

    fun isValid(now: Long): Boolean = now in notBefore..(notAfter ?: Long.MAX_VALUE)

}

sealed class AccountingRequest {
    abstract val actor: Actor
    abstract var id: Long

    data class RootDeposit(
        override val actor: Actor,
        val owner: String,
        val productCategory: ProductCategoryIdV2,
        val amount: Long,
        val startDate: Long,
        val endDate: Long,
        override var id: Long = -1,
        val forcedSync: Boolean = false
    ) : AccountingRequest()

    data class Deposit(
        override val actor: Actor,
        val owner: String,
        val parentAllocation: Int,
        val amount: Long,
        val notBefore: Long,
        val notAfter: Long?,
        override var id: Long = -1,
        val grantedIn: Long? = null,
        val isProject: Boolean
    ) : AccountingRequest()

    sealed class Charge : AccountingRequest() {
        abstract val owner: String
        abstract val productCategory: ProductCategoryIdV2
        override var id: Long = -1
        abstract val dryRun: Boolean


        data class OldCharge(
            override val actor: Actor,
            override val owner: String,
            override val dryRun: Boolean,
            val units: Long,
            val period: Long,
            val product: ProductReferenceV2,
        ) : Charge() {
            override val productCategory = ProductCategoryIdV2(product.category, product.provider)

            fun toDelta(productPrice: Long): DeltaCharge = DeltaCharge(
                actor,
                owner,
                dryRun,
                productCategory,
                units * period * productPrice,
                ChargeDescription(
                    "charge",
                    emptyList()
                )
            )

            fun toTotal(productPrice: Long): TotalCharge = TotalCharge(
                actor,
                owner,
                dryRun,
                productCategory,
                units * period * productPrice,
                ChargeDescription(
                    "charge",
                    emptyList()
                )
            )
        }

        data class DeltaCharge(
            override val actor: Actor,
            override val owner: String,
            override val dryRun: Boolean,
            override val productCategory: ProductCategoryIdV2,
            val usage: Long,
            val description: ChargeDescription
        ) : Charge()

        data class TotalCharge(
            override val actor: Actor,
            override val owner: String,
            override val dryRun: Boolean,
            override val productCategory: ProductCategoryIdV2,
            val usage: Long,
            val description: ChargeDescription
        ) : Charge()
    }

    data class Update(
        override val actor: Actor,
        val allocationId: Int,
        val amount: Long?,
        val notBefore: Long?,
        val notAfter: Long?,
        override var id: Long = -1,
    ) : AccountingRequest()

    data class RetrieveAllocationsInternal(
        override val actor: Actor,
        val owner: String,
        val category: ProductCategoryIdV2,
        override var id: Long = -1,
    ) : AccountingRequest()

    data class RetrieveWalletsInternal(
        override val actor: Actor,
        val owner: String,
        override var id: Long = -1,
    ) : AccountingRequest()

    data class BrowseSubAllocations(
        override val actor: Actor,
        val owner: String,
        val filterType: ProductType?,
        val query: String?,
        override var id: Long = -1
    ) : AccountingRequest()

    data class RetrieveProviderAllocations(
        override val actor: Actor,

        val providerId: String,
        val filterOwnerId: String? = null,
        val filterOwnerIsProject: Boolean? = null,
        val filterCategory: String? = null,

        val pagination: NormalizedPaginationRequestV2,

        override var id: Long = -1
    ) : AccountingRequest()

    data class FindRelevantProviders(
        override val actor: Actor,

        val username: String,
        val project: String?,
        val useProject: Boolean,

        override var id: Long = -1
    ) : AccountingRequest()
}

sealed class AccountingResponse {
    abstract var id: Long

    data class Charge(
        val success: Boolean,
        override var id: Long = -1,
    ) : AccountingResponse()

    data class RootDeposit(
        val createdAllocation: Int,
        override var id: Long = -1,
    ) : AccountingResponse()

    data class Deposit(
        val createdAllocation: Int,
        override var id: Long = -1,
    ) : AccountingResponse()

    data class Update(
        val success: Boolean,
        override var id: Long = -1,
    ) : AccountingResponse()

    data class Error(
        val message: String,
        val code: Int = 500,
        override var id: Long = -1,
    ) : AccountingResponse()

    data class RetrieveAllocationsInternal(
        val allocations: List<ApiWalletAllocation>,
        override var id: Long = -1,
    ) : AccountingResponse()

    data class RetrieveWalletsInternal(
        val wallets: List<ApiWallet>,
        override var id: Long = -1
    ) : AccountingResponse()

    data class BrowseSubAllocations(
        val allocations: List<SubAllocationV2>,
        override var id: Long = -1
    ) : AccountingResponse()

    data class RetrieveRelevantWalletsProviderNotifications(
        val page: PageV2<ProviderWalletSummaryV2>,
        override var id: Long = -1
    ) : AccountingResponse()

    data class FindRelevantProviders(
        val providers: List<String>,
        override var id: Long = -1
    ) : AccountingResponse()
}

inline fun <reified T : AccountingResponse> AccountingResponse.orThrow(): T {
    if (this is AccountingResponse.Error) {
        throw RPCException(message, HttpStatusCode.parse(code))
    } else {
        return this as? T ?: error("$this is not a ${T::class}")
    }
}

suspend fun AccountingProcessor.findRelevantProviders(request: AccountingRequest.FindRelevantProviders): AccountingResponse.FindRelevantProviders {
    return sendRequest(request).orThrow()
}

suspend fun AccountingProcessor.rootDeposit(request: AccountingRequest.RootDeposit): AccountingResponse.RootDeposit {
    return sendRequest(request).orThrow()
}

suspend fun AccountingProcessor.deposit(request: AccountingRequest.Deposit): AccountingResponse.Deposit {
    return sendRequest(request).orThrow()
}

suspend fun AccountingProcessor.charge(request: AccountingRequest.Charge): AccountingResponse.Charge {
    return sendRequest(request).orThrow()
}

suspend fun AccountingProcessor.update(request: AccountingRequest.Update): AccountingResponse.Update {
    return sendRequest(request).orThrow()
}

suspend fun AccountingProcessor.retrieveAllocationsInternal(
    request: AccountingRequest.RetrieveAllocationsInternal
): AccountingResponse.RetrieveAllocationsInternal {
    return sendRequest(request).orThrow()
}

suspend fun AccountingProcessor.retrieveWalletsInternal(
    request: AccountingRequest.RetrieveWalletsInternal
): AccountingResponse.RetrieveWalletsInternal {
    return sendRequest(request).orThrow()
}

suspend fun AccountingProcessor.browseSubAllocations(
    request: AccountingRequest.BrowseSubAllocations
): AccountingResponse.BrowseSubAllocations {
    return sendRequest(request).orThrow()
}

suspend fun AccountingProcessor.retrieveProviderAllocations(
    request: AccountingRequest.RetrieveProviderAllocations
): AccountingResponse.RetrieveRelevantWalletsProviderNotifications {
    return sendRequest(request).orThrow()
}

class AccountingProcessor(
    private val db: DBContext,
    private val debug: DebugSystem,
    private val providers: Providers<SimpleProviderCommunication>,
    private val distributedLocks: DistributedLockFactory,
    private val disableMasterElection: Boolean = false,
    distributedState: DistributedStateFactory,
    private val addressToSelf: String,
) {
    // Active processor
    // =================================================================================================================
    @Serializable
    private data class ActiveProcessor(val address: String)

    private val activeProcessor =
        distributedState.create(ActiveProcessor.serializer(), "accounting-active-processor", 60_000)

    suspend fun retrieveActiveProcessor(): String? {
        if (isActiveProcessor) {
            return null
        }
        return activeProcessor.get()?.address
    }

    // State
    // =================================================================================================================
    private val wallets = ArrayList<InternalWallet?>()
    private var walletsIdGenerator = 0

    private val allocations = ArrayList<InternalWalletAllocation?>()
    private var allocationIdGenerator = 0

    private val requests = Channel<AccountingRequest>(Channel.BUFFERED)

    // NOTE(Dan): Without replays, we risk the async listener missing the response if the coroutine is too slow to start
    private val responses = MutableSharedFlow<AccountingResponse>(replay = 16)
    private var requestIdGenerator = AtomicLong(0)

    private val dirtyTransactions = ArrayList<UsageReport.AllocationHistoryEntry>()
    private var nextSynchronization = 0L
    private val transactionPrefix = UUID.randomUUID()
    private val transactionCounter = AtomicLong(0)
    private fun transactionId(): String = "$transactionPrefix-${transactionCounter.getAndIncrement()}"

    private val projects = ProjectCache(db)
    private val products = ProductCache(db)
    private val productCategories = ProductCategoryCache(db)

    private val turnstile = Mutex()
    private var isActiveProcessor = false

    private var isLoading = false

    // Metrics
    private var requestsHandled = 0
    private var slowestRequest = 0L
    private var slowestRequestName = "?"
    private var requestTimeSum = 0L
    private var lastSync = Time.now()

    // Primary interface
    // =================================================================================================================
    // The accounting processors is fairly simple to use. It must first be started by call start(). After this you can
    // process requests by invoking `sendRequest()` which will return an appropriate response.

    @OptIn(DelicateCoroutinesApi::class)
    fun start(): Job {
        return GlobalScope.launch {
            val lock = distributedLocks.create("accounting_processor", duration = 60_000)

            Runtime.getRuntime().addShutdownHook(
                Thread {
                    runBlocking {
                        if (!isActiveProcessor) {
                            return@runBlocking
                        }

                        turnstile.withLock {
                            if (!disableMasterElection && !lock.renew(60_000)) {
                                return@runBlocking
                            }

                            attemptSynchronize(true)
                            lock.release()
                        }
                    }
                }
            )

            while (isActive) {
                try {
                    becomeMasterAndListen(lock)
                } catch (ex: Throwable) {
                    debug.logThrowable("Error happened when attempting to lock service", ex)
                    log.info("Error happened when attempting to lock service: $ex")
                }

                delay(15000 + Random.nextLong(5000))
            }
        }
    }

    @OptIn(ExperimentalCoroutinesApi::class)
    private suspend fun becomeMasterAndListen(lock: DistributedLock) {
        val didAcquire = disableMasterElection || lock.acquire()
        if (!didAcquire) return

        // Resetting state, so we do not attempt to load into already existing in-mem DB resulting in conflicts
        resetState()

        log.info("This service has become the master responsible for handling Accounting processor events!")
        activeProcessor.set(ActiveProcessor(addressToSelf))
        isActiveProcessor = true

        debug.useContext(DebugContextType.BACKGROUND_TASK, "Loading accounting database") {
            loadDatabase()
        }

        nextSynchronization = System.currentTimeMillis() + 0
        var isAlive = true
        while (currentCoroutineContext().isActive && isAlive) {
            try {
                turnstile.withLock {
                    select {
                        requests.onReceive { request ->
                            // NOTE(Dan): We attempt a synchronization here in case we receive so many requests that the
                            // timeout is never triggered.
                            attemptSynchronize()

                            val start = System.nanoTime()

                            val response = handleRequest(request)
                            response.id = request.id

                            requestsHandled++
                            val end = System.nanoTime()
                            requestTimeSum += (end - start)
                            if (end - start > slowestRequest) {
                                slowestRequest = end - start
                                slowestRequestName = request.javaClass.simpleName
                            }

                            if (doDebug) {
                                println("Request: $request")
                                println("Response: $response")
                                printState(true)
                                println(CharArray(120) { '-' }.concatToString())
                            }
                            responses.emit(response)
                        }
                        onTimeout(500) {
                            attemptSynchronize()
                        }
                    }
                    if (!renewLock(lock)) {
                        isAlive = false
                        isActiveProcessor = false
                    }
                }
            } catch (ex: Throwable) {
                debug.logThrowable("Error in Accounting processor", ex)
            }
        }
    }

    private suspend fun renewLock(lock: DistributedLock): Boolean {
        if (!disableMasterElection) {
            if (!lock.renew(90_000)) {
                log.warn("Lock was lost")
                isActiveProcessor = false
                return false
            }
            activeProcessor.set(ActiveProcessor(addressToSelf))
        }
        return true
    }

    suspend fun sendRequest(request: AccountingRequest): AccountingResponse {
        val id = requestIdGenerator.getAndIncrement()
        request.id = id
        return coroutineScope {
            val collector = async {
                var result: AccountingResponse? = null
                responses.takeWhile {
                    if (it.id == id) result = it
                    it.id != id
                }.collect()
                result ?: error("No response was ever received")
            }
            requests.send(request)
            collector.await()
        }
    }

    fun resetState() {
        dirtyTransactions.clear()
        wallets.clear()
        allocations.clear()
        walletsIdGenerator = 0
        allocationIdGenerator = 0
        requestsHandled = 0
        slowestRequest = 0L
        slowestRequestName = "?"
        requestTimeSum = 0L
        lastSync = Time.now()
    }

    private suspend fun handleRequest(request: AccountingRequest): AccountingResponse {
        val result = when (request) {
            is AccountingRequest.RootDeposit -> rootDeposit(request)
            is AccountingRequest.Deposit -> deposit(request)
            is AccountingRequest.Update -> update(request)
            is AccountingRequest.Charge -> charge(request).also { println("$request -> $it") }
            is AccountingRequest.RetrieveAllocationsInternal -> retrieveAllocationsInternal(request)
            is AccountingRequest.RetrieveWalletsInternal -> retrieveWalletsInternal(request)
            is AccountingRequest.BrowseSubAllocations -> browseSubAllocations(request)
            is AccountingRequest.RetrieveProviderAllocations -> retrieveProviderAllocations(
                request
            )

            is AccountingRequest.FindRelevantProviders -> findRelevantProviders(request)
        }

        if (doDebug) {
            var error = false
            for (allocation in allocations) {
                if (allocation == null) continue
                if (allocation.inProgress) {
                    println("Request: $request")
                    println("Response: $result")
                    println("Allocation still in progress: $allocation")
                    println("---------------------------------------------------------------")
                    error = true
                }
            }
            if (error) {
                printState(true)
                error("Allocation is in progress at the end of a request")
            }
        }

        return result
    }

    // Loading state from database
    // =================================================================================================================
    // The accounting processor loads the data at start-up and only then. All wallet and allocation data is then used
    // only from the in-memory version which is periodically synchronized using attemptSynchronize().
    private suspend fun loadDatabase() {
        log.info("Attempting to load postgres data.")

        try {
            if (isLoading) {
                log.info("Loading already in progress.")
                return
            }
            isLoading = true

            db.withSession { session ->

                log.info("Loading wallets")
                //TODO(HENRIK) MAKE CHANGES TO DB
                session.sendPreparedStatement(
                    {},
                    """
                    declare wallet_load cursor for
                    select 
                        w.id, 
                        wo.username,
                        wo.project_id, 
                        pc.category, 
                        pc.provider, 
                        pc.product_type, 
                        w.allocation_selector_policy, 
                        au.name, 
                        au.name_plural, 
                        au.floating_point, 
                        au.display_frequency_suffix,
                        pc.accounting_frequency,
                        pc.free_to_use
                    from
                        accounting.wallets w join
                        accounting.wallet_owner wo
                            on w.owned_by = wo.id join
                        accounting.product_categories pc
                            on w.category = pc.id join 
                        accounting.accounting_units au on au.id = pc.accounting_unit
                    order by w.id
                """
                )

                while (true) {
                    val rows = session.sendPreparedStatement({}, "fetch forward 500 from wallet_load").rows
                    if (rows.isEmpty()) break
                    for (row in rows) {
                        val id = row.getLong(0)!!.toInt()
                        val username = row.getString(1)
                        val project = row.getString(2)
                        val category = row.getString(3)!!
                        val provider = row.getString(4)!!
                        val productType = ProductType.valueOf(row.getString(5)!!)
                        val allocationPolicy = AllocationSelectorPolicy.valueOf(row.getString(6)!!)
                        val accountingUnit = AccountingUnit(
                            row.getString(7)!!,
                            row.getString(8)!!,
                            row.getBoolean(9)!!,
                            row.getBoolean(10)!!
                        )
                        val frequency = row.getString(11)!!
                        val freeToUse = row.getBoolean(12)!!
                        val emptySlots = id - wallets.size
                        require(emptySlots >= 0) { "Duplicate wallet detected (or bad logic): $id ${wallets.size} $emptySlots" }
                        repeat(emptySlots) { wallets.add(null) }
                        require(wallets.size == id) { "Bad logic detected wallets[id] != id" }

                        wallets.add(
                            InternalWallet(
                                id,
                                project ?: username ?: error("Bad wallet owner $id"),
                                ProductCategory(
                                    category,
                                    provider,
                                    productType,
                                    accountingUnit,
                                    AccountingFrequency.fromValue(frequency),
                                    emptyList(),
                                    freeToUse = freeToUse
                                ),
                                allocationPolicy,
                            )
                        )
                    }
                }

                session.sendPreparedStatement({}, "close wallet_load")
                walletsIdGenerator = wallets.size

                log.info("Loading allocations")
                //TODO(HENRIK) MAKE CHANGES TO DB
                session.sendPreparedStatement(
                    {},
                    """
                    declare allocation_load cursor for
                    select
                        alloc.id, 
                        alloc.allocation_path::text, 
                        alloc.associated_wallet, 
                        provider.timestamp_to_unix(alloc.start_date), 
                        provider.timestamp_to_unix(alloc.end_date),
                        alloc.initial_balance,
                        alloc.balance,
                        alloc.local_balance,
                        alloc.granted_in,
                        alloc.can_allocate,
                        alloc.allow_sub_allocations_to_allocate
                    from
                        accounting.wallet_allocations alloc
                    order by
                        alloc.id
                """
                )

                while (true) {
                    val rows = session.sendPreparedStatement({}, "fetch forward 500 from allocation_load").rows
                    if (rows.isEmpty()) break
                    for (row in rows) {
                        val id = row.getLong(0)!!.toInt()
                        val allocationPath = row.getString(1)!!
                        val walletOwner = row.getLong(2)!!.toInt()
                        val startDate = row.getDouble(3)!!.toLong()
                        var endDate = row.getDouble(4)?.toLong()
                        var quota = row.getLong(5)!!
                        var treeUsage = quota - row.getLong(6)!!
                        var localUsage = quota - row.getLong(7)!!
                        val grantedIn = row.getLong(8)
                        val canAllocate = row.getBoolean(9)!!
                        val allowSubAllocationsToAllocate = row.getBoolean(10)!!

                        var isDirty = false

                        val emptySlots = id - allocations.size
                        require(emptySlots >= 0) { "Duplicate allocations detected (or bad logic): $id" }
                        repeat(emptySlots) { allocations.add(null) }
                        require(allocations.size == id) { "Bad logic detected wallets[id] != id" }

                        if ((endDate ?: Long.MAX_VALUE) < startDate) {
                            log.info("Changing endDate of allocation $id.")
                            endDate = startDate
                            isDirty = true
                        }
                        if (quota < 0) {
                            log.info("Changing initialBalance of allocation $id from $quota to 0")
                            quota = 0
                            isDirty = true
                        }

                        if (localUsage > quota) {
                            log.info("Changing localUsage of allocation $id from $localUsage to $quota")
                            localUsage = quota
                            isDirty = true
                        }

                        allocations.add(
                            InternalWalletAllocation(
                                id,
                                walletOwner,
                                allocationPath.split(".").let { path ->
                                    if (path.size <= 1) null
                                    else path[path.lastIndex - 1]
                                }?.toIntOrNull(),
                                startDate,
                                endDate,
                                quota,
                                treeUsage = null,
                                localUsage,
                                grantedIn = grantedIn,
                                canAllocate = canAllocate,
                                allowSubAllocationsToAllocate = allowSubAllocationsToAllocate,
                                isDirty = isDirty
                            ).also {
                                it.verifyIntegrity()
                            }
                        )
                    }
                }

                session.sendPreparedStatement({}, "close allocation_load")
                allocationIdGenerator = allocations.size

                if (doDebug) printState(printWallets = true)

                log.info("Loading applications that has not been synced")
                val unresolvedApplications = session.sendPreparedStatement(
                    //language=postgresql
                    """
                    with unsynced_applications as (
                        select id 
                        from "grant".applications
                        where overall_state = 'APPROVED' and synchronized = false
                    )
                    select "grant".application_to_json(id)
                    from unsynced_applications
                """
                ).rows
                    .map {
                        val application = defaultMapper.decodeFromString<GrantApplication>(it.getString(0)!!)
                        application
                    }
                log.info("Deposits granted un-synchronized applications")
                unresolvedApplications.forEach { application ->
                    val (owner, type) = when (val recipient = application.currentRevision.document.recipient) {
                        is GrantApplication.Recipient.NewProject -> {
                            //Attempt to create project and PI. In case of conflict nothing is created but id returned
                            val createdProject = session.sendPreparedStatement(
                                {
                                    setParameter("parent_id", application.currentRevision.document.parentProjectId)
                                    setParameter("pi", application.createdBy)
                                    setParameter("title", recipient.title)
                                },
                                """ 
                                with created_project as (
                                    insert into project.projects (id, created_at, modified_at, title, archived, parent, dmp, subprojects_renameable)
                                    select uuid_generate_v4()::text, now(), now(), :title, false, :parent_id::text, null, false
                                    on conflict (parent, upper(title::text)) do update set title = excluded.title
                                    returning id
                                ),
                                created_user as (
                                    insert into project.project_members (created_at, modified_at, role, username, project_id)
                                    select now(), now(), 'PI', :pi, cp.id
                                    from created_project cp
                                    on conflict (username, project_id) do nothing
                                )
                                select * from created_project
                            """.trimIndent(), debug = true
                            ).rows
                                .singleOrNull()
                                ?.getString(0)
                                ?: throw RPCException.fromStatusCode(
                                    HttpStatusCode.InternalServerError,
                                    "Error in creating project and PI"
                                )

                            Pair(createdProject, GrantApplication.Recipient.NewProject)
                        }

                        is GrantApplication.Recipient.ExistingProject -> {
                            Pair(recipient.id, GrantApplication.Recipient.ExistingProject)
                        }

                        is GrantApplication.Recipient.PersonalWorkspace ->
                            Pair(recipient.username, GrantApplication.Recipient.PersonalWorkspace)
                    }
                    application.currentRevision.document.allocationRequests.forEach { allocRequest ->
                        val granterOfResource =
                            application.status.stateBreakdown.find { it.projectId == allocRequest.grantGiver }?.projectId
                                ?: throw RPCException.fromStatusCode(
                                    HttpStatusCode.InternalServerError,
                                    "Project not found"
                                )

                        val pi =
                            projects.retrievePIFromProjectID(granterOfResource)
                                ?: throw RPCException.fromStatusCode(
                                    HttpStatusCode.InternalServerError,
                                    "missing PI for project"
                                )
                        deposit(
                            AccountingRequest.Deposit(
                                actor = Actor.SystemOnBehalfOfUser(pi),
                                owner = owner,
                                parentAllocation = allocRequest.sourceAllocation!!.toInt(),
                                amount = allocRequest.balanceRequested!!,
                                notBefore = allocRequest.period.start ?: Time.now(),
                                notAfter = allocRequest.period.end,
                                grantedIn = application.id.toLong(),
                                isProject = type != GrantApplication.Recipient.PersonalWorkspace
                            )
                        )
                    }
                }

                log.info("Loading Gifts and deposits un-synchronized claims")
                val giftIdsAndClaimer = session.sendPreparedStatement(
                    //language=postgresql
                    """
                    select * 
                    from "grant".gifts_claimed
                    where synchronized = false
                """
                ).rows.map {
                    Pair(it.getLong(0), it.getString(1))
                }

                giftIdsAndClaimer.forEach {
                    val rows = session.sendPreparedStatement(
                        {
                            setParameter("gift_id", it.first)
                            setParameter("username", it.second)
                        },
                        """
                        select
                            g.id gift_id,
                            :username recipient,
                            coalesce(res.credits, res.quota) as balance,
                            pc.category,
                            pc.provider,
                            g.resources_owned_by
                        from
                            -- NOTE(Dan): Fetch data about the gift
                            "grant".gifts g join
                            "grant".gift_resources res on g.id = res.gift_id join

                            accounting.product_categories pc on
                                res.product_category = pc.id 
                        where
                            g.id = :gift_id;
                    """
                    ).rows

                    rows.forEach { row ->
                        val receiver = row.getString(1)!!
                        val balance = row.getLong(2)!!
                        val category = ProductCategoryIdV2(row.getString(3)!!, row.getString(4)!!)
                        val sourceProject = row.getString(5)!!

                        val now = System.currentTimeMillis()
                        val wallet = findWallet(sourceProject, category)
                            ?: throw RPCException.fromStatusCode(
                                HttpStatusCode.NotFound,
                                "Wallet missing for gift to be claimed"
                            )

                        val allocations = allocations
                            .asSequence()
                            .filterNotNull()
                            .filter { it.associatedWallet == wallet.id && it.isValid(now) }
                            .map { it.toApiAllocation() }
                            .toList()


                        //TODO(HENRIK) CHECK FIND STATEMENT
                        val sourceAllocation =
                            allocations.find { (it.quota - it.localUsage) >= balance } ?: allocations.firstOrNull()
                            ?: throw RPCException("Unable to claim this gift", HttpStatusCode.BadRequest)

                        deposit(
                            AccountingRequest.Deposit(
                                ActorAndProject(Actor.System, null).actor,
                                receiver,
                                sourceAllocation.id.toInt(),
                                balance,
                                notBefore = now,
                                notAfter = null,
                                isProject = false //TODO(HENRIK) Can gifts be given to other than users?
                            )
                        )
                    }
                }

            }

            calculateFullTreeUsage()
            //This check only runs with debug=true
            //TODO(HENRIK)
            //verifyFromTransactions()
            log.info("Load of DB done.")
        } finally {
            isLoading = false
        }
    }

    /*private suspend fun verifyFromTransactions() {
        if (!doDebug) return
        val tBalances = Array<Long>(allocations.size) { 0 }

        db.withSession { session ->
            session.sendPreparedStatement(
                {},
                """
                    declare transaction_load cursor for
                    select
                        t.id,
                        t.affected_allocation_id,
                        t.change
                    from accounting.transactions t
                """
            )

            while (true) {
                val rows = session.sendPreparedStatement({}, "fetch forward 500 from transaction_load").rows
                if (rows.isEmpty()) break

                for (row in rows) {
                    val transactionId = row.getLong(0)!!
                    val allocationId = row.getLong(1)!!.toInt()
                    val change = row.getLong(2)!!

                    val currBalance = tBalances.getOrNull(allocationId)
                        ?: error("Transaction $transactionId is not pointing to a known allocation!")

                    tBalances[allocationId] = currBalance + change
                }
            }

            session.sendPreparedStatement({}, "close transaction_load")
        }
        for (i in allocations.indices) {
            // We only inspect allocations which are currently known by the database
            val allocation = allocations[i] ?: continue

            if (allocation.currentBalance != tBalances[i]) {
                error("Allocation $i has an unexpected balance according to transaction trace. Expected ${tBalances[i]} but was ${allocation.currentBalance}")
            }

        }
    }*/

    // Utilities for managing state
    // =================================================================================================================

    fun retrieveUsageFromProduct(owner: String, productCategory: ProductCategoryIdV2): Long? {
        val wallet = findWallet(owner, productCategory)
        return if (wallet != null) {
            retrieveUsageOfWallet(wallet.toApiWallet())
        } else {
            null
        }
    }

    fun retrieveUsageOfWallet(
        wallet: ApiWallet
    ): Long {
        val productCategory = ProductCategoryIdV2(wallet.paysFor.name, wallet.paysFor.provider)
        val internalWallet = when (val owner = wallet.owner) {
            is ApiWalletOwner.Project -> findWallet(owner.projectId, productCategory)
            is ApiWalletOwner.User -> findWallet(owner.username, productCategory)
        }
        return if (internalWallet == null) {
            0L
        } else {
            allocations.filter { it != null && it.associatedWallet == internalWallet.id }
                .mapNotNull { retrieveUsageOfAllocation(it!!.toApiAllocation()) }
                .sum()
        }
    }

    private fun retrieveUsageOfAllocation(
        allocation: ApiWalletAllocation
    ): Long {
        return allocations[allocation.id.toInt()]?.localUsage ?: 0L
    }

    private fun findWallet(owner: String, category: ProductCategoryIdV2): InternalWallet? {
        return wallets.find { it?.owner == owner && it.paysFor.name == category.name && it.paysFor.provider == category.provider }
    }

    private suspend fun createWallet(owner: String, category: ProductCategoryIdV2): InternalWallet? {
        val resolvedCategory = productCategories.retrieveProductCategory(category) ?: return null
        val selectorPolicy = AllocationSelectorPolicy.EXPIRE_FIRST
        val wallet = InternalWallet(
            walletsIdGenerator++,
            owner,
            resolvedCategory,
            selectorPolicy,
            isDirty = true
        )

        wallets.add(wallet)
        return wallet
    }

    private fun createAllocation(
        wallet: Int,
        quota: Long,
        parentAllocation: Int?,
        notBefore: Long,
        notAfter: Long?,
        grantedIn: Long?,
        canAllocate: Boolean,
        allowSubAllocationsToAllocate: Boolean
    ): InternalWalletAllocation {
        val alloc = InternalWalletAllocation(
            allocationIdGenerator++,
            wallet,
            parentAllocation,
            notBefore,
            notAfter,
            quota = quota,
            treeUsage = 0,
            localUsage = 0,
            isDirty = true,
            grantedIn = grantedIn,
            canAllocate = canAllocate,
            allowSubAllocationsToAllocate = allowSubAllocationsToAllocate
        )

        allocations.add(alloc)
        return alloc
    }

    private fun InternalWallet.toApiWallet(): ApiWallet {
        return ApiWallet(
            if (owner.contains("#")) {
                ApiWalletOwner.User(owner)
            } else {
                ApiWalletOwner.Project(owner)
            },
            paysFor,
            allocations.mapNotNull { alloc ->
                if (alloc?.associatedWallet == id) {
                    alloc.toApiAllocation()
                } else null
            }
        )
    }

    private fun InternalWalletAllocation.toApiAllocation(): ApiWalletAllocation {
        return ApiWalletAllocation(
            id.toString(),
            run {
                val reversePath = ArrayList<Int>()
                var current: InternalWalletAllocation? = allocations[id]
                while (current != null) {
                    reversePath.add(current.id)

                    val parent = current.parentAllocation
                    current = if (parent == null) null else allocations[parent]
                }

                reversePath.reversed().map { it.toString() }
            },
            localUsage = localUsage,
            quota = quota,
            treeUsage = treeUsage,
            startDate = notBefore,
            endDate = notAfter ?: Long.MAX_VALUE,
            grantedIn,
            canAllocate = canAllocate,
            allowSubAllocationsToAllocate = allowSubAllocationsToAllocate
        )
    }

    private suspend fun findRelevantProviders(
        request: AccountingRequest.FindRelevantProviders
    ): AccountingResponse {
        val providers = if (!request.useProject) {
            val projectsUserIsPartOf = projects.fetchMembership(request.username, allowCacheRefill = false)
            val allWorkspaces = projectsUserIsPartOf + listOf(request.username)

            allWorkspaces
                .flatMap { projectId ->
                    wallets
                        .asSequence()
                        .filter { wallet -> wallet?.owner == projectId }
                        .mapNotNull { it?.paysFor?.provider }
                }
                .toSet()
        } else {
            val project = request.project
            if (project != null && projects.retrieveProjectRole(request.username, project) == null) {
                emptySet()
            } else {
                wallets
                    .asSequence()
                    .filter { it?.owner == (project ?: request.username) }
                    .mapNotNull { it?.paysFor?.provider }
                    .toSet()
            }
        }
        val allProviders = providers + products.findAllFreeProducts().map { it.category.provider }.toSet()
        return AccountingResponse.FindRelevantProviders(allProviders.toList())
    }

    // Utilities for enforcing allocation period constraints
    // =================================================================================================================
    private fun checkOverlapAncestors(
        parent: InternalWalletAllocation,
        notBefore: Long,
        notAfter: Long?
    ): AccountingResponse.Error? {
        var current: InternalWalletAllocation? = parent
        if ((notAfter ?: Long.MAX_VALUE) < notBefore) return overlapError(parent)
        while (current != null) {
            if (notBefore !in current.notBefore..(current.notAfter ?: Long.MAX_VALUE)) {
                return overlapError(parent)
            }

            if ((notAfter ?: Long.MAX_VALUE) !in current.notBefore..(current.notAfter ?: Long.MAX_VALUE)) {
                return overlapError(parent)
            }

            val parentOfCurrent = current.parentAllocation
            current = if (parentOfCurrent == null) null else allocations[parentOfCurrent]
        }
        return null
    }

    private fun clampDescendantsOverlap(parent: InternalWalletAllocation) {
        val watchSet = hashSetOf(parent.id)
        // NOTE(Dan): The hierarchy is immutable after creation and allocation IDs are monotonically increasing. As a
        // result, we don't have to search any ID before the root, and we only have to perform a single loop over the
        // allocations to get all results.
        for (i in (parent.id + 1) until allocations.size) {
            //NOTE(Henrik) It is possible to have nullable allocations in the list
            //In that case continue to next id
            val alloc = allocations[i]
            if (alloc != null) {
                val newNotAfter =
                    if (min(alloc.notAfter ?: Long.MAX_VALUE, parent.notAfter ?: Long.MAX_VALUE) == Long.MAX_VALUE) {
                        null
                    } else {
                        min(alloc.notAfter ?: Long.MAX_VALUE, parent.notAfter ?: Long.MAX_VALUE)
                    }
                if (alloc.parentAllocation in watchSet) {
                    alloc.begin()
                    alloc.notBefore = max(alloc.notBefore, parent.notBefore)
                    alloc.notAfter = newNotAfter
                    alloc.commit()
                    watchSet.add(alloc.id)
                }
            }
        }
    }

    private fun overlapError(root: InternalWalletAllocation): AccountingResponse.Error {
        var latestBefore = Long.MIN_VALUE
        var earliestAfter = Long.MAX_VALUE

        var c: InternalWalletAllocation? = root
        while (c != null) {
            if (c.notBefore >= latestBefore) latestBefore = c.notBefore
            if ((c.notAfter ?: Long.MAX_VALUE) <= earliestAfter) earliestAfter = c.notAfter ?: Long.MAX_VALUE

            val parentOfCurrent = c.parentAllocation
            c = if (parentOfCurrent == null) null else allocations[parentOfCurrent]
        }

        val b = dateString(latestBefore)
        val a = dateString(earliestAfter)

        return AccountingResponse.Error(
            "Allocation period is outside of allowed range. It must be between $b and $a.",
            code = 400
        )
    }

    private fun calculateFullTreeUsage() {
        val sortedAndReversedList = allocations.filterNotNull().sortedBy { it.parentAllocation }.reversed()
        //Traverses from leafs towards top.
        for (currentAlloc in sortedAndReversedList) {
            currentAlloc.treeUsage = min((currentAlloc.treeUsage ?: 0) + currentAlloc.localUsage, currentAlloc.quota)
            currentAlloc.isDirty = true
            if (currentAlloc.parentAllocation != null) {
                val parent = allocations[currentAlloc.parentAllocation]
                    ?: throw RPCException.fromStatusCode(
                        HttpStatusCode.InternalServerError,
                        "Allocation has parent error"
                    )
                parent.treeUsage = min((parent.treeUsage ?: 0) + currentAlloc.treeUsage!!, parent.quota)
                parent.isDirty = true
            }
        }
    }

    // Deposits
    // =================================================================================================================
    private suspend fun rootDeposit(request: AccountingRequest.RootDeposit): AccountingResponse {
        if (request.amount < 0) return AccountingResponse.Error("Cannot deposit with a negative balance", 400)
        if (request.actor != Actor.System) {
            return AccountingResponse.Error("Only UCloud administrators can perform a root deposit", 403)
        }

        val existingWallet = findWallet(request.owner, request.productCategory)
            ?: createWallet(request.owner, request.productCategory)
            ?: return AccountingResponse.Error("Unknown product category.", 400)

        val created = createAllocation(
            existingWallet.id,
            request.amount,
            null,
            request.startDate,
            request.endDate,
            null,
            canAllocate = true,
            allowSubAllocationsToAllocate = true
        ).id

        val transactionId = transactionId()
        dirtyTransactions.add(
            UsageReport.AllocationHistoryEntry(
                created.toString(),
                Time.now(),
                UsageReport.Balance(
                    0,
                    0,
                    request.amount
                ),
                UsageReport.HistoryAction.DEPOSIT,
                transactionId,
                UsageReport.Change(
                    0,
                    0,
                    request.amount
                )
            )
        )

        if (request.forcedSync) {
            attemptSynchronize(forced = true)
        }
        return AccountingResponse.RootDeposit(created)
    }

    fun checkIfAllocationIsAllowed(allocs: List<String>): Boolean {
        val foundAllocations = allocations.mapNotNull { savedAlloc ->
            val found = allocs.find { it.toInt() == savedAlloc?.id }
            if (found != null) savedAlloc else null
        }
        return foundAllocations.all { it.canAllocate }
    }

    fun checkIfSubAllocationIsAllowed(allocs: List<String>): Boolean {
        val foundAllocations = allocations.mapNotNull { savedAlloc ->
            val found = allocs.find { it.toInt() == savedAlloc?.id }
            if (found != null) savedAlloc else null
        }
        return foundAllocations.all { it.allowSubAllocationsToAllocate }
    }

    private suspend fun deposit(request: AccountingRequest.Deposit): AccountingResponse {
        if (request.amount < 0) return AccountingResponse.Error("Cannot deposit with a negative balance", 400)

        val parent = allocations.getOrNull(request.parentAllocation)
            ?: return AccountingResponse.Error("Bad parent allocation", 400)

        if (request.actor != Actor.System) {
            val wallet = wallets[parent.associatedWallet]!!
            val role = projects.retrieveProjectRole(request.actor.safeUsername(), wallet.owner)

            if (role?.isAdmin() != true) {
                return AccountingResponse.Error(
                    "You are not allowed to manage this allocation.",
                    HttpStatusCode.Forbidden.value
                )
            }
        }
        val notBefore = max(parent.notBefore, request.notBefore)
        val notAfter =
            min(parent.notAfter ?: (Time.now() + (365 * 24 * 60 * 60 * 1000L)), request.notAfter ?: Long.MAX_VALUE)
        run {
            val error = checkOverlapAncestors(parent, notBefore, notAfter)
            if (error != null) return error
        }

        val parentWallet = wallets[parent.associatedWallet]!!

        val category = ProductCategoryIdV2(parentWallet.paysFor.name, parentWallet.paysFor.provider)
        val existingWallet = findWallet(request.owner, category)
            ?: createWallet(request.owner, category)
            ?: return AccountingResponse.Error("Internal error - Product category no longer exists ${parentWallet.paysFor}")

        val created = createAllocation(
            existingWallet.id,
            request.amount,
            request.parentAllocation,
            notBefore,
            notAfter,
            request.grantedIn,
            canAllocate = if (request.isProject) parent.allowSubAllocationsToAllocate else false,
            allowSubAllocationsToAllocate = if (request.isProject) parent.allowSubAllocationsToAllocate else false,
        ).id

        val transactionId = transactionId()
        dirtyTransactions.add(
            UsageReport.AllocationHistoryEntry(
                created.toString(),
                Time.now(),
                UsageReport.Balance(
                    0,
                    0,
                    request.amount,
                ),
                UsageReport.HistoryAction.DEPOSIT,
                transactionId,
                UsageReport.Change(
                    0,
                    0,
                    request.amount
                )
            )
        )

        return AccountingResponse.Deposit(created)
    }


    // Charge
    // =================================================================================================================

    @Suppress("DEPRECATION")
    private suspend fun charge(request: AccountingRequest.Charge): AccountingResponse {
        if (authorizeProvider(request.actor, request.productCategory)) return AccountingResponse.Error("Forbidden", 403)
        if (request.dryRun) return check(request)

        when (request) {
            is AccountingRequest.Charge.OldCharge -> {
                val category = productCategories.retrieveProductCategory(request.productCategory)
                    ?: return AccountingResponse.Charge(false)
                //Note(HENRIK) This will also be caught in delta and total charge, but lets just skip the translate work
                if (category.freeToUse) {
                    return AccountingResponse.Charge(true)
                }
                val product =
                    products.retrieveProduct(request.product)?.first ?: return AccountingResponse.Charge(false)
                val newUnits = when (val v1 = product.toV1()) {
                    is Product.Compute -> {
                        request.units / (v1.cpu ?: 1)
                    }

                    else -> request.units
                }
                val price = product.price
                val requestWithNewUnit = request.copy(units = newUnits)
                println("period: ${requestWithNewUnit.period}, units: ${requestWithNewUnit.units}")
                println("price: $price")
                return when (translateToChargeType(category)) {
                    ChargeType.ABSOLUTE -> {
                        deltaCharge(
                            requestWithNewUnit.toDelta(price)

                        )
                    }

                    ChargeType.DIFFERENTIAL_QUOTA -> {
                        totalCharge(
                            requestWithNewUnit.toTotal(price)
                        )
                    }
                }
            }

            is AccountingRequest.Charge.DeltaCharge -> {
                return deltaCharge(
                    request
                )
            }

            is AccountingRequest.Charge.TotalCharge -> {
                return totalCharge(
                    request
                )
            }
            // Leaving redundant else in case we add more charge types
            else -> {
                throw RPCException.fromStatusCode(HttpStatusCode.BadRequest, "Unknown charge request type")
            }
        }
    }

    private suspend fun check(request: AccountingRequest.Charge): AccountingResponse {
        val productCategory = productCategories.retrieveProductCategory(request.productCategory)
            ?: return AccountingResponse.Error("No matching product category", 400)
        if (productCategory.freeToUse) {
            return AccountingResponse.Charge(true)
        }
        val wallet = wallets.find {
            it?.owner == request.owner &&
                    (it.paysFor.provider == productCategory.provider &&
                            it.paysFor.name == productCategory.name)
        }?.toApiWallet() ?: return AccountingResponse.Charge(false)

        val activeAllocations = wallet.allocations.filter { it.isActive() }
        return AccountingResponse.Charge(
            activeAllocations.sumOf { it.localUsage } < activeAllocations.sumOf { it.quota }
        )
    }

    private suspend fun deltaCharge(request: AccountingRequest.Charge.DeltaCharge): AccountingResponse {
        println("Charging Delta: Usage: ${request.usage}, Product: ${request.productCategory}")
        val productCategory = productCategories.retrieveProductCategory(request.productCategory)
            ?: return AccountingResponse.Charge(false)
        if (productCategory.freeToUse) {
            return AccountingResponse.Charge(true)
        }
        val wallet = wallets.find {
            it?.owner == request.owner &&
                    (it.paysFor.provider == request.productCategory.provider &&
                            it.paysFor.name == request.productCategory.name)
        }?.toApiWallet() ?: return AccountingResponse.Charge(false)
        return if (productCategory.isPeriodic()) {
            applyPeriodCharge(request.usage, wallet.allocations, request.description)
        } else {
            var currentUsage = 0L
            for (allocation in wallet.allocations) {
                currentUsage += allocation.localUsage
            }
            applyNonPeriodicCharge(currentUsage + request.usage, wallet.allocations, request.description)
        }
    }

    private suspend fun totalCharge(request: AccountingRequest.Charge.TotalCharge): AccountingResponse {
        println("Charging Total: Usage: ${request.usage}, Product: ${request.productCategory}")
        val productCategory = productCategories.retrieveProductCategory(request.productCategory)
            ?: return AccountingResponse.Charge(false)
        if (productCategory.freeToUse) {
            return AccountingResponse.Charge(true)
        }
        val wallet = wallets.find {
            it?.owner == request.owner &&
                    (it.paysFor.provider == request.productCategory.provider &&
                            it.paysFor.name == request.productCategory.name)
        }?.toApiWallet() ?: return AccountingResponse.Charge(false)
        return if (productCategory.isPeriodic()) {
            var currentUsage = 0L
            for (allocation in wallet.allocations) {
                currentUsage += allocation.localUsage
            }
            applyPeriodCharge(request.usage - currentUsage, wallet.allocations, request.description)
        } else {
            applyNonPeriodicCharge(request.usage, wallet.allocations, request.description)
        }
    }

    //TODO(HENRIK) Might be to expensive to update with every charge and that it would be fine to update tree usage by
    // doing a full scan of tree every 5 min using O(n*log(n)) but this update should take log(n) (n=total number of allocations in path)
    private fun updateParentTreeUsage(allocation: InternalWalletAllocation, delta: Long): Boolean {
        if (allocation.parentAllocation == null) {
            return true
        } else {
            val parent = allocations[allocation.parentAllocation] ?: return false
            parent.begin()
            parent.treeUsage = min((parent.treeUsage ?: parent.localUsage) + delta, parent.quota)
            parent.isDirty = true
            parent.commit()

            val transactionId = transactionId()
            dirtyTransactions.add(
                UsageReport.AllocationHistoryEntry(
                    parent.id.toString(),
                    Time.now(),
                    UsageReport.Balance(
                        parent.treeUsage!!,
                        parent.localUsage,
                        parent.quota
                    ),
                    //TODO(Henrik) Should be more flexible
                    //Currently only charges hitting this code
                    UsageReport.HistoryAction.CHARGE,
                    transactionId,
                    UsageReport.Change(
                        0,
                        delta,
                        0
                    )
                )
            )
            return if (parent.parentAllocation == null) {
                true
            } else {
                return updateParentTreeUsage(parent, delta)
            }
        }
    }

    private fun chargeAllocation(allocationId: Int, delta: Long): Boolean {
        val internalWalletAllocation = allocations[allocationId] ?: return false
        internalWalletAllocation.begin()
        val willOvercharge = (internalWalletAllocation.localUsage + delta > internalWalletAllocation.quota)
<<<<<<< HEAD
            && (internalWalletAllocation.localUsage < internalWalletAllocation.quota)
=======
                && (internalWalletAllocation.localUsage < internalWalletAllocation.quota)
>>>>>>> a1f69ab0
        val preChargeTree = internalWalletAllocation.treeUsage ?: 0L
        internalWalletAllocation.localUsage += delta
        internalWalletAllocation.treeUsage = min(
            (internalWalletAllocation.treeUsage ?: internalWalletAllocation.localUsage) + delta,
            internalWalletAllocation.quota
        )
        val postChargeTree = internalWalletAllocation.treeUsage ?: 0
        internalWalletAllocation.isDirty = true
        internalWalletAllocation.commit()
        val transactionId = transactionId()
        val transaction = UsageReport.AllocationHistoryEntry(
            internalWalletAllocation.id.toString(),
            Time.now(),
            UsageReport.Balance(
                internalWalletAllocation.treeUsage ?: internalWalletAllocation.localUsage,
                internalWalletAllocation.localUsage,
                internalWalletAllocation.quota
            ),
            UsageReport.HistoryAction.CHARGE,
            transactionId,
            UsageReport.Change(
                delta,
                postChargeTree - preChargeTree,
                0
            )
        )
        println("TRANSACTION IN CHARGE ALLOC: $transaction")
        dirtyTransactions.add(
            transaction
        )
        //In case of overcharge, only propagate the part of delta that is need to hit quota. Parents should not pay for
        // overconsumption
        if (willOvercharge) {
            val remainingDelta = internalWalletAllocation.quota - (internalWalletAllocation.localUsage - delta)
            if (!updateParentTreeUsage(internalWalletAllocation, remainingDelta)) {
                return false
            }
        }
        if (internalWalletAllocation.localUsage > internalWalletAllocation.quota) {
            return true
        }
        if (!updateParentTreeUsage(internalWalletAllocation, delta)) {
            return false
        }
        return true
    }

    private fun applyPeriodCharge(
        delta: Long,
        walletAllocations: List<WalletAllocationV2>,
        chargeDescription: ChargeDescription
    ): AccountingResponse {
        println("Applying: $delta")
        if (delta == 0L) return AccountingResponse.Charge(true)
        var activeQuota = 0L
        for (allocation in walletAllocations) {
            if (!allocation.isActive()) continue
            if (allocation.isLocked()) continue
            activeQuota += allocation.quota
        }
        var amountCharged = 0L
        for (allocation in walletAllocations) {
            if (!allocation.isActive()) continue
            if (allocation.isLocked()) continue

            //If we have no quota then just charge all to first allocation, and skip rest
            if (activeQuota == 0L) {
                if (!chargeAllocation(allocation.id.toInt(), delta)) {
                    return AccountingResponse.Error(
                        "Internal Error in charging all to first allocation", 500
                    )
                }
                amountCharged = delta
                break
            }
            val weight = allocation.quota.toDouble() / activeQuota.toDouble()
            val localCharge = (delta.toDouble() * weight).toLong()
            if (!chargeAllocation(allocation.id.toInt(), localCharge)) {
                return AccountingResponse.Error(
                    "Internal Error in charging specific allocation, allocation: ${allocation.id}", 500
                )
            }
            amountCharged += localCharge
        }
        println("AmountCharged = $amountCharged. Delta = $delta")
        if (amountCharged != delta) {
            val stillActiveAllocations = walletAllocations.filter { it.isActive() && !it.isLocked() }
            val difference = delta - amountCharged
            println("difference $difference")
            if (stillActiveAllocations.isEmpty()) {
                // Have chosen the last allocation since it is most likely to change over time. Not like the
                // first/oldest alloc
                if (!chargeAllocation(walletAllocations.last().id.toInt(), difference)) {
                    return AccountingResponse.Error(
                        "Internal Error in charging all to first allocation", 500
                    )
                }
                return AccountingResponse.Charge(false)
            } else {
                val amountPerAllocation = difference / stillActiveAllocations.size
                var isFirst = true
                for (allocation in stillActiveAllocations) {
                    if (isFirst) {
                        if (!chargeAllocation(allocation.id.toInt(), difference % walletAllocations.size)) {
                            return AccountingResponse.Error(
                                "Internal Error in charging remainder", 500
                            )
                        }
                        isFirst = false
                    }
                    if (amountPerAllocation != 0L) {
                        if (!chargeAllocation(allocation.id.toInt(), amountPerAllocation)) {
                            return AccountingResponse.Error(
                                "Internal Error in charging remaining", 500
                            )
                        }
                    }
                }
                if (delta > activeQuota) {
                    return AccountingResponse.Charge(false)
                }
            }
        }
        return AccountingResponse.Charge(true)
    }

    private fun applyNonPeriodicCharge(
        totalUsage: Long,
        walletAllocations: List<WalletAllocationV2>,
        description: ChargeDescription
    ): AccountingResponse {
        println("applying: $totalUsage")
        var activeQuota = 0L
        val activeAllocations = walletAllocations.mapNotNull {
            if (it.isActive()) {
                activeQuota += it.quota
                it.id
            } else {
                null
            }
        }
        var totalCharged = 0L
        for (allocation in walletAllocations) {
            val alloc = allocations[allocation.id.toInt()]
                ?: return AccountingResponse.Error("Error on finding walletAllocation", 500)
            alloc.begin()
            val oldValue = alloc.localUsage
            val quota = alloc.quota
            var diff = -oldValue
            alloc.localUsage = 0L
            var localChange = 0L
            var treeChange = 0L
            if (activeAllocations.contains(allocation.id)) {
                val weight = allocation.quota.toDouble() / activeQuota.toDouble()
                val toCharge = round(totalUsage.toDouble() * weight).toLong()
                diff = toCharge - oldValue
                if (diff < 0 && abs(diff) > quota) {
                    diff += quota
                }
                alloc.localUsage = toCharge
                localChange = toCharge
<<<<<<< HEAD
                treeChange =  min(diff, alloc.quota)
=======
                treeChange = min(diff, alloc.quota)
>>>>>>> a1f69ab0
                alloc.treeUsage = (alloc.treeUsage ?: alloc.localUsage) + treeChange
                totalCharged += toCharge
            }
            alloc.commit()
            val transactionId = transactionId()
            val transaction = UsageReport.AllocationHistoryEntry(
                allocation.id,
                Time.now(),
                UsageReport.Balance(
                    allocation.treeUsage ?: allocation.localUsage,
                    allocation.localUsage,
                    allocation.quota
                ),
                UsageReport.HistoryAction.CHARGE,
                transactionId,
                UsageReport.Change(
                    localChange,
                    treeChange,
                    0
                )
            )
            println("addingTrans non periodic: $transaction")
            dirtyTransactions.add(
                transaction
            )
            updateParentTreeUsage(alloc, min(diff, alloc.quota))
        }

        if (totalCharged != totalUsage) {
            val difference = totalUsage - totalCharged
            val amountPerAllocation = difference / activeAllocations.size
            var isFirst = true

            for (allocation in activeAllocations) {
                if (isFirst) {
                    if (!chargeAllocation(allocation.toInt(), difference % walletAllocations.size)) {
                        return AccountingResponse.Error(
                            "Internal Error in charging remainder of non-periodic", 500
                        )
                    }
                    isFirst = false
                }
                if (!chargeAllocation(allocation.toInt(), amountPerAllocation)) {
                    return AccountingResponse.Error(
                        "Internal Error in charging remaining of non-periodic", 500
                    )
                }
            }
            if (activeQuota < totalUsage) {
                return AccountingResponse.Charge(false)
            }
        }
        return AccountingResponse.Charge(true)
    }

    // Update
    // =================================================================================================================
    private suspend fun update(request: AccountingRequest.Update): AccountingResponse {
        val amountRequested = request.amount
        if (amountRequested != null && amountRequested < 0) return AccountingResponse.Error(
            "Cannot update to a negative balance",
            400
        )
        val allocation = allocations.getOrNull(request.allocationId)
            ?: return AccountingResponse.Error("Invalid allocation id supplied", 400)

        if (amountRequested != null && (allocation.localUsage > amountRequested || ((allocation.treeUsage
                ?: allocation.localUsage) > amountRequested))
        ) {
            return AccountingResponse.Error("Cannot set value to lower than current usage", 400)
        }

        wallets[allocation.associatedWallet]
            ?: return AccountingResponse.Error("Invalid allocation id supplied", 400)

        if (request.actor != Actor.System) {
            val parentAllocation =
                if (allocation.parentAllocation == null) null
                else allocations[allocation.parentAllocation]

            if (parentAllocation == null) {
                return AccountingResponse.Error("You are not allowed to manage this allocation.", 403)
            }

            val role = projects.retrieveProjectRole(
                request.actor.safeUsername(),
                wallets[parentAllocation.associatedWallet]!!.owner
            )

            if (role?.isAdmin() != true) {
                return AccountingResponse.Error("You are not allowed to manage this allocation.", 403)
            }
        }

        val parent = if (allocation.parentAllocation == null) null else allocations[allocation.parentAllocation]

        val notBefore = if (parent != null) {
            max(parent.notBefore, request.notBefore ?: 0)
        } else {
            request.notBefore
        }

        if (parent != null) {
            val error = checkOverlapAncestors(parent, notBefore ?: 0, request.notAfter)
            if (error != null) return error
        }

        allocation.begin()
        var quotaChange = 0L
<<<<<<< HEAD
        if (amountRequested!= null) {
=======
        if (amountRequested != null) {
>>>>>>> a1f69ab0
            quotaChange = amountRequested - allocation.quota
            allocation.quota = request.amount
        }
        if (notBefore != null) {
            allocation.notBefore = notBefore
        }
        if (request.notAfter != null) {
            allocation.notAfter = request.notAfter
        }
        val transactionId = transactionId()
        dirtyTransactions.add(
            UsageReport.AllocationHistoryEntry(
                allocation.id.toString(),
                Time.now(),
                UsageReport.Balance(
                    allocation.treeUsage ?: allocation.localUsage,
                    allocation.localUsage,
                    allocation.quota
                ),
                UsageReport.HistoryAction.UPDATE,
                transactionId,
                UsageReport.Change(
                    0,
                    0,
                    quotaChange
                )
            )
        )

        allocation.commit()
        clampDescendantsOverlap(allocation)
        return AccountingResponse.Update(true)
    }

    // Retrieve Allocations
    // =================================================================================================================
    private fun retrieveAllocationsInternal(request: AccountingRequest.RetrieveAllocationsInternal): AccountingResponse {
        if (request.actor != Actor.System) return AccountingResponse.Error("Forbidden", 403)
        val now = System.currentTimeMillis()
        val wallet = findWallet(request.owner, request.category)
            ?: return AccountingResponse.Error("Unknown wallet requested", 404)

        return AccountingResponse.RetrieveAllocationsInternal(
            allocations
                .asSequence()
                .filterNotNull()
                .filter { it.associatedWallet == wallet.id && it.isValid(now) }
                .map { it.toApiAllocation() }
                .toList()
        )
    }

    private suspend fun retrieveWalletsInternal(request: AccountingRequest.RetrieveWalletsInternal): AccountingResponse {
        if (!authorizeAccess(request.actor, request.owner)) return AccountingResponse.Error("Forbidden", 403)

        val wallets = wallets.filter { it?.owner == request.owner }
        return AccountingResponse.RetrieveWalletsInternal(
            wallets
                .asSequence()
                .filterNotNull()
                .map { it.toApiWallet() }
                .toList()
        )
    }

    private val PROJECT_REGEX =
        Regex("^[0-9a-fA-F]{8}-[0-9a-fA-F]{4}-[0-9a-fA-F]{4}-[0-9a-fA-F]{4}-[0-9a-fA-F]{12}$")

    private fun retrieveProviderAllocations(
        request: AccountingRequest.RetrieveProviderAllocations
    ): AccountingResponse {
        // Format for pagination tokens: $walletId/$allocationId.
        // When specified we will find anything in wallets with id >= walletId.
        // When $walletId matches then the allocations are also required to be > allocationId.
        val nextTokens = request.pagination.next?.split("/")

        val minimumWalletId = nextTokens?.getOrNull(0)?.toIntOrNull() ?: 0
        val minimumAllocationId = nextTokens?.getOrNull(1)?.toIntOrNull() ?: 0
        val now = Time.now()

        val relevantWallets = wallets
            .asSequence()
            .filterNotNull()
            .filter { it.paysFor.provider == request.providerId }
            .filter { it.id >= minimumWalletId }
            .filter { request.filterCategory == null || request.filterCategory == it.paysFor.name }
            .filter { request.filterOwnerId == null || request.filterOwnerId == it.owner }
            .filter { request.filterOwnerIsProject != true || it.owner.matches(PROJECT_REGEX) }
            .filter { request.filterOwnerIsProject != false || !it.owner.matches(PROJECT_REGEX) }
            .sortedBy { it.id }
            .associateBy { it.id }

        val relevantWalletIds = relevantWallets.keys

        val relevantAllocations = allocations
            .asSequence()
            .filterNotNull()
            .filter { it.associatedWallet in relevantWalletIds }
            .filter { it.associatedWallet != minimumWalletId || it.id > minimumAllocationId }
            .filter { now in it.notBefore..(it.notAfter ?: Long.MAX_VALUE) }
            .sortedWith(Comparator.comparingInt<InternalWalletAllocation?> { it.associatedWallet }
                .thenComparingInt { it.id })
            .take(request.pagination.itemsPerPage)
            .map {
                val apiWallet = relevantWallets.getValue(it.associatedWallet).toApiWallet()
                ProviderWalletSummaryV2(
                    it.id.toString(),
                    apiWallet.owner,
                    apiWallet.paysFor,
                    it.notBefore,
                    it.notAfter,
                    it.quota
                )
            }
            .toList()

        val lastAllocation = relevantAllocations.lastOrNull()
        val newNextToken = if (lastAllocation != null && relevantAllocations.size < request.pagination.itemsPerPage) {
            val allocId = lastAllocation.id.toInt()
            val walletId = allocations.find { it?.id == allocId }?.associatedWallet!!
            "$walletId/$allocId"
        } else {
            null
        }

        return AccountingResponse.RetrieveRelevantWalletsProviderNotifications(
            PageV2(
                request.pagination.itemsPerPage,
                relevantAllocations,
                newNextToken
            )
        )
    }

    private suspend fun browseSubAllocations(
        request: AccountingRequest.BrowseSubAllocations
    ): AccountingResponse {
        if (!authorizeAccess(request.actor, request.owner)) return AccountingResponse.Error("Forbidden", 403)

        val currentProjectWalletsIds = wallets.mapNotNull { if (it?.owner == request.owner) it.id else null }.toSet()
        val currentProjectAllocations = mutableListOf<Int>()
        val subAllocations = mutableListOf<InternalWalletAllocation>()
        allocations.forEach {
            if (it != null && currentProjectWalletsIds.contains(it.associatedWallet)) {
                currentProjectAllocations.add(it.id)
            }
        }

        // Double loop needed due to ids not in order for first allocations on production.
        allocations.forEach {
            if (it != null && currentProjectAllocations.contains(it.parentAllocation)) {
                subAllocations.add(it)
            }
        }

        val list = subAllocations.mapNotNull { allocation ->
            val wall = wallets[allocation.associatedWallet]
            if (wall != null) {
                val projectInfo = projects.retrieveProjectInfoFromId(wall.owner)
                SubAllocationV2(
                    id = allocation.id.toString(),
                    path = allocation.toApiAllocation().allocationPath.joinToString(separator = "."),
                    startDate = allocation.notBefore,
                    endDate = allocation.notAfter,
                    productCategory = wall.paysFor,
                    workspaceId = projectInfo.first.projectId,
                    workspaceTitle = projectInfo.first.title,
                    workspaceIsProject = wall.owner.matches(PROJECT_REGEX),
                    projectPI = projectInfo.second,
                    usage = allocation.localUsage,
                    quota = allocation.quota,
                    grantedIn = allocation.grantedIn
                )
            } else null
        }

        val filteredList = if (request.query == null) {
            list
        } else {
            val query = request.query
            list.filter {
                it.workspaceTitle.contains(query) ||
                        it.productCategory.name.contains(query) ||
                        it.productCategory.provider.contains(query)
            }
        }
        return AccountingResponse.BrowseSubAllocations(filteredList)
    }

    // Authorization
    // =================================================================================================================
    private suspend fun authorizeAccess(actor: Actor, owner: String): Boolean {
        if (actor != Actor.System) {
            val isProject = owner.matches(PROJECT_REGEX)
            val username = actor.safeUsername()
            if (isProject) {
                val role = projects.retrieveProjectRole(username, owner)
                if (role == null) return false
            } else {
                if (username != owner) return false
            }
        }
        return true
    }

    private fun authorizeProvider(actor: Actor, category: ProductCategoryIdV2): Boolean {
        val username = actor.safeUsername()
        if (username.startsWith("_")) return true
        if (!username.startsWith(AuthProviders.PROVIDER_PREFIX)) return false
        return username.removePrefix(AuthProviders.PROVIDER_PREFIX) == category.provider
    }

    // Database synchronization
    // =================================================================================================================
    // We attempt to synchronize the dirty changes with the database at least once every 30 seconds. This is not a super
    // precise measurement, and we allow this to be off by ~1 second.
    private suspend fun attemptSynchronize(forced: Boolean = false) {
        val now = System.currentTimeMillis()
        if (now < nextSynchronization && !forced) return
        if (isLoading) return

        if (lastSync != -1L && requestsHandled > 0) {
            val timeDiff = now - lastSync
            log.info(
                "Handled $requestsHandled in ${timeDiff}ms. " +
                        "Average speed was ${requestTimeSum / requestsHandled} nanoseconds. " +
                        "Slowest request was: $slowestRequestName at $slowestRequest nanoseconds."
            )

            slowestRequestName = ""
            slowestRequest = 0
            requestsHandled = 0
            requestTimeSum = 0L
            lastSync = now
        }

        log.info("Synchronizing accounting data")
        debug.useContext(DebugContextType.BACKGROUND_TASK, "Synchronizing accounting data") {
            debug.detail("Filling products")
            products.fillCache()
            debug.detail("Filling projects")
            projects.fillCache()

            db.withSession { session ->
                debug.detail("Dealing with wallets")
                wallets.asSequence().filterNotNull().chunkedSequence(500).forEach { chunk ->
                    val filtered = chunk
                        .filter { it.isDirty }
                        .takeIfNotEmpty()
                        ?.toList()
                        ?: return@forEach

                    session.sendPreparedStatement(
                        {
                            filtered.split {
                                into("ids") { it.owner }
                            }
                        },
                        """
                            with
                                input_table as (
                                    select unnest(:ids::text[]) id
                                ),
                                username_and_project as (
                                    select u.id as username, p.id as project_id
                                    from
                                        input_table t left join
                                        auth.principals u on t.id = u.id left join
                                        project.projects p on t.id = p.id
                                )
                            insert into accounting.wallet_owner (username, project_id) 
                            select username, project_id
                            from username_and_project
                            on conflict do nothing 
                        """
                    )

                    session.sendPreparedStatement(
                        {
                            filtered.split {
                                into("ids") { it.id.toLong() }
                                into("categories") { it.paysFor.name }
                                into("providers") { it.paysFor.provider }
                                into("owned_by") { it.owner }
                            }
                        },
                        """
                            with input_table as (
                                select
                                    unnest(:ids::bigint[]) id,
                                    unnest(:categories::text[]) category,
                                    unnest(:providers::text[]) provider,
                                    unnest(:owned_by::text[]) owned_by
                            )
                            insert into accounting.wallets (id, category, owned_by) 
                            select t.id, pc.id, wo.id
                            from
                                input_table t join
                                accounting.wallet_owner wo on
                                    t.owned_by = wo.username or
                                    t.owned_by = wo.project_id join
                                accounting.product_categories pc on
                                    t.category = pc.category and
                                    t.provider = pc.provider
                            on conflict do nothing 
                        """
                    )
                }

                debug.detail("Dealing with allocations")
                allocations.asSequence().filterNotNull().chunkedSequence(500).forEach { chunk ->
                    val filtered = chunk
                        .filter { it.isDirty }
                        .takeIfNotEmpty()
                        ?: return@forEach

                    session.sendPreparedStatement(
                        {
                            filtered.split {
                                into("ids") { it.id.toLong() }
                                into("allocation_paths") {
                                    val reversePath = ArrayList<Int>()
                                    var current: InternalWalletAllocation? = allocations[it.id]
                                    while (current != null) {
                                        reversePath.add(current.id)

                                        val parent = current.parentAllocation
                                        current = if (parent == null) null else allocations[parent]
                                    }
                                    reversePath.reversed().joinToString(".")
                                }
                                into("associated_wallets") { it.associatedWallet.toLong() }
                                //TODO(HENRIK NEW VERSION CHECK)
                                into("balances") { it.quota - (it.treeUsage ?: it.localUsage) }
                                into("initial_balances") { it.quota }
                                into("local_balances") { it.quota - it.localUsage }
                                into("start_dates") { it.notBefore }
                                into("end_dates") { it.notAfter }
                                into("granted_ins") { it.grantedIn }
                                into("can_allocates") { it.canAllocate }
                                into("allow_subs") { it.allowSubAllocationsToAllocate }
                            }
                        },
                        """
                        insert into accounting.wallet_allocations 
                            (id, allocation_path, associated_wallet, balance, initial_balance, local_balance, start_date, 
                             end_date, granted_in, provider_generated_id, can_allocate, allow_sub_allocations_to_allocate) 
                        select
                            unnest(:ids::bigint[]),
                            unnest(:allocation_paths::ltree[]),
                            unnest(:associated_wallets::bigint[]),
                            unnest(:balances::bigint[]),
                            unnest(:initial_balances::bigint[]),
                            unnest(:local_balances::bigint[]),
                            to_timestamp(unnest(:start_dates::bigint[]) / 1000),
                            to_timestamp(unnest(:end_dates::bigint[]) / 1000),
                            unnest(:granted_ins::bigint[]),
                            null,
                            unnest(:can_allocates::bool[]),
                            unnest(:allow_subs::bool[])
                        on conflict (id) do update set
                            balance = excluded.balance,
                            initial_balance = excluded.initial_balance,
                            local_balance = excluded.local_balance,
                            start_date = excluded.start_date,
                            end_date = excluded.end_date,
                            granted_in = excluded.granted_in
                    """, debug = true
                    )
                }

                debug.detail("Dealing with transactions")

                dirtyTransactions.chunkedSequence(500).forEach { chunk ->
                    session.sendPreparedStatement(
                        {
                            chunk.split {

                                into("affected_allocations") { it.allocationId }
                                into("new_usages") { it.balance.localUsage }
                                into("new_treeusages") { it.balance.treeUsage }
                                into("new_quotas") { it.balance.quota }
                                into("timestamps") { it.timestamp }
                                into("transaction_ids") { it.transactionId }
<<<<<<< HEAD
                                into("actions") {it.relatedAction.toString()}
                                into("local_change") {it.change.localChange}
                                into("tree_change") {it.change.treeChange}
                                into("quota_change") {it.change.quotaChange}
=======
                                into("actions") { it.relatedAction.toString() }
                                into("local_change") { it.change.localChange }
                                into("tree_change") { it.change.treeChange }
                                into("quota_change") { it.change.quotaChange }
>>>>>>> a1f69ab0
                            }
                        },
                        """
                            insert into accounting.transaction_history
                                (transaction_id, created_at, affected_allocation, new_tree_usage, new_local_usage, new_quota, action, local_change, tree_change, quota_change) 
                            select
                                unnest(:transaction_ids::text[]),
                                now(),
                                unnest(:affected_allocations::bigint[]),
                                unnest(:new_treeusages::bigint[]),
                                unnest(:new_usages::bigint[]),
                                unnest(:new_quotas::bigint[]),
                                unnest(:actions::text[]),
                                unnest(:local_change::bigint[]),
                                unnest(:tree_change::bigint[]),
                                unnest(:quota_change::bigint[])
                        """
                    )
                }

                dirtyTransactions.asSequence().filter { it.relatedAction == UsageReport.HistoryAction.DEPOSIT }
                    .chunkedSequence(500)
                    .forEach { chunk ->
                        session.sendPreparedStatement(
                            {
                                chunk.split {
                                    into("allocations") { it.allocationId }
                                    into("balances") { it.balance.quota }
                                }
                            },
                            """
                                with
                                    raw_data as (
                                        select
                                            unnest(:allocations::bigint[]) allocation,
                                            unnest(:balances::bigint[]) balance
                                    ),
                                    notification_data as (
                                        select
                                            data.balance,
                                            pc.id as category_id,
                                            owner.username,
                                            owner.project_id
                                        from
                                            raw_data data 
                                            join accounting.wallet_allocations alloc on
                                                data.allocation = alloc.id 
                                            join accounting.wallets wallet on
                                                alloc.associated_wallet = wallet.id 
                                            join accounting.wallet_owner owner on
                                                wallet.owned_by = owner.id
                                            join accounting.product_categories pc on
                                                wallet.category = pc.id
                                    )
                                insert into accounting.deposit_notifications
                                    (created_at, username, project_id, category_id, balance) 
                                select
                                    now(), username, project_id, category_id, balance
                                from notification_data
                            """
                        )
                    }

                session.sendPreparedStatement(
                    //language=postgresql
                    """
                        UPDATE "grant".applications
                        SET synchronized = true
                        WHERE overall_state = 'APPROVED' AND synchronized = false
                    """
                )

                session.sendPreparedStatement(
                    //language=postgresql
                    """
                        UPDATE "grant".gifts_claimed
                        SET synchronized = true
                        WHERE synchronized = false
                    """
                )
            }

            val depositForProviders = dirtyTransactions.asSequence()
                .filter { it.relatedAction == UsageReport.HistoryAction.DEPOSIT }
                .map { wallets[allocations[it.allocationId.toInt()]!!.associatedWallet]!!.paysFor.provider }
                .toSet()

            if (depositForProviders.isNotEmpty()) {
                depositForProviders.forEach { provider ->
                    val comms = providers.prepareCommunication(provider)
                    DepositNotificationsProvider(provider).pullRequest.call(Unit, comms.client)
                }
            }

            // Clear dirty checks
            wallets.asSequence().filterNotNull().filter { it.isDirty }.forEach { it.isDirty = false }

            allocations.asSequence().filterNotNull().filter { it.isDirty }.forEach { it.isDirty = false }

            dirtyTransactions.clear()
            nextSynchronization = Time.now() + 30_000
            log.info("Synchronization of accounting data: Done!")
        }
    }

    // Debugging
    // =================================================================================================================
    // Several utilities intended for debugging. Note that printState() is _not_ thread safe and should only be invoked
    // if you absolutely know that the processors is idle. This method should never be invoked in something resembling
    // a production environment.
    fun printState(printWallets: Boolean = false) {
        if (printWallets) {
            println("Wallets:")
            println()
            table {
                column("ID")
                column("Owner", 45)
                column("Pays For")
                column("Type", 20)
                column("Dirty")

                for (wallet in wallets) {
                    if (wallet == null) continue
                    cell(wallet.id)
                    cell(wallet.owner)
                    cell(wallet.paysFor.name)
                    cell(wallet.paysFor.productType)
                    cell(wallet.isDirty)
                    nextRow()
                }
            }.also(::println)
        }

        println()
        println("Allocations:")
        println()
        table {
            column("ID")
            column("Owner", 45)
            column("Parent")
            column("LocalUsage", 20)
            column("Quota", 20)
            column("TreeUsage", 20)
            column("Dirty")
            column("Start", 30)
            column("End", 30)

            for (alloc in allocations) {
                if (alloc == null) continue
                val owner = wallets[alloc.associatedWallet]?.owner ?: continue
                if (owner.startsWith("_filter")) continue
                cell(alloc.id)
                cell("$owner (${alloc.associatedWallet})")
                cell(alloc.parentAllocation)
                cell(alloc.localUsage)
                cell(alloc.quota)
                cell(alloc.treeUsage)
                cell(alloc.isDirty)
                cell(dateString(alloc.notBefore))
                cell(if (alloc.notAfter == null) "Never" else dateString(alloc.notAfter!!))

                nextRow()
            }
        }.also(::println)
    }

    private val dateFormatter = DateTimeFormatter.ofPattern("dd/MM/yyyy - HH:mm:ss z")
    private fun dateString(timestamp: Long): String {
        return Date(timestamp).toInstant().atZone(ZoneId.of("Europe/Copenhagen")).format(dateFormatter)
    }

    companion object : Loggable {
        override val log = logger()
    }
}

private class ProjectCache(private val db: DBContext) {
    private data class ProjectMember(val username: String, val project: String, val role: ProjectRole)

    private val projectMembers = AtomicReference<List<ProjectMember>>(emptyList())
    private val projects = AtomicReference<List<Pair<ProjectWithTitle, String>>>(emptyList())
    private val fillMutex = Mutex()

    suspend fun fillCache() {
        val beforeMembers = projectMembers.get()
        val beforeProjects = projects.get()
        fillMutex.withLock {
            val currentMembers = projectMembers.get()
            val currentProjects = projects.get()
            if (currentMembers != beforeMembers || currentProjects != beforeProjects) return

            val projectMembers = ArrayList<ProjectMember>()
            //Project with title and PI
            val projects = ArrayList<Pair<ProjectWithTitle, String>>()

            db.withSession { session ->
                session.sendPreparedStatement(
                    {},
                    """
                        declare project_load cursor for
                        select pm.username::text, pm.project_id::text, pm.role::text
                        from project.project_members pm
                    """
                )

                while (true) {
                    val rows = session.sendPreparedStatement({}, "fetch forward 500 from project_load").rows
                    if (rows.isEmpty()) break

                    for (row in rows) {
                        val username = row.getString(0)!!
                        val project = row.getString(1)!!
                        val role = ProjectRole.valueOf(row.getString(2)!!)
                        projectMembers.add(ProjectMember(username, project, role))
                    }
                }

                session.sendPreparedStatement({}, "close project_load")

                if (!this.projectMembers.compareAndSet(currentMembers, projectMembers)) {
                    error("Project members were updated even though we have the mutex")
                }

                session.sendPreparedStatement(
                    {},
                    """
                        declare project_curs cursor for 
                        select p.id, p.title, pm.username
                        from project.projects p join project.project_members pm on p.id = pm.project_id
                        where pm.role = 'PI'
                    """.trimIndent()
                )

                while (true) {
                    val rows = session.sendPreparedStatement({}, "fetch forward 500 from project_curs").rows
                    if (rows.isEmpty()) break

                    for (row in rows) {
                        val projectId = row.getString(0)!!
                        val projectTitle = row.getString(1)!!
                        val pi = row.getString(2)!!
                        projects.add(Pair(ProjectWithTitle(projectId, projectTitle), pi))
                    }
                }

                session.sendPreparedStatement({}, "close project_curs")

                if (!this.projects.compareAndSet(currentProjects, projects)) {
                    error("Project members were updated even though we have the mutex")
                }
            }
        }
    }

    val PROJECT_REGEX =
        Regex("^[0-9a-fA-F]{8}-[0-9a-fA-F]{4}-[0-9a-fA-F]{4}-[0-9a-fA-F]{4}-[0-9a-fA-F]{12}$")

    suspend fun retrieveProjectInfoFromId(
        id: String,
        allowCacheRefill: Boolean = true
    ): Pair<ProjectWithTitle, String> {
        if (!id.matches(PROJECT_REGEX)) return Pair(ProjectWithTitle(id, id), id)

        val project = projects.get().find { it.first.projectId == id }
        if (project == null && allowCacheRefill) {
            fillCache()
            return retrieveProjectInfoFromId(id, false)
        }
        return project ?: Pair(ProjectWithTitle(id, id), id)
    }

    suspend fun retrieveProjectRole(username: String, project: String, allowCacheRefill: Boolean = true): ProjectRole? {
        val role = projectMembers.get().find { it.username == username && it.project == project }?.role
        if (role == null && allowCacheRefill) {
            fillCache()
            return retrieveProjectRole(username, project, false)
        }
        return role
    }

    suspend fun retrievePIFromProjectID(projectId: String, allowCacheRefill: Boolean = true): String? {
        val pi = projectMembers.get().find { it.project == projectId && it.role == ProjectRole.PI }?.username
        if (pi == null && allowCacheRefill) {
            fillCache()
            return retrievePIFromProjectID(projectId, false)
        }
        return pi
    }

    suspend fun fetchMembership(username: String, allowCacheRefill: Boolean = true): List<String> {
        val result = projectMembers.get()
            .asSequence()
            .filter { it.username == username }
            .map { it.project }
            .toList()

        if (result.isEmpty() && allowCacheRefill) {
            fillCache()
            return fetchMembership(username, allowCacheRefill = false)
        }

        return result
    }
}

private class ProductCategoryCache(private val db: DBContext) {
    private val productCategories = AtomicReference<List<Pair<ProductCategory, Long>>>(emptyList())
    private val fillMutex = Mutex()

    suspend fun fillCache() {
        val before = productCategories.get()
        fillMutex.withLock {
            val current = productCategories.get()
            if (before != current) return

            //PAIR(CATEGORY/ID)
            val productCategoryCollector = HashMap<ProductCategoryIdV2, Pair<ProductCategory, Long>>()

            db.withSession { session ->
                //TODO(HENRIK) FIX DB STATEMENT
                session.sendPreparedStatement(
                    {},
                    """
                        declare product_category_load cursor for
                        select accounting.product_category_to_json(pc, au), pc.id
                        from
                            accounting.product_categories pc join 
                            accounting.accounting_units au on au.id = pc.accounting_unit
                    """
                )

                while (true) {
                    val rows = session.sendPreparedStatement({}, "fetch forward 100 from product_category_load").rows
                    if (rows.isEmpty()) break

                    rows.forEach { row ->
                        val productCategory =
                            defaultMapper.decodeFromString(ProductCategory.serializer(), row.getString(0)!!)
                        val id = row.getLong(1)!!
                        val reference = ProductCategoryIdV2(productCategory.name, productCategory.provider)
                        productCategoryCollector[reference] = Pair(productCategory, id)

                    }
                }

                session.sendPreparedStatement(
                    {},
                    "close product_category_load"
                )

                if (!productCategories.compareAndSet(current, productCategoryCollector.values.toList())) {
                    error("Product Categories were modified even though we have the mutex")
                }
            }
        }
    }

    suspend fun retrieveProductCategory(
        category: ProductCategoryIdV2,
        allowCacheRefill: Boolean = true
    ): ProductCategory? {
        val productCategories = productCategories.get()
        val productCategory = productCategories.find {
            it.first.name == category.name &&
                    it.first.provider == category.provider
        }

        if (productCategory == null && allowCacheRefill) {
            fillCache()
            return retrieveProductCategory(category, false)
        }

        return productCategory?.first
    }
}

private class ProductCache(private val db: DBContext) {
    private val products = AtomicReference<List<Pair<ProductV2, Long>>>(emptyList())
    private val fillMutex = Mutex()

    suspend fun fillCache() {
        val before = products.get()
        fillMutex.withLock {
            val current = products.get()
            if (before != current) return

            val productCollector = HashMap<ProductReferenceV2, Pair<ProductV2, Long>>()

            db.withSession { session ->
                session.sendPreparedStatement(
                    {},
                    """
                        declare product_load cursor for
                        select accounting.product_to_json(p, pc, au, 0), p.id
                        from
                            accounting.products p join
                            accounting.product_categories pc on
                                p.category = pc.id join 
                            accounting.accounting_units au on au.id = pc.accounting_unit
                    """
                )

                while (true) {
                    val rows = session.sendPreparedStatement({}, "fetch forward 100 from product_load").rows
                    if (rows.isEmpty()) break

                    rows.forEach { row ->
                        val product = defaultMapper.decodeFromString(ProductV2.serializer(), row.getString(0)!!)
                        val id = row.getLong(1)!!
                        val reference =
                            ProductReferenceV2(product.name, product.category.name, product.category.provider)
                        productCollector[reference] = Pair(product, id)
                    }
                }

                session.sendPreparedStatement(
                    {},
                    "close product_load"
                )

                if (!products.compareAndSet(current, productCollector.values.toList())) {
                    error("Products were modified even though we have the mutex")
                }
            }
        }
    }

    fun findAllFreeProducts(): List<ProductV2> {
        val products = products.get()
        return products.filter { it.first.category.freeToUse }.map { it.first }
    }

    suspend fun retrieveProduct(
        reference: ProductReferenceV2,
        allowCacheRefill: Boolean = true
    ): Pair<ProductV2, Long>? {
        val products = products.get()
        val product = products.find {
            it.first.name == reference.id &&
                    it.first.category.name == reference.category &&
                    it.first.category.provider == reference.provider
        }

        if (product == null && allowCacheRefill) {
            fillCache()
            return retrieveProduct(reference, false)
        }

        return product
    }
}

private fun <T : Any> Iterable<T>.chunkedSequence(chunkSize: Int): Sequence<Sequence<T>> {
    return iterator().chunkedSequence(chunkSize)
}

private fun <T : Any> Sequence<T>.chunkedSequence(chunkSize: Int): Sequence<Sequence<T>> {
    return iterator().chunkedSequence(chunkSize)
}

private fun <T : Any> Iterator<T>.chunkedSequence(chunkSize: Int): Sequence<Sequence<T>> {
    require(chunkSize > 0) { "chunkSize > 0 ($chunkSize > 0 = false)" }
    val iterator = this

    return generateSequence {
        if (iterator.hasNext()) {
            var count = 0
            generateSequence {
                if (count < chunkSize && iterator.hasNext()) {
                    count++
                    iterator.next()
                } else {
                    null
                }
            }
        } else {
            null
        }
    }
}

private fun <T> Sequence<T>.takeIfNotEmpty(): Sequence<T>? {
    val iterator = iterator()
    if (!iterator.hasNext()) return null
    return Sequence { iterator }
}<|MERGE_RESOLUTION|>--- conflicted
+++ resolved
@@ -1594,11 +1594,7 @@
         val internalWalletAllocation = allocations[allocationId] ?: return false
         internalWalletAllocation.begin()
         val willOvercharge = (internalWalletAllocation.localUsage + delta > internalWalletAllocation.quota)
-<<<<<<< HEAD
-            && (internalWalletAllocation.localUsage < internalWalletAllocation.quota)
-=======
                 && (internalWalletAllocation.localUsage < internalWalletAllocation.quota)
->>>>>>> a1f69ab0
         val preChargeTree = internalWalletAllocation.treeUsage ?: 0L
         internalWalletAllocation.localUsage += delta
         internalWalletAllocation.treeUsage = min(
@@ -1760,11 +1756,7 @@
                 }
                 alloc.localUsage = toCharge
                 localChange = toCharge
-<<<<<<< HEAD
-                treeChange =  min(diff, alloc.quota)
-=======
                 treeChange = min(diff, alloc.quota)
->>>>>>> a1f69ab0
                 alloc.treeUsage = (alloc.treeUsage ?: alloc.localUsage) + treeChange
                 totalCharged += toCharge
             }
@@ -1874,11 +1866,7 @@
 
         allocation.begin()
         var quotaChange = 0L
-<<<<<<< HEAD
-        if (amountRequested!= null) {
-=======
         if (amountRequested != null) {
->>>>>>> a1f69ab0
             quotaChange = amountRequested - allocation.quota
             allocation.quota = request.amount
         }
@@ -2263,17 +2251,10 @@
                                 into("new_quotas") { it.balance.quota }
                                 into("timestamps") { it.timestamp }
                                 into("transaction_ids") { it.transactionId }
-<<<<<<< HEAD
-                                into("actions") {it.relatedAction.toString()}
-                                into("local_change") {it.change.localChange}
-                                into("tree_change") {it.change.treeChange}
-                                into("quota_change") {it.change.quotaChange}
-=======
                                 into("actions") { it.relatedAction.toString() }
                                 into("local_change") { it.change.localChange }
                                 into("tree_change") { it.change.treeChange }
                                 into("quota_change") { it.change.quotaChange }
->>>>>>> a1f69ab0
                             }
                         },
                         """
