import * as React from "react";
import styled, {css} from "styled-components";
import Text, {EllipsedText} from "./Text";
import Icon, {IconName} from "./Icon";
import Flex from "./Flex";
import Box from "./Box";
import Link from "./Link";
import Divider from "./Divider";
import {Cloud} from "Authentication/SDUCloudObject";
import {fileTablePage} from "Utilities/FileUtilities";
import ExternalLink from "./ExternalLink";
import RatingBadge from "./RatingBadge"
import Tooltip from "./Tooltip";
import RBox from "./RBox";
import {ReduxObject} from "DefaultObjects"
import {connect} from 'react-redux'
import {FlexCProps} from "./Flex";
import {inDevEnvironment, copyToClipboard} from "UtilityFunctions";
<<<<<<< HEAD
import {Dispatch} from "redux";
import {addSnack} from "Snackbar/Redux/SnackbarsActions";
import {ContextSwitcher} from "Project/ContextSwitcher";
=======
>>>>>>> e98c4cf6

const SidebarElementContainer = styled(Flex) <{hover?: boolean, active?: boolean}>`
    justify-content: left;
    flex-flow: row;
    align-items: center;

    & > ${Text} {
        white-space: nowrap;
    }
`;

//This is applied to SidebarContainer on small screens
const HideText = css`
${({theme}) => theme.mediaQueryLT["xl"]} {
    
    will-change: transform;
    transition: transform ${({theme}) => theme.timingFunctions.easeOut} ${({theme}) => theme.duration.fastest} ${({theme}) => theme.transitionDelays.xsmall};
    transform: translate(-122px,0); //122 = 190-68 (original - final width)

    & ${Icon},${RatingBadge} {
        will-change: transform;
        transition: transform ${({theme}) => theme.timingFunctions.easeOut} ${({theme}) => theme.duration.fastest} ${({theme}) => theme.transitionDelays.xsmall};
        transform: translate(122px,0); //inverse transformation; same transition function!
    }

    & ${SidebarElementContainer} > ${Text} {
        // transition: opacity ${({theme}) => theme.timingFunctions.easeOutQuit} ${({theme}) => theme.duration.fastest} ${({theme}) => theme.transitionDelays.xsmall};
        transition: opacity ${({theme}) => theme.timingFunctions.stepStart} ${({theme}) => theme.duration.fastest} ${({theme}) => theme.transitionDelays.xsmall};
        opacity: 0;
        will-change: opacity;
    }


    &:hover { 
            transition: transform ${({theme}) => theme.timingFunctions.easeIn} ${({theme}) => theme.duration.fastest} ${({theme}) => theme.transitionDelays.xsmall};
            transform: translate(0,0);

            & ${Icon},${RatingBadge} {
                transition: transform ${({theme}) => theme.timingFunctions.easeIn} ${({theme}) => theme.duration.fastest} ${({theme}) => theme.transitionDelays.xsmall};
                transform: translate(0,0); //inverter transformation
            }

            ${SidebarElementContainer} > ${Text} {
                // transition: opacity ${({theme}) => theme.timingFunctions.easeInQuint} ${({theme}) => theme.duration.fastest} ${({theme}) => theme.transitionDelays.xsmall};
                transition: opacity ${({theme}) => theme.timingFunctions.stepEnd} ${({theme}) => theme.duration.fastest} ${({theme}) => theme.transitionDelays.xsmall};
                opacity: 1;
            }
        
    }
    
}
`;

const SidebarContainer = styled(Flex) <FlexCProps>`
    position: fixed;
    z-index: 80;
    top: 0;
    left: 0;
    padding-top: 48px;
    height: 100%;
    background-color: ${props => props.theme.colors.lightGray}; 
    // border-right: 1px solid ${props => props.theme.colors.borderGray};
    //background: linear-gradient(135deg, rgba(246,248,249,1) 0%,rgba(229,235,238,1) 69%,rgba(215,222,227,1) 71%,rgba(245,247,249,1) 100%);
    ${HideText}
`;

interface TextLabelProps {
    icon: IconName
    children: React.ReactText | JSX.Element
    ml?: string
    height?: string
    color?: string
    color2?: string
    iconSize?: string
    textSize?: number
    space?: string
    hover?: boolean
    title?: string
}

<<<<<<< HEAD
export const SidebarTextLabel = (
    {
        icon, children, title, height = "30px", color = "iconColor", color2 = "iconColor2",
        iconSize = "24", space = "22px", textSize = 3, hover = true
    }: TextLabelProps
) => (
    <SidebarElementContainer title={title} height={height} ml="22px" hover={hover}>
        <Icon name={icon} color={color} color2={color2} size={iconSize} mr={space}/>
        <Text fontSize={textSize}> {children} </Text>
    </SidebarElementContainer>
);
=======
const TextLabel = ({
    icon, children, title, height = "30px", color = "iconColor", color2 = "iconColor2",
    iconSize = "24", space = "22px", ml = "22px", textSize = 3, hover = true
}: TextLabelProps) => (
        <SidebarElementContainer title={title} height={height} ml={ml} hover={hover}>
            <Icon name={icon} color={color} color2={color2} size={iconSize} mr={space} />
            <Text fontSize={textSize}> {children} </Text>
        </SidebarElementContainer>
    );
>>>>>>> e98c4cf6

const SidebarLink = styled(Link) <{active?: boolean}>`
    ${props => props.active ?
        `&:not(:hover) > * > ${Text} { 
            color: ${props.theme.colors.blue};
        }
        &:not(:hover) > * > ${Icon} { 
            filter: saturate(500%);
        }        
    ` : null}

    
    text-decoration: none;

    &:hover > ${Text}, &:hover > * > ${Icon} {
        filter: saturate(500%);
    }
`;

interface SidebarElement {
    icon: IconName,
    label: string,
    to: string,
    external?: boolean,
    activePage: SidebarPages
}

const SidebarElement = ({icon, label, to, activePage}: SidebarElement) => (
    <SidebarLink to={to} active={enumToLabel(activePage) === label ? true : undefined}>
        <SidebarTextLabel icon={icon}>{label}</SidebarTextLabel>
    </SidebarLink>
);

function enumToLabel(value: SidebarPages): string {
    switch (value) {
        case SidebarPages.Files:
            return "Files";
        case SidebarPages.Shares:
            return "Shares";
        case SidebarPages.Favorites:
            return "Favorites";
        case SidebarPages.AppStore:
            return "Apps";
        case SidebarPages.MyResults:
            return "My Results";
        case SidebarPages.Publish:
            return "Publish";
        case SidebarPages.Activity:
            return "Activity";
        case SidebarPages.Admin:
            return "Admin";
        default:
            return "";
    }
}

const SidebarSpacer = () => (<Box mt="12px"/>);

const SidebarPushToBottom = styled.div`
    flex-grow: 1;
`;

type MenuElement = {icon: IconName, label: string, to: string | (() => string)};
type SidebarMenuElements = {
    items: MenuElement[]
    predicate: () => boolean
}

export const sideBarMenuElements: {guest: SidebarMenuElements, general: SidebarMenuElements, dev: SidebarMenuElements, auditing: SidebarMenuElements, admin: SidebarMenuElements} = {
    guest: {
        items: [
            {icon: "files", label: "Files", to: "/login"},
            {icon: "projects", label: "Projects", to: "/login"},
            {icon: "apps", label: "Apps", to: "/login"}
        ], predicate: () => !Cloud.isLoggedIn
    },
    general: {
        items: [
            {icon: "files", label: "Files", to: () => fileTablePage(Cloud.homeFolder)},
            {icon: "shareMenu", label: "Shares", to: "/shares/"},
            {icon: "starFilled", label: "Favorites", to: "/favorites"},
            {icon: "appStore", label: "Apps", to: "/applications/"},
            {icon: "results", label: "My Results", to: "/applications/results/"}
        ], predicate: () => Cloud.isLoggedIn
    },
    dev: {
        items: [{icon: "publish", label: "Publish", to: "/zenodo/publish/"}],
        predicate: () => inDevEnvironment() && Cloud.isLoggedIn
    },
    auditing: {items: [{icon: "activity", label: "Activity", to: "/activity/"}], predicate: () => Cloud.isLoggedIn},
    admin: {items: [{icon: "admin", label: "Admin", to: "/admin/userCreation/"}], predicate: () => Cloud.userIsAdmin}
};

interface SidebarStateProps {
    page: SidebarPages
    loggedIn: boolean
    activeProject?: string
}

interface SidebarProps extends SidebarStateProps {
    sideBarEntries?: any
}

const Sidebar = ({sideBarEntries = sideBarMenuElements, page, loggedIn}: SidebarProps) => {
    if (!loggedIn) return null;
    const sidebar = Object.keys(sideBarEntries)
        .map(key => sideBarEntries[key])
        .filter(it => it.predicate());
    return (
        <SidebarContainer color="sidebar" flexDirection="column" width={190}>
            {sidebar.map((category, categoryIdx) =>
                <React.Fragment key={categoryIdx}>
                    {category.items.map(({icon, label, to}: MenuElement) => (
                        <React.Fragment key={label}>
                            {categoryIdx === 0 ? <SidebarSpacer /> : null}
                            <SidebarElement icon={icon} activePage={page} label={label}
                                to={typeof to === "function" ? to() : to} />
                        </React.Fragment>))}
                    {categoryIdx !== sidebar.length - 1 ? (<Divider mt="6px" mb="6px"/>) : null}
                </React.Fragment>
            )}
            <SidebarPushToBottom />
            {/* Screen size indicator */}
<<<<<<< HEAD
            {inDevEnvironment() ? <Flex mb={"5px"} width={190} ml={19} justifyContent="left"><RBox/> </Flex> : null}
            {Cloud.userRole === "ADMIN" ? <ContextSwitcher maxSize={140}/> : null}
            {Cloud.isLoggedIn ?
                <SidebarTextLabel height="25px" hover={false} icon="id" iconSize="1em" textSize={1} space=".5em"
                                  title={Cloud.username || ""}>
=======
            {inDevEnvironment() ? <Flex mb={"5px"} width={190} ml={19} justifyContent="left"><RBox /> </Flex> : null}
            {Cloud.isLoggedIn ?
                <TextLabel height="25px" hover={false} icon="id" iconSize="1em" textSize={1} space=".5em" ml="26px"
                    title={Cloud.username || ""}>
>>>>>>> e98c4cf6
                    <Tooltip
                        left="-50%"
                        top={"1"}
                        mb="35px"
                        trigger={
                            <EllipsedText
                                cursor="pointer"
                                onClick={() => copyToClipboard({
                                    value: Cloud.username,
                                    message: "Username copied to clipboard"
                                })}
                                width={"140px"}>{Cloud.username}</EllipsedText>
                        }>
                        {`Click to copy "${Cloud.username}" to clipboard`}
                    </Tooltip>
                </SidebarTextLabel> : null}

            <ExternalLink href="https://www.sdu.dk/en/om_sdu/om_dette_websted/databeskyttelse">
<<<<<<< HEAD
                <SidebarTextLabel height="25px" icon="verified" color2="lightGray" iconSize="1em" textSize={1}
                                  space=".5em">
=======
                <TextLabel height="25px" icon="verified" iconSize="1em" textSize={1} space=".5em" ml="26px">
>>>>>>> e98c4cf6
                    SDU Data Protection
                </SidebarTextLabel>
            </ExternalLink>
            <Box mb="10px" />
        </SidebarContainer>
    );
};

const mapStateToProps = ({status, project}: ReduxObject): SidebarStateProps => ({
    page: status.page,

    /* Used to ensure re-rendering of Sidebar after user logs in. */
    loggedIn: Cloud.isLoggedIn,

    /* Used to ensure re-rendering of Sidebar after project change. */
    activeProject: project.project
});

export const enum SidebarPages {
    Files,
    Shares,
    Favorites,
    AppStore,
    MyResults,
    Publish,
    Activity,
    Admin,
    None
}

export default connect<SidebarStateProps>(mapStateToProps)(Sidebar);<|MERGE_RESOLUTION|>--- conflicted
+++ resolved
@@ -16,12 +16,9 @@
 import {connect} from 'react-redux'
 import {FlexCProps} from "./Flex";
 import {inDevEnvironment, copyToClipboard} from "UtilityFunctions";
-<<<<<<< HEAD
 import {Dispatch} from "redux";
 import {addSnack} from "Snackbar/Redux/SnackbarsActions";
 import {ContextSwitcher} from "Project/ContextSwitcher";
-=======
->>>>>>> e98c4cf6
 
 const SidebarElementContainer = styled(Flex) <{hover?: boolean, active?: boolean}>`
     justify-content: left;
@@ -102,7 +99,6 @@
     title?: string
 }
 
-<<<<<<< HEAD
 export const SidebarTextLabel = (
     {
         icon, children, title, height = "30px", color = "iconColor", color2 = "iconColor2",
@@ -114,17 +110,6 @@
         <Text fontSize={textSize}> {children} </Text>
     </SidebarElementContainer>
 );
-=======
-const TextLabel = ({
-    icon, children, title, height = "30px", color = "iconColor", color2 = "iconColor2",
-    iconSize = "24", space = "22px", ml = "22px", textSize = 3, hover = true
-}: TextLabelProps) => (
-        <SidebarElementContainer title={title} height={height} ml={ml} hover={hover}>
-            <Icon name={icon} color={color} color2={color2} size={iconSize} mr={space} />
-            <Text fontSize={textSize}> {children} </Text>
-        </SidebarElementContainer>
-    );
->>>>>>> e98c4cf6
 
 const SidebarLink = styled(Link) <{active?: boolean}>`
     ${props => props.active ?
@@ -248,18 +233,11 @@
             )}
             <SidebarPushToBottom />
             {/* Screen size indicator */}
-<<<<<<< HEAD
             {inDevEnvironment() ? <Flex mb={"5px"} width={190} ml={19} justifyContent="left"><RBox/> </Flex> : null}
             {Cloud.userRole === "ADMIN" ? <ContextSwitcher maxSize={140}/> : null}
             {Cloud.isLoggedIn ?
                 <SidebarTextLabel height="25px" hover={false} icon="id" iconSize="1em" textSize={1} space=".5em"
                                   title={Cloud.username || ""}>
-=======
-            {inDevEnvironment() ? <Flex mb={"5px"} width={190} ml={19} justifyContent="left"><RBox /> </Flex> : null}
-            {Cloud.isLoggedIn ?
-                <TextLabel height="25px" hover={false} icon="id" iconSize="1em" textSize={1} space=".5em" ml="26px"
-                    title={Cloud.username || ""}>
->>>>>>> e98c4cf6
                     <Tooltip
                         left="-50%"
                         top={"1"}
@@ -278,12 +256,8 @@
                 </SidebarTextLabel> : null}
 
             <ExternalLink href="https://www.sdu.dk/en/om_sdu/om_dette_websted/databeskyttelse">
-<<<<<<< HEAD
                 <SidebarTextLabel height="25px" icon="verified" color2="lightGray" iconSize="1em" textSize={1}
                                   space=".5em">
-=======
-                <TextLabel height="25px" icon="verified" iconSize="1em" textSize={1} space=".5em" ml="26px">
->>>>>>> e98c4cf6
                     SDU Data Protection
                 </SidebarTextLabel>
             </ExternalLink>
