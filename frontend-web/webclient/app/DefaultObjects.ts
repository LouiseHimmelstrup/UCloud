--- conflicted
+++ resolved
@@ -31,8 +31,6 @@
 }
 export const emptyPage: Page<any> = { items: [], itemsPerPage: 25, itemsInTotal: 0, pageNumber: 0, pagesInTotal: 0 };
 
-<<<<<<< HEAD
-=======
 export enum AnalysesStatusMap {
     "PENDING",
     "IN PROGRESS",
@@ -46,7 +44,6 @@
     "EXECUTE" = "Execute"
 }
 
->>>>>>> b00da741
 export enum SensitivityLevel {
     "INHERIT" = "Inherit",
     "PRIVATE" = "Private",
