import styled from "styled-components";
import {
  borderRadius,
  BorderRadiusProps,
  fontWeight,
  FontWeightProps
} from "styled-system";
import Box, {BoxProps} from "./Box";
import theme from "./theme";

<<<<<<< HEAD
export type RatingBadgeProps = BoxProps & FontWeightProps & BorderRadiusProps;
=======
export interface RatingBadgeProps extends BoxProps, FontWeightProps,
  BorderRadiusProps {
}
>>>>>>> 803e4da5

const RatingBadge = styled(Box) <RatingBadgeProps>`
  display: inline-block;
  line-height: 1.5;
  ${fontWeight} ${borderRadius};
`;

RatingBadge.defaultProps = {
  fontWeight: "bold",
  px: 2,
  color: "white",
  bg: "blue",
  borderRadius: 1,
  theme
};

RatingBadge.displayName = "RatingBadge";

export default RatingBadge;<|MERGE_RESOLUTION|>--- conflicted
+++ resolved
@@ -8,13 +8,7 @@
 import Box, {BoxProps} from "./Box";
 import theme from "./theme";
 
-<<<<<<< HEAD
 export type RatingBadgeProps = BoxProps & FontWeightProps & BorderRadiusProps;
-=======
-export interface RatingBadgeProps extends BoxProps, FontWeightProps,
-  BorderRadiusProps {
-}
->>>>>>> 803e4da5
 
 const RatingBadge = styled(Box) <RatingBadgeProps>`
   display: inline-block;
