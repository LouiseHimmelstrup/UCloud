---

master:
  serviceType: ClusterIP

  resources:
    requests:
      cpu: 2000m
      memory: 2048Mi
    limits:
      cpu: 8000m
      memory: 8192Mi
  scriptApproval:
    - "method hudson.model.Actionable getActions"
    - "method hudson.model.Run getPreviousSuccessfulBuild"
    - "method jenkins.plugins.git.AbstractGitSCMSource$SCMRevisionImpl getHash"
    - "method jenkins.scm.api.SCMRevisionAction getRevision"
    - "method org.jenkinsci.plugins.workflow.support.steps.build.RunWrapper getRawBuild"
    - "method org.jenkinsci.plugins.workflow.support.steps.build.RunWrapper getRawBuild"
<<<<<<< HEAD
  installPlugins:
=======
    - "staticMethod org.codehaus.groovy.runtime.DefaultGroovyMethods multiply java.util.List java.lang.Number"
  InstallPlugins:
>>>>>>> 79facf1d
    - "blueocean-bitbucket-pipeline:1.8.4"
    - "jdk-tool:1.1"
    - "docker-commons:1.13"
    - "jsch:0.1.54.2"
    - "slack:2.3"
    - "blueocean-i18n:1.8.4"
    - "cobertura:1.13"
    - "ace-editor:1.1"
    - "command-launcher:1.2"
    - "mercurial:2.4"
    - "pipeline-stage-tags-metadata:1.3.2"
    - "workflow-job:2.25"
    - "credentials-binding:1.16"
    - "durable-task:1.26"
    - "ssh-credentials:1.14"
    - "mailer:1.21"
    - "workflow-scm-step:2.7"
    - "blueocean-core-js:1.8.4"
    - "apache-httpcomponents-client-4-api:4.5.5-3.0"
    - "workflow-cps-global-lib:2.12"
    - "cloudbees-bitbucket-branch-source:2.2.12"
    - "momentjs:1.1.1"
    - "pipeline-model-definition:1.3.2"
    - "blueocean-autofavorite:1.2.2"
    - "token-macro:2.5"
    - "sse-gateway:1.16"
    - "pipeline-rest-api:2.10"
    - "workflow-durable-task-step:2.22"
    - "workflow-step-api:2.16"
    - "jenkins-design-language:1.8.4"
    - "github-api:1.92"
    - "workflow-basic-steps:2.11"
    - "junit:1.26.1"
    - "workflow-multibranch:2.20"
    - "pipeline-model-declarative-agent:1.1.1"
    - "blueocean-jwt:1.8.4"
    - "variant:1.1"
    - "github:1.29.3"
    - "jackson2-api:2.8.11.3"
    - "pipeline-model-api:1.3.2"
    - "workflow-api:2.30"
    - "handlebars:1.1.1"
    - "credentials:2.1.18"
    - "config-file-provider:3.2"
    - "htmlpublisher:1.17"
    - "pipeline-input-step:2.8"
    - "pipeline-milestone-step:1.3.1"
    - "blueocean-display-url:2.2.0"
    - "plain-credentials:1.4"
    - "kubernetes:1.12.6"
    - "bouncycastle-api:2.17"
    - "blueocean-jira:1.8.4"
    - "pipeline-stage-step:2.3"
    - "blueocean-events:1.8.4"
    - "blueocean-rest:1.8.4"
    - "workflow-support:2.21"
    - "authentication-tokens:1.3"
    - "pipeline-stage-view:2.10"
    - "jquery-detached:1.2.1"
    - "blueocean-rest-impl:1.8.4"
    - "docker-workflow:1.17"
    - "blueocean-dashboard:1.8.4"
    - "handy-uri-templates-2-api:2.1.6-1.0"
    - "kubernetes-credentials:0.4.0"
    - "github-branch-source:2.4.0"
    - "pubsub-light:1.12"
    - "git-server:1.7"
    - "blueocean-github-pipeline:1.8.4"
    - "display-url-api:2.2.0"
    - "cloudbees-folder:6.6"
    - "blueocean-personalization:1.8.4"
    - "blueocean-pipeline-api-impl:1.8.4"
    - "lockable-resources:2.3"
    - "jacoco:3.0.3"
    - "git-client:2.7.3"
    - "pipeline-graph-analysis:1.7"
    - "code-coverage-api:1.0.5"
    - "nodejs:1.2.6"
    - "git:3.9.1"
    - "blueocean-pipeline-editor:1.8.4"
    - "pipeline-build-step:2.7"
    - "blueocean-commons:1.8.4"
    - "matrix-project:1.13"
    - "blueocean-pipeline-scm-api:1.8.4"
    - "scm-api:2.2.8"
    - "blueocean:1.8.4"
    - "script-security:1.46"
    - "jira:3.0.2"
    - "branch-api:2.0.20"
    - "pipeline-model-extensions:1.3.2"
    - "structs:1.17"
    - "blueocean-git-pipeline:1.8.4"
    - "favorite:2.3.2"
    - "gradle:1.29"
    - "blueocean-web:1.8.4"
    - "workflow-cps:2.57"
    - "blueocean-config:1.8.4"
    - "workflow-aggregator:2.6"

agent:
  resources:
    requests:
      cpu: 2000m
      memory: 2048Mi
    limits:
      cpu: 8000m
      memory: 8192Mi

persistence:
  enabled: true
  existingClaim: jenkins<|MERGE_RESOLUTION|>--- conflicted
+++ resolved
@@ -17,12 +17,8 @@
     - "method jenkins.scm.api.SCMRevisionAction getRevision"
     - "method org.jenkinsci.plugins.workflow.support.steps.build.RunWrapper getRawBuild"
     - "method org.jenkinsci.plugins.workflow.support.steps.build.RunWrapper getRawBuild"
-<<<<<<< HEAD
-  installPlugins:
-=======
     - "staticMethod org.codehaus.groovy.runtime.DefaultGroovyMethods multiply java.util.List java.lang.Number"
   InstallPlugins:
->>>>>>> 79facf1d
     - "blueocean-bitbucket-pipeline:1.8.4"
     - "jdk-tool:1.1"
     - "docker-commons:1.13"
