--- conflicted
+++ resolved
@@ -18,26 +18,11 @@
 
     withPostgresMigration(deployment)
 
-<<<<<<< HEAD
     withConfigMap(name = "app-config", version = "5") {
         data class ComputeBackend(val name: String, val title: String, val useWorkspaces: Boolean)
-=======
-    withConfigMap(name = "app-config", version = "4") {
-        data class ComputeBackend(val name: String, val title: String, val useWorkspaces: Boolean)
-        val gpuWhitelist = Configuration.retrieve<List<String>>("app-orchestrator.gpuWhiteList", "GPU whitelist", emptyList())
-        val machines = Configuration.retrieve<List<Map<String, Any?>>>(
-            "app-orchestrator.machines",
-            "List of machines (name: String, cpu: Int?, memoryInGigs: Int?, gpu: Int?)"
-        )
->>>>>>> d64e389c
-
         val config: Map<String, Any?> = mapOf(
             "app" to mapOf(
                 "defaultBackend" to "kubernetes",
-<<<<<<< HEAD
-=======
-                "gpuWhitelist" to gpuWhitelist,
->>>>>>> d64e389c
                 "backends" to listOf(
                     ComputeBackend("kubernetes", "k8s", true)
                 )
