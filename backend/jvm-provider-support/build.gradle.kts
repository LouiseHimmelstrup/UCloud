--- conflicted
+++ resolved
@@ -31,7 +31,7 @@
     sourceSets {
         val jvmMain by getting {
             dependencies {
-                val jacksonVersion = "2.12.2"
+                val jacksonVersion = "2.11.4"
                 api(project(":integration-module-support"))
                 implementation("org.springframework.boot:spring-boot-starter-websocket")
                 implementation("org.springframework:spring-web:5.3.4")
@@ -56,11 +56,7 @@
     }
 }
 
-<<<<<<< HEAD
-version = "2021.1.2"
-=======
 version = rootProject.file("./version.txt").readText().trim()
->>>>>>> 2688ee69
 group = "dk.sdu.cloud"
 
 publishing {
