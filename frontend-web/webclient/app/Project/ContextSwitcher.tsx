--- conflicted
+++ resolved
@@ -106,13 +106,8 @@
             <ClickableDropdown
                 trigger={
                     <Flex>
-<<<<<<< HEAD
-                        <Truncate title={activeContext} fontSize={14} width="130px"><b>{activeContext}</b></Truncate>
-                        <Icon name="chevronDownLight" size="14px" ml="4px" mt="4px" />
-=======
                         <Truncate title={activeContext} fontSize={14} width="180px"><b>{activeContext}</b></Truncate>
                         <Icon name="heroChevronDown" size="14px" ml="4px" mt="4px" />
->>>>>>> fcea32a2
                     </Flex>
                 }
                 colorOnHover={false}
@@ -123,11 +118,7 @@
                 <div style={{maxHeight: "385px"}}>
                     <TextH3 bold mt="0" mb="8px">Select workspace</TextH3>
                     <Flex>
-<<<<<<< HEAD
-                        <Input placeholder="Search..." defaultValue={filter} onKeyUp={e => setTitleFilter("value" in (e.target) ? e.target.value as string : "")} type="text" />
-=======
                         <Input autoFocus placeholder="Search..." defaultValue={filter} onKeyUp={e => setTitleFilter("value" in (e.target) ? e.target.value as string : "")} type="text" />
->>>>>>> fcea32a2
                         <Relative right="30px" top="8px" width="0px" height="0px"><Icon name="search" /></Relative></Flex>
                     <div style={{overflowY: "scroll", maxHeight: "285px", marginTop: "6px", lineHeight: "2em"}}>
                         {projectId !== undefined ? (
