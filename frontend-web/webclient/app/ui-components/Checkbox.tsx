import * as React from "react";
import {Icon} from ".";
import {injectStyle} from "@/Unstyled";

interface CheckboxProps extends React.InputHTMLAttributes<HTMLInputElement> {
    disabled?: boolean;
    handleWrapperClick?: () => void;
}

function Checkbox(props: CheckboxProps): JSX.Element {
    const {disabled, size} = props;
    return (
<<<<<<< HEAD
        <div className={CheckboxClass} data-disabled={!!disabled}>
            <input type="checkbox" {...props} />
=======
        <CheckBoxWrapper disabled={!!disabled} onClick={props.handleWrapperClick}>
            <StyledInput type="checkbox" {...props} />
>>>>>>> 32acdef7
            <Icon name="boxChecked" size={size} data-name="checked" />
            <Icon name="boxEmpty" size={size} data-name="empty" />
        </div>
    );
}

const CheckboxClass = injectStyle("checkbox", k => `
    ${k} {
        display: inline-block;
        position: relative;
        vertical-align: middle;
        cursor: pointer;
        color: var(--gray);
        margin-right: .5em;
    }
    
    ${k}[data-disabled="true"], ${k}[data-disabled="true"] > input:checked ~ svg[data-name="checked"] {
        color: var(--borderGray);
    }
    
    ${k} svg[data-name="checked"] {
        display: none;
    }
    
    ${k} > input:checked ~ svg[data-name="checked"] {
        display: inline-block;
        color: var(--blue);
    }
    
    ${k} > input:checked ~ svg[data-name="empty"] {
        display: none;
    }
    
    ${k} > input {
        appearance: none;
        opacity: 0;
        position: absolute;
    }
`);

Checkbox.displayName = "Checkbox";

Checkbox.defaultProps = {
    size: 20,
    disabled: false
};

export default Checkbox;<|MERGE_RESOLUTION|>--- conflicted
+++ resolved
@@ -10,13 +10,8 @@
 function Checkbox(props: CheckboxProps): JSX.Element {
     const {disabled, size} = props;
     return (
-<<<<<<< HEAD
-        <div className={CheckboxClass} data-disabled={!!disabled}>
+        <div className={CheckboxClass} data-disabled={!!disabled} onClick={props.handleWrapperClick}>
             <input type="checkbox" {...props} />
-=======
-        <CheckBoxWrapper disabled={!!disabled} onClick={props.handleWrapperClick}>
-            <StyledInput type="checkbox" {...props} />
->>>>>>> 32acdef7
             <Icon name="boxChecked" size={size} data-name="checked" />
             <Icon name="boxEmpty" size={size} data-name="empty" />
         </div>
