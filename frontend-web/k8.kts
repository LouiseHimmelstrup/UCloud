//DEPS dk.sdu.cloud:k8-resources:0.1.0
package dk.sdu.cloud.k8

bundle {
    name = "webclient"
<<<<<<< HEAD
    version = "2022.1.55"
=======
    version = "2022.2.2"
>>>>>>> 21965de8

    withAmbassador(null) {
        addSimpleMapping("/api/auth-callback")
        addSimpleMapping("/api/auth-callback-csrf")
        addSimpleMapping("/api/sync-callback")
        addSimpleMapping("/app")
        addSimpleMapping("/assets")
        addSimpleMapping("/favicon.ico")
        addSimpleMapping("/favicon.svg")
        addSimpleMapping("/AppVersion.txt")
    }

    val deployment = withDeployment(injectAllDefaults = false) {
        deployment.spec.replicas = 2
        injectDefaults(tokenValidation = true, refreshToken = true, psql = false)

        serviceContainer.livenessProbe = null
        serviceContainer.image = "dreg.cloud.sdu.dk/ucloud/webclient:${this@bundle.version}"
    }

    withPostgresMigration(deployment)
}<|MERGE_RESOLUTION|>--- conflicted
+++ resolved
@@ -3,11 +3,7 @@
 
 bundle {
     name = "webclient"
-<<<<<<< HEAD
-    version = "2022.1.55"
-=======
     version = "2022.2.2"
->>>>>>> 21965de8
 
     withAmbassador(null) {
         addSimpleMapping("/api/auth-callback")
