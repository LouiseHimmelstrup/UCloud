--- conflicted
+++ resolved
@@ -7,8 +7,6 @@
 Note that each service may have more than one deployment associated with it.
 For details look in the `k8.kts` folders of each microservice.
 
-<<<<<<< HEAD
-=======
 ## 24-08-23
 
 ```
@@ -22,7 +20,6 @@
 UCloud/Frontend @ 2023.3.5
 ```
 
->>>>>>> 50f7514b
 ## 03-07-23
 
 ```
