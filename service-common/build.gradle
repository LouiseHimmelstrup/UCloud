--- conflicted
+++ resolved
@@ -1,9 +1,5 @@
 group "dk.sdu.cloud"
-<<<<<<< HEAD
-version "0.18.1-SNAPSHOT"
-=======
 version "0.19.0-SNAPSHOT"
->>>>>>> 3a2ccea7
 
 buildscript {
     ext.kotlin_version = "1.2.61"
