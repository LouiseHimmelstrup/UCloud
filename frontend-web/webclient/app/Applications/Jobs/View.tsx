import * as React from "react";
import {SyntheticEvent, useCallback, useEffect, useLayoutEffect, useMemo, useRef, useState} from "react";
import CONF from "../../../site.config.json";
import {useHistory, useParams} from "react-router";
import {MainContainer} from "MainContainer/MainContainer";
import {useCloudAPI, useCloudCommand} from "Authentication/DataHook";
import {isJobStateTerminal, JobState, stateToTitle} from "./index";
import * as Heading from "ui-components/Heading";
import {SidebarPages, useSidebarPage} from "ui-components/Sidebar";
import {useTitle} from "Navigation/Redux/StatusActions";
import {joinToString, shortUUID, timestampUnixMs, useEffectSkipMount} from "UtilityFunctions";
import {AppToolLogo} from "Applications/AppToolLogo";
import styled, {keyframes} from "styled-components";
import {Box, Button, Flex, Icon, Link} from "ui-components";
import {DashboardCard} from "Dashboard/Dashboard";
import {IconName} from "ui-components/Icon";
import {buildQueryString, getQueryParamOrElse} from "Utilities/URIUtilities";
import {device, deviceBreakpoint} from "ui-components/Hide";
import {CSSTransition} from "react-transition-group";
import {appendToXterm, useXTerm} from "Applications/Jobs/xterm";
import {VirtualFileTable} from "Files/VirtualFileTable";
import {arrayToPage} from "Types";
import {fileTablePage, mockFile, replaceHomeOrProjectFolder} from "Utilities/FileUtilities";
import {Client, WSFactory} from "Authentication/HttpClientInstance";
import {compute, file} from "UCloud";
import Job = compute.Job;
import {dateToString, dateToTimeOfDayString} from "Utilities/DateUtilities";
import AppParameterValueNS = compute.AppParameterValueNS;
import JobUpdate = compute.JobUpdate;
import {creditFormatter} from "Project/ProjectUsage";
import JobStatus = compute.JobStatus;
import {margin, MarginProps} from "styled-system";
import {useProjectStatus} from "Project/cache";
import {ProjectName} from "Project";
import {getProjectNames} from "Utilities/ProjectUtilities";
import {ConfirmationButton} from "ui-components/ConfirmationAction";
import {File} from "Files";
import JobSpecification = compute.JobSpecification;
import {bulkRequestOf} from "DefaultObjects";
import {retrieveBalance, RetrieveBalanceResponse} from "Accounting";
import {addStandardDialog} from "UtilityComponents";

const enterAnimation = keyframes`
    from {
      transform: scale3d(1, 1, 1);
    }
    50% {
      transform: scale3d(1.05, 1.05, 1.05);
    }
    to {
      transform: scale3d(1, 1, 1);
    }
`;

const busyAnim = keyframes`
    from {
        opacity: 0;
    }
    to {
        opacity: 1;
    }
`;

const zoomInAnim = keyframes`
    from {
        opacity: 0;
        transform: scale3d(0.3, 0.3, 0.3);
    }
    50% {
        opacity: 1;
    }
`;

const Container = styled.div`
  --logoScale: 1;
  --logoBaseSize: 200px;
  --logoSize: calc(var(--logoBaseSize) * var(--logoScale));

  margin: 50px; /* when header is not wrapped this should be equal to logoPX and logoPY */
  max-width: 2200px;

  ${device("xs")} {
    margin-left: 0;
    margin-right: 0;
  }

  & {
    display: flex;
    flex-direction: column;
    position: relative;
  }

  .logo-wrapper {
    position: absolute;
    left: 0;
    top: 0;
    animation: 800ms ${zoomInAnim};
  }

  .logo-wrapper.active {
    transition: scale 1000ms cubic-bezier(0.57, 0.10, 0.28, 0.84);
  }

  .logo-wrapper.active .logo-scale {
    transition: transform 300ms cubic-bezier(0.57, 0.10, 0.28, 0.84);
    transform: scale(var(--logoScale));
    transform-origin: top left;
  }

  .fake-logo {
    /* NOTE(Dan): the fake logo takes the same amount of space as the actual logo, 
       this basically fixes our document flow */
    display: block;
    width: var(--logoSize);
    height: var(--logoSize);
    content: '';
  }

  .data.data-enter-done {
    opacity: 1;
    transform: translate3d(0, 0, 0);
  }

  .data.data-enter-active {
    opacity: 1;
    transform: translate3d(0, 0, 0);
    transition: transform 1000ms cubic-bezier(0.57, 0.10, 0.28, 0.84);
  }

  .data.data-exit {
    opacity: 1;
  }

  .data-exit-active {
    display: none;
  }

  .data {
    width: 100%; /* fix info card width */
    opacity: 0;
    transform: translate3d(0, 50vh, 0);
  }

  .header-text {
    margin-left: 32px;
    margin-top: calc(var(--logoScale) * 16px);
    width: calc(100% - var(--logoBaseSize) * var(--logoScale) - 32px);
  }

  ${deviceBreakpoint({maxWidth: "1000px"})} {
    .fake-logo {
      width: 100%; /* force the header to wrap */
    }

    .logo-wrapper {
      left: calc(50% - var(--logoSize) / 2);
    }

    .header {
      text-align: center;
    }

    .header-text {
      margin-left: 0;
      margin-top: 0;
      width: 100%;
    }
  }

  &.IN_QUEUE .logo {
    animation: 2s ${enterAnimation} infinite;
  }

  &.RUNNING {
    --logoScale: 0.5;
  }

  .top-buttons {
    display: flex;
    gap: 8px;
  }
`;

// TODO WS calls don't currently have their types generated
interface JobsFollowResponse {
    updates: compute.JobUpdate[];
    log: {rank: number; stdout?: string; stderr?: string}[];
    newStatus?: JobStatus;
}

function useJobUpdates(job: Job | undefined, callback: (entry: JobsFollowResponse) => void): void {
    useEffect(() => {
        if (!job) return;

        const conn = WSFactory.open(
            "/jobs", {
            init: conn => {
                conn.subscribe({
                    call: "jobs.follow",
                    payload: {id: job.id},
                    handler: message => {
                        const streamEntry = message.payload as JobsFollowResponse;
                        callback(streamEntry);
                    }
                });
            }
        });

        return () => {
            conn.close();
        };
    }, [job, callback]);
}

interface JobUpdateListener {
    handler: (e: JobsFollowResponse) => void;
}

export const View: React.FunctionComponent = () => {
    const {id} = useParams<{id: string}>();
    const history = useHistory();

    // Note: This might not match the real app name
    const appNameHint = getQueryParamOrElse(history.location.search, "app", "");
    const action = getQueryParamOrElse(history.location.search, "action", "view");
    const delayInitialAnim = action === "start";

    const [jobFetcher, fetchJob] = useCloudAPI<Job | undefined>({noop: true}, undefined);
    const job = jobFetcher.data;
    const [balanceFetcher, fetchBalance, balanceParams] = useCloudAPI<RetrieveBalanceResponse>(
        retrieveBalance({includeChildren: true}),
        {wallets: []}
    );

    const useFakeState = useMemo(() => localStorage.getItem("useFakeState") !== null, []);

    useSidebarPage(SidebarPages.Runs);
    useTitle(`Job ${shortUUID(id)}`);
    useEffect(() => {
        fetchJob(compute.jobs.retrieve({
            id,
            includeParameters: true,
            includeProduct: true,
            includeApplication: true,
            includeUpdates: true,
            includeSupport: true,
        }));
    }, [id]);

    const [dataAnimationAllowed, setDataAnimationAllowed] = useState<boolean>(false);
    const [logoAnimationAllowed, setLogoAnimationAllowed] = useState<boolean>(false);
    const [showInsufficientFundsWarning, setShowInsufficientFundsWarning] = useState<boolean>(true);
    const [status, setStatus] = useState<JobStatus | null>(null);

    async function confirmExtendAllocation(duration: number): Promise<boolean> {
        if (showInsufficientFundsWarning) {
            fetchBalance({...balanceParams, reloadId: Math.random()});
            const balance = balanceFetcher.data;
            if (!balance || !status?.expiresAt || !job) {
                return true;
            }

            const expires = status.expiresAt + (3600 * 1000 * duration);
            const needed = Math.floor(((expires - new Date().getTime()) / 1000 / 60) * job.billing.pricePerUnit) * job.specification.replicas;
            const wallet = balance.wallets.find(it => it.wallet.paysFor.id === job.specification.resolvedProduct?.category.id);

            if (!wallet) {
                return true;
            }

            if (wallet.balance < needed) {
                const extend = await new Promise(resolve => addStandardDialog({
                    title: "Extend job beyond balance?",
                    message: <>
                        <Box mb="20px">You are trying to extend the allocation of the job beyond your current
                            funds.</Box>
                        <Box><b>Current balance:</b> {creditFormatter(wallet.balance)}</Box>
                        <Box><b>New estimated cost for finishing the job:</b> {creditFormatter(needed)}</Box>
                        <Box mt="20px">You are allowed to do so, but your job will be terminated without warning when
                            your balance reaches 0 DKK.</Box>
                    </>,
                    confirmText: "Extend allocation",
                    cancelText: "Cancel",
                    onConfirm: () => {
                        resolve(true)
                    },
                    onCancel: () => {
                        resolve(false)
                    }
                }));

                setShowInsufficientFundsWarning(false);

                if (!extend) {
                    return false
                }
            }
        }
        return true;
    }

    useEffect(() => {
        if (useFakeState) {
            const t = setInterval(() => {
                const jobState = (window["fakeState"] as JobState | undefined) ??
                    (localStorage.getItem("fakeState") as JobState | null) ??
                    status?.state;

                if (jobState) {
                    setStatus({
                        state: jobState,
                        startedAt: timestampUnixMs()
                    });
                }
            }, 100);

            return () => {
                clearInterval(t);
            };
        } else {
            return () => {
                // Do nothing
            };
        }
    }, [status]);

    useEffect(() => {
        let t1: number | undefined;
        let t2: number | undefined;
        if (job) {
            t1 = setTimeout(() => {
                setDataAnimationAllowed(true);

                // NOTE(Dan): Remove action to avoid getting delay if the user refreshes their browser
                history.replace(buildQueryString(history.location.pathname, {app: appNameHint}));
            }, delayInitialAnim ? 3000 : 400);

            t2 = setTimeout(() => {
                setLogoAnimationAllowed(true);
            }, delayInitialAnim ? 2200 : 0);
        }

        return () => {
            if (t1 != undefined) clearTimeout(t1);
            if (t2 != undefined) clearTimeout(t2);
        };
    }, [job]);

<<<<<<< HEAD
    /* NOTE(jonas): Attempt to fix not transitioning to the initial state */
    useEffect(() => {
        if (job?.status != null) setStatus(s => s ?? job.status);
    }, [job]);
    /* NOTE-END */

=======
>>>>>>> 3a82fbec
    useEffect(() => {
        // Used to fetch creditsCharged when job finishes.
        if (isJobStateTerminal(status?.state ?? "RUNNING") && job?.status.state !== status?.state) {
            fetchJob(compute.jobs.retrieve({
                id,
                includeParameters: true,
                includeProduct: true,
                includeApplication: true,
                includeUpdates: true
            }));
        }
    }, [status?.state])

    const jobUpdateCallbackHandlers = useRef<JobUpdateListener[]>([]);
    useEffect(() => {
        jobUpdateCallbackHandlers.current = [{
            handler: (e) => {
                if (!useFakeState) {
                    if (e.newStatus != null) {
                        setStatus(e.newStatus);
                    }
                } else {
                    if (e.newStatus != null) {
                        console.log("Wanted to switch status, but didn't. " +
                            "Remove localStorage useFakeState if you wish to use real status.");
                    }
                }
            }
        }];
    }, [id]);
    const jobUpdateListener = useCallback((e: JobsFollowResponse) => {
        if (!e) return;
        if (e.updates) {
            for (const update of e.updates) job?.updates?.push(update);
        }
        jobUpdateCallbackHandlers.current.forEach(({handler}) => {
            handler(e);
        });
    }, [job]);
    useJobUpdates(job, jobUpdateListener);

    if (jobFetcher.error !== undefined) {
        return <MainContainer main={<Heading.h2>An error occurred</Heading.h2>} />;
    }

    return <MainContainer
        main={
            <Container className={status?.state ?? "state-loading"}>
                <div className={`logo-wrapper ${logoAnimationAllowed && status ? "active" : ""}`}>
                    <div className="logo-scale">
                        <div className={"logo"}>
                            <AppToolLogo name={job?.specification?.application?.name ?? appNameHint}
                                type={"APPLICATION"}
                                size={"200px"} />
                        </div>
                    </div>
                </div>

                {!job || !status ? null : (
                    <CSSTransition
                        in={status?.state === "IN_QUEUE" && dataAnimationAllowed}
                        timeout={{
                            enter: 1000,
                            exit: 0,
                        }}
                        classNames={"data"}
                        unmountOnExit
                    >
                        <div className={"data"}>
                            <Flex flexDirection={"row"} flexWrap={"wrap"} className={"header"}>
                                <div className={"fake-logo"} />
                                <div className={"header-text"}>
                                    <InQueueText job={job!} />
                                </div>
                            </Flex>

                            <Content>
                                <Box width={"100%"} maxWidth={"1572px"} margin={"32px auto"}>
                                    <DashboardCard color={"purple"}>
                                        <Box py={"16px"}>
                                            <ProviderUpdates job={job} updateListeners={jobUpdateCallbackHandlers} />
                                        </Box>
                                    </DashboardCard>
                                </Box>
                                <InfoCards job={job} status={status} />
                            </Content>
                        </div>
                    </CSSTransition>
                )}

                {!job || !status ? null : (
                    <CSSTransition
                        in={status?.state === "RUNNING" && dataAnimationAllowed}
                        timeout={{enter: 1000, exit: 0}}
                        classNames={"data"}
                        unmountOnExit
                    >
                        <div className={"data"}>
                            <Flex flexDirection={"row"} flexWrap={"wrap"} className={"header"}>
                                <div className={"fake-logo"} />
                                <div className={"header-text"}>
                                    <RunningText job={job} />
                                </div>
                            </Flex>

                            <RunningContent
                                job={job}
                                updateListeners={jobUpdateCallbackHandlers}
                                status={status}
                                confirmExtendAllocation={confirmExtendAllocation}
                            />
                        </div>
                    </CSSTransition>
                )}

                {!job || !status ? null : (
                    <CSSTransition
                        in={isJobStateTerminal(status.state) && dataAnimationAllowed}
                        timeout={{enter: 1000, exit: 0}}
                        classNames={"data"}
                        unmountOnExit
                    >
                        <div className={"data"}>
                            <Flex flexDirection={"row"} flexWrap={"wrap"} className={"header"}>
                                <div className={"fake-logo"} />
                                <div className={"header-text"}>
                                    <CompletedText job={job} state={status.state} />
                                </div>
                            </Flex>

                            <Content>
                                <OutputFiles job={job} />
                                <InfoCards job={job} status={status} />
                            </Content>
                        </div>
                    </CSSTransition>
                )}
            </Container>
        }
    />;
};

const Content = styled.div`
  display: flex;
  align-items: center;
  flex-direction: column;
`;

const InQueueText: React.FunctionComponent<{job: Job}> = ({job}) => {
    const [utilization, setUtilization] = useCloudAPI<compute.JobsRetrieveUtilizationResponse | null>(
        {noop: true},
        null
    );

    useEffect(() => {
        setUtilization(compute.jobs.retrieveUtilization({jobId: job.id}))
    }, [status]);

    return <>
        <Heading.h2>{CONF.PRODUCT_NAME} is preparing your job</Heading.h2>
        <Heading.h3>
            {job.specification.name ?
                (<>
                    Starting <i>{job.specification.resolvedApplication?.metadata?.title ?? job.specification.application.name} v{job.specification.application.version}</i>
                    {" "}for <i>{job.specification.name}</i> (ID: {shortUUID(job.id)})
                </>) :
                (<>
                    Starting <i>{job.specification.resolvedApplication?.metadata?.title ?? job.specification.application.name} v{job.specification.application.version}</i>
                    {" "}(ID: {shortUUID(job.id)})
                </>)
            }
        </Heading.h3>
        <Busy job={job} utilization={utilization.data} />
    </>;
};

const BusyWrapper = styled(Box)`
  display: none;

  &.active {
    animation: 1s ${busyAnim};
    display: block;
  }
`;

const Busy: React.FunctionComponent<{
    job: Job;
    utilization: compute.JobsRetrieveUtilizationResponse | null
}> = ({job, utilization}) => {
    const ref = useRef<HTMLDivElement>(null);
    const clusterUtilization = utilization ?
        Math.floor((utilization.usedCapacity.cpu / utilization.capacity.cpu) * 100) : 0;

    useEffect(() => {
        const t = setTimeout(() => {
            ref.current?.classList.add("active");
        }, 6000);
        return () => {
            clearTimeout(t);
        };
    }, []);

    return <BusyWrapper ref={ref}>
        <Box mt={"16px"}>
            <Box mb={"16px"}>
                {clusterUtilization > 80 ? (
                    <>
                        Due to high resource utilization, it might take longer than normal to prepare the machine you
                        requested.<br />
                        {utilization ? (
                            <>
                                Cluster utilization is currently at {clusterUtilization}%
                                with {utilization.queueStatus.running} jobs
                                running and {utilization.queueStatus.pending} in the queue.
                            </>
                        ) : null}
                    </>
                ) : (
                    <>We are currently preparing your job. This step might take a few
                        minutes.</>
                )}
            </Box>

            <CancelButton job={job} state={"IN_QUEUE"} />
        </Box>
    </BusyWrapper>;
};

const InfoCardsContainer = styled.div`
  margin-top: 32px;
  display: grid;
  width: 100%;
  grid-template-columns: repeat(auto-fit, minmax(200px, 380px));
  grid-gap: 16px;
  justify-content: center;
`;

const InfoCards: React.FunctionComponent<{job: Job, status: JobStatus}> = ({job, status}) => {
    let time = job.specification.timeAllocation;
    if (status.expiresAt && status.startedAt) {
        const msTime = status.expiresAt - status.startedAt;
        time = {
            hours: Math.floor(msTime / (1000 * 3600)),
            minutes: Math.floor((msTime % (1000 * 3600)) / (1000 * 60)),
            seconds: Math.floor((msTime % (1000 * 60)) / (1000))
        };
    }

    const projectNames = getProjectNames(useProjectStatus());

    let prettyTime = "No job deadline";
    if (isJobStateTerminal(job.status.state)) {
        prettyTime = "";
        const charged = job.billing.creditsCharged;
        const pricePerMinute = job.billing.pricePerUnit
        const totalMinutes = charged / pricePerMinute

        const hours = Math.floor(totalMinutes / 60);
        const minutes = totalMinutes % 60;

        prettyTime = "";
        if (hours > 0) {
            prettyTime += hours;
            if (hours > 1) prettyTime += " hours";
            else prettyTime += " hour";
        }
        if (minutes > 0) {
            if (prettyTime !== "") prettyTime += " ";
            prettyTime += minutes;
            if (minutes > 1) prettyTime += " minutes";
            else prettyTime += " minute";
        }

        if (prettyTime === "") {
            prettyTime = "< 1 minute";
        }

    } else if (time) {
        prettyTime = "";
        if (time.hours > 0) {
            prettyTime += time.hours;
            if (time.hours > 1) prettyTime += " hours";
            else prettyTime += " hour";
        }
        if (time.minutes > 0) {
            if (prettyTime !== "") prettyTime += " ";
            prettyTime += time.minutes;
            if (time.minutes > 1) prettyTime += " minutes";
            else prettyTime += " minute";
        }

        if (prettyTime === "") {
            prettyTime = "< 1 minute";
        }
    }

    const projects = useProjectStatus();
    const workspaceTitle = projects.fetch().membership.find(it => it.projectId === job.owner.project)?.title ??
        "My Workspace";

    const machine = job.specification.resolvedProduct;
    const pricePerUnit = machine?.pricePerUnit ?? 0;
    const estimatedCost = time ?
        (time.hours * 60 * pricePerUnit + (time.minutes * pricePerUnit)) * job.specification.replicas :
        0;

    return <InfoCardsContainer>
        <InfoCard
            stat={job.specification.replicas.toString()}
            statTitle={job.specification.replicas === 1 ? "Node" : "Nodes"}
            icon={"cpu"}
        >
            <b>{job.specification.product.provider} / {job.specification.product.id}</b><br />
            {!machine?.cpu ? null : <>{machine?.cpu}x vCPU </>}

            {machine?.cpu && (machine.memoryInGigs || machine.gpu) ? <>&mdash;</> : null}
            {!machine?.memoryInGigs ? null : <>{machine?.memoryInGigs}GB RAM</>}

            {machine?.cpu && machine.gpu ? <>&mdash;</> : null}
            {!machine?.gpu ? null : <>{" "}{machine?.gpu}x GPU</>}
        </InfoCard>
        {job.specification.resolvedApplication?.invocation?.tool?.tool?.description?.backend === "VIRTUAL_MACHINE" ?
            null :
            <InfoCard
                stat={prettyTime}
<<<<<<< HEAD
                statTitle={"Allocated"}
=======
                statTitle={isJobStateTerminal(job.status.state) ? "Used" : "Allocated"}
>>>>>>> 3a82fbec
                icon={"hourglass"}
            >
                {!isJobStateTerminal(status?.state) ? (<>
                    {!time ? null : <><b>Estimated price:</b> {creditFormatter(estimatedCost, 0)} <br /></>}
                    <b>Price per hour:</b> {creditFormatter(pricePerUnit * 60, 0)}
<<<<<<< HEAD
                </>) : <><b>Charged: </b>{creditFormatter(job.billing.creditsCharged, 0)}</>}
=======
                </>) : <><b>Charged: </b>{creditFormatter(job.billing.creditsCharged)}</>}
>>>>>>> 3a82fbec
            </InfoCard>
        }
        <InfoCard
            stat={Object.keys(jobFiles(job.specification)).length.toString()}
            statTitle={Object.keys(jobFiles(job.specification)).length === 1 ? "Input file" : "Input files"}
            icon={"ftFolder"}
        >
            {jobInputString(job.specification, projectNames)}
        </InfoCard>
        <InfoCard stat={workspaceTitle} statTitle={"Project"} icon={"projects"}>
            <b>Launched by:</b> {job.owner.createdBy}
        </InfoCard>
    </InfoCardsContainer>;
};

const InfoCardContainer = styled.div`
  margin: 15px 10px;
  text-align: center;

  .stat {
    font-size: 250%;
    line-height: 150%;
  }

  .stat-title {
    font-size: 150%;
  }

  .content {
    margin-top: 30px;
    text-align: left;
  }
`;

const InfoCard: React.FunctionComponent<{
    stat: string,
    statTitle: string,
    icon: IconName,
}> = props => {
    return <DashboardCard color={"purple"} isLoading={false}>
        <InfoCardContainer>
            <Icon name={props.icon} size={"60px"} color={"iconColor"} color2={"iconColor2"} />
            <div className={"stat"}>{props.stat}</div>
            <div className={"stat-title"}>{props.statTitle}</div>
            <div className={"content"}>
                {props.children}
            </div>
        </InfoCardContainer>
    </DashboardCard>;
};

const RunningText: React.FunctionComponent<{job: Job}> = ({job}) => {
    return <>
        <Flex justifyContent={"space-between"}>
            <Box>
                <Heading.h2>
                    {!job.specification.name ? "Your job" : (<><i>{job.specification.name}</i></>)} is now running
                </Heading.h2>
                <Heading.h3>
                    <i>
                        {job.specification.resolvedApplication?.metadata?.title ?? job.specification.application.name}
                        {" "}v{job.specification.application.version}
                    </i>
                </Heading.h3>
            </Box>
            {job.specification.replicas > 1 ? null : (
                <RunningButtonGroup job={job} rank={0} />
            )}
        </Flex>
    </>;
};

const RunningInfoWrapper = styled.div`
  margin-top: 32px;
  display: grid;
  width: 100%;
  grid-template-columns: repeat(auto-fit, minmax(300px, 1fr));
  grid-gap: 16px;
  justify-content: center;
`;

const AltButtonGroup = styled.div<{minButtonWidth: string} & MarginProps>`
  display: grid;
  width: 100%;
  grid-template-columns: repeat(auto-fit, minmax(${props => props.minButtonWidth}, max-content));
  grid-gap: 8px;
  ${margin}
`;

AltButtonGroup.defaultProps = {
    marginTop: "8px",
    marginBottom: "8px"
};

function jobFiles(parameters: JobSpecification): Record<string, AppParameterValueNS.File> {
    const result: Record<string, AppParameterValueNS.File> = {};
    const userParams = parameters.parameters ?? {};

    for (const paramName of Object.keys(parameters.parameters ?? {})) {
        const value = userParams[paramName];
        if (value.type !== "file") continue;
        result[paramName] = value as AppParameterValueNS.File;
    }

    let i = 0;
    const randomString = Math.random().toString();
    for (const resource of parameters.resources ?? []) {
        if (resource.type !== "file") continue;
        result[`${randomString}_resourceParam${i++}`] = resource as AppParameterValueNS.File;
    }

    return result;
}

function jobInputString(parameters: JobSpecification, projects: ProjectName[]): string {
    const allFiles = Object.values(jobFiles(parameters)).map(it => replaceHomeOrProjectFolder(it.path, Client, projects));

    if (allFiles.length === 0) return "No files";
    return joinToString(allFiles, ", ");
}

const RunningContent: React.FunctionComponent<{
    job: Job;
    updateListeners: React.RefObject<JobUpdateListener[]>;
    status: JobStatus;
    confirmExtendAllocation: (duration: number) => Promise<boolean>;
}> = ({job, updateListeners, status, confirmExtendAllocation}) => {
    const [commandLoading, invokeCommand] = useCloudCommand();
    const [expiresAt, setExpiresAt] = useState(status.expiresAt);
    const projects = useProjectStatus();
    const workspaceTitle = projects.fetch().membership.find(it => it.projectId === job.owner.project)?.title ?? "My Workspace";
    const extendJob: React.EventHandler<SyntheticEvent<HTMLElement>> = useCallback(async e => {
        const duration = parseInt(e.currentTarget.dataset["duration"]!, 10);
        if (!commandLoading && expiresAt) {
            if (await confirmExtendAllocation(duration)) {
                setExpiresAt(expiresAt + (3600 * 1000 * duration));
                try {
                    await invokeCommand(compute.jobs.extend(bulkRequestOf({
                        jobId: job.id,
                        requestedTime: {hours: duration, minutes: 0, seconds: 0}
                    })));
                } catch (e) {
                    setExpiresAt(expiresAt);
                }
            }
        }
    }, [job.id, commandLoading, expiresAt]);

    useEffectSkipMount(() => {
        setExpiresAt(status.expiresAt);
    }, [status.expiresAt]);

    const projectNames = getProjectNames(useProjectStatus());

    const calculateTimeLeft = (expiresAt: number | undefined) => {
        if (!expiresAt) return {hours: 0, minutes: 0, seconds: 0};

        const now = new Date().getTime();
        const difference = expiresAt - now;

        if (difference < 0) return {hours: 0, minutes: 0, seconds: 0};

        return {
            hours: Math.floor(difference / 1000 / 60 / 60),
            minutes: Math.floor((difference / 1000 / 60) % 60),
            seconds: Math.floor((difference / 1000) % 60)
        }
    }

    const [timeLeft, setTimeLeft] = useState(calculateTimeLeft(expiresAt));

    const appInvocation = job.specification.resolvedApplication!.invocation;
    const backendType = appInvocation.tool.tool!.description.backend;
    const support = job.specification.resolvedSupport;
    const supportsExtension =
        (backendType === "DOCKER" && support?.docker.timeExtension) ||
        (backendType === "VIRTUAL_MACHINE" && support?.virtualMachine.timeExtension);
    const supportsLogs =
        (backendType === "DOCKER" && support?.docker.logs) ||
        (backendType === "VIRTUAL_MACHINE" && support?.virtualMachine.logs);

    useEffect(() => {
        setTimeout(() => {
            setTimeLeft(calculateTimeLeft(expiresAt));
        }, 1000);
    });

    return <>
        <RunningInfoWrapper>
            <DashboardCard color={"purple"} isLoading={false} title={"Job info"} icon={"properties"}>
                <Flex flexDirection={"column"} height={"calc(100% - 57px)"}>
                    {!job.specification.name ? null : <Box><b>Name:</b> {job.specification.name}</Box>}
                    <Box><b>ID:</b> {shortUUID(job.id)}</Box>
                    <Box><b>Reservation:</b> {job.specification.product.provider} / {job.specification.product.id} (x{job.specification.replicas})</Box>
                    <Box><b>Input:</b> {jobInputString(job.specification, projectNames)}</Box>
                    <Box><b>Launched by:</b> {job.owner.createdBy} in {workspaceTitle}</Box>
                    <Box flexGrow={1} />
                    <Box mt={"16px"}>
                        <CancelButton job={job} state={"RUNNING"} fullWidth />
                    </Box>
                </Flex>
            </DashboardCard>
            {job.specification.resolvedApplication?.invocation?.tool?.tool?.description?.backend === "VIRTUAL_MACHINE"
                ? null :
                <DashboardCard color={"purple"} isLoading={false} title={"Time allocation"} icon={"hourglass"}>
                    <Flex flexDirection={"column"} height={"calc(100% - 57px)"}>
                        <Box>
                            <b>Job start: </b> {status.startedAt ? dateToString(status.startedAt) : "Not started yet"}
                        </Box>
                        {!expiresAt ? null :
                            <>
                                <Box>
                                    <b>Job expiry: </b> {dateToString(expiresAt)}
                                </Box>
                                <Box>
                                    <b>Time remaining: </b>{timeLeft.hours < 10 ? "0" + timeLeft.hours : timeLeft.hours}
                                    :{timeLeft.minutes < 10 ? "0" + timeLeft.minutes : timeLeft.minutes}
                                    :{timeLeft.seconds < 10 ? "0" + timeLeft.seconds : timeLeft.seconds}
                                </Box>
                            </>
                        }


                        <Box flexGrow={1} />

                        {!expiresAt || !supportsExtension ? null :
                            <Box>
                                Extend allocation (hours):
                                <AltButtonGroup minButtonWidth={"50px"} marginBottom={0}>
                                    <Button data-duration={"1"} onClick={extendJob}>+1</Button>
                                    <Button data-duration={"6"} onClick={extendJob}>+6</Button>
                                    <Button data-duration={"12"} onClick={extendJob}>+12</Button>
                                    <Button data-duration={"24"} onClick={extendJob}>+24</Button>
                                    <Button data-duration={"48"} onClick={extendJob}>+48</Button>
                                </AltButtonGroup>
                            </Box>
                        }
                    </Flex>
                </DashboardCard>
            }
            <DashboardCard color={"purple"} isLoading={false} title={"Messages"} icon={"chat"}>
                <ProviderUpdates job={job} updateListeners={updateListeners} />
            </DashboardCard>
        </RunningInfoWrapper>

        {!supportsLogs ? null :
            <RunningJobsWrapper>
                {Array(job.specification.replicas).fill(0).map((_, i) => {
                    return <RunningJobRank key={i} job={job} rank={i} updateListeners={updateListeners}/>;
                })}
            </RunningJobsWrapper>
        }
    </>;
};

const RunningJobsWrapper = styled.div`
  display: grid;
  grid-template-columns: repeat(1, 1fr);
  margin-top: 32px;

  margin-bottom: 32px;
  grid-gap: 32px;
`;

const RunningJobRankWrapper = styled.div`
  margin-top: 16px;
  margin-bottom: 16px;

  display: grid;
  grid-template-columns: 80px 1fr 200px;
  grid-template-rows: 1fr auto;
  grid-gap: 16px;

  .rank {
    text-align: center;
    width: 100%;
    flex-direction: column;
  }

  .term {
    height: 100%;
  }

  .term .terminal {
    /* NOTE(Dan): This fixes a feedback loop in the xtermjs fit function. Without this, the fit function is
       unable to correctly determine the size of the terminal */
    position: absolute;
  }

  .buttons {
    display: flex;
    flex-direction: column;
  }

  .buttons ${Button} {
    margin-top: 8px;
    width: 100%;
  }

  ${deviceBreakpoint({minWidth: "1001px"})} {
    &.expanded {
      height: 80vh;
    }

    &.expanded .term {
      grid-row: 1;
      grid-column: 2 / 4;
    }

    &.expanded .buttons {
      grid-row: 2;
      grid-column: 2 / 4;
    }
  }

  ${deviceBreakpoint({maxWidth: "1000px"})} {
    grid-template-columns: 1fr !important;

    .term {
      height: 400px;
    }

    .expand-btn {
      display: none;
    }
  }
`;

const RunningJobRank: React.FunctionComponent<{
    job: Job,
    rank: number,
    updateListeners: React.RefObject<JobUpdateListener[]>,
}> = ({job, rank, updateListeners}) => {
    const {termRef, terminal, fitAddon} = useXTerm({autofit: true});
    const [expanded, setExpanded] = useState(false);
    const toggleExpand = useCallback((autoScroll = true) => {
        setExpanded(!expanded);
        const targetView = termRef.current?.parentElement;
        if (targetView != null) {
            setTimeout(() => {
                // FIXME(Dan): Work around a weird resizing bug in xterm.js
                fitAddon.fit();
                fitAddon.fit();
                fitAddon.fit();
                if (autoScroll) {
                    window.scrollTo({
                        top: targetView.getBoundingClientRect().top - 100 + window.pageYOffset,
                    });
                }
            }, 0);
        }
    }, [expanded, termRef]);

    useEffect(() => {
        updateListeners.current?.push({
            handler: e => {
                for (const logEvent of e.log) {
                    if (logEvent.rank === rank && logEvent.stderr != null) {
                        appendToXterm(terminal, logEvent.stderr);
                    }

                    if (logEvent.rank === rank && logEvent.stdout != null) {
                        appendToXterm(terminal, logEvent.stdout);
                    }
                }
            }
        });
        // NOTE(Dan): Clean up is performed by the parent object

        if (job.specification.replicas === 1) {
            toggleExpand(false)
        }
    }, [job.id, rank]);

    return <>
        <DashboardCard color={"purple"} isLoading={false}>
            <RunningJobRankWrapper className={expanded ? "expanded" : undefined}>
                <div className="rank">
                    <Heading.h2>{rank + 1}</Heading.h2>
                    <Heading.h3>Node</Heading.h3>
                </div>

                <div className={"term"} ref={termRef} />

                {job.specification.replicas === 1 ? null : (
                    <RunningButtonGroup job={job} rank={rank} expanded={expanded}
                        toggleExpand={toggleExpand}></RunningButtonGroup>
                )}
            </RunningJobRankWrapper>
        </DashboardCard>
    </>;
};

const CompletedTextWrapper = styled.div`
  ${deviceBreakpoint({maxWidth: "1000px"})} {
    ${AltButtonGroup} {
      justify-content: center;
    }
  }
`;

function jobStateToText(state: JobState) {
    switch (state) {
        case "EXPIRED":
            return "reached its time limit";
        case "FAILURE":
            return "failed"
        case "SUCCESS":
            return "completed";
        default:
            return "";
    }
}

const CompletedText: React.FunctionComponent<{job: Job, state: JobState}> = ({job, state}) => {
    return <CompletedTextWrapper>
        <Heading.h2>Your job has {jobStateToText(state)}</Heading.h2>
        <Heading.h3>
            <i>
                {job.specification.resolvedApplication?.metadata?.title ?? job.specification.application.name}
                {" "}v{job.specification.application.version}
            </i>
            {job.specification.name ? <>for <i>{job.specification.name}</i></> : null}
            {" "}(ID: {shortUUID(job.id)})
        </Heading.h3>
        <AltButtonGroup minButtonWidth={"200px"}>
            <Link to={`/applications/${job.specification.application.name}/${job.specification.application.version}`}>
                <Button>Run application again</Button>
            </Link>
        </AltButtonGroup>
    </CompletedTextWrapper>;
};

const OutputFilesWrapper = styled.div`
  display: flex;
  flex-direction: column;
  width: 100%;

  h1, h2, h3, h4 {
    margin-top: 15px;
    margin-bottom: 15px;
  }
`;

const OutputFiles: React.FunctionComponent<{job: Job}> = ({job}) => {
    const history = useHistory();
    const files: File[] = [];

    const extractedFiles = jobFiles(job.specification);
    for (const paramName of Object.keys(extractedFiles)) {
        const file = extractedFiles[paramName];
        const allParameters = job.specification.resolvedApplication?.invocation?.parameters ?? [];

        const isFile = allParameters.find(it => it.name === paramName)?.type === "input_file" ?? false;
        files.push(mockFile({path: file.path, type: isFile ? "FILE" : "DIRECTORY"}));
    }

    const outputFolder = job.output?.outputFolder;
    if (outputFolder) files.push(mockFile({path: outputFolder, type: "DIRECTORY"}));

    if (files.length === 0) return null;
    return <OutputFilesWrapper>
        <Heading.h3>Files</Heading.h3>
        <VirtualFileTable
            embedded
            disableNavigationButtons
            previewEnabled
            permissionAlertEnabled={false}
            onFileNavigation={f => history.push(fileTablePage(f))}
            page={arrayToPage(files)}
        />
    </OutputFilesWrapper>;
};

const RunningButtonGroup: React.FunctionComponent<{
    job: Job,
    rank: number,
    expanded?: boolean | false,
    toggleExpand?: () => void | undefined
}> = ({job, rank, expanded, toggleExpand}) => {
    const appInvocation = job.specification.resolvedApplication!.invocation;
    const backendType = appInvocation.tool.tool!.description.backend;
    const support = job.specification.resolvedSupport;
    const supportTerminal = !support ? false :
        backendType === "VIRTUAL_MACHINE" ? support?.virtualMachine.terminal :
        backendType === "DOCKER" ? support?.docker.terminal : false;

    const appType = appInvocation.applicationType;
    const supportsInterface =
        (appType === "WEB" && backendType === "DOCKER" && support?.docker.web) ||
        (appType === "VNC" && backendType === "DOCKER" && support?.docker.vnc) ||
        (appType === "VNC" && backendType === "VIRTUAL_MACHINE" && support?.virtualMachine.vnc);

    return <div className={job.specification.replicas > 1 ? "buttons" : "top-buttons"}>
        {!supportTerminal ? null : (
            <Link to={`/applications/shell/${job.id}/${rank}?hide-frame`} onClick={e => {
                e.preventDefault();

                window.open(
                    ((e.target as HTMLDivElement).parentElement as HTMLAnchorElement).href,
                    undefined,
                    "width=800,height=600,status=no"
                );
            }}>
                <Button type={"button"}>
                    Open terminal
                </Button>
            </Link>
        )}
        {appType !== "WEB" || !supportsInterface ? null : (
            <Link to={`/applications/web/${job.id}/${rank}?hide-frame`} target={"_blank"}>
                <Button>Open interface</Button>
            </Link>
        )}
        {appType !== "VNC" || !supportsInterface ? null : (
            <Link to={`/applications/vnc/${job.id}/${rank}?hide-frame`} target={"_blank"} onClick={e => {
                e.preventDefault();

                window.open(
                    ((e.target as HTMLDivElement).parentElement as HTMLAnchorElement).href,
                    `vnc-${job.id}-${rank}`,
                    "width=800,height=450,status=no"
                );
            }}>
                <Button>Open interface</Button>
            </Link>
        )}
        {job.specification.replicas === 1 ? null :
            <Button className={"expand-btn"} onClick={toggleExpand}>
                {expanded ? "Shrink" : "Expand"} output
            </Button>
        }
    </div>
};


const CancelButton: React.FunctionComponent<{
    job: Job,
    state: JobState,
    fullWidth?: boolean
}> = ({job, state, fullWidth}) => {
    const [loading, invokeCommand] = useCloudCommand();
    const onCancel = useCallback(async () => {
        if (!loading) {
            await invokeCommand(compute.jobs.remove(bulkRequestOf({id: job.id})));
        }
    }, [loading]);

    return <ConfirmationButton
        color={"red"} icon={"trash"} onAction={onCancel} fullWidth={fullWidth}
        actionText={state !== "IN_QUEUE" ? "Stop application" : "Cancel reservation"}
    />;
};

const ProviderUpdates: React.FunctionComponent<{
    job: Job;
    updateListeners: React.RefObject<JobUpdateListener[]>;
}> = ({job, updateListeners}) => {
    const {termRef, terminal} = useXTerm({autofit: true});

    const appendUpdate = useCallback((update: JobUpdate) => {
        if (update.status) {
            appendToXterm(
                terminal,
                `[${dateToTimeOfDayString(update.timestamp)}] ${update.status}\n`
            );
        } else if (update.state) {
            let message = "Your job is now: " + stateToTitle(update.state);
            switch (update.state) {
                case "CANCELING":
                    message = "Your job is now canceling";
                    break;
                case "FAILURE":
                    message = "Your job has failed";
                    break;
                case "IN_QUEUE":
                    message = "Your job is now in the queue";
                    break;
                case "SUCCESS":
                    message = "Your job has been processed successfully";
                    break;
                case "RUNNING":
                    message = "Your job is now running";
                    break;
            }
            appendToXterm(
                terminal,
                `[${dateToTimeOfDayString(update.timestamp)}] ${message}\n`
            );
        }
    }, [terminal]);

    useLayoutEffect(() => {
        for (const update of job.updates) {
            appendUpdate(update)
        }
    }, []);

    useLayoutEffect(() => {
        let mounted = true;
        const listener: JobUpdateListener = {
            handler: e => {
                if (!mounted) return;
                for (const update of e.updates) {
                    appendUpdate(update);
                }
            }
        }
        updateListeners.current?.push(listener);
        return () => {
            mounted = false;
        };
    }, [updateListeners]);
    return <Box height={"200px"} ref={termRef} />
};

export default View;<|MERGE_RESOLUTION|>--- conflicted
+++ resolved
@@ -346,15 +346,12 @@
         };
     }, [job]);
 
-<<<<<<< HEAD
     /* NOTE(jonas): Attempt to fix not transitioning to the initial state */
     useEffect(() => {
         if (job?.status != null) setStatus(s => s ?? job.status);
     }, [job]);
     /* NOTE-END */
 
-=======
->>>>>>> 3a82fbec
     useEffect(() => {
         // Used to fetch creditsCharged when job finishes.
         if (isJobStateTerminal(status?.state ?? "RUNNING") && job?.status.state !== status?.state) {
@@ -680,21 +677,13 @@
             null :
             <InfoCard
                 stat={prettyTime}
-<<<<<<< HEAD
-                statTitle={"Allocated"}
-=======
                 statTitle={isJobStateTerminal(job.status.state) ? "Used" : "Allocated"}
->>>>>>> 3a82fbec
                 icon={"hourglass"}
             >
                 {!isJobStateTerminal(status?.state) ? (<>
                     {!time ? null : <><b>Estimated price:</b> {creditFormatter(estimatedCost, 0)} <br /></>}
                     <b>Price per hour:</b> {creditFormatter(pricePerUnit * 60, 0)}
-<<<<<<< HEAD
-                </>) : <><b>Charged: </b>{creditFormatter(job.billing.creditsCharged, 0)}</>}
-=======
                 </>) : <><b>Charged: </b>{creditFormatter(job.billing.creditsCharged)}</>}
->>>>>>> 3a82fbec
             </InfoCard>
         }
         <InfoCard
