{
    "name": "ucloud",
    "version": "0.37.13",
    "description": "UCloud",
    "author": "IMADA - eScience Center, SDU",
    "scripts": {
        "start": "webpack-dev-server --config webpack.dev.js --inline --progress --port 9000",
        "start_use_local_backend": "local_dev=true npm run start",
        "clean": "rm -rf dist/",
        "build": "npm run clean && webpack --config webpack.prod.js --progress --profile --bail",
        "test": "jest --maxWorkers=1",
        "prepare-icons": "npm run icons-clean && npm run icons-components && npm run icons-index",
        "icons-clean": "cd app/ui-components/icons; rm -rf components index.ts",
        "icons-components": "cd app/ui-components/icons; svgr . --ext=tsx --filename-case camel -d components && rm -f components/index.tsx",
        "icons-index": "node scripts/create-icons-index.js"
    },
    "dependencies": {
        "@novnc/novnc": "^1.1.0",
        "@svgr/cli": "^5.4.0",
        "@types/ua-parser-js": "^0.7.33",
        "date-fns": "^2.14.0",
        "fuse.js": "^6.0.0",
        "jsonwebtoken": "8.5.1",
        "rc-slider": "^9.2.4",
        "react": "16.13.1",
        "react-datepicker": "2.16.0",
        "react-dom": "16.13.1",
        "react-dropzone": "^11.0.1",
        "react-markdown": "^4.3.1",
        "react-modal": "^3.11.2",
        "react-redux": "^7.2.0",
        "react-router": "5.2.0",
        "react-router-dom": "5.2.0",
        "react-syntax-highlighter": "^12.2.1",
        "recharts": "^1.8.5",
        "redux": "4.0.5",
        "redux-responsive": "^4.3.8",
        "styled-components": "^5.1.0",
        "styled-system": "^5.1.5",
        "svgi": "^1.1.0",
        "ua-parser-js": "^0.7.21",
        "xterm": "^4.6.0",
        "xterm-addon-fit": "^0.4.0"
    },
    "devDependencies": {
        "@types/enzyme": "^3.10.5",
        "@types/enzyme-adapter-react-16": "^1.0.6",
        "@types/history": "^4.7.6",
        "@types/jest": "25.2.3",
        "@types/json-schema": "^7.0.4",
        "@types/jsonwebtoken": "^8.5.0",
        "@types/rc-slider": "^8.6.5",
        "@types/react": "16.9.35",
        "@types/react-datepicker": "2.11.0",
        "@types/react-dom": "^16.9.8",
        "@types/react-dropzone": "^5.1.0",
        "@types/react-modal": "3.10.5",
        "@types/react-redux": "^7.1.9",
        "@types/react-router": "^5.1.7",
        "@types/react-router-dom": "^5.1.5",
        "@types/react-test-renderer": "16.9.2",
        "@types/recharts": "^1.8.10",
        "@types/styled-components": "5.1.0",
        "@types/styled-system": "^5.1.9",
<<<<<<< HEAD
        "@typescript-eslint/eslint-plugin": "^2.25.0",
        "@typescript-eslint/parser": "^2.25.0",
        "compression-webpack-plugin": "^3.1.0",
        "copy-webpack-plugin": "5.1.1",
        "css-loader": "^3.4.2",
=======
        "@typescript-eslint/eslint-plugin": "^3.0.0",
        "@typescript-eslint/parser": "^3.0.0",
        "compression-webpack-plugin": "^4.0.0",
        "copy-webpack-plugin": "6.0.1",
        "css-loader": "^3.5.3",
>>>>>>> 163cc255
        "empty-module": "~0.0.2",
        "enzyme": "^3.11.0",
        "enzyme-adapter-react-16": "^1.15.2",
        "eslint": "^7.0.0",
        "eslint-plugin-react": "^7.20.0",
        "file-loader": "6.0.0",
<<<<<<< HEAD
        "html-webpack-plugin": "^4.0.1",
=======
        "html-webpack-plugin": "^4.3.0",
>>>>>>> 163cc255
        "imports-loader": "0.8.0",
        "jest": "^26.0.1",
        "jest-styled-components": "^7.0.2",
        "mini-css-extract-plugin": "^0.9.0",
        "react-test-renderer": "16.13.1",
        "redux-devtools-extension": "^2.13.8",
<<<<<<< HEAD
        "source-map-loader": "^0.2.4",
        "style-loader": "1.1.3",
        "terser-webpack-plugin": "^2.3.5",
        "ts-jest": "^25.2.1",
        "ts-loader": "6.2.2",
        "typescript": "^3.8.3",
        "url-loader": "4.0.0",
        "webpack": "4.42.1",
=======
        "source-map-loader": "^1.0.0",
        "style-loader": "1.2.1",
        "terser-webpack-plugin": "^3.0.1",
        "ts-jest": "^26.0.0",
        "ts-loader": "7.0.5",
        "typescript": "^3.9.3",
        "url-loader": "4.1.0",
        "webpack": "4.43.0",
>>>>>>> 163cc255
        "webpack-cli": "^3.3.11",
        "webpack-dev-server": "3.11.0",
        "webpack-merge": "4.2.2"
    }
}<|MERGE_RESOLUTION|>--- conflicted
+++ resolved
@@ -62,47 +62,25 @@
         "@types/recharts": "^1.8.10",
         "@types/styled-components": "5.1.0",
         "@types/styled-system": "^5.1.9",
-<<<<<<< HEAD
-        "@typescript-eslint/eslint-plugin": "^2.25.0",
-        "@typescript-eslint/parser": "^2.25.0",
-        "compression-webpack-plugin": "^3.1.0",
-        "copy-webpack-plugin": "5.1.1",
-        "css-loader": "^3.4.2",
-=======
         "@typescript-eslint/eslint-plugin": "^3.0.0",
         "@typescript-eslint/parser": "^3.0.0",
         "compression-webpack-plugin": "^4.0.0",
         "copy-webpack-plugin": "6.0.1",
         "css-loader": "^3.5.3",
->>>>>>> 163cc255
         "empty-module": "~0.0.2",
         "enzyme": "^3.11.0",
         "enzyme-adapter-react-16": "^1.15.2",
         "eslint": "^7.0.0",
         "eslint-plugin-react": "^7.20.0",
         "file-loader": "6.0.0",
-<<<<<<< HEAD
-        "html-webpack-plugin": "^4.0.1",
-=======
         "html-webpack-plugin": "^4.3.0",
->>>>>>> 163cc255
         "imports-loader": "0.8.0",
         "jest": "^26.0.1",
         "jest-styled-components": "^7.0.2",
         "mini-css-extract-plugin": "^0.9.0",
         "react-test-renderer": "16.13.1",
         "redux-devtools-extension": "^2.13.8",
-<<<<<<< HEAD
         "source-map-loader": "^0.2.4",
-        "style-loader": "1.1.3",
-        "terser-webpack-plugin": "^2.3.5",
-        "ts-jest": "^25.2.1",
-        "ts-loader": "6.2.2",
-        "typescript": "^3.8.3",
-        "url-loader": "4.0.0",
-        "webpack": "4.42.1",
-=======
-        "source-map-loader": "^1.0.0",
         "style-loader": "1.2.1",
         "terser-webpack-plugin": "^3.0.1",
         "ts-jest": "^26.0.0",
@@ -110,7 +88,6 @@
         "typescript": "^3.9.3",
         "url-loader": "4.1.0",
         "webpack": "4.43.0",
->>>>>>> 163cc255
         "webpack-cli": "^3.3.11",
         "webpack-dev-server": "3.11.0",
         "webpack-merge": "4.2.2"
