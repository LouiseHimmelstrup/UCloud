--- conflicted
+++ resolved
@@ -20,11 +20,6 @@
 import formatDistance from "date-fns/formatDistance";
 import {Spacer} from "@/ui-components/Spacer";
 import {ProjectBreadcrumbs} from "@/Project/Breadcrumbs";
-<<<<<<< HEAD
-import icon from "@/ui-components/Icon";
-import * as ui from "@/ui-components";
-import Tooltip from "@/ui-components/Tooltip";
-=======
 import {isAdminOrPI, useProjectFromParams} from "./Api";
 
 export interface SubAllocation {
@@ -54,8 +49,6 @@
 export function searchSubAllocations(request: {query: string} & PaginationRequestV2): APICallParameters {
     return apiSearch(request, "/api/accounting/wallets", "subAllocation");
 }
-
->>>>>>> ef7eeaa8
 
 const FORMAT = "dd/MM/yyyy";
 
