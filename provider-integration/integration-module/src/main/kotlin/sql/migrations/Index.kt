package dk.sdu.cloud.sql.migrations

import dk.sdu.cloud.sql.MigrationHandler

fun loadMigrations(migrationHandler: MigrationHandler) {
    // NOTE(Dan): Do not re-order these. You should always add new migrations at the bottom of this function.
    migrationHandler.addScript(V1__TicketConnector())
    migrationHandler.addScript(V1__JobMapping())
    migrationHandler.addScript(V2__UserMapping())
    migrationHandler.addScript(V1__FileDownloadSessions())
    migrationHandler.addScript(V1__FileUploadSessions())
    migrationHandler.addScript(V1__Tasks())
    migrationHandler.addScript(V1__ProjectMapping())
    migrationHandler.addScript(V1__SimpleProjectPluginInitial())
    migrationHandler.addScript(V2__SimpleProjectPlugin())
    migrationHandler.addScript(V2__SessionMapping())
    migrationHandler.addScript(V3__SlurmAccountMapper())
    migrationHandler.addScript(V4__SlurmAccounting())
    migrationHandler.addScript(V5__FixSlurmAccountMapper())
    migrationHandler.addScript(V1__MessageSigning())
    migrationHandler.addScript(V1__Puhuri())
    migrationHandler.addScript(V1__UCloudStorage())
    migrationHandler.addScript(V1__UCloudCompute())
    migrationHandler.addScript(V1__ComputeSessions())
    migrationHandler.addScript(V2__ComputeSessions())
    migrationHandler.addScript(V1__GenericLicenses())
    migrationHandler.addScript(V2__UCloudCompute())
    migrationHandler.addScript(V2__Puhuri())
    migrationHandler.addScript(V1__PosixStorage())
    migrationHandler.addScript(V1__ExtensionLog())
    migrationHandler.addScript(V1__Events())
<<<<<<< HEAD
    migrationHandler.addScript(V2__UCloudStorage())
=======
    migrationHandler.addScript(V1__Maintenance())
>>>>>>> d06fbf1c
}<|MERGE_RESOLUTION|>--- conflicted
+++ resolved
@@ -29,9 +29,6 @@
     migrationHandler.addScript(V1__PosixStorage())
     migrationHandler.addScript(V1__ExtensionLog())
     migrationHandler.addScript(V1__Events())
-<<<<<<< HEAD
+    migrationHandler.addScript(V1__Maintenance())
     migrationHandler.addScript(V2__UCloudStorage())
-=======
-    migrationHandler.addScript(V1__Maintenance())
->>>>>>> d06fbf1c
 }