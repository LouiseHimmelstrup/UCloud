package dk.sdu.cloud.accounting.compute.api

import dk.sdu.cloud.ServiceDescription

object AccountingComputeServiceDescription : ServiceDescription {
    override val name: String = "accounting-compute"
<<<<<<< HEAD
    override val version: String = "1.0.1"
=======
    override val version: String = "1.0.2"
>>>>>>> 8869a006
}<|MERGE_RESOLUTION|>--- conflicted
+++ resolved
@@ -4,9 +4,5 @@
 
 object AccountingComputeServiceDescription : ServiceDescription {
     override val name: String = "accounting-compute"
-<<<<<<< HEAD
-    override val version: String = "1.0.1"
-=======
     override val version: String = "1.0.2"
->>>>>>> 8869a006
 }