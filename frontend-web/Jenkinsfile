pipeline {
    agent {
        docker {
            image 'node:10-alpine'
            args '-p 3000:3000'
        }
    }
    stages {
        stage('Build') {
            steps {
                sh '''cd frontend-web/webclient
            npm install'''
            }
        }

        stage('Test') {
            steps {
                script {
                    sh '''
                        cd frontend-web/webclient
                        npm run test
                    '''
                }
            }
            post {
                always {
                    step([$class: 'CoberturaPublisher', coberturaReportFile: 'frontend-web/webclient/coverage/cobertura-coverage.xml'])
                }

                failure {
                    withCredentials([string(credentialsId: "slackToken", variable: "slackToken")]) {
                        slackSend(
                            baseUrl: 'https://sdu-escience.slack.com/services/hooks/jenkins-ci/',
                            message: 'Build FAILED',
                            token: "$slackToken"
                        )
                    }
                }
            }
        }
<<<<<<< HEAD
        failure{
          slackSend baseUrl: 'https://sdu-escience.slack.com/services/hooks/jenkins-ci/', message: 'Build FAILED', token: '1cTFN3I0k1rUZ5ByE0Tf15c9'
        }
      }
=======
>>>>>>> d163ac8b
    }
}<|MERGE_RESOLUTION|>--- conflicted
+++ resolved
@@ -38,12 +38,5 @@
                 }
             }
         }
-<<<<<<< HEAD
-        failure{
-          slackSend baseUrl: 'https://sdu-escience.slack.com/services/hooks/jenkins-ci/', message: 'Build FAILED', token: '1cTFN3I0k1rUZ5ByE0Tf15c9'
-        }
-      }
-=======
->>>>>>> d163ac8b
     }
 }