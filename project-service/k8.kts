//DEPS dk.sdu.cloud:k8-resources:0.1.2
package dk.sdu.cloud.k8

bundle { ctx ->
    name = "project"
<<<<<<< HEAD
    version = "3.0.0-v.13"
=======
    version = "3.0.0-v.11"
>>>>>>> fe33a7a7

    withAmbassador("/api/projects") {}

    val deployment = withDeployment {
        deployment.spec.replicas = when (ctx.environment) {
            Environment.PRODUCTION -> 3
            else -> 1
        }
    }

    withPostgresMigration(deployment)

    //withCronJob(deployment, "0 */12 * * *", listOf("--remind")) {}
    withAdHocJob(deployment, "remind-now", { listOf("--remind") })
}<|MERGE_RESOLUTION|>--- conflicted
+++ resolved
@@ -3,11 +3,7 @@
 
 bundle { ctx ->
     name = "project"
-<<<<<<< HEAD
     version = "3.0.0-v.13"
-=======
-    version = "3.0.0-v.11"
->>>>>>> fe33a7a7
 
     withAmbassador("/api/projects") {}
 
