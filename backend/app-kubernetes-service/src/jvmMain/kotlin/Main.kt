--- conflicted
+++ resolved
@@ -4,11 +4,8 @@
 import dk.sdu.cloud.auth.api.AuthenticatorFeature
 import dk.sdu.cloud.micro.*
 import dk.sdu.cloud.service.CommonServer
-<<<<<<< HEAD
-=======
 import dk.sdu.cloud.service.EmptyServer
 import dk.sdu.cloud.service.Loggable
->>>>>>> 2688ee69
 
 data class TolerationKeyAndValue(val key: String, val value: String)
 
@@ -22,27 +19,9 @@
     val disableMasterElection: Boolean = false,
     val useSmallReservation: Boolean = false,
     val networkInterface: String? = null,
-    val networkGatewayCidr: String? = null,
     val providerRefreshToken: String? = null,
     val ucloudCertificate: String? = null,
-<<<<<<< HEAD
-    val useMachineSelector: Boolean? = null,
-    val nodes: NodeConfiguration? = null,
-)
-
-data class NodeConfiguration(
-    val systemReservedCpuMillis: Int,
-    val systemReservedMemMegabytes: Int,
-    val types: Map<String, NodeType>
-)
-
-data class NodeType(
-    val cpuMillis: Int,
-    val memMegabytes: Int,
-    val gpus: Int,
-=======
     val enabled: Boolean = true
->>>>>>> 2688ee69
 )
 
 data class CephConfiguration(
