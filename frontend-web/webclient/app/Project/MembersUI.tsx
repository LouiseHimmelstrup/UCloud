--- conflicted
+++ resolved
@@ -5,7 +5,8 @@
 import {Spacer} from "@/ui-components/Spacer";
 import {
     Box,
-    Button, Checkbox,
+    Button,
+    Checkbox,
     Flex,
     Icon,
     Input,
@@ -13,18 +14,20 @@
     List,
     MainContainer,
     RadioTile,
-    RadioTilesContainer
+    RadioTilesContainer, Select
 } from "@/ui-components";
 import {UtilityBar} from "@/Navigation/UtilityBar";
 import {injectStyle} from "@/Unstyled";
 import {ListRow} from "@/ui-components/List";
 import * as Heading from "@/ui-components/Heading";
 import {AvatarForUser} from "@/AvataaarLib/UserAvatar";
-import {doNothing, preventDefault, timestampUnixMs} from "@/UtilityFunctions";
+import {doNothing, timestampUnixMs} from "@/UtilityFunctions";
 import {heroUserPlus} from "@/ui-components/icons";
 import {Operations, ShortcutKey} from "@/ui-components/Operation";
-import {dialogStore} from "@/Dialog/DialogStore";
 import {useSetRefreshFunction} from "@/Utilities/ReduxUtilities";
+import ReactModal from "react-modal";
+import {defaultModalStyle} from "@/Utilities/ModalUtilities";
+import {CardClass} from "@/ui-components/Card";
 
 export const TwoColumnLayout = injectStyle("two-column-layout", k => `
     ${k} {
@@ -37,8 +40,21 @@
     ${k} > * {
         flex-basis: 100%;
     }
+    
+    @media screen and (max-width: 1200px) {
+        ${k} {
+            --newGroupButtonWidth: 111px;
+        }
+        ${k} > .left {
+        
+        }
+        ${k} > .right {
+            margin-top: 32px;
+        }
+    }
 
     @media screen and (min-width: 1200px) {
+        
         ${k} > .left {
             border-right: 2px solid var(--borderColor, #f00);
             height: 100%;
@@ -66,19 +82,19 @@
     onDeleteGroup: (groupId: string) => void;
     onChangeRole: (username: string, newRole: ProjectRole) => void;
     onRefresh: () => void;
-<<<<<<< HEAD
-    onRenameGroup: (groupId: string, newTitle: string) => void;
-=======
+    onRemoveInvite: (username: string) => void;
     onCreateInviteLink: () => void;
     onUpdateLinkRole: (linkId: string, role: ProjectRole) => void;
     onDeleteLink: (linkId: string) => void;
     onLinkGroupsUpdated: (linkId: string, groupIds: string[]) => void;
->>>>>>> 8dadd7c9
-
+    onRenameGroup: (groupId: string, newTitle: string) => void;
     inviteLinks: ProjectInviteLink[];
     invitations: ProjectInvite[];
     project: Project;
     activeGroup: ProjectGroup | null;
+    onDuplicate: (groupId: string) => void;
+    onSortUpdated: (name: string) => void;
+    currentSortOption: string;
 }> = props => {
     const members: ProjectMember[] = props.project.status.members ?? [];
     const groups: ProjectGroup[] = props.project.status.groups ?? [];
@@ -88,6 +104,7 @@
     const [newGroupName, setNewGroupName] = useState("");
     const [renameGroupId, setRenameGroupId] = useState("");
     const [renameGroupName, setRenameGroupName] = useState("");
+    const [isShowingInviteLinks, setIsShowingInviteLinks] = useState(false);
 
     // event handlers
     function handleInvite(event: React.SyntheticEvent) {
@@ -101,10 +118,6 @@
         props.onSearch(value);
     }
 
-    function handleCreateLink() {
-
-    }
-
     function handleAddToGroup(username: string, groupId: string) {
         props.onAddToGroup(username, groupId);
     }
@@ -140,8 +153,6 @@
     }
 
     useSetRefreshFunction(props.onRefresh);
-
-    console.log(props.project);
 
     const isPi = props.project.status.myRole === OldProjectRole.PI;
 
@@ -151,6 +162,25 @@
             right={<Flex marginRight={"16px"} height={"26px"}><UtilityBar/></Flex>}
         />}
         main={<div className={TwoColumnLayout}>
+            <ReactModal
+                isOpen={isShowingInviteLinks}
+                onRequestClose={() => setIsShowingInviteLinks(false)}
+                style={defaultModalStyle}
+                shouldCloseOnEsc
+                ariaHideApp={false}
+                onAfterOpen={() => undefined}
+                className={CardClass}
+            >
+                <LinkInviteCard
+                    links={props.inviteLinks}
+                    groups={groups}
+                    onCreateInviteLink={props.onCreateInviteLink}
+                    onDeleteLink={props.onDeleteLink}
+                    onLinkGroupsUpdated={props.onLinkGroupsUpdated}
+                    onUpdateLinkRole={props.onUpdateLinkRole}
+                />
+            </ReactModal>
+
             <div className={"left"}>
                 <Heading.h3 paddingBottom={"5px"} marginBottom={"8px"}>Members</Heading.h3>
                 <Flex gap={"8px"} marginBottom={"8px"}>
@@ -164,22 +194,55 @@
                                 setUsername((event.target as HTMLInputElement).value);
                             }}
                         />
-                        <Button type={"submit"}><Icon name={"heroUserPlus"}/></Button>
+                        <Button type={"submit"}
+                                disabled={username === ""}><Icon name={"heroUserPlus"}/></Button>
                     </form>
                     <Button color={"successMain"} onClick={() => {
-                        dialogStore.addDialog(
-                            <LinkInviteCard links={props.inviteLinks} groups={groups}/>,
-                            doNothing,
-                        )
+                        setIsShowingInviteLinks(true);
                     }}
                     >
                         <Icon name={"heroLink"}/>
                     </Button>
                 </Flex>
-                <Input type="search" placeholder="Search existing project members ..." marginBottom={"8px"}
-                       onChange={handleSearch}/>
+                <Flex height={"35px"} gap={"8px"} marginBottom={"8px"}>
+                    <Input type="search" placeholder="Search existing project members ..." marginBottom={"8px"}
+                           onChange={handleSearch} style={{flexShrink: "1"}}/>
+                    <Select
+                        name="sort"
+                        height={"35px"}
+                        width={"111px"}
+                        flexShrink={0}
+                        flexBasis={111}
+                        value={props.currentSortOption}
+                        onChange={(event) => props.onSortUpdated(event.target.value)}>
+                        <option disabled={true} value={""}>Sort by</option>
+                        <option value={"name"}>Name</option>
+                        <option value={"role"}>Role</option>
+                    </Select>
+                </Flex>
                 <Box height={"calc(100vh - 220px)"} overflowY={"auto"}>
                     <List>
+                        {props.invitations.map((invite) => {
+                            return <ListRow key={invite.recipient}
+                                            left={
+                                                <Flex alignItems={"center"} padding={"4px 0"}>
+                                                    <AvatarForUser username={invite.recipient} height={"35px"}
+                                                                   width={"35px"}/>
+                                                    <div>{invite.recipient} has been invited
+                                                        to {invite.projectTitle} by {invite.invitedBy}</div>
+                                                </Flex>
+                                            }
+                                            right={
+                                                <Flex alignItems={"center"} padding={"4px 0"}>
+                                                    <Box flexGrow={1}/>
+                                                    <Button
+                                                        width={"88px"}
+                                                        color={"errorMain"}
+                                                        onClick={() => props.onRemoveInvite(invite.recipient)}
+                                                        disabled={props.activeGroup !== null}>Remove</Button>
+                                                </Flex>
+                                            }/>
+                        })}
                         {members.map(member =>
                             <MemberCard
                                 isPi={isPi}
@@ -201,7 +264,7 @@
                             <Link to={"?"} color={"textPrimary"}><Heading.h3>Groups</Heading.h3></Link>
                             <Heading.h3>/ {props.activeGroup.specification.title}</Heading.h3>
                         </Flex>
-                        <Box height={"calc(100vh - 100px)"} overflowY={"auto"}>
+                        <Box height={"calc(100vh - 135px)"} overflowY={"auto"}>
                             <List>
                                 {props.activeGroup.status.members!.map(member => <ActiveGroupCard
                                     member={member}
@@ -229,7 +292,9 @@
                                                 setNewGroupName((event.target as HTMLInputElement).value);
                                             }}
                                         />
-                                        <Button type={"submit"}>Create</Button>
+                                        <Button
+                                            type={"submit"}
+                                            disabled={newGroupName === ""}>Create</Button>
                                         <Button
                                             type={"button"}
                                             color={"errorMain"}
@@ -240,12 +305,13 @@
                                 </> :
                                 <>
                                     <Button
+                                        width={"var(--newGroupButtonWidth, auto)"}
                                         onClick={() => {
                                             setNewGroup(true);
                                         }}>New group</Button>
                                 </>}
                         </Flex>
-                        <Box height={"calc(100vh - 100px)"} overflowY={"auto"}>
+                        <Box height={"calc(100vh - 135px)"} overflowY={"auto"}>
                             <List>
                                 {groups.map(group =>
                                     <GroupCard
@@ -256,6 +322,7 @@
                                         setRename={setRenameGroupName}
                                         renameGroup={renameGroupName}
                                         handleRenameGroup={handleRenameGroup}
+                                        onDuplicate={props.onDuplicate}
                                         handleStartRenaming={(groupId) => {
                                             setRenameGroupId(groupId);
                                         }}
@@ -272,8 +339,13 @@
 const LinkInviteCard: React.FunctionComponent<{
     links: ProjectInviteLink[];
     groups: ProjectGroup[];
+    onCreateInviteLink: () => void;
+    onUpdateLinkRole: (linkId: string, role: ProjectRole) => void;
+    onDeleteLink: (linkId: string) => void;
+    onLinkGroupsUpdated: (linkId: string, groupIds: string[]) => void;
 }> = props => {
-    const [activeLink, setActiveLink] = useState<ProjectInviteLink | null>(null);
+    const [activeLinkId, setActiveLinkId] = useState<string | null>(null);
+    const activeLink = props.links.find(it => it.token === activeLinkId);
 
     function daysLeftToTimestamp(timestamp: number): number {
         return Math.floor((timestamp - timestampUnixMs()) / 1000 / 3600 / 24);
@@ -287,8 +359,8 @@
         {activeLink ? <>
             <Flex gap={"8px"} marginBottom={"8px"} height={"35px"} alignItems={"center"}>
                 <Link to={"?"}
-                      onClick={event => {
-                          setActiveLink(null);
+                      onClick={() => {
+                          setActiveLinkId(null);
                       }}
                       color={"textPrimary"}
                 >
@@ -304,24 +376,40 @@
                                icon={"heroBriefcase"}
                                label={"Admin"}
                                name={"Admin"}
-                               onChange={doNothing}/>
+                               onChange={() => props.onUpdateLinkRole(activeLink.token, OldProjectRole.ADMIN)}/>
                     <RadioTile fontSize={"6px"} checked={activeLink.roleAssignment === OldProjectRole.USER} height={35}
                                icon={"heroUsers"}
                                label={"User"}
                                name={"User"}
-                               onChange={doNothing}/>
+                               onChange={() => props.onUpdateLinkRole(activeLink.token, OldProjectRole.USER)}/>
                 </RadioTilesContainer>
             </Flex>
             <Flex gap={"8px"} marginBottom={"8px"} alignItems={"center"}>
                 <div>Assign new members to groups</div>
             </Flex>
-            <Flex flexDirection={"column"} maxHeight={"256px"} overflowY={"auto"} marginBottom={"5px"}>
+            <Flex flexDirection={"column"} maxHeight={"264px"} overflowY={"auto"} marginBottom={"5px"}>
                 <List>
-                    {props.groups.map(group =>
-                        <ListRow
-                            left={<div style={{marginLeft: "8px"}}>{group.specification.title}</div>}
-                            right={<><Checkbox /*value={} onChange={}*/></Checkbox></>}
-                        />
+                    {props.groups.map(group => {
+                            if (group.specification.title === "All users") return null;
+
+                        let handleWrapperClick = () => {
+                            const isChecked = activeLink.groupAssignment.some(element => element === group.id);
+                            const groupAssignment = (activeLink?.groupAssignment ?? []).filter(it => it !== group.id);
+                            if (!isChecked) groupAssignment.push(group.id);
+                            props.onLinkGroupsUpdated(activeLink.token, groupAssignment);
+                        };
+                        return <ListRow
+                                key={group.id}
+                                select={handleWrapperClick}
+                                left={<div style={{marginLeft: "8px"}}>{group.specification.title}</div>}
+                                right={<>
+                                    <Checkbox
+                                        checked={activeLink.groupAssignment.some(element => element === group.id)}
+                                        handleWrapperClick={handleWrapperClick}
+                                    />
+                                </>}
+                            />
+                        }
                     )}
                 </List>
             </Flex>
@@ -329,16 +417,29 @@
             <Flex alignItems={"center"} paddingBottom={"8px"}>
                 <Heading.h3>Invite with link</Heading.h3>
                 <Box flexGrow={1}></Box>
-                <Button>Create link</Button>
+                <Button onClick={() => props.onCreateInviteLink()}>Create link</Button>
             </Flex>
+
+            {props.links.length === 0 ? <>
+                <Flex alignItems={"center"} justifyContent={"center"} paddingTop={"32px"}>
+                    <Heading.h3>Create a link to invite collaborators to this project</Heading.h3>
+                </Flex>
+            </> : null}
+
             {props.links.map(link =>
-                <Box>
-                    <Flex padding={"8px 0px"} gap={"8px"} key={link.token}>
-                        <Input value={inviteLinkFromToken(link.token)}></Input>
+                <Box key={link.token}>
+                    <Flex padding={"8px 0px"} gap={"8px"}>
+                        <Input value={inviteLinkFromToken(link.token)} onChange={doNothing} readOnly={true}></Input>
                         <Button onClick={() => {
-                            setActiveLink(link)
+                            setActiveLinkId(link.token);
                         }} width={"48px"}><Icon name={"heroCog6Tooth"}/></Button>
-                        <Button width={"48px"} color={"errorMain"}><Icon name={"heroTrash"}/></Button>
+                        <Button
+                            onClick={() => props.onDeleteLink(link.token)}
+                            width={"48px"}
+                            color={"errorMain"}
+                        >
+                            <Icon name={"heroTrash"}/>
+                        </Button>
                     </Flex>
                     <div style={{marginBottom: "8px", color: "var(--textSecondary)"}}>This link will automatically
                         expire in {daysLeftToTimestamp(link.expires)} days
@@ -399,9 +500,9 @@
                         }
                     </RadioTilesContainer>
                     <Button color={"errorMain"}
+                            width={"88px"}
                             onClick={() => props.handleRemoveFromProject(props.member.username)}>Remove</Button>
                 </>}
-
         </Flex>}
     />;
 }
@@ -414,6 +515,7 @@
     renameGroup: string;
     setRename: (newGroupName: string) => void;
     handleRenameGroup: (event: React.SyntheticEvent) => void;
+    onDuplicate: (groupId: string) => void;
 }> = props => {
     const openFn: React.MutableRefObject<(left: number, top: number) => void> = {current: doNothing};
     const onContextMenu: EventHandler<MouseEvent<never>> = e => {
@@ -439,8 +541,9 @@
                             props.setRename((event.target as HTMLInputElement).value);
                         }}
                     />
-                    <Button type={"submit"}>Create</Button>
+                    <Button type={"submit"}>Rename</Button>
                     <Button
+                        marginRight={"16px"}
                         type={"button"}
                         color={"errorMain"}
                         onClick={() => {
@@ -454,27 +557,35 @@
             </>
         }
         right={<>
-            <Flex alignItems={"center"}>
+            <Flex
+                alignItems={"center"}
+                margin={"7px 0"}>
                 <Icon name={"heroUser"}/>
                 <Box width={"24px"} textAlign={"center"}>
                     {props.group.status.members?.length}
                 </Box>
             </Flex>
-
-
             <Operations
                 location={"IN_ROW"}
                 operations={[
                     {
                         confirm: false,
                         text: "Rename",
-                        icon: "rename",
+                        icon: "heroPencilSquare",
                         enabled: () => true,
                         onClick: () => {
                             props.handleStartRenaming(props.group.id);
                             props.setRename(props.group.specification.title);
                         },
-                        shortcut: ShortcutKey.U
+                        shortcut: ShortcutKey.F
+                    },
+                    {
+                        confirm: false,
+                        text: "Duplicate",
+                        icon: "heroDocumentDuplicate",
+                        enabled: () => true,
+                        onClick: () => props.onDuplicate(props.group.id),
+                        shortcut: ShortcutKey.I
                     },
                     {
                         confirm: true,
@@ -483,7 +594,7 @@
                         icon: "heroTrash",
                         enabled: () => true,
                         onClick: () => props.handleDeleteGroup(props.group.id),
-                        shortcut: ShortcutKey.U
+                        shortcut: ShortcutKey.E
                     }
                 ]}
                 selected={[]}
@@ -509,6 +620,7 @@
         </Flex>}
         right={<Flex>
             <Button color={"errorMain"}
+                    width={"88px"}
                     onClick={() => props.handleRemoveFromGroup(props.member, props.activeGroup.id)}>Remove</Button>
         </Flex>}
     />
