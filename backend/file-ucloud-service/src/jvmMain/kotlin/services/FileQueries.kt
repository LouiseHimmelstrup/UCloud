--- conflicted
+++ resolved
@@ -66,13 +66,9 @@
         file: UCloudFile,
         flags: UFileIncludeFlags,
         pagination: NormalizedPaginationRequestV2,
-<<<<<<< HEAD
         sortBy: FilesSortBy?,
         sortOrder: SortOrder?,
-    ): PageV2<UFile> {
-=======
     ): PageV2<PartialUFile> {
->>>>>>> 21ec17b1
         // NOTE(Dan): The next token consists of two parts. These two parts are separated by a single underscore:
         //
         // 1. The first part contains the current offset in the list. This allows a user to restart the search.
@@ -111,13 +107,7 @@
                 items.add(
                     convertNativeStatToUFile(
                         nextInternalFile,
-<<<<<<< HEAD
-                        // For some cases we already have this stat'ed the files, so we risk duplicate work
-                        foundFilesToStat[nextInternalFile.path] ?: nativeFs.stat(nextInternalFile),
-                        myself // NOTE(Dan): This is always true for all parts of the UCloud/Storage system
-=======
                         nativeFs.stat(nextInternalFile),
->>>>>>> 21ec17b1
                     )
                 )
             } catch (ex: FSException.NotFound) {
