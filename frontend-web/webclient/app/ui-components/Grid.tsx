import * as React from "react";
import styled from "styled-components";
import {
    alignItems, AlignItemsProps, color, ColorProps,
    gridGap, GridGapProps, gridTemplateColumns,
    GridTemplateColumnsProps, gridTemplateRows,
    GridTemplateRowsProps, height, HeightProps,
    justifyItems, JustifyItemsProps, space,
    SpaceProps, width, WidthProps
} from "styled-system";

export type GridProps =
    SpaceProps &
    WidthProps &
    HeightProps &
    ColorProps &
    AlignItemsProps &
    JustifyItemsProps &
    GridGapProps &
    GridTemplateColumnsProps &
    GridTemplateRowsProps;

const Grid = styled.div<GridProps>`
    display: grid;
    ${space} ${width} ${height} ${color}
    ${alignItems} ${justifyItems} ${gridGap}
    ${gridTemplateColumns} ${gridTemplateRows}
`;

<<<<<<< HEAD
export const GridCardGroup = ({ minmax = 400, gridGap = 10, ...props }) => (<Grid mt="2px" width={"100%"} gridTemplateColumns={`repeat(auto-fill, minmax(${minmax}px, 1fr) )`} gridGap={gridGap} {...props} />)
=======
export const GridCardGroup = ({minmax = 400, ...props}) => (
    <Grid
        mt="2px"
        width={"100%"}
        gridTemplateColumns={`repeat(auto-fill, minmax(${minmax}px, 1fr) )`}
        gridGap={10}
        {...props}
    />);
>>>>>>> 2e90ccf3

Grid.displayName = "Grid";

export default Grid;<|MERGE_RESOLUTION|>--- conflicted
+++ resolved
@@ -27,18 +27,7 @@
     ${gridTemplateColumns} ${gridTemplateRows}
 `;
 
-<<<<<<< HEAD
 export const GridCardGroup = ({ minmax = 400, gridGap = 10, ...props }) => (<Grid mt="2px" width={"100%"} gridTemplateColumns={`repeat(auto-fill, minmax(${minmax}px, 1fr) )`} gridGap={gridGap} {...props} />)
-=======
-export const GridCardGroup = ({minmax = 400, ...props}) => (
-    <Grid
-        mt="2px"
-        width={"100%"}
-        gridTemplateColumns={`repeat(auto-fill, minmax(${minmax}px, 1fr) )`}
-        gridGap={10}
-        {...props}
-    />);
->>>>>>> 2e90ccf3
 
 Grid.displayName = "Grid";
 
