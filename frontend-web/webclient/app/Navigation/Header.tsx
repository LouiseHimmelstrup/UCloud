--- conflicted
+++ resolved
@@ -126,12 +126,8 @@
 const Logo = () => (
     <Link to={"/"}>
         <Flex alignItems={"center"} ml="18px">
-<<<<<<< HEAD
             {/* <AppLogoRaw color1Offset={2} color2Offset={2} appC={8} rot={0} size={"32px"} /> */}
             <Icon name={"logoCloud"} size={"48px"} />
-=======
-            <AppLogoRaw color1Offset={2} color2Offset={2} appC={10} rot={150} size={"32px"}/>
->>>>>>> e265dfad
             <Text color="headerText" fontSize={3} ml={"8px"}>SDUCloud</Text>
         </Flex>
     </Link>
