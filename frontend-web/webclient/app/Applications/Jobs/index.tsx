--- conflicted
+++ resolved
@@ -1,10 +1,6 @@
 import {Create} from "./Create";
-<<<<<<< HEAD
-import {View} from "./View";
-=======
 import {View} from "./View" ;
 import {Browse} from "./Browse" ;
->>>>>>> 0b011d2b
 import * as UCloud from "UCloud";
 import {PropType} from "UtilityFunctions";
 
