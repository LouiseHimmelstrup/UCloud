--- conflicted
+++ resolved
@@ -1,36 +1,16 @@
 import * as React from "react";
 import {ResourceBrowse} from "@/Resource/Browse";
 import {ResourceRouter} from "@/Resource/Router";
-<<<<<<< HEAD
-import SharesApi, {Share} from "@/UCloud/SharesApi";
-import {NavigateFunction, useLocation} from "react-router";
-import {buildQueryString, getQueryParam} from "@/Utilities/URIUtilities";
-import {useCallback, useMemo} from "react";
-=======
 import SharesApi, {Share, ShareLink, shareLinksApi} from "@/UCloud/SharesApi";
 import { NavigateFunction, useLocation} from "react-router";
 import {buildQueryString, getQueryParam} from "@/Utilities/URIUtilities";
-import {SharedByTabs} from "@/Files/SharesOutgoing";
 import {useCallback, useEffect, useMemo, useRef, useState} from "react";
->>>>>>> dc422f28
 import * as Heading from "@/ui-components/Heading";
 import {useAvatars} from "@/AvataaarLib/hook";
 import {BrowseType} from "@/Resource/BrowseType";
 import {snackbarStore} from "@/Snackbar/SnackbarStore";
 import {Client} from "@/Authentication/HttpClientInstance";
-<<<<<<< HEAD
 import {LinkInfo, SidebarLinkColumn} from "@/ui-components/SidebarLink";
-import AppRoutes from "@/Routes";
-
-export const sharesLinksInfo: LinkInfo[] = [
-    {text: "Shared with me", to: AppRoutes.shares.sharedWithMe(), icon: "share"},
-    {text: "Shared by me", to: AppRoutes.shares.sharedByMe(), icon: "shareMenu"},
-]
-
-export function SharesLinks(): JSX.Element {
-    return <SidebarLinkColumn links={sharesLinksInfo} />
-}
-=======
 import {Box, Button, Flex, Icon, Input, Text, Tooltip} from "@/ui-components";
 import {BulkResponse, PageV2} from "@/UCloud";
 import {callAPIWithErrorHandler, useCloudAPI} from "@/Authentication/DataHook";
@@ -42,6 +22,17 @@
 import styled from "styled-components";
 import {ConfirmationButton} from "@/ui-components/ConfirmationAction";
 import {dialogStore} from "@/Dialog/DialogStore";
+
+import AppRoutes from "@/Routes";
+
+export const sharesLinksInfo: LinkInfo[] = [
+    {text: "Shared with me", to: AppRoutes.shares.sharedWithMe(), icon: "share"},
+    {text: "Shared by me", to: AppRoutes.shares.sharedByMe(), icon: "shareMenu"},
+]
+
+export function SharesLinks(): JSX.Element {
+    return <SidebarLinkColumn links={sharesLinksInfo} />
+}
 
 function daysLeftToTimestamp(timestamp: number): number {
     return Math.floor((timestamp - timestampUnixMs())/1000 / 3600 / 24);
@@ -239,7 +230,6 @@
     </>;
         
 };
->>>>>>> dc422f28
 
 export const ShareBrowse: React.FunctionComponent<{
     onSelect?: (selection: Share) => void;
