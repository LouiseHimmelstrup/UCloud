group 'dk.sdu.cloud'
<<<<<<< HEAD
version '3.0.0-v.13'
=======
version '3.0.0-v.11'
>>>>>>> fe33a7a7

apply plugin: 'application'
mainClassName = "dk.sdu.cloud.project.MainKt"

apply from: "https://raw.githubusercontent.com/SDU-eScience/GradleBootstrap/v0.2.24/sdu-cloud.gradle"

repositories {
    jcenter()
}

buildscript {
    ext.serviceCommonVersion = "1.14.0-projects.2"
    ext.authApiVersion = "1.27.0"
<<<<<<< HEAD
    ext.contactsApiVersion = "0.1.17"
=======
    ext.mailApiVersion = "0.1.0"
    ext.notificationApiVersion = "1.2.6"
>>>>>>> fe33a7a7
}

dependencies {
    // Internal services
    compile "dk.sdu.cloud:service-common:${serviceCommonVersion}"
    compile "dk.sdu.cloud:auth-api:${authApiVersion}"
<<<<<<< HEAD
    compile "dk.sdu.cloud:contact-book-api:${contactsApiVersion}"
=======
    compile "dk.sdu.cloud:mail-api:${mailApiVersion}"
    compile "dk.sdu.cloud:notification-api:${notificationApiVersion}"
>>>>>>> fe33a7a7
    testCompile "dk.sdu.cloud:service-common-test:${serviceCommonVersion}"
}

sduCloud.createTasksForApiJar("project", [])<|MERGE_RESOLUTION|>--- conflicted
+++ resolved
@@ -1,9 +1,5 @@
 group 'dk.sdu.cloud'
-<<<<<<< HEAD
 version '3.0.0-v.13'
-=======
-version '3.0.0-v.11'
->>>>>>> fe33a7a7
 
 apply plugin: 'application'
 mainClassName = "dk.sdu.cloud.project.MainKt"
@@ -17,24 +13,18 @@
 buildscript {
     ext.serviceCommonVersion = "1.14.0-projects.2"
     ext.authApiVersion = "1.27.0"
-<<<<<<< HEAD
     ext.contactsApiVersion = "0.1.17"
-=======
     ext.mailApiVersion = "0.1.0"
     ext.notificationApiVersion = "1.2.6"
->>>>>>> fe33a7a7
 }
 
 dependencies {
     // Internal services
     compile "dk.sdu.cloud:service-common:${serviceCommonVersion}"
     compile "dk.sdu.cloud:auth-api:${authApiVersion}"
-<<<<<<< HEAD
     compile "dk.sdu.cloud:contact-book-api:${contactsApiVersion}"
-=======
     compile "dk.sdu.cloud:mail-api:${mailApiVersion}"
     compile "dk.sdu.cloud:notification-api:${notificationApiVersion}"
->>>>>>> fe33a7a7
     testCompile "dk.sdu.cloud:service-common-test:${serviceCommonVersion}"
 }
 
