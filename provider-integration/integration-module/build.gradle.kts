--- conflicted
+++ resolved
@@ -18,11 +18,7 @@
 
 dependencies {
     run {
-<<<<<<< HEAD
-        val version = "2022.2.69-issue-3659-1"
-=======
         val version = "2022.2.70"
->>>>>>> 6e7827ae
         fun ucloud(module: String) = implementation("dk.sdu.cloud:$module:$version")
 
         ucloud("file-orchestrator-service-api")
