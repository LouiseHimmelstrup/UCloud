--- conflicted
+++ resolved
@@ -60,11 +60,7 @@
     };
 }
 
-<<<<<<< HEAD
-export function apiBrowse<R extends Object>(request: R, baseContext: string, subResource?: string): APICallParameters<R> {
-=======
 export function apiBrowse<R extends Record<string, any>>(request: R, baseContext: string, subResource?: string): APICallParameters<R> {
->>>>>>> 2a0b6b0e
     return {
         context: "",
         method: "GET",
@@ -75,11 +71,7 @@
         parameters: request
     };
 }
-<<<<<<< HEAD
-export function apiRetrieve<R extends Object>(request: R, baseContext: string, subResource?: string): APICallParameters<R> {
-=======
 export function apiRetrieve<R extends Record<string, any>>(request: R, baseContext: string, subResource?: string): APICallParameters<R> {
->>>>>>> 2a0b6b0e
     return {
         context: "",
         method: "GET",
