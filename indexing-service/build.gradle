group 'dk.sdu.cloud'
<<<<<<< HEAD
version '1.14.4'
=======
version '1.14.5'
>>>>>>> 4569e3c7

apply plugin: 'application'
mainClassName = "dk.sdu.cloud.indexing.MainKt"

apply from: "https://raw.githubusercontent.com/SDU-eScience/GradleBootstrap/v0.2.11/sdu-cloud.gradle"

repositories {
    maven { url  "http://dl.bintray.com/mbuhot/maven" }
}

buildscript {
    ext.serviceCommonVersion = "1.5.3-ElasticFeature.RC1"
    ext.fileApiVersion = "1.8.0-REDIS.0"
}

dependencies {
    compile 'mbuhot:eskotlin:0.4.0'

    compile "dk.sdu.cloud:service-common:$serviceCommonVersion"
    compile "dk.sdu.cloud:file-api:$fileApiVersion"
    compile "dk.sdu.cloud:auth-api:1.21.0"

    testCompile "dk.sdu.cloud:service-common-test:$serviceCommonVersion"
}

sduCloud.createTasksForApiJar("indexing", [
        "dk.sdu.cloud:file-api:$fileApiVersion"
])<|MERGE_RESOLUTION|>--- conflicted
+++ resolved
@@ -1,9 +1,5 @@
 group 'dk.sdu.cloud'
-<<<<<<< HEAD
-version '1.14.4'
-=======
 version '1.14.5'
->>>>>>> 4569e3c7
 
 apply plugin: 'application'
 mainClassName = "dk.sdu.cloud.indexing.MainKt"
@@ -15,7 +11,7 @@
 }
 
 buildscript {
-    ext.serviceCommonVersion = "1.5.3-ElasticFeature.RC1"
+    ext.serviceCommonVersion = "1.5.4-ElasticFeature.RC1"
     ext.fileApiVersion = "1.8.0-REDIS.0"
 }
 
