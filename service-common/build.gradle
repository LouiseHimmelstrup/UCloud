--- conflicted
+++ resolved
@@ -38,11 +38,8 @@
 }
 
 group "dk.sdu.cloud"
-<<<<<<< HEAD
-version "1.5.3-ElasticFeature.RC1"
-=======
-version "1.5.4"
->>>>>>> 4569e3c7
+version "1.5.4-ElasticFeature.RC1"
+
 
 apply plugin: "kotlin"
 apply plugin: "maven-publish"
