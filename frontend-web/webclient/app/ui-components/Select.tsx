--- conflicted
+++ resolved
@@ -31,19 +31,11 @@
   border-radius: ${theme.radius};
   border-width: 1px;
   border-style: solid;
-<<<<<<< HEAD
-  border-color: ${props => props.theme.colors.borderGray};
-  ${space} ${fontSize} &:focus {
-    outline: none;
-    border-color: ${props => props.theme.colors.blue};
-    box-shadow: 0 0 0 1px ${props => props.theme.colors.blue};
-=======
   border-color: ${({theme}) => theme.colors.borderGray};
   ${space} ${fontSize} &:focus {
     outline: none;
     border-color: ${({theme}) => theme.colors.blue};
     box-shadow: 0 0 0 1px ${({theme}) => theme.colors.blue};
->>>>>>> 6c0c19fa
   }
   ${left}
   ${right}
