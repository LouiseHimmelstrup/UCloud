group 'dk.sdu.cloud'
<<<<<<< HEAD
version '1.15.1'
=======
version '1.15.1-GC.1'
>>>>>>> e5802d07

apply plugin: 'application'
mainClassName = "dk.sdu.cloud.indexing.MainKt"

apply from: "https://raw.githubusercontent.com/SDU-eScience/GradleBootstrap/v0.2.22/sdu-cloud.gradle"

repositories {
    maven { url  "http://dl.bintray.com/mbuhot/maven" }
}

buildscript {
    ext.serviceCommonVersion = "1.9.2"
    ext.fileApiVersion = "3.0.1-GC.4"
}

dependencies {
    compile 'mbuhot:eskotlin:0.4.0'

    compile "dk.sdu.cloud:service-common:$serviceCommonVersion"
    compile "dk.sdu.cloud:file-api:$fileApiVersion"
    compile "dk.sdu.cloud:auth-api:1.21.0"

    testCompile "dk.sdu.cloud:service-common-test:$serviceCommonVersion"
}

sduCloud.createTasksForApiJar("indexing", [
        "dk.sdu.cloud:file-api:$fileApiVersion"
])<|MERGE_RESOLUTION|>--- conflicted
+++ resolved
@@ -1,9 +1,5 @@
 group 'dk.sdu.cloud'
-<<<<<<< HEAD
 version '1.15.1'
-=======
-version '1.15.1-GC.1'
->>>>>>> e5802d07
 
 apply plugin: 'application'
 mainClassName = "dk.sdu.cloud.indexing.MainKt"
@@ -16,7 +12,7 @@
 
 buildscript {
     ext.serviceCommonVersion = "1.9.2"
-    ext.fileApiVersion = "3.0.1-GC.4"
+    ext.fileApiVersion = "3.0.1"
 }
 
 dependencies {
