import * as React from "react";
import { PropsWithChildren, ReactElement, useCallback, useEffect, useMemo, useRef, useState } from "react";
import {
    ResolvedSupport,
    Resource,
    ResourceApi,
    ResourceBrowseCallbacks,
    ResourceSpecification,
    ResourceStatus,
    ResourceUpdate,
    SupportByProvider,
    UCLOUD_CORE
} from "@/UCloud/ResourceApi";
import { useCloudAPI, useCloudCommand } from "@/Authentication/DataHook";
import { bulkRequestOf } from "@/DefaultObjects";
import { useLoading, useTitle } from "@/Navigation/Redux/StatusActions";
import { useToggleSet } from "@/Utilities/ToggleSet";
import { PageRenderer } from "@/Pagination/PaginationV2";
import { Box, Checkbox, Flex, Icon, Label, Link, List, Tooltip, Truncate } from "@/ui-components";
import { Spacer } from "@/ui-components/Spacer";
import { ListRowStat } from "@/ui-components/List";
import { Operations } from "@/ui-components/Operation";
import { dateToString } from "@/Utilities/DateUtilities";
import MainContainer from "@/MainContainer/MainContainer";
import { NamingField } from "@/UtilityComponents";
import { ProductSelector } from "@/Resource/ProductSelector";
import { doNothing, preventDefault, timestampUnixMs, useEffectSkipMount } from "@/UtilityFunctions";
import { Client } from "@/Authentication/HttpClientInstance";
import { useSidebarPage } from "@/ui-components/Sidebar";
import * as Heading from "@/ui-components/Heading";
import { NavigateFunction, useLocation, useNavigate } from "react-router";
import { EnumFilterWidget, EnumOption, ResourceFilter, StaticPill } from "@/Resource/Filter";
import { useResourceSearch } from "@/Resource/Search";
import { getQueryParamOrElse } from "@/Utilities/URIUtilities";
import { useDispatch } from "react-redux";
import { ItemRenderer, ItemRow, ItemRowMemo, StandardBrowse, useRenamingState } from "@/ui-components/Browse";
import { useAvatars } from "@/AvataaarLib/hook";
import { Avatar } from "@/AvataaarLib";
import { defaultAvatar } from "@/UserSettings/Avataaar";
import { Product, ProductType, productTypeToIcon } from "@/Accounting";
import { BrowseType } from "./BrowseType";
import { snackbarStore } from "@/Snackbar/SnackbarStore";
import { FixedSizeList } from "react-window";
import { default as AutoSizer } from "react-virtualized-auto-sizer";
import { useGlobal } from "@/Utilities/ReduxHooks";
import { ProviderLogo } from "@/Providers/ProviderLogo";
import { Feature, hasFeature } from "@/Features";
import { ProviderTitle } from "@/Providers/ProviderTitle";
import { isAdminOrPI, useProjectId } from "@/Project/Api";
import { useProject } from "@/Project/cache";
import { useUState } from "@/Utilities/UState";
import { connectionState } from "@/Providers/ConnectionState";

export interface ResourceBrowseProps<Res extends Resource, CB> extends BaseResourceBrowseProps<Res> {
    api: ResourceApi<Res, never>;

    // Inline creation
    onInlineCreation?: (text: string, product: Product, cb: ResourceBrowseCallbacks<Res> & CB) => Res["specification"] | APICallParameters;
    inlinePrefix?: (productWithSupport: ResolvedSupport) => string;
    inlineSuffix?: (productWithSupport: ResolvedSupport) => string;
    inlineCreationMode?: "TEXT" | "NONE";
    inlineProduct?: Product;
    productFilterForCreate?: (product: ResolvedSupport) => boolean;

    // Headers
    header?: JSX.Element;
    headerSize?: number;

    // Rename
    onRename?: (text: string, resource: Res, cb: ResourceBrowseCallbacks<Res>) => Promise<void>;

    // Properties and navigation
    navigateToChildren?: (navigate: NavigateFunction, resource: Res) => "properties" | void;
    propsForInlineResources?: Record<string, any>;
    viewPropertiesInline?: (res: Res) => boolean;

    // Empty page
    emptyPage?: JSX.Element;

    // Tweaks to row information
    // TODO(Dan): This should probably live inside of ResourceApi?
    withDefaultStats?: boolean;
    showCreatedAt?: boolean;
    showCreatedBy?: boolean;
    showProduct?: boolean;
    showGroups?: boolean;

    // Callback information which needs to be passed to the operations
    extraCallbacks?: any;

    // Hooks and tweaks to how resources are loaded
    onResourcesLoaded?: (newItems: Res[]) => void;
    shouldFetch?: () => boolean;
    resources?: Res[]; // NOTE(Dan): if resources != null then no normal fetches will occur

    // Sidebar and filters
    additionalFilters?: Record<string, string>;
    extraSidebar?: JSX.Element;
}

export interface BaseResourceBrowseProps<Res extends Resource> {
    browseType: BrowseType;
    isSearch?: boolean;

    onSelect?: (resource: Res) => void;
    onSelectRestriction?: (resource: Res) => boolean;
}

function getStoredSortDirection(title: string): "ascending" | "descending" | null {
    return localStorage.getItem(`${title}:sortDirection`) as "ascending" | "descending" | null;
}

function getStoredSortColumn(title: string): string | null {
    return localStorage.getItem(`${title}:sortColumn`);
}

function setStoredSortColumn(title: string, column?: string): void {
    if (column) localStorage.setItem(`${title}:sortColumn`, column);
}

function setStoredSortDirection(title: string, order: "ascending" | "descending"): void {
    localStorage.setItem(`${title}:sortDirection`, order);
}

function getStoredFilters(title: string): Record<string, string> | null {
    const data = localStorage.getItem(`${title}:filters`);
    if (!data) return null;
    try {
        const parsed = JSON.parse(data);
        if (typeof parsed === "object") {
            return parsed as Record<string, string>;
        } else {
            return null;
        }
    } catch (e) {
        return null;
    }
}

function setStoredFilters(title: string, filters: Record<string, string>) {
    localStorage.setItem(`${title}:filters`, JSON.stringify(filters));
}

export function ResourceBrowse<Res extends Resource, CB = undefined>(
    {
        onSelect, api, ...props
    }: PropsWithChildren<ResourceBrowseProps<Res, CB>> & {/* HACK(Jonas) */disableSearch?: boolean/* HACK(Jonas): End */ }): ReactElement | null {
    const [productsWithSupport, fetchProductsWithSupport] = useCloudAPI<SupportByProvider>(
        { noop: true },
        { productsByProvider: {} }
    );

    const [headerSize] = useGlobal("mainContainerHeaderSize", 0);
    const isEmbedded = props.browseType === BrowseType.Embedded;
    const includeOthers = props.browseType !== BrowseType.Embedded;
    const [selectedProduct, setSelectedProduct] = useState<Product | null>(props.inlineProduct ?? null);
    const [renamingValue, setRenamingValue] = useState("");
    const [commandLoading, invokeCommand] = useCloudCommand();
    const [filters, setFilters] = useState<Record<string, string>>(getStoredFilters(api.title) ?? {});
    const [sortDirection, setSortDirection] = useState<"ascending" | "descending">(getStoredSortDirection(api.title) ?? api.defaultSortDirection);
    const [sortColumn, setSortColumn] = useState<string | undefined>(getStoredSortColumn(api.title) ?? undefined);
    const navigate = useNavigate();
    const location = useLocation();
    const query = getQueryParamOrElse(location.search, "q", "");

    const reloadRef = useRef<() => void>(doNothing);
    const toggleSet = useToggleSet<Res>([]);
    const scrollingContainerRef = useRef<HTMLDivElement>(null);
    // Bug(Jonas): Causing rerenders on scrolling for modal showing properties.
    // const scrollStatus = useScrollStatus(scrollingContainerRef, true);
    const [isCreating, setIsCreating] = useState(false);
    const dispatch = useDispatch();
    const projectId = useProjectId();
    const project = useProject();
    const isWorkspaceAdmin = projectId === undefined ? true : !project.loading && isAdminOrPI(project.fetch().status.myRole);
    const canConsumeResources = api.isCoreResource ||
        projectId === undefined ||
        project.loading ||
        project.fetch().specification.canConsumeResources !== false;
    const providerConnection = useUState(connectionState);

    useEffect(() => toggleSet.uncheckAll(), [props.additionalFilters]);
    useEffectSkipMount(() => {
        setStoredFilters(api.title, filters);
    }, [filters]);

    const [inlineInspecting, setInlineInspecting] = useState<Res | null>(null);
    const closeProperties = useCallback(() => setInlineInspecting(null), [setInlineInspecting]);
    useEffect(() => {
        fetchProductsWithSupport(api.retrieveProducts())
    }, []);
    const renaming = useRenamingState<Res>(
        () => renamingValue, [renamingValue],
        (a, b) => a.id === b.id, [],

        async (item, text) => {
            await props.onRename?.(text, item, callbacks);
            callbacks.reload();
        },
        [props.onRename]
    );

    const sortDirections: EnumOption[] = [{
        icon: "sortAscending",
        title: "Ascending",
        value: "ascending",
        helpText: "Increasing in value, e.g. 1, 2, 3..."
    }, {
        icon: "sortDescending",
        title: "Descending",
        value: "descending",
        helpText: "Decreasing in value, e.g. 3, 2, 1..."
    }];

    const products: Product[] = useMemo(() => {
        const allProducts: Product[] = [];
        for (const provider of Object.keys(productsWithSupport.data.productsByProvider)) {
            const productsByProvider = productsWithSupport.data.productsByProvider[provider];
            if (!productsByProvider) continue;
            for (const productWithSupport of productsByProvider) {
                if (props.productFilterForCreate !== undefined && !props.productFilterForCreate(productWithSupport)) {
                    continue;
                }

                allProducts.push(productWithSupport.product as unknown as Product);
            }
        }
        return allProducts;
    }, [productsWithSupport, props.productFilterForCreate]);

    const selectedProductWithSupport: ResolvedSupport | null = useMemo(() => {
        if (selectedProduct) {
            const productsByProvider = productsWithSupport.data.productsByProvider[selectedProduct.category.provider]
            if (productsByProvider) {
                return productsByProvider.find(it =>
                    it.product.name === selectedProduct.name &&
                    it.product.category.name === selectedProduct.category.name
                ) ?? null;
            }
        }
        return null;
    }, [selectedProduct, productsWithSupport]);

    const generateFetch = useCallback((next?: string): APICallParameters => {
        if (props.resources != null) {
            return { noop: true };
        } else if (props.shouldFetch && !props.shouldFetch()) {
            return { noop: true };
        }

        if (props.isSearch) {
            return api.search({
                itemsPerPage: 100, flags: { includeOthers, ...filters }, query,
                next, sortDirection, sortBy: sortColumn, ...props.additionalFilters
            });
        } else {
            return api.browse({
                next, itemsPerPage: 100, includeOthers,
                ...filters, sortBy: sortColumn, sortDirection, ...props.additionalFilters
            });
        }
    }, [filters, query, props.isSearch, sortColumn, sortDirection, props.additionalFilters, props.shouldFetch, props.resources]);

    useEffectSkipMount(() => {
        setSelectedProduct(props.inlineProduct ?? null);
    }, [props.inlineProduct]);

    const viewProperties = useCallback((res: Res) => {
        if (isEmbedded && (props.viewPropertiesInline === undefined || props.viewPropertiesInline(res))) {
            setInlineInspecting(res);
        } else {
            navigate(`/${api.routingNamespace}/properties/${encodeURIComponent(res.id)}`);
        }
    }, [setInlineInspecting, isEmbedded, navigate, api, props.viewPropertiesInline]);

    const callbacks: ResourceBrowseCallbacks<Res> & CB = useMemo(() => ({
        api,
        isCreating,
        navigate,
        invokeCommand,
        commandLoading,
        reload: () => {
            toggleSet.uncheckAll();
            reloadRef.current()
        },
        embedded: isEmbedded,
        onSelect,
        onSelectRestriction: props.onSelectRestriction,
        dispatch,
        isWorkspaceAdmin,
        startRenaming(res: Res, value: string) {
            renaming.setRenaming(res);
            setRenamingValue(value);
        },
        startCreation() {
            if (props.onInlineCreation != null) {
                setSelectedProduct(props.inlineProduct ?? null);
                setIsCreating(true);
            }
        },
        cancelCreation() {
            setIsCreating(false);
        },
        viewProperties,
        ...props.extraCallbacks,
        supportByProvider: productsWithSupport.data
    }), [api, invokeCommand, commandLoading, reloadRef, isCreating, navigate, props.onInlineCreation, dispatch,
        viewProperties, props.inlineProduct, props.extraCallbacks, toggleSet, productsWithSupport.data]);

    const onProductSelected = useCallback(async (product: Product) => {
        if (props.inlineCreationMode !== "NONE") {
            setSelectedProduct(product);
        } else {
            if (!props.onInlineCreation) return;
            const spec = props.onInlineCreation("", product, callbacks);
            setIsCreating(false);
            if ("path" in spec && "method" in spec) {
                await callbacks.invokeCommand(spec);
            } else {
                await callbacks.invokeCommand(api.create(bulkRequestOf(spec as Res["specification"])));
            }
            callbacks.reload();
        }
    }, [setSelectedProduct, props.inlineCreationMode, props.onInlineCreation, callbacks]);

    const [inlineCreationLoading, setInlineCreationLoading] = useState(false);
    const inlineInputRef = useRef<HTMLInputElement>(null);
    const onInlineCreate = useCallback(async () => {
        if (inlineInputRef.current && props.onInlineCreation) {
            const prefix = props?.inlinePrefix?.(selectedProductWithSupport!) ?? "";
            const suffix = props?.inlineSuffix?.(selectedProductWithSupport!) ?? "";

            const trimmedValue = inlineInputRef.current.value.trim();
            if (!trimmedValue) {
                snackbarStore.addFailure("Title can't be blank or empty", false);
                return;
            }

            const spec = props.onInlineCreation(
                prefix + trimmedValue + suffix,
                selectedProduct!,
                callbacks
            );

            setInlineCreationLoading(true);
            if ("path" in spec && "method" in spec) {
                await callbacks.invokeCommand(spec);
            } else {
                const timeout = setTimeout(() => snackbarStore.addInformation(`${api.title} will be created shortly.`, false), 3_500);
                await callbacks.invokeCommand(api.create(bulkRequestOf(spec as Res["specification"])));
                clearTimeout(timeout);
            }
            setInlineCreationLoading(false);
            callbacks.reload();
        }
        setIsCreating(false);
    }, [props.onInlineCreation, inlineInputRef, callbacks, setIsCreating, selectedProduct]);

    const operations = useMemo(() => {
        return api.retrieveOperations()
            .map(it => {
                const copy = {...it};
                copy.enabled = (selected, cb, all) => {
                    const needsConnection = selected.some(r => 
                        providerConnection.canConnectToProvider(r.specification.product.provider)
                    );

                    const defaultAnswer = it.enabled(selected, cb, all);

                    if (defaultAnswer && needsConnection) {
                        return "You must connect to the provider before you can consume resources";
                    }

                    return defaultAnswer;
                };
                return copy;
            });
    }, [callbacks, api, providerConnection.lastRefresh]);

    const onSortUpdated = useCallback((dir: "ascending" | "descending", column?: string) => {
        setSortColumn(column);
        setSortDirection(dir);
        setStoredSortColumn(api.title, column);
        setStoredSortDirection(api.title, dir);
    }, []);

    const modifiedRenderer = useMemo((): ItemRenderer<Res> => {
        const renderer: ItemRenderer<Res> = { ...api.renderer };
        const RemainingStats = renderer.Stats;
        const NormalMainTitle = renderer.MainTitle;
        const RemainingImportantStats = renderer.ImportantStats;
        renderer.MainTitle = function mainTitle({ resource }) {
            if (resource === undefined) {
                return !selectedProduct ?
                    <ProductSelector products={products} onProductSelected={onProductSelected} />
                    :
                    <NamingField
                        confirmText={"Create"}
                        onCancel={() => setIsCreating(false)}
                        onSubmit={onInlineCreate}
                        inputRef={inlineInputRef}
                        disabled={inlineCreationLoading}
                        prefix={props.inlinePrefix && selectedProductWithSupport ?
                            props.inlinePrefix(selectedProductWithSupport) : null}
                        suffix={props.inlineSuffix && selectedProductWithSupport ?
                            props.inlineSuffix(selectedProductWithSupport) : null}
                    />;
            } else {
                return NormalMainTitle ?
                    <NormalMainTitle browseType={props.browseType} resource={resource} callbacks={callbacks} /> : null;
            }
        };
        renderer.Stats = props.withDefaultStats !== false ? ({ resource }) => (<>
            {!resource ? <>
                {props.showCreatedAt === false ? null :
                    <ListRowStat icon="calendar">{dateToString(timestampUnixMs())}</ListRowStat>}
                {props.showCreatedBy === false ? null : <ListRowStat icon={"user"}>{Client.username}</ListRowStat>}
                {props.showProduct === false || !selectedProduct ? null : <>
                    <ListRowStat
                        icon="cubeSolid">{selectedProduct.name} / {selectedProduct.category.name}</ListRowStat>
                </>}
            </> : <>
                {props.showCreatedAt === false ? null :
                    <ListRowStat icon={"calendar"}>{dateToString(resource.createdAt)}</ListRowStat>}
                {props.showCreatedBy === false || resource.owner.createdBy === "_ucloud" ? null :
                    <div className="tooltip">
                        <ListRowStat icon={"user"}>{" "}{resource.owner.createdBy}</ListRowStat>
                        <div className="tooltip-content centered">
                            <UserBox username={resource.owner.createdBy} />
                        </div>
                    </div>
                }
                {props.showProduct === false || resource.specification.product.provider === UCLOUD_CORE ? null :
                    <div className="tooltip">
                        <ListRowStat icon={"cubeSolid"}>
                            {" "}{resource.specification.product.id} / {resource.specification.product.category}
                        </ListRowStat>
                        <div className="tooltip-content">
                            <ProductBox resource={resource} productType={api.productType} />
                        </div>
                    </div>
                }
                {
                    !resource.permissions.myself.includes("ADMIN") || resource.owner.project == null ? null :
                        (props.showGroups === false ||
                            resource.permissions.others == null ||
                            resource.permissions.others.length <= 1) ?
                            <ListRowStat>Not shared with any group</ListRowStat> :
                            <ListRowStat>{resource.permissions.others.length == 1 ? "" : resource.permissions.others.length - 1} {resource.permissions.others.length > 2 ? "groups" : "group"}</ListRowStat>
                }
            </>}
            {RemainingStats ?
                <RemainingStats browseType={props.browseType} resource={resource} callbacks={callbacks} /> : null}
        </>) : renderer.Stats;
        renderer.ImportantStats = ({ resource, callbacks, browseType }) => {
            return <>
                {RemainingImportantStats ?
                    <RemainingImportantStats resource={resource} callbacks={callbacks} browseType={browseType} /> :
                    null
                }

                {
                    !hasFeature(Feature.PROVIDER_CONNECTION) || !resource ? null :
                        !providerConnection.canConnectToProvider(resource.specification.product.provider) ? null :
                        <Link to="/providers/connect">
                            <Tooltip trigger={<Icon name="warning" size={40} color="orange" mx={16} />}>
                                Connection required! You must connect with this provider before you can consume
                                resources.
                            </Tooltip>
                        </Link>
                }

                {
                    hasFeature(Feature.PROVIDER_CONNECTION) ?
                        <Tooltip
                            trigger={
                                <ProviderLogo providerId={resource?.specification?.product?.provider ?? "?"} size={40} />
                            }
                        >
                            This resource is provided by{" "}
                            <ProviderTitle providerId={resource?.specification?.product?.provider ?? "?"} />
                        </Tooltip> : null
                }
            </>;
        };
        return renderer;
    }, [api, props.withDefaultStats, props.inlinePrefix, props.inlineSuffix, products, onProductSelected,
        onInlineCreate, inlineInputRef, selectedProductWithSupport, props.showCreatedAt, props.showCreatedBy,
        props.showProduct, props.showGroups, providerConnection.lastRefresh]);

    const sortOptions = useMemo(() =>
        api.sortEntries.map(it => ({
            icon: it.icon,
            title: it.title,
            value: it.column,
            helpText: it.helpText
        })),
        [api.sortEntries]
    );

    const pageSize = useRef(0);

    const navigateCallback = useCallback((item: Res) => {
        if (providerConnection.canConnectToProvider(item.specification.product.provider)) {
            snackbarStore.addFailure("You must connect to the provider before you can consume resources", true);
            return;
        }

        if (props.navigateToChildren) {
            const result = props.navigateToChildren?.(navigate, item)
            if (result === "properties") {
                viewProperties(item);
            }
        } else {
            viewProperties(item);
        }
    }, [props.navigateToChildren, viewProperties, providerConnection.lastRefresh]);

    const listItem = useCallback<(p: { style, index, data: Res[], isScrolling?: boolean }) => JSX.Element>(
        ({ style, index, data }) => {
            const it = data[index];
            return <div style={style} className={"list-item"}>
                <ItemRowMemo
                    key={it.id}
                    browseType={props.browseType}
                    navigate={navigateCallback}
                    renderer={modifiedRenderer} callbacks={callbacks} operations={operations}
                    item={it} itemTitle={api.title} itemTitlePlural={api.titlePlural}
                    toggleSet={toggleSet} renaming={renaming}
                />
            </div>
        },
        [navigateCallback, modifiedRenderer, callbacks, operations, api.title, api.titlePlural, toggleSet, renaming, 
            providerConnection.lastRefresh]
    );

    const pageRenderer = useCallback<PageRenderer<Res>>((items, opts) => {
        /* HACK(Jonas): to ensure the toggleSet knows of the page contents when checking all. */
        toggleSet.allItems.current = items;
        const allChecked = toggleSet.checked.items.length === items.length && items.length > 0;
        const sizeAllocationForEmbeddedAndCard = Math.min(500, items.length * 56);
        return <>
            {pageSize.current > 0 ? (
                <Spacer mr="8px" left={
                    <Label style={{ cursor: "pointer" }} width={"102px"}>
                        <Checkbox
                            style={{ marginTop: "-2px" }}
                            onChange={() => allChecked ? toggleSet.uncheckAll() : toggleSet.checkAll()}
                            checked={allChecked}
                        />
                        Select all
                    </Label>
                } right={
                    <Flex width="auto">
                        {api.sortEntries.length === 0 ? null : <EnumFilterWidget
                            expanded={false}
                            browseType={BrowseType.Card}
                            propertyName="column"
                            title={sortOptions.find(it => it.value === sortColumn)?.title ?? "Sort By"}
                            facedownChevron
                            id={0}
                            onExpand={doNothing}
                            properties={filters}
                            options={sortOptions}
                            onPropertiesUpdated={updated => onSortUpdated(sortDirection, updated.column)}
                            icon="properties"
                        />}
                        <Box mx="8px" />
                        <EnumFilterWidget
                            expanded={false}
                            browseType={BrowseType.Card}
                            propertyName="direction"
                            title="Sort Direction"
                            facedownChevron
                            id={0}
                            onExpand={doNothing}
                            properties={filters}
                            options={sortDirections}
                            onPropertiesUpdated={updated => onSortUpdated(updated.direction as "ascending" | "descending", sortColumn)}
                            icon={sortDirection === "ascending" ? "sortAscending" : "sortDescending"}
                        />
                    </Flex>
                } />) : <Box height="27px" />}
            <List onContextMenu={preventDefault}>
                {!isCreating ? null :
                    <ItemRow
                        browseType={props.browseType}
                        renderer={modifiedRenderer as ItemRenderer<unknown>}
                        itemTitle={api.title} itemTitlePlural={api.titlePlural} toggleSet={toggleSet}
                        operations={operations} callbacks={callbacks}
                    />
                }
                {items.length > 0 || isCreating ? null : props.emptyPage ? props.emptyPage :
                    <>
                        No {api.titlePlural.toLowerCase()} matches your search/filter criteria.
                        Click &quot;Create {api.title.toLowerCase()}&quot; to create a new one.
                    </>
                }

                {/*
                    TODO(Dan): This height is extremely fragile!

                    NOTE(Dan):
                    - 48px corresponds to the top nav-header
                    - 45px to deal with header of the browse component
                    - 48px to deal with load more button
                    - 6px from padding between header and content
                    - the rest depends entirely on the headerSize of the <MainContainer /> which we load from a
                      global value.
                */}
                <div style={props.browseType == BrowseType.MainContent ?
                    { height: `calc(100vh - 48px - 45px - ${opts.hasNext ? 48 : 0}px - ${headerSize}px - var(--termsize, 0px) - 6px)` } :
                    { height: `${sizeAllocationForEmbeddedAndCard}px` }}
                >
                    <AutoSizer children={({ width, height }) => (
                        <FixedSizeList
                            itemData={items}
                            itemCount={items.length}
                            itemSize={56}
                            width={width}
                            height={height}
                            children={listItem}
                            overscanCount={32}
                        />
                    )} />
                </div>
            </List>
        </>
    }, [toggleSet, isCreating, selectedProduct, props.withDefaultStats, selectedProductWithSupport, renaming,
<<<<<<< HEAD
        viewProperties, callbacks]);
=======
        viewProperties, operations, providerConnection.lastRefresh]);
>>>>>>> 76bc4bbd

    if (!isEmbedded) {
        useTitle(api.titlePlural);
        useLoading(commandLoading);
        useSidebarPage(api.page);
        if (!props.disableSearch) useResourceSearch(api);
    }

    const main = !inlineInspecting ? <>
        <StandardBrowse isSearch={props.isSearch} browseType={props.browseType} pageSizeRef={pageSize}
            generateCall={generateFetch} pageRenderer={pageRenderer} reloadRef={reloadRef}
            setRefreshFunction={isEmbedded != true} onLoad={props.onResourcesLoaded}
            preloadedResources={props.resources} />
    </> : <>
        <api.Properties api={api} resource={inlineInspecting} reload={reloadRef.current} embedded={true}
            closeProperties={closeProperties} {...props.propsForInlineResources} />
    </>;

    const allPills = useMemo(() => {
        const result = [...api.filterPills];
        if (props.isSearch) {
            result.push(p => <StaticPill icon={"search"} title={"Query"} value={"Query: " + query} {...p} />)
        }
        return result;
    }, [api.filterPills, query, props.isSearch]);

    if (!canConsumeResources) {
        const main = <Flex height={"400px"} alignItems={"center"} justifyContent={"center"}>
            <div>
                <Heading.h3 style={{ textAlign: "center" }}>This project cannot consume resources</Heading.h3>
                <p>
                    This property is set for certain projects which are only meant for allocating resources. If you wish
                    to consume any of these resources for testing purposes, then please allocate resources to a small
                    separate test project. This can be done from the "Resource Allocations" menu in the project
                    management interface.
                </p>

                <p>
                    <b>NOTE:</b> All resources created prior to this update are still available. If you need to transfer
                    old resources to a new project, then please contact support.
                </p>
            </div>
        </Flex>;
        if (isEmbedded) {
            return <Box minWidth="700px">
                {main}
            </Box>;
        } else {
            return <MainContainer
                header={props.header}
                headerSize={props.headerSize}
                main={main}
            />;
        }
    }

    if (isEmbedded) {
        return <Box minWidth="700px" ref={scrollingContainerRef}>
            {/* Sticky box causes rerender. See "Bug"-tag above. */}
            {/* <StickyBox shadow={!scrollStatus.isAtTheTop} normalMarginX={"20px"}> */}
            {inlineInspecting ?
                <Heading.h3 flexGrow={1}>{api.titlePlural}</Heading.h3> :
                <>
                    <Operations selected={toggleSet.checked.items} location={"TOPBAR"}
                        entityNameSingular={api.title} entityNamePlural={api.titlePlural}
                        extra={callbacks} operations={operations} />
                    {props.header}
                    <ResourceFilter
                        pills={allPills} filterWidgets={api.filterWidgets} browseType={props.browseType}
                        sortEntries={api.sortEntries} sortDirection={sortDirection}
                        onSortUpdated={onSortUpdated} properties={filters} setProperties={setFilters}
                        readOnlyProperties={props.additionalFilters} />
                </>
            }
            {/* </StickyBox> */}
            {main}
        </Box>;
    } else {
        return <MainContainer
            header={props.header}
            headerSize={props.headerSize}
            main={main}
            sidebar={<Flex flexDirection={"column"} height={"100%"} pb={"16px"}>
                {inlineInspecting ? null :
                    <>
                        <Operations selected={toggleSet.checked.items} location={"SIDEBAR"}
                            entityNameSingular={api.title} entityNamePlural={api.titlePlural}
                            extra={callbacks} operations={operations} />

                        <ResourceFilter pills={allPills} filterWidgets={api.filterWidgets}
                            sortEntries={api.sortEntries} sortDirection={sortDirection}
                            onSortUpdated={onSortUpdated} properties={filters} setProperties={setFilters}
                            browseType={props.browseType}
                            readOnlyProperties={props.additionalFilters} />
                    </>
                }

                {!props.extraSidebar ? null : props.extraSidebar}
            </Flex>}
        />
    }
}

function UserBox(props: { username: string }) {
    const avatars = useAvatars();
    const avatar = avatars.avatar(props.username);
    return <div className="user-box" style={{ display: "relative" }}>
        <div className="centered"><Avatar style={{ marginTop: "-70px", width: "150px", marginBottom: "-70px" }}
            avatarStyle="circle" {...avatar} /></div>
        <div className="centered" style={{ display: "flex", justifyContent: "center" }}>
            <Truncate mt="18px" fontSize="2em" mx="24px" width="100%">{props.username}</Truncate>
        </div>
        {/* Re-add when we know what to render below  */}
        {/* <div style={{justifyContent: "left", textAlign: "left"}}>
            <div><b>INFO:</b> The lifespan of foxes depend on where they live.</div>
            <div><b>INFO:</b> A fox living in the city, usually lives 3-5 years.</div>
            <div><b>INFO:</b> A fox living in a forest, usually lives 12-15 years.</div>
        </div> */}
    </div>;
}

function ProductBox<T extends Resource<ResourceUpdate, ResourceStatus, ResourceSpecification>>(
    props: {
        resource: T;
        productType?: ProductType
    }
) {
    const { resource } = props;
    const { product } = resource.specification;
    return <div className="product-box">
        {props.productType ? <Icon size="36px" mr="4px" name={productTypeToIcon(props.productType)} /> : null}
        <span>{product.id} / {product.category}</span>
        <div><b>ID:</b> {product.id}</div>
        <div><b>Category:</b> {product.category}</div>
        <div><b>Provider:</b> {product.provider}</div>
    </div>
}<|MERGE_RESOLUTION|>--- conflicted
+++ resolved
@@ -627,11 +627,7 @@
             </List>
         </>
     }, [toggleSet, isCreating, selectedProduct, props.withDefaultStats, selectedProductWithSupport, renaming,
-<<<<<<< HEAD
-        viewProperties, callbacks]);
-=======
-        viewProperties, operations, providerConnection.lastRefresh]);
->>>>>>> 76bc4bbd
+        viewProperties, operations, providerConnection.lastRefresh, callbacks]);
 
     if (!isEmbedded) {
         useTitle(api.titlePlural);
