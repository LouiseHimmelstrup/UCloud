--- conflicted
+++ resolved
@@ -89,11 +89,7 @@
     "@types/json-schema": "^7.0.3",
     "@types/jsonwebtoken": "^8.3.2",
     "@types/moment-timezone": "^0.5.12",
-<<<<<<< HEAD
-    "@types/react": "16.8.15",
-=======
     "@types/react": "16.8.17",
->>>>>>> d4450546
     "@types/react-datepicker": "2.3.0",
     "@types/react-dom": "^16.8.4",
     "@types/react-dropzone": "^4.2.2",
@@ -104,11 +100,7 @@
     "@types/react-test-renderer": "16.8.1",
     "@types/recharts": "^1.1.16",
     "@types/styled-components": "4.1.14",
-<<<<<<< HEAD
-    "@types/styled-system": "^4.1.2",
-=======
     "@types/styled-system": "^4.1.3",
->>>>>>> d4450546
     "compression-webpack-plugin": "^2.0.0",
     "copy-webpack-plugin": "5.0.3",
     "css-loader": "^2.1.1",
@@ -128,11 +120,7 @@
     "style-loader": "0.23.1",
     "terser-webpack-plugin": "^1.2.3",
     "ts-jest": "^24.0.2",
-<<<<<<< HEAD
-    "ts-loader": "5.4.5",
-=======
     "ts-loader": "6.0.0",
->>>>>>> d4450546
     "typescript": "3.4.5",
     "url-loader": "1.1.2",
     "webpack": "4.30.0",
