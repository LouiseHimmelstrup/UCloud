--- conflicted
+++ resolved
@@ -18,12 +18,8 @@
 
 dependencies {
     run {
-<<<<<<< HEAD
-        val version = "2023.3.8"
-=======
         val version = "2023.4.0-dev40"
 
->>>>>>> 32acdef7
         fun ucloud(module: String) = implementation("dk.sdu.cloud:$module:$version")
 
         ucloud("file-orchestrator-service-api")
