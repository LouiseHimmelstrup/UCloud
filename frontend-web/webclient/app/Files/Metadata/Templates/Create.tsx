import * as React from "react";
import {useHistory} from "react-router";
import {getQueryParam} from "Utilities/URIUtilities";
import {useCloudAPI, useCloudCommand} from "Authentication/DataHook";
import {useCallback, useEffect, useLayoutEffect, useMemo, useRef, useState} from "react";
import {useLoading, useTitle} from "Navigation/Redux/StatusActions";
import {useRefreshFunction} from "Navigation/Redux/HeaderActions";
import {SidebarPages, useSidebarPage} from "ui-components/Sidebar";
import MainContainer from "MainContainer/MainContainer";
import {FormBuilder} from "@ginkgo-bioworks/react-json-schema-form-builder";
import {Text, TextArea, Box, Input, Label, Select, SelectableText, SelectableTextWrapper, Grid, theme} from "ui-components";
import * as Heading from "ui-components/Heading";
import {Operation, Operations} from "ui-components/Operation";
import {Section} from "ui-components/Section";
import {snackbarStore} from "Snackbar/SnackbarStore";
import {bulkRequestOf, placeholderProduct} from "DefaultObjects";
import {JsonSchemaForm} from "../JsonSchemaForm";
<<<<<<< HEAD
import {default as templateApi, FileMetadataTemplate, FileMetadataTemplateNamespace} from "UCloud/MetadataNamespaceApi";
import {BulkResponse, FindByStringId} from "UCloud";
=======
import styled from "styled-components";
>>>>>>> e3819167

enum Stage {
    INFO,
    SCHEMA,
    PREVIEW,
}

const Create: React.FunctionComponent = props => {
    const history = useHistory();
    const id = getQueryParam(history.location.search, "namespace");
    const [schema, setSchema] = useState<string>("{}");
    const [uiSchema, setUiSchema] = useState<string>("{}");
    const [namespace, fetchNamespace] = useCloudAPI<FileMetadataTemplateNamespace | null>({noop: true}, null);
    const [latestTemplate, fetchLatestTemplate] = useCloudAPI<FileMetadataTemplate | null>({noop: true}, null);
    const [stage, setStage] = useState(Stage.INFO);
    const [commandLoading, invokeCommand] = useCloudCommand();

    const idRef = useRef<HTMLInputElement>(null);
    const titleRef = useRef<HTMLInputElement>(null);
    const descriptionRef = useRef<HTMLTextAreaElement>(null);
    const versionRef = useRef<HTMLInputElement>(null);
    const changeLogRef = useRef<HTMLTextAreaElement>(null);
    const namespaceRef = useRef<HTMLSelectElement>(null);
    const requireApprovalRef = useRef<HTMLSelectElement>(null);
    const inheritRef = useRef<HTMLSelectElement>(null);

    const reload = useCallback(() => {
        if (id) {
            fetchNamespace(templateApi.retrieve({id}));
            fetchLatestTemplate(templateApi.retrieveLatest({id}));
        }
    }, [id]);

    const saveVersion = useCallback(async () => {
        let name = idRef.current?.value;
        const title = titleRef.current?.value;
        const description = descriptionRef.current?.value;
        const version = versionRef.current?.value;
        const changeLog = changeLogRef.current?.value;
        const namespaceType = namespaceRef.current?.value;
        const requireApproval = requireApprovalRef.current?.value === "true";
        const inheritable = inheritRef.current?.value === "true";

        if (!name) {
            snackbarStore.addFailure("Missing or bad ID", false);
            return;
        }

        if (!title) {
            snackbarStore.addFailure("Missing or bad title", false);
            return;
        }

        if (!description) {
            snackbarStore.addFailure("Missing or bad description", false);
            return;
        }

        if (!version) {
            snackbarStore.addFailure("Missing or bad version", false);
            return;
        }

        if (!changeLog) {
            snackbarStore.addFailure("Missing or bad change log", false);
            return;
        }

        if (!namespaceRef) {
            snackbarStore.addFailure("Missing or bad namespace type", false);
            return;
        }

        if (id == null) {
            // NOTE(Dan): We must register the namespace if this is not a new version of an existing template
            try {
                name = (await invokeCommand<BulkResponse<FindByStringId>>(
                    templateApi.create(bulkRequestOf({
                        name,
                        namespaceType: namespaceType as ("COLLABORATORS" | "PER_USER"),
                        product: placeholderProduct()
                    })),
                    {defaultErrorHandler: false}
                ))?.responses?.[0]!.id;
            } catch (e) {
                snackbarStore.addFailure(
                    "Unable to use this ID. It might already be in use, try a different ID",
                    false
                );
                return;
            }
        } else {
            name = namespace.data!.id;
        }

        const success = await invokeCommand(
            templateApi.createTemplate(bulkRequestOf({
                namespaceId: name!,
                title,
                version,
                description,
                changeLog,
                inheritable,
                requireApproval,
                uiSchema: JSON.parse(uiSchema),
                schema: JSON.parse(schema),
                namespaceType: namespaceType as ("COLLABORATORS" | "PER_USER"),
            }))
        ) != null;

        if (success) {
            history.push("/" + templateApi.routingNamespace);
        }
    }, [schema, uiSchema]);

    const callbacks: Callbacks = useMemo(() => ({
        stage,
        setStage,
        saveVersion
    }), [stage, setStage, saveVersion]);

    useEffect(reload, [reload]);

    useLayoutEffect(() => {
        if (namespace.data) {
            idRef.current!.value = namespace.data.specification.name;
        }

        if (latestTemplate.data) {
            setSchema(JSON.stringify(latestTemplate.data?.schema));
            if (latestTemplate.data?.uiSchema) {
                setUiSchema(JSON.stringify(latestTemplate.data?.uiSchema));
            }

            titleRef.current!.value = latestTemplate.data.title;
            descriptionRef.current!.value = latestTemplate.data.description;
            versionRef.current!.value = latestTemplate.data.version;
            changeLogRef.current!.value = latestTemplate.data.changeLog;
            namespaceRef.current!.value = latestTemplate.data.namespaceType;
            requireApprovalRef.current!.value = latestTemplate.data.requireApproval.toString();
            inheritRef.current!.value = latestTemplate.data.inheritable.toString();
        }
    }, [latestTemplate.data, namespace.data]);

    {
        let title = templateApi.title;
        if (latestTemplate?.data) {
            title += ` (${latestTemplate.data.title})`;
        }
        useTitle(title);
        useLoading(latestTemplate.loading || namespace.loading);
        useRefreshFunction(reload);
        useSidebarPage(SidebarPages.Files);
    }

    return <MainContainer
        header={
            <SelectableTextWrapper mb={"16px"}>
                <SelectableText onClick={() => setStage(Stage.INFO)} selected={stage === Stage.INFO} mr="1em">
                    1. Info
                </SelectableText>
                <SelectableText onClick={() => setStage(Stage.SCHEMA)} selected={stage === Stage.SCHEMA} mr="1em">
                    2. Schema
                </SelectableText>
                <SelectableText onClick={() => setStage(Stage.PREVIEW)} selected={stage === Stage.PREVIEW} mr="1em">
                    3. Preview and save
                </SelectableText>
            </SelectableTextWrapper>
        }
        headerSize={45}
        main={
            <Box minHeight={"calc(100vh - 76px - 47px)"} mt={"16px"}>
                <Box style={{display: stage !== Stage.INFO ? "none" : "block"}}>
                    <Grid maxWidth={"800px"} margin={"0 auto"} gridGap={"32px"}>
                        <Section gap={"16px"}>
                            <Heading.h3>Information</Heading.h3>
                            <Label>
                                ID
<<<<<<< HEAD
                                <Input ref={idRef} placeholder={"schema-xyz"} disabled={id != null}/>
                                {id == null ? null :
                                    <Text color={"gray"}>
                                        <b>NOTE:</b>{" "}
                                        You cannot change to ID when you are creating a new version of a template.
                                    </Text>
                                }
=======
                                <Input ref={idRef} placeholder={"schema-xyz"} />
>>>>>>> e3819167
                            </Label>
                            <Label>
                                Title
                                <Input ref={titleRef} placeholder={"Metadata Schema for XYZ"} />
                            </Label>
                            <Label>
                                Description <br />
                                <TextArea
                                    ref={descriptionRef}
                                    rows={5}
                                    width={"100%"}
                                    placeholder={"This metadata schema contains information about..."}
                                />
                            </Label>
                        </Section>

                        <Section>
                            <Heading.h3>Versioning</Heading.h3>
                            <Label>
                                Version
                                <Input ref={versionRef} placeholder={"1.0.0"} />
                            </Label>

                            <Label>
                                Changes since last version <br />
                                <TextArea ref={changeLogRef} rows={2} width={"100%"}
                                    placeholder={"Version 1.1.0 has made the following changes..."} />
                            </Label>
                        </Section>

                        <Section>
                            <Heading.h3>Behavior</Heading.h3>

                            <Label>
                                Namespace type
                                <Select selectRef={namespaceRef}>
                                    <option value={"COLLABORATORS"}>Collaborators</option>
                                    <option value={"PER_USER"}>Per user</option>
                                </Select>
                                <Text color={"gray"}>
                                    <Box my={"8px"}>
                                        <b>Collaborators: </b> Metadata documents will be shared among all collaborators
                                        of a file.
                                    </Box>
                                    <Box>
                                        <b>Per user: </b> Every collaborator of a file will have their own copy of the
                                        metadata document. Users cannot view the metadata document of other
                                        collaborators.
                                    </Box>
                                </Text>
                            </Label>

                            <Label>
                                Changes require approval
                                <Select selectRef={requireApprovalRef}>
                                    <option value={"true"}>Yes</option>
                                    <option value={"false"}>No</option>
                                </Select>
                                <Text color={"gray"}>
                                    <Box my={"8px"}>
                                        <b>Yes: </b> A workspace administrator, e.g. a project admin or PI, must approve
                                        all changes to the metadata document.
                                    </Box>
                                    <Box>
                                        <b>No: </b> Metadata documents can be modified by any user who is allowed to
                                        edit
                                        the file.
                                    </Box>
                                </Text>
                            </Label>

                            <Label>
                                Metadata should be inherited from ancestor directories
                                <Select selectRef={inheritRef}>
                                    <option value={"true"}>Yes</option>
                                    <option value={"false"}>No</option>
                                </Select>
                                <Text color={"gray"}>
                                    <Box my={"8px"}>
                                        <b>Yes: </b> Metadata will be present on all files that are a descendant,
                                        i.e. placed in the folder or any sub-folder, of this file. The metadata can be
                                        overridden by placing a different copy on a descendant.
                                    </Box>
                                    <Box>
                                        <b>No: </b> The metadata will only be present on the file it is directly
                                        associated
                                        with.
                                    </Box>
                                </Text>
                            </Label>
                        </Section>
                    </Grid>
                </Box>
                {stage !== Stage.SCHEMA ? null :
                    <BootstrapReplacement>
                        <FormBuilder
                            schema={schema}
                            uiSchema={uiSchema}
                            onChange={(newSchema: any, newUiSchema: any) => {
                                setSchema(newSchema);
                                setUiSchema(newUiSchema ?? uiSchema);
                            }}
                        />
                    </BootstrapReplacement>
                }
                {stage !== Stage.PREVIEW ? null :
                    <Grid gridGap={"32px"} width={"800px"} margin={"0 auto"}>
                        <Section>
                            <Heading.h3>Information</Heading.h3>
                            <ul>
                                <li><b>ID: </b>{idRef.current?.value}</li>
                                <li><b>Title: </b>{titleRef.current?.value}</li>
                                <li><b>Description: </b>{descriptionRef.current?.value}</li>
                            </ul>
                        </Section>
                        <Section>
                            <Heading.h3>Versioning</Heading.h3>
                            <ul>
                                <li><b>Version: </b>{versionRef.current?.value}</li>
                                <li><b>Changes since last version: </b>{changeLogRef.current?.value}</li>
                            </ul>
                        </Section>
                        <Section>
                            <Heading.h3>Behavior</Heading.h3>
                            <ul>
                                <li><b>Namespace type: </b>{prettySelectOption(namespaceRef.current)}</li>
                                <li><b>Changes require approval: </b>{prettySelectOption(requireApprovalRef.current)}
                                </li>
                                <li>
                                    <b>Metadata should be inherited from ancestor directories: </b>
                                    {prettySelectOption(inheritRef.current)}
                                </li>
                            </ul>
                        </Section>
                        <Section>
                            <Heading.h3>Form preview</Heading.h3>
                            <JsonSchemaFormBootstrapReplacement>
                                <JsonSchemaForm
                                    schema={JSON.parse(schema)}
                                    uiSchema={JSON.parse(uiSchema)}
                                />
                            </JsonSchemaFormBootstrapReplacement>
                        </Section>
                    </Grid>
                }
            </Box>
        }
        sidebar={
            <Operations location={"SIDEBAR"} operations={operations} selected={[]} extra={callbacks}
<<<<<<< HEAD
                        entityNameSingular={templateApi.title}/>
=======
                entityNameSingular={entityName} />
>>>>>>> e3819167
        }
    />;
};

function prettySelectOption(element?: HTMLSelectElement | null): string {
    if (element == null) return "N/A";
    return element.options[element.selectedIndex].text;
}

interface Callbacks {
    stage: Stage;
    setStage: (newStage: Stage) => void;
    saveVersion: () => void;
}

const operations: Operation<void, Callbacks>[] = [
    {
        text: "Previous",
        primary: true,
        icon: "backward",
        enabled: (_, cb) => cb.stage !== Stage.INFO ? true : "Already at first step",
        onClick: (_, cb) => {
            if (cb.stage === Stage.PREVIEW) {
                cb.setStage(Stage.SCHEMA);
            } else if (cb.stage === Stage.SCHEMA) {
                cb.setStage(Stage.INFO);
            }
        }
    },
    {
        text: "Next",
        icon: "forward",
        primary: true,
        enabled: (_, cb) => cb.stage !== Stage.PREVIEW,
        onClick: (_, cb) => {
            if (cb.stage === Stage.INFO) {
                cb.setStage(Stage.SCHEMA);
            } else if (cb.stage === Stage.SCHEMA) {
                cb.setStage(Stage.PREVIEW);
            }
        }
    },
    {
        text: "Save",
        icon: "upload",
        confirm: true,
        color: "green",
        primary: true,
        enabled: (_, cb) => cb.stage === Stage.PREVIEW,
        onClick: (_, cb) => {
            cb.saveVersion();
        }
    }
];

const BootstrapReplacement = styled.div`
    & > div.formBuilder-0-2-1 {
        div.formHead-0-2-2 {
            border: 1px solid transparent;
            background-color: var(--lightGray, #f00);

            div > {
                h5.form-name-label {
                    color: var(--text, #f00);
                }

                input.form-control:focus-visible {
                    outline: none;
                }
            }
        }
        
        div.card-select {
            background-color: var(--lightGray, #f00);
        }

        span.label {
            color: var(--text);
        }

        div.form-body {

            div.collapse-element.card-container {
                background-color: var(--lightGray, #f00);
                border: 2px solid transparent;
            }

            div.collapse-element.card-container:hover {
                border: 2px solid var(--blue, #f00);
            }

            div.section-container {
                background-color: var(--lightGray, #f00);
                border: 1px solid transparent;
            }

            div.section-container:hover {
                border: 1px solid var(--blue, #f00);
            }
        }

        div > span > svg.svg-inline--fa.fa-plus-square.fa-w-14.fa, span > span > svg.svg-inline--fa.fa-arrow-up.fa-w-14.fa,
        span > span > svg.svg-inline--fa.fa-arrow-down.fa-w-14.fa {
            color: var(--blue, #f00);
        }

        span > span > svg.svg-inline--fa.fa-arrow-up.fa-w-14.fa, span > span > svg.svg-inline--fa.fa-arrow-down.fa-w-14.fa {
            border: none;
        }
        
        span > svg.svg-inline--fa.fa-pencil-alt.fa-w-16.fa {
            color: var(--blue, #f00);
            border: 2px solid var(--blue, #f00);
        }

        span > svg.svg-inline--fa.fa-trash.fa-w-14.fa {
            color: var(--red, #f00);
            border: 2px solid var(--red, #f00);
        }

        input.form-control {
            border: 2px solid var(--midGray);
            display: block;
            font-family: inherit;
            width: 100%;
            color: var(--black, #f00);
            background-color: transparent;
        
            margin: 0;
            &:invalid {
                border-color: var(--red, #f00);
            }
        
            border-radius: 5px;
            padding: 7px 12px 7px 12px;
        
            ::placeholder {
                color: var(--gray, #f00);
            }
        
            &:focus {
                outline: none;
                background-color: transparent;
            }
        
            &:disabled {
                background-color: var(--lightGray, #f00);
            }
        }

        input.form-control:active, input.form-control:focus {
            border: 2px solid var(--blue);            
        }

        div[class*="-ValueContainer"], div[class*="-IndicatorsContainer"] {
            background-color: var(--lightGray);
        }

        div.delete-button {
            color: var(--red);
            margin-left: 6px;
        }

        svg.svg-inline--fa.fa-plus.fa-w-14.fa {
            margin-left: auto;
            margin-right: auto;
            color: var(--blue);            
        }

    & form > button {
        font-smoothing: antialiased;
        display: inline-flex;
        justify-content: center;
        align-items: center;
        text-align: center;
        text-decoration: none;
        font-family: inherit;
        font-weight: ${theme.bold};
        cursor: pointer;
        border-radius: ${theme.radius};
        background-color: var(--blue, #f00);
        color: var(--white, #f00);
        border-width: 0;
        border-style: solid;
        line-height: 1.5;
        width: 100px;
        height: 40px;
    }

    & div.d-flex {
        display: flex;
        border-bottom: none;
    }

    & div.collapse, & div.collapsing {
        display: none;
    }

    & div.collapse.show {
        display: block;
    }

    & div.cardEntries-0-2-7 {
        border-bottom: none;
    }

    & div.section-interactions { 
        border-top: none; 
    }

    & div.section-head { 
        border-bottom: none;
    }
`;

const JsonSchemaFormBootstrapReplacement = styled.div`

    & button {
        font-smoothing: antialiased;
        display: inline-flex;
        justify-content: center;
        align-items: center;
        text-align: center;
        text-decoration: none;
        font-family: inherit;
        font-weight: ${theme.bold};
        cursor: pointer;
        border-radius: ${theme.radius};
        background-color: var(--blue, #f00);
        color: var(--white, #f00);
        border-width: 0;
        border-style: solid;
        line-height: 1.5;
        width: 100px;
        height: 40px;
    }

    & form.rjsf > div > button:hover {
        transform: translateY(-2px);
    }

    & form.rjsf > div > fieldset > div > input {
        margin-top: 2px;
        margin-bottom: 4px;
    }

    & button:hover {
        transform: translateY(-2px);
    }

    & i.glyphicon.glyphicon-remove::before {
        content: "❌";
    }

    & button.btn-add {
        width: 45px;
        color: var(--white, #f00);
        background-color: var(--green, #f00);
    }

    & i {
        font-style: normal;
    }



    & .glyphicon-arrow-up::before {
        content: '↑';
    }

    & .glyphicon-arrow-down::before {
        content: '↓';
    }

    & button.btn-danger {
        width: 45px;
        color: var(--white, #f00);
        background-color: var(--red, #f00);
    }

    & div.array-item > div.col.xs-9 { 
        width: 100%;
    }
    
    & div.array-item {
        display: flex;
    }

    & button.btn.btn-default.array-item-move-up, & button.btn.btn-default.array-item-move-down, & button.btn.btn-default.array-item-remove { 
        width: 45px;
    }

    & i.glyphicon.glyphicon-plus::before {
        content: "+";
    }

    & div.array-item > div.col.xs-9 {
        width: 100%;
    }
`;

export default Create;<|MERGE_RESOLUTION|>--- conflicted
+++ resolved
@@ -15,12 +15,9 @@
 import {snackbarStore} from "Snackbar/SnackbarStore";
 import {bulkRequestOf, placeholderProduct} from "DefaultObjects";
 import {JsonSchemaForm} from "../JsonSchemaForm";
-<<<<<<< HEAD
 import {default as templateApi, FileMetadataTemplate, FileMetadataTemplateNamespace} from "UCloud/MetadataNamespaceApi";
 import {BulkResponse, FindByStringId} from "UCloud";
-=======
 import styled from "styled-components";
->>>>>>> e3819167
 
 enum Stage {
     INFO,
@@ -179,15 +176,12 @@
     return <MainContainer
         header={
             <SelectableTextWrapper mb={"16px"}>
-                <SelectableText onClick={() => setStage(Stage.INFO)} selected={stage === Stage.INFO} mr="1em">
-                    1. Info
-                </SelectableText>
-                <SelectableText onClick={() => setStage(Stage.SCHEMA)} selected={stage === Stage.SCHEMA} mr="1em">
-                    2. Schema
-                </SelectableText>
-                <SelectableText onClick={() => setStage(Stage.PREVIEW)} selected={stage === Stage.PREVIEW} mr="1em">
-                    3. Preview and save
-                </SelectableText>
+                <SelectableText onClick={() => setStage(Stage.INFO)} selected={stage === Stage.INFO}
+                                children={"1. Info"} mr={"1em"}/>
+                <SelectableText onClick={() => setStage(Stage.SCHEMA)} selected={stage === Stage.SCHEMA}
+                                children={"2. Schema"} mr={"1em"}/>
+                <SelectableText onClick={() => setStage(Stage.PREVIEW)} selected={stage === Stage.PREVIEW}
+                                children={"3. Preview and save"} mr={"1em"}/>
             </SelectableTextWrapper>
         }
         headerSize={45}
@@ -199,7 +193,6 @@
                             <Heading.h3>Information</Heading.h3>
                             <Label>
                                 ID
-<<<<<<< HEAD
                                 <Input ref={idRef} placeholder={"schema-xyz"} disabled={id != null}/>
                                 {id == null ? null :
                                     <Text color={"gray"}>
@@ -207,16 +200,13 @@
                                         You cannot change to ID when you are creating a new version of a template.
                                     </Text>
                                 }
-=======
-                                <Input ref={idRef} placeholder={"schema-xyz"} />
->>>>>>> e3819167
                             </Label>
                             <Label>
                                 Title
-                                <Input ref={titleRef} placeholder={"Metadata Schema for XYZ"} />
-                            </Label>
-                            <Label>
-                                Description <br />
+                                <Input ref={titleRef} placeholder={"Metadata Schema for XYZ"}/>
+                            </Label>
+                            <Label>
+                                Description <br/>
                                 <TextArea
                                     ref={descriptionRef}
                                     rows={5}
@@ -230,13 +220,13 @@
                             <Heading.h3>Versioning</Heading.h3>
                             <Label>
                                 Version
-                                <Input ref={versionRef} placeholder={"1.0.0"} />
-                            </Label>
-
-                            <Label>
-                                Changes since last version <br />
+                                <Input ref={versionRef} placeholder={"1.0.0"}/>
+                            </Label>
+
+                            <Label>
+                                Changes since last version <br/>
                                 <TextArea ref={changeLogRef} rows={2} width={"100%"}
-                                    placeholder={"Version 1.1.0 has made the following changes..."} />
+                                          placeholder={"Version 1.1.0 has made the following changes..."}/>
                             </Label>
                         </Section>
 
@@ -359,11 +349,7 @@
         }
         sidebar={
             <Operations location={"SIDEBAR"} operations={operations} selected={[]} extra={callbacks}
-<<<<<<< HEAD
                         entityNameSingular={templateApi.title}/>
-=======
-                entityNameSingular={entityName} />
->>>>>>> e3819167
         }
     />;
 };
