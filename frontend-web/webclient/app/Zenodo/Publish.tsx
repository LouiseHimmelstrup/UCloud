import * as React from "react";
import FileSelector from "Files/FileSelector";
import { Cloud } from "Authentication/SDUCloudObject";
import { NotConnectedToZenodo } from "Utilities/ZenodoPublishingUtilities";
import LoadingIcon from "LoadingIcon/LoadingIcon";
import { updatePageTitle, setActivePage } from "Navigation/Redux/StatusActions";
import { setZenodoLoading, setErrorMessage } from "./Redux/ZenodoActions";
import { connect } from "react-redux";
import { History } from "history";
import { removeEntry } from "Utilities/CollectionUtilities";
import { getFilenameFromPath } from "Utilities/FileUtilities";
import { File } from "Files";
import { SET_ZENODO_ERROR } from "Zenodo/Redux/ZenodoReducer";
import { Dispatch } from "redux";
import { Button, Error, Input, Label, Flex, Box, Link } from "ui-components";
import * as Heading from "ui-components/Heading";
import { MainContainer } from "MainContainer/MainContainer";
import { SidebarPages } from "ui-components/Sidebar";
import { ReduxObject } from "DefaultObjects";
<<<<<<< HEAD
import { SnackType } from "Snackbar/Snackbars";
import {snackbarStore} from "Snackbar/SnackbarStore";
=======
import { AddSnackOperation, SnackType } from "Snackbar/Snackbars";
import { addSnack } from "Snackbar/Redux/SnackbarsActions";
import { addNotificationEntry } from "Utilities/ReduxUtilities";
>>>>>>> ef51af6f

interface ZenodoPublishState {
    files: string[]
    name: string
    requestSent: boolean
}

interface ZenodoPublishProps {
    loading: boolean
    connected: boolean
    history: History
    error?: string
}

interface ZenodoPublishOperations {
    updatePageTitle: () => void
    setLoading: (loading: boolean) => void
    setErrorMessage: (error?: string) => void
    setActivePage: () => void
}

class ZenodoPublish extends React.Component<ZenodoPublishProps & ZenodoPublishOperations, ZenodoPublishState> {
    constructor(props: Readonly<ZenodoPublishProps & ZenodoPublishOperations>) {
        super(props);
        this.state = {
            files: [""],
            name: "",
            requestSent: false,
        };
        props.setActivePage();
        props.updatePageTitle();
    }

    componentWillUnmount = () => this.props.setErrorMessage();

    private submit = e => {
        e.preventDefault();
        const filePaths = this.state.files.filter(filePath => filePath);
        Cloud.post("/zenodo/publish/", { filePaths, name: this.state.name }).then((res) => {
            this.props.history.push(`/zenodo/info/${res.response.publicationId}`);
            this.setState(() => ({ requestSent: true }));
        }).catch(_ => this.props.setErrorMessage("An error occurred publishing. Please try again later."));

    };

    private removeFile = (index: number) => {
        const { files } = this.state;
        const remainderFiles = removeEntry(files, index);
        this.setState(() => ({ files: remainderFiles }));
    };

    private handleFileSelection = (file: File, index: number) => {
        const files = this.state.files.slice();
        if (files.some(f => getFilenameFromPath(f) === getFilenameFromPath(file.path))) {
            snackbarStore.addSnack({
                message: "Zenodo does not allow duplicate filenames. Please rename either file and try again.",
                type: SnackType.Failure
            });
            return;
        }
        files[index] = file.path;
        this.setState(() => ({ files }));
    }

    private newFile() {
        const files = this.state.files.slice();
        files.push("");
        this.setState(() => ({ files }));
    }

    render() {
        const { name } = this.state;

        if (this.props.loading) {
            return (<MainContainer main={<LoadingIcon size={18} />} />);
        } else if (!this.props.connected) {
            return (<MainContainer main={<NotConnectedToZenodo />} />);
        }

        const header = (
            <>
                <Heading.h3>
                    File Selection
                </Heading.h3>
                <Error error={this.props.error} clearError={() => this.props.setErrorMessage(undefined)} />
            </>);

        const main = (
            <Box mt="5px">
                <form onSubmit={e => this.submit(e)}>
                    <FileSelections
                        handleFileSelection={this.handleFileSelection}
                        files={this.state.files}
                        removeFile={this.removeFile}
                    />
                    <Label>Publication Name
                    <Input
                            required={true}
                            value={name}
                            type="text"
                            onChange={({ target: { value } }) => this.setState(() => ({ name: value }))}
                        />
                    </Label>
                    <Flex mt="0.5em">
                        <Button
                            color="green"
                            type="button"
                            onClick={() => this.newFile()}
                        >Add file</Button>
                        <Box ml="auto" />
                        <Button
                            disabled={!name || this.state.files.filter(p => p).length === 0 || this.state.requestSent}
                            color="blue"
                            type="submit"
                            onClick={this.submit}
                        >Upload files</Button>
                    </Flex>
                </form>
            </Box>);

        const sidebar = (<Link to="/zenodo/"><Button fullWidth color="green">Publications</Button></Link>)

        return (
            <MainContainer
                header={header}
                main={main}
                sidebar={sidebar}
            />)
    }
}

const FileSelections = ({ files, handleFileSelection, removeFile }: { files: string[], handleFileSelection: Function, removeFile: Function }) => (
    <>
        {files.map((file, index) =>
            (<Box mb="0.3em" key={file}>
                <FileSelector
                    key={index}
                    isRequired={files.length === 1}
                    path={file}
                    onFileSelect={(chosenFile: File) => handleFileSelection(chosenFile, index)}
                    allowUpload={false}
                    remove={files.length > 1 ? () => removeFile(index) : undefined}
                />
            </Box>))}
    </>
);

const mapStateToProps = ({ zenodo }: ReduxObject) => zenodo;
const mapDispatchToProps = (dispatch: Dispatch): ZenodoPublishOperations => ({
    updatePageTitle: () => dispatch(updatePageTitle("Zenodo Publish")),
    setErrorMessage: (error?: string) => dispatch(setErrorMessage(SET_ZENODO_ERROR, error)),
    setLoading: (loading: boolean) => dispatch(setZenodoLoading(loading)),
<<<<<<< HEAD
    setActivePage: () => dispatch(setActivePage(SidebarPages.Publish))
=======
    setActivePage: () => dispatch(setActivePage(SidebarPages.Publish)),
    addSnack: snack => addNotificationEntry(dispatch, snack)
>>>>>>> ef51af6f
});

export default connect(mapStateToProps, mapDispatchToProps)(ZenodoPublish);<|MERGE_RESOLUTION|>--- conflicted
+++ resolved
@@ -17,14 +17,8 @@
 import { MainContainer } from "MainContainer/MainContainer";
 import { SidebarPages } from "ui-components/Sidebar";
 import { ReduxObject } from "DefaultObjects";
-<<<<<<< HEAD
 import { SnackType } from "Snackbar/Snackbars";
 import {snackbarStore} from "Snackbar/SnackbarStore";
-=======
-import { AddSnackOperation, SnackType } from "Snackbar/Snackbars";
-import { addSnack } from "Snackbar/Redux/SnackbarsActions";
-import { addNotificationEntry } from "Utilities/ReduxUtilities";
->>>>>>> ef51af6f
 
 interface ZenodoPublishState {
     files: string[]
@@ -177,12 +171,7 @@
     updatePageTitle: () => dispatch(updatePageTitle("Zenodo Publish")),
     setErrorMessage: (error?: string) => dispatch(setErrorMessage(SET_ZENODO_ERROR, error)),
     setLoading: (loading: boolean) => dispatch(setZenodoLoading(loading)),
-<<<<<<< HEAD
     setActivePage: () => dispatch(setActivePage(SidebarPages.Publish))
-=======
-    setActivePage: () => dispatch(setActivePage(SidebarPages.Publish)),
-    addSnack: snack => addNotificationEntry(dispatch, snack)
->>>>>>> ef51af6f
 });
 
 export default connect(mapStateToProps, mapDispatchToProps)(ZenodoPublish);