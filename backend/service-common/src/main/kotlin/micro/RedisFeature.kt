package dk.sdu.cloud.micro

import dk.sdu.cloud.ServiceDescription
import dk.sdu.cloud.events.RedisConnectionManager
import dk.sdu.cloud.events.RedisStreamService
import dk.sdu.cloud.service.Loggable
import dk.sdu.cloud.service.findValidHostname
import io.lettuce.core.RedisClient
import org.slf4j.Logger
import java.util.concurrent.atomic.AtomicBoolean

data class RedisConfiguration(
    val hostname: String? = null,
    val port: Int? = null
)

class RedisFeature : MicroFeature {
    override fun init(ctx: Micro, serviceDescription: ServiceDescription, cliArgs: List<String>) {
        ctx.requireFeature(ConfigurationFeature)
        val shouldLog = didLog.compareAndSet(false, true)
        if (shouldLog) log.trace("Connecting to redis")

        val userConfig = ctx.configuration.requestChunkAtOrNull("redis") ?: RedisConfiguration()
        val hostname = userConfig.hostname?.takeIf { it.isNotEmpty() } ?: run {
<<<<<<< HEAD
            if (shouldLog) log.trace("No available configuration found at 'redis/hostname'. Attempting to look for defaults.")
=======
            if (shouldLog) log.trace("No available configuration found at 'redis/hostname'.")
            if (shouldLog) log.trace("Attempting to look for defaults.")
>>>>>>> 1d72c740

            val hostname = findValidHostname(defaultHostNames)
                ?: throw IllegalStateException("Could not find a valid redis host")

            if (shouldLog) log.trace("$hostname is a valid host, assuming redis is running on this machine.")

            hostname
        }

        if (shouldLog) log.info("Connected to redis at $hostname. Config is loaded from redis/hostname.")

        val port = userConfig.port ?: 6379
        ctx.redisConnectionManager = RedisConnectionManager(RedisClient.create("redis://$hostname:$port"))

        ctx.eventStreamService = RedisStreamService(
            ctx.redisConnectionManager,
            ctx.serviceDescription.name,
            ctx.serviceInstance.hostname
        )

        ctx.featureOrNull(DeinitFeature)?.addHandler {
            ctx.eventStreamService.stop()
        }
    }

    companion object Feature : MicroFeatureFactory<RedisFeature, Unit>, Loggable {
        override val log: Logger = logger()
        override val key: MicroAttributeKey<RedisFeature> = MicroAttributeKey("redis-feature")
        override fun create(config: Unit): RedisFeature = RedisFeature()

        private val defaultHostNames = listOf("redis", "localhost")
        private val didLog = AtomicBoolean(false)
    }
}

private val redisConnectionManagerKey = MicroAttributeKey<RedisConnectionManager>("redis-connection-manager")
var Micro.redisConnectionManager: RedisConnectionManager
    get() {
        return attributes[redisConnectionManagerKey]
    }
    set(value) {
        attributes[redisConnectionManagerKey] = value
    }
<|MERGE_RESOLUTION|>--- conflicted
+++ resolved
@@ -22,12 +22,8 @@
 
         val userConfig = ctx.configuration.requestChunkAtOrNull("redis") ?: RedisConfiguration()
         val hostname = userConfig.hostname?.takeIf { it.isNotEmpty() } ?: run {
-<<<<<<< HEAD
-            if (shouldLog) log.trace("No available configuration found at 'redis/hostname'. Attempting to look for defaults.")
-=======
             if (shouldLog) log.trace("No available configuration found at 'redis/hostname'.")
             if (shouldLog) log.trace("Attempting to look for defaults.")
->>>>>>> 1d72c740
 
             val hostname = findValidHostname(defaultHostNames)
                 ?: throw IllegalStateException("Could not find a valid redis host")
