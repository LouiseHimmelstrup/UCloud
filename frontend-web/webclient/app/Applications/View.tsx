--- conflicted
+++ resolved
@@ -32,64 +32,6 @@
             </Box>
             {/* minWidth=0 is required for the ellipsed text children to work */}
             <Flex flexDirection={"column"} minWidth={0}>
-<<<<<<< HEAD
-                {isSlim ? (
-                    <>
-                        <Box>
-                            <Flex>
-                                <Text verticalAlign="center" alignItems="center" fontSize={30} mr="15px">
-                                    {props.title}
-                                </Text>
-                                <Flex style={{alignSelf: "center"}}>
-                                    {props.flavors.length <= 1 ? null :
-                                        <ClickableDropdown
-                                            closeFnRef={close}
-                                            trigger={
-                                                <Flex className={FlavorSelectorClass}>
-                                                    {props.application.metadata.flavorName ?? props.application.metadata.title} <Icon ml="8px" name="chevronDownLight" size={12} />
-                                                </Flex>
-                                            }>
-                                            {props.flavors.map(f =>
-                                                <Box
-                                                    cursor="pointer"
-                                                    width="auto"
-                                                    key={f.metadata.name}
-                                                    onClick={() => {
-                                                        close.current();
-                                                        navigate(Pages.runApplicationWithName(f.metadata.name));
-                                                    }}
-                                                >
-                                                    {f.metadata.flavorName ?? f.metadata.title}
-                                                </Box>
-                                            )}
-                                        </ClickableDropdown>
-                                    }
-                                </Flex>
-                            </Flex>
-                        </Box>
-                        <Flex>
-                            <FavoriteToggle application={props.application} />
-                            <ClickableDropdown
-                                trigger={<TextSpan ml="8px">{props.application.metadata.version}</TextSpan>}
-                                chevron
-                            >
-                                {props.allVersions.map(it => <div key={it.metadata.version} onClick={() => navigate(Pages.runApplication(it.metadata))}>{it.metadata.version}</div>)}
-                            </ClickableDropdown>
-                            {newest && newest.metadata.version !== props.application.metadata.version ?
-                                <Tooltip tooltipContentWidth={390} trigger={
-                                    <div className={TriggerDiv} onClick={e => {
-                                        e.preventDefault();
-                                        navigate(Pages.runApplication(newest.metadata));
-                                    }}>
-                                        New version available.
-                                    </div>
-                                }>
-                                    <div onClick={e => e.stopPropagation()}>
-                                        You are not using the newest version of the app.<br />
-                                        Click to use the newest version.
-                                    </div>
-                                </Tooltip> : null}
-=======
                 <Box>
                     <Flex>
                         <Text verticalAlign="center" alignItems="center" fontSize={30} mr="15px">
@@ -116,7 +58,7 @@
                                             p={"8px"}
                                             onClick={() => {
                                                 close.current();
-                                                navigate(Pages.runApplication(f.metadata));
+                                                navigate(Pages.runApplicationWithName(f.metadata.name));
                                             }}
                                         >
                                             {f.metadata.flavorName ?? f.metadata.title}
@@ -124,7 +66,6 @@
                                     )}
                                 </ClickableDropdown>
                             }
->>>>>>> c8a43382
                         </Flex>
                     </Flex>
                 </Box>
