import * as React from "react";
import {Switch, Route} from "react-router-dom";
import Files from "Files/Files";
import Dashboard from "Dashboard/Dashboard";
import Applications from "Applications/Browse";
import Run from "Applications/Run";
import JobResults from "Applications/JobResults";
import Sidebar from "ui-components/Sidebar";
import ZenodoPublish from "Zenodo/Publish";
import * as Share from "Shares";
import Activity from "Activity/Page";
import Uploader from "Uploader/Uploader";
import Search from "Search/Search";
import FileInfo from "Files/FileInfo";
import FilePreview from "Files/FilePreview";
import UserCreation from "Admin/UserCreation";
import UserSettings from "UserSettings/UserSettings";
import ZenodoHome from "Zenodo/Zenodo";
import ZenodoInfo from "Zenodo/Info";
import DetailedResult from "Applications/DetailedResult";
import ApplicationView from "Applications/View";
import * as ApplicationsInstalled from "Applications/Installed";
import * as Accounting from "Accounting";
import Status from "Navigation/StatusPage";
import AvataaarModification from "UserSettings/Avataaar";
import Snackbars from "Snackbar/Snackbars";
import Favorites from "Favorites/Favorites";
import {LoginPage} from "Login/Login";
import Wayf from "Login/Wayf";
import NoVNCClient from "NoVNC/NoVNCClient";
import {Cloud} from "Authentication/SDUCloudObject";
import {dispatchUserAction, onLogin} from "App";
import {USER_LOGIN} from "Navigation/Redux/HeaderReducer";
import {MainContainer} from "MainContainer/MainContainer";
import {ErrorBoundary} from "ErrorBoundary/ErrorBoundary";
import Dialog from "Dialog/Dialog";
<<<<<<< HEAD
import { History } from "history";
import ProjectList from "Project/List";
import ProjectCreate from "Project/Create";
import ProjectView from "Project/View";
=======
import {History} from "history";
>>>>>>> e98c4cf6

const NotFound = () => (<MainContainer main={<div><h1>Not found.</h1></div>} />);

const Core = () => (
    <>
        <Dialog />
        <Snackbars />
        <Uploader />
        <Sidebar />
        <ErrorBoundary>
            <Switch>
                <Route exact path="/login" component={LoginPage} />
                <Route exact path="/loginSuccess" component={LoginSuccess} />
                <Route exact path="/login/wayf" component={Wayf} />
                <Route exact path="/" component={requireAuth(Dashboard)} />
                <Route exact path="/dashboard" component={requireAuth(Dashboard)} />
                <Route exact path="/files/info" component={requireAuth(FileInfo)} />
                <Route exact path="/files/preview" component={requireAuth(FilePreview)} />
                <Route exact path="/files" component={requireAuth(Files)} />
                <Route exact path="/favorites" component={requireAuth(Favorites)} />
                <Route exact path="/activity" component={requireAuth(Activity)} />
                <Route exact path="/status" component={requireAuth(Status)} />
                <Route exact path="/accounting/:resource/:subResource" component={requireAuth(Accounting.DetailedPage)} />

                <Route exact path="/novnc" component={requireAuth(NoVNCClient)} />

                <Route exact path="/applications" component={requireAuth(Applications)} />
                <Route exact path="/applications/installed" component={requireAuth(ApplicationsInstalled.default)} />
                <Route exact path="/applications/details/:appName/:appVersion" component={requireAuth(ApplicationView)} />
                <Route exact path="/applications/results" component={requireAuth(JobResults)} />
                <Route exact path="/applications/results/:jobId" component={requireAuth(DetailedResult)} />
                <Route exact path="/applications/:appName/:appVersion" component={requireAuth(Run)} />

                <Route exact path="/zenodo/" component={requireAuth(ZenodoHome)} />
                <Route exact path="/zenodo/info/:jobID" component={requireAuth(ZenodoInfo)} />
                <Route exact path="/zenodo/publish/" component={requireAuth(ZenodoPublish)} />

                <Route exact path="/shares" component={requireAuth(Share.List)} />

                <Route exact path="/admin/usercreation" component={requireAuth(UserCreation)} />

                <Route exact path="/users/settings" component={requireAuth(UserSettings)} />
                <Route exact path="/users/avatar" component={requireAuth(AvataaarModification)} />

                <Route exact path="/search/:priority" component={requireAuth(Search)} />

                <Route exact path="/projects" component={requireAuth(ProjectList)} />
                <Route exact path="/projects/create" component={requireAuth(ProjectCreate)} />
                <Route exact path="/projects/view/:id" component={requireAuth(ProjectView)} />

                <Route component={NotFound} />
            </Switch>
        </ErrorBoundary>
    </>
);

const requireAuth = Delegate => props => {
    if (!Cloud.isLoggedIn) props.history.push("/login");
    return <Delegate {...props} />;
};

const LoginSuccess = (props: {history: History}) => {
    dispatchUserAction(USER_LOGIN);
    onLogin();
    props.history.push("/");
    return null;
}

export default Core;<|MERGE_RESOLUTION|>--- conflicted
+++ resolved
@@ -34,14 +34,10 @@
 import {MainContainer} from "MainContainer/MainContainer";
 import {ErrorBoundary} from "ErrorBoundary/ErrorBoundary";
 import Dialog from "Dialog/Dialog";
-<<<<<<< HEAD
 import { History } from "history";
 import ProjectList from "Project/List";
 import ProjectCreate from "Project/Create";
 import ProjectView from "Project/View";
-=======
-import {History} from "history";
->>>>>>> e98c4cf6
 
 const NotFound = () => (<MainContainer main={<div><h1>Not found.</h1></div>} />);
 
