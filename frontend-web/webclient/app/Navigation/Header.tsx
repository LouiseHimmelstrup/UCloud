import * as React from "react";
import {Cloud} from "Authentication/SDUCloudObject"
import {connect} from "react-redux";
import Link from "ui-components/Link";
import {Dispatch} from "redux";
import Avatar from "avataaars";
import {History} from "history";
import {HeaderStateToProps} from "Navigation";
import {fetchLoginStatus} from "Zenodo/Redux/ZenodoActions";
import {ReduxObject, KeyCode, HeaderSearchType} from "DefaultObjects";
import {Flex, Box, Text, Icon, Relative, Absolute, Input, Label, Support, Hide} from "ui-components";
import Notification from "Notifications";
import styled from "styled-components";
import ClickableDropdown from "ui-components/ClickableDropdown";
import {searchPage} from "Utilities/SearchUtilities";
import BackgroundTask from "BackgroundTasks/BackgroundTask";
import {withRouter, RouteComponentProps} from "react-router";
import DetailedFileSearch from "Files/DetailedFileSearch";
import {Dropdown} from "ui-components/Dropdown";
import DetailedApplicationSearch from "Applications/DetailedApplicationSearch";
import {inDevEnvironment, prettierString} from "UtilityFunctions";
import {DevelopmentBadgeBase} from "ui-components/Badge";
import {EllipsedText, TextSpan} from "ui-components/Text";
import {SearchOptions, SelectableText} from "Search/Search";
import {AvatarType} from "UserSettings/Avataaar";
import {findAvatar} from "UserSettings/Redux/AvataaarActions";
import {setPrioritizedSearch} from "Navigation/Redux/HeaderActions";
import {SpaceProps} from "styled-system";
import {ContextSwitcher} from "Project/ContextSwitcher";

interface HeaderProps extends HeaderStateToProps, HeaderOperations, RouteComponentProps {
    history: History
    toggleTheme: () => void
}

const DevelopmentBadge = ({onClick}) => window.location.host === "dev.cloud.sdu.dk" || inDevEnvironment() ?
    <DevelopmentBadgeBase onClick={onClick}>DEVELOPMENT</DevelopmentBadgeBase> : null;

// NOTE: Ideal for hooks, if useRouter ever happens
function Header(props: HeaderProps) {

    const searchRef = React.useRef<HTMLInputElement>(null);

    const [c, setC] = React.useState(0);
    const [t, setT] = React.useState(0);

    React.useEffect(() => {
        props.fetchLoginStatus();
        props.fetchAvatar();
    }, []);

    function tryChange() {
        if (t + 5_000 < new Date().getTime())
            setC(0);
        else if (c === 5)
            props.toggleTheme();
        setC((c + 1) % 6);
        setT(new Date().getTime());
    }

<<<<<<< HEAD
    public render() {
        const {prioritizedSearch, history, refresh, spin} = this.props;
        if (!Cloud.isLoggedIn) return null;
        return (
            <HeaderContainer color="headerText" bg="headerBg">
                <Logo/>
                <Box ml="auto"/>
                <Hide xs sm md>
                    <Search
                        searchType={this.props.prioritizedSearch}
                        navigate={() => history.push(searchPage(prioritizedSearch, this.searchRef.current && this.searchRef.current.value || ""))}
                        searchRef={this.searchRef}
                        setSearchType={st => this.props.setSearchType(st)}
                    />
                </Hide>
                <Hide lg xxl xl>
                    <Icon name="search" size="32" mr="3px" cursor="pointer"
                          onClick={() => this.props.history.push("/search/files")}/>
                </Hide>
                <Box mr="auto"/>
                <DevelopmentBadge/>
                <BackgroundTask/>
                <Flex width="48px" justifyContent="center">
                    <Refresh spin={spin} onClick={refresh} headerLoading={this.props.statusLoading}/>
=======
    const {prioritizedSearch, history, refresh, spin} = props;
    if (!Cloud.isLoggedIn) return null;
    return (
        <HeaderContainer color="headerText" bg="headerBg">
            <Logo />
            {/* <ContextSwitcher /> */}
            <Box ml="auto" onClick={tryChange} />
            <Hide xs sm md>
                <Search
                    searchType={props.prioritizedSearch}
                    navigate={() => history.push(searchPage(prioritizedSearch, searchRef.current && searchRef.current.value || ""))}
                    searchRef={searchRef}
                    setSearchType={st => props.setSearchType(st)}
                />
            </Hide>
            <Hide lg xxl xl>
                <Icon name="search" size="32" mr="3px" cursor="pointer"
                    onClick={() => props.history.push("/search/files")} />
            </Hide>
            <Box mr="auto" onClick={tryChange} />
            <DevelopmentBadge onClick={tryChange} />
            <BackgroundTask />
            <Flex width="48px" justifyContent="center">
                <Refresh spin={spin} onClick={refresh} headerLoading={props.statusLoading} />
            </Flex>
            <Support />
            <Notification />
            <ClickableDropdown width="200px" left="-180%" trigger={<Flex>{Cloud.isLoggedIn ?
                <UserAvatar avatar={props.avatar} mx={"8px"} /> : null}</Flex>}>
                <Box ml="-17px" mr="-17px" pl="15px">
                    <Link color="black" to="/users/settings">
                        <Flex color="black">
                            <Icon name="properties" mr="0.5em" my="0.2em" size="1.3em" />
                            <TextSpan>Settings</TextSpan>
                        </Flex>
                    </Link>
                </Box>
                <Flex ml="-17px" mr="-17px" pl="15px">
                    <Link to={"/users/avatar"}>
                        <Flex color="black">
                            <Icon name="edit" mr="0.5em" my="0.2em" size="1.3em" />
                            <TextSpan>Edit Avatar</TextSpan>
                        </Flex>
                    </Link>
>>>>>>> e98c4cf6
                </Flex>
                <Flex ml="-17px" mr="-17px" pl="15px" onClick={() => Cloud.logout()}>
                    <Icon name="logout" mr="0.5em" my="0.2em" size="1.3em" />
                    Logout
                    </Flex>
            </ClickableDropdown>
        </HeaderContainer>
    )
}

export const Refresh = ({onClick, spin, headerLoading}: {onClick?: () => void, spin: boolean, headerLoading?: boolean}) => !!onClick || headerLoading ?
    <RefreshIcon data-tag="refreshButton" name="refresh" spin={spin || headerLoading}
        onClick={() => !!onClick ? onClick() : undefined} /> : <Box width="24px" />

const RefreshIcon = styled(Icon)`
    cursor: pointer;
`;

const HeaderContainer = styled(Flex)`
    height: 48px;
    align-items: center;
    position: fixed;
    top: 0;
    width: 100%;
    z-index: 100;
<<<<<<< HEAD
    // background-color: #1a73e8
    // background: linear-gradient(to right, hsla(215, 100%, 50%, 1), hsla(220, 80%, 50%, 1));
    // background: linear-gradient(to right, hsla(215, 100%, 50%, 1), hsla(215, 90%, 50%, 1));
=======
>>>>>>> e98c4cf6
    box-shadow: ${({theme}) => theme.shadows["sm"]};
`;

const Logo = () => (
    <Link to={"/"}>
        <Flex alignItems={"center"} ml="15px">
            <Icon name={"logoEsc"} size={"38px"}/>
            <Text color="headerText" fontSize={4} ml={"8px"}>SDUCloud</Text>
        </Flex>
    </Link>
);

const Login = () => (
    <Icon name="user" />
);


const SearchInput = styled(Flex)`
    min-width: 250px;
    width: 425px;
    max-width: 425px;
    height: 36px;
    align-items: center;
    color: white;
    background-color: rgba(236, 239, 244, 0.25);
    border-radius: 5px;

    input::-webkit-input-placeholder, input::-moz-placeholder, input::-ms-input-placeholder, input:-moz-placeholder {
        color: white;
    }
    
    input:focus::-webkit-input-placeholder, input:focus::-moz-placeholder, input:focus::-ms-input-placeholder, input:focus::-moz-placeholder {
        color: black;
    }

    input:focus ~ div > span > div > svg, input:focus + div > label > svg {
        color: black;
    }

    input ~ div > span > div > svg, input + div > label > svg {
        color: white;
    }

    & > input:focus {
        color: black;
        background-color: white; 
    }

    & > ${Dropdown} > ${Text} > input {
        width: 350px;
        height: 36px;
        padding-right: 10px;
        padding-left: 30px;
    }
`;


interface SearchProps {
    searchRef: React.RefObject<HTMLInputElement>
    searchType: HeaderSearchType
    navigate: () => void
    setSearchType: (st: HeaderSearchType) => void
}

const Search = ({searchRef, navigate, searchType, setSearchType}: SearchProps) => {
    const allowedSearchTypes: HeaderSearchType[] = ["files", "applications"];
    if (inDevEnvironment()) allowedSearchTypes.push("projects");
    return (<Relative>
<<<<<<< HEAD
            <SearchInput>
                <Input
                    pl="30px"
                    id="search_input"
                    type="text"
                    ref={searchRef}
                    noBorder
                    onKeyDown={e => {
                        if (e.keyCode === KeyCode.ENTER && !!(searchRef.current && searchRef.current.value)) navigate();
                    }}
                />
                <Absolute left="6px" top="7px">
                    <Label htmlFor="search_input">
                        <Icon name="search" size="20"/>
                    </Label>
                </Absolute>
                <ClickableDropdown
                    overflow={"visible"}
                    left={-425}
                    top={15}
                    width="425px"
                    colorOnHover={false}
                    keepOpenOnClick
                    squareTop
                    trigger={
                        <Absolute top={-12.5} right={12} bottom={0} left={-28}>
                            <Icon name="chevronDown" size="15px"/>
                        </Absolute>
                    }>
                    <SearchOptions>
                        <Box ml="auto"/>
                        {allowedSearchTypes.map(it =>
                            <SelectableText key={it} onClick={() => setSearchType(it)} mr="1em"
                                            selected={it === searchType}>
                                {prettierString(it)}
                            </SelectableText>
                        )}
                        <Box mr="auto"/>
                    </SearchOptions>
                    {searchType === "files" ?
                        <DetailedFileSearch defaultFilename={searchRef.current && searchRef.current.value} cantHide/> :
                        searchType === "applications" ?
                            <DetailedApplicationSearch defaultAppName={searchRef.current && searchRef.current.value}/> :
                            null}
                </ClickableDropdown>
                {!Cloud.isLoggedIn ? <Login/> : null}
            </SearchInput>
        </Relative>
=======
        <SearchInput>
            <Input
                pl="30px"
                id="search_input"
                type="text"
                ref={searchRef}
                noBorder
                onKeyDown={e => {
                    if (e.keyCode === KeyCode.ENTER && !!(searchRef.current && searchRef.current.value)) navigate();
                }}
            />
            <Absolute left="6px" top="7px">
                <Label htmlFor="search_input">
                    <Icon name="search" size="20" />
                </Label>
            </Absolute>
            <ClickableDropdown
                overflow={"visible"}
                left={-425}
                top={15}
                width="425px"
                colorOnHover={false}
                keepOpenOnClick
                squareTop
                trigger={
                    <Absolute top={-12.5} right={12} bottom={0} left={-28}>
                        <Icon name="chevronDown" size="15px" />
                    </Absolute>
                }>
                <SearchOptions>
                    <Box ml="auto" />
                    {allowedSearchTypes.map(it =>
                        <SelectableText key={it} onClick={() => setSearchType(it)} mr="1em"
                            selected={it === searchType}>
                            {prettierString(it)}
                        </SelectableText>
                    )}
                    <Box mr="auto" />
                </SearchOptions>
                {searchType === "files" ?
                    <DetailedFileSearch defaultFilename={searchRef.current && searchRef.current.value} cantHide /> :
                    searchType === "applications" ?
                        <DetailedApplicationSearch defaultAppName={searchRef.current && searchRef.current.value || undefined} /> :
                        searchType === "projects" ? <DetailedProjectSearch
                            defaultProjectName={searchRef.current && searchRef.current.value} /> : null}
            </ClickableDropdown>
            {!Cloud.isLoggedIn ? <Login /> : null}
        </SearchInput>
    </Relative>
>>>>>>> e98c4cf6
    )
};

const ClippedBox = styled(Flex)`
    align-items: center;
    overflow: hidden;
    height: 48px;
`;

interface UserAvatar extends SpaceProps {
    avatar: AvatarType
}

export const UserAvatar = ({avatar}: UserAvatar) => (
    <ClippedBox mx="8px" width="60px">
        <Avatar
            avatarStyle="Circle"
            topType={avatar.top}
            accessoriesType={avatar.topAccessory}
            hairColor={avatar.hairColor}
            facialHairType={avatar.facialHair}
            facialHairColor={avatar.facialHairColor}
            clotheType={avatar.clothes}
            clotheColor={avatar.colorFabric}
            graphicType={avatar.clothesGraphic}
            eyeType={avatar.eyes}
            eyebrowType={avatar.eyebrows}
            mouthType={avatar.mouthTypes}
            skinColor={avatar.skinColors}
        />
    </ClippedBox>);

<<<<<<< HEAD
=======
const ContextSwitcherFlex = styled(Flex)`
    border-radius: 4px;
    border: 1px solid white;
`;

const ContextSwitcher = (props) => {
    if (!inDevEnvironment()) return null;
    const [userContext, setUserContext] = React.useState(Cloud.username);
    return (<Box ml="6px">
        <ClickableDropdown trigger={
            <ContextSwitcherFlex>
                <EllipsedText pl="8px" pr="6px" width="150px" title={userContext}>{userContext}</EllipsedText>
                <Box cursor="pointer" pr="8px"><Icon size={"10"} name={"chevronDown"} /></Box>
            </ContextSwitcherFlex>
        } width="174px">
            {[Cloud.username, "Project 1", "Project 2"].filter(it => it !== userContext).map(it => (
                <EllipsedText
                    key={it}
                    onClick={() => (snackbarStore.addSnack({message: "Not yet.", type: SnackType.Information}), setUserContext(it))}
                    width="150px"
                >{it}</EllipsedText>
            ))}
        </ClickableDropdown>
    </Box>);
};
>>>>>>> e98c4cf6

interface HeaderOperations {
    fetchLoginStatus: () => void
    fetchAvatar: () => void
    setSearchType: (st: HeaderSearchType) => void
}

const mapDispatchToProps = (dispatch: Dispatch): HeaderOperations => ({
    fetchLoginStatus: async () => dispatch(await fetchLoginStatus()),
    fetchAvatar: async () => dispatch(await findAvatar()),
    setSearchType: st => dispatch(setPrioritizedSearch(st)),
});

const mapStateToProps = ({header, avatar, ...rest}: ReduxObject): HeaderStateToProps => ({
    ...header,
    avatar,
    spin: isAnyLoading(rest as ReduxObject),
    statusLoading: rest.status.loading
});

const isAnyLoading = (rO: ReduxObject): boolean =>
    rO.loading === true || rO.files.loading || rO.fileInfo.loading || rO.notifications.loading || rO.simpleSearch.filesLoading
    || rO.simpleSearch.applicationsLoading || rO.zenodo.loading || rO.activity.loading
    || rO.analyses.loading || rO.dashboard.recentLoading || rO.dashboard.analysesLoading || rO.dashboard.favoriteLoading
    || rO.applicationsFavorite.applications.loading || rO.applicationsBrowse.applications.loading || rO.favorites.loading
    || rO.accounting.resources["compute/timeUsed"].events.loading
    || rO.accounting.resources["storage/bytesUsed"].events.loading;

export default connect<HeaderStateToProps, HeaderOperations>(mapStateToProps, mapDispatchToProps)(withRouter(Header));<|MERGE_RESOLUTION|>--- conflicted
+++ resolved
@@ -58,39 +58,12 @@
         setT(new Date().getTime());
     }
 
-<<<<<<< HEAD
-    public render() {
-        const {prioritizedSearch, history, refresh, spin} = this.props;
-        if (!Cloud.isLoggedIn) return null;
-        return (
-            <HeaderContainer color="headerText" bg="headerBg">
-                <Logo/>
-                <Box ml="auto"/>
-                <Hide xs sm md>
-                    <Search
-                        searchType={this.props.prioritizedSearch}
-                        navigate={() => history.push(searchPage(prioritizedSearch, this.searchRef.current && this.searchRef.current.value || ""))}
-                        searchRef={this.searchRef}
-                        setSearchType={st => this.props.setSearchType(st)}
-                    />
-                </Hide>
-                <Hide lg xxl xl>
-                    <Icon name="search" size="32" mr="3px" cursor="pointer"
-                          onClick={() => this.props.history.push("/search/files")}/>
-                </Hide>
-                <Box mr="auto"/>
-                <DevelopmentBadge/>
-                <BackgroundTask/>
-                <Flex width="48px" justifyContent="center">
-                    <Refresh spin={spin} onClick={refresh} headerLoading={this.props.statusLoading}/>
-=======
     const {prioritizedSearch, history, refresh, spin} = props;
     if (!Cloud.isLoggedIn) return null;
     return (
         <HeaderContainer color="headerText" bg="headerBg">
-            <Logo />
-            {/* <ContextSwitcher /> */}
-            <Box ml="auto" onClick={tryChange} />
+            <Logo/>
+            <Box ml="auto" onClick={tryChange}/>
             <Hide xs sm md>
                 <Search
                     searchType={props.prioritizedSearch}
@@ -101,22 +74,22 @@
             </Hide>
             <Hide lg xxl xl>
                 <Icon name="search" size="32" mr="3px" cursor="pointer"
-                    onClick={() => props.history.push("/search/files")} />
+                      onClick={() => props.history.push("/search/files")}/>
             </Hide>
-            <Box mr="auto" onClick={tryChange} />
-            <DevelopmentBadge onClick={tryChange} />
-            <BackgroundTask />
+            <Box mr="auto" onClick={tryChange}/>
+            <DevelopmentBadge onClick={tryChange}/>
+            <BackgroundTask/>
             <Flex width="48px" justifyContent="center">
-                <Refresh spin={spin} onClick={refresh} headerLoading={props.statusLoading} />
+                <Refresh spin={spin} onClick={refresh} headerLoading={props.statusLoading}/>
             </Flex>
-            <Support />
-            <Notification />
+            <Support/>
+            <Notification/>
             <ClickableDropdown width="200px" left="-180%" trigger={<Flex>{Cloud.isLoggedIn ?
-                <UserAvatar avatar={props.avatar} mx={"8px"} /> : null}</Flex>}>
+                <UserAvatar avatar={props.avatar} mx={"8px"}/> : null}</Flex>}>
                 <Box ml="-17px" mr="-17px" pl="15px">
                     <Link color="black" to="/users/settings">
                         <Flex color="black">
-                            <Icon name="properties" mr="0.5em" my="0.2em" size="1.3em" />
+                            <Icon name="properties" mr="0.5em" my="0.2em" size="1.3em"/>
                             <TextSpan>Settings</TextSpan>
                         </Flex>
                     </Link>
@@ -124,24 +97,23 @@
                 <Flex ml="-17px" mr="-17px" pl="15px">
                     <Link to={"/users/avatar"}>
                         <Flex color="black">
-                            <Icon name="edit" mr="0.5em" my="0.2em" size="1.3em" />
+                            <Icon name="edit" mr="0.5em" my="0.2em" size="1.3em"/>
                             <TextSpan>Edit Avatar</TextSpan>
                         </Flex>
                     </Link>
->>>>>>> e98c4cf6
                 </Flex>
                 <Flex ml="-17px" mr="-17px" pl="15px" onClick={() => Cloud.logout()}>
-                    <Icon name="logout" mr="0.5em" my="0.2em" size="1.3em" />
+                    <Icon name="logout" mr="0.5em" my="0.2em" size="1.3em"/>
                     Logout
-                    </Flex>
+                </Flex>
             </ClickableDropdown>
         </HeaderContainer>
     )
 }
 
-export const Refresh = ({onClick, spin, headerLoading}: {onClick?: () => void, spin: boolean, headerLoading?: boolean}) => !!onClick || headerLoading ?
+export const Refresh = ({onClick, spin, headerLoading}: { onClick?: () => void, spin: boolean, headerLoading?: boolean }) => !!onClick || headerLoading ?
     <RefreshIcon data-tag="refreshButton" name="refresh" spin={spin || headerLoading}
-        onClick={() => !!onClick ? onClick() : undefined} /> : <Box width="24px" />
+                 onClick={() => !!onClick ? onClick() : undefined}/> : <Box width="24px"/>;
 
 const RefreshIcon = styled(Icon)`
     cursor: pointer;
@@ -154,12 +126,6 @@
     top: 0;
     width: 100%;
     z-index: 100;
-<<<<<<< HEAD
-    // background-color: #1a73e8
-    // background: linear-gradient(to right, hsla(215, 100%, 50%, 1), hsla(220, 80%, 50%, 1));
-    // background: linear-gradient(to right, hsla(215, 100%, 50%, 1), hsla(215, 90%, 50%, 1));
-=======
->>>>>>> e98c4cf6
     box-shadow: ${({theme}) => theme.shadows["sm"]};
 `;
 
@@ -173,7 +139,7 @@
 );
 
 const Login = () => (
-    <Icon name="user" />
+    <Icon name="user"/>
 );
 
 
@@ -228,7 +194,6 @@
     const allowedSearchTypes: HeaderSearchType[] = ["files", "applications"];
     if (inDevEnvironment()) allowedSearchTypes.push("projects");
     return (<Relative>
-<<<<<<< HEAD
             <SearchInput>
                 <Input
                     pl="30px"
@@ -270,64 +235,16 @@
                     </SearchOptions>
                     {searchType === "files" ?
                         <DetailedFileSearch defaultFilename={searchRef.current && searchRef.current.value} cantHide/> :
+
                         searchType === "applications" ?
-                            <DetailedApplicationSearch defaultAppName={searchRef.current && searchRef.current.value}/> :
+                            <DetailedApplicationSearch
+                                defaultAppName={searchRef.current && searchRef.current.value || undefined}/> :
+
                             null}
                 </ClickableDropdown>
                 {!Cloud.isLoggedIn ? <Login/> : null}
             </SearchInput>
         </Relative>
-=======
-        <SearchInput>
-            <Input
-                pl="30px"
-                id="search_input"
-                type="text"
-                ref={searchRef}
-                noBorder
-                onKeyDown={e => {
-                    if (e.keyCode === KeyCode.ENTER && !!(searchRef.current && searchRef.current.value)) navigate();
-                }}
-            />
-            <Absolute left="6px" top="7px">
-                <Label htmlFor="search_input">
-                    <Icon name="search" size="20" />
-                </Label>
-            </Absolute>
-            <ClickableDropdown
-                overflow={"visible"}
-                left={-425}
-                top={15}
-                width="425px"
-                colorOnHover={false}
-                keepOpenOnClick
-                squareTop
-                trigger={
-                    <Absolute top={-12.5} right={12} bottom={0} left={-28}>
-                        <Icon name="chevronDown" size="15px" />
-                    </Absolute>
-                }>
-                <SearchOptions>
-                    <Box ml="auto" />
-                    {allowedSearchTypes.map(it =>
-                        <SelectableText key={it} onClick={() => setSearchType(it)} mr="1em"
-                            selected={it === searchType}>
-                            {prettierString(it)}
-                        </SelectableText>
-                    )}
-                    <Box mr="auto" />
-                </SearchOptions>
-                {searchType === "files" ?
-                    <DetailedFileSearch defaultFilename={searchRef.current && searchRef.current.value} cantHide /> :
-                    searchType === "applications" ?
-                        <DetailedApplicationSearch defaultAppName={searchRef.current && searchRef.current.value || undefined} /> :
-                        searchType === "projects" ? <DetailedProjectSearch
-                            defaultProjectName={searchRef.current && searchRef.current.value} /> : null}
-            </ClickableDropdown>
-            {!Cloud.isLoggedIn ? <Login /> : null}
-        </SearchInput>
-    </Relative>
->>>>>>> e98c4cf6
     )
 };
 
@@ -360,35 +277,6 @@
         />
     </ClippedBox>);
 
-<<<<<<< HEAD
-=======
-const ContextSwitcherFlex = styled(Flex)`
-    border-radius: 4px;
-    border: 1px solid white;
-`;
-
-const ContextSwitcher = (props) => {
-    if (!inDevEnvironment()) return null;
-    const [userContext, setUserContext] = React.useState(Cloud.username);
-    return (<Box ml="6px">
-        <ClickableDropdown trigger={
-            <ContextSwitcherFlex>
-                <EllipsedText pl="8px" pr="6px" width="150px" title={userContext}>{userContext}</EllipsedText>
-                <Box cursor="pointer" pr="8px"><Icon size={"10"} name={"chevronDown"} /></Box>
-            </ContextSwitcherFlex>
-        } width="174px">
-            {[Cloud.username, "Project 1", "Project 2"].filter(it => it !== userContext).map(it => (
-                <EllipsedText
-                    key={it}
-                    onClick={() => (snackbarStore.addSnack({message: "Not yet.", type: SnackType.Information}), setUserContext(it))}
-                    width="150px"
-                >{it}</EllipsedText>
-            ))}
-        </ClickableDropdown>
-    </Box>);
-};
->>>>>>> e98c4cf6
-
 interface HeaderOperations {
     fetchLoginStatus: () => void
     fetchAvatar: () => void
