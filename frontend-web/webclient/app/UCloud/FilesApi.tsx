--- conflicted
+++ resolved
@@ -10,10 +10,6 @@
 import {FileIconHint, FileType} from "@/Files";
 import {BulkRequest, BulkResponse, PageV2} from "@/UCloud/index";
 import {FileCollection, FileCollectionSupport} from "@/UCloud/FileCollectionsApi";
-<<<<<<< HEAD
-=======
-import {SidebarPages} from "@/ui-components/Sidebar";
->>>>>>> 562dfef2
 import {Box, Button, Flex, FtIcon, Icon, Link, Select, Text, TextArea} from "@/ui-components";
 import * as React from "react";
 import {
