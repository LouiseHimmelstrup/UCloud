--- conflicted
+++ resolved
@@ -386,13 +386,8 @@
 }
 
 const mapStateToProps = (state) => {
-<<<<<<< HEAD
     const { files, filesPerPage, currentFilesPage, loading, path } = state.files;
     const { uppyFiles, uppyFilesOpen } = state.uppy;
-=======
-    const {files, filesPerPage, currentFilesPage, loading, path} = state.files;
-    const {uppy, uppyOpen} = state.uppy;
->>>>>>> ca60d1a7
     const favFilesCount = files.filter(file => file.favorited).length; // Hack to ensure changes to favorites are rendered.
     const checkedFilesCount = files.filter(file => file.isChecked).length; // Hack to ensure changes to file checkings are rendered.
     return {
