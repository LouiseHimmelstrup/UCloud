--- conflicted
+++ resolved
@@ -72,15 +72,12 @@
         </BreadCrumbsBase>
     );
 };
-<<<<<<< HEAD
-=======
 
 function buildBreadCrumbs(path: string, homeFolder: string): BreadCrumbMapping[] {
     const paths = path.split("/").filter(path => path !== "");
     if (paths.length === 0) {
         return [{actualPath: "/", local: "/"}];
     }
->>>>>>> e0986fe6
 
     let pathsMapping: BreadCrumbMapping[] = [];
     for (let i = 0; i < paths.length; i++) {
