import * as React from "react";
import styled from "styled-components";

import { Application } from "Applications";
import { Page } from "Types";
import { loadingEvent, LoadableContent } from "LoadableContent";

import { ReduxObject } from "DefaultObjects";
import { Dispatch } from "redux";
import { connect } from "react-redux";
import * as Actions from "./Redux/ViewActions";
import * as ViewObject from "./Redux/ViewObject";
import { updatePageTitle, UpdatePageTitleAction } from "Navigation/Redux/StatusActions";

import { Link } from "react-router-dom";
import * as ReactMarkdown from "react-markdown";
<<<<<<< HEAD
import { DefaultLoading } from "LoadingIcon/LoadingIcon";
import { ApplicationInformation, Application } from "Applications";
import { Image, OutlineButton, Button, Box, VerticalButtonGroup} from "ui-components";
=======
import { Image, OutlineButton, Box, ActionButton } from "ui-components";
import { TextSpan } from "ui-components/Text";
>>>>>>> e256b67b
import * as Heading from "ui-components/Heading"
import ContainerForText from "ui-components/ContainerForText";

import { dateToString } from "Utilities/DateUtilities";
import { toLowerCaseAndCapitalize } from "UtilityFunctions"
import { LoadingMainContainer } from "MainContainer/MainContainer";
import { ApplicationCardContainer, SlimApplicationCard } from "./Card";

import * as Pages from "./Pages";
import { Navigation } from "./Navigation";

interface MainContentProps {
    onFavorite?: () => void
    application: Application
    favorite?: LoadableContent<void>
}

interface OperationProps {
    onInit: (name: string, version: string) => void
    onFavorite: (name: string, version: string) => void
}

type StateProps = ViewObject.Type;

interface OwnProps {
    match: any;
}

type ViewProps = OperationProps & StateProps & OwnProps;

class View extends React.Component<ViewProps> {
    constructor(props) {
        super(props);
    }

    componentDidMount() {
        const { appName, appVersion } = this.props.match.params;
        this.props.onInit(appName, appVersion);
    }

    render() {
        const { appName, appVersion } = this.props.match.params;
        const application = this.props.application.content;
        return (
            <LoadingMainContainer
                loadable={this.props.application}

                fallbackHeader={<Navigation />}

                header={
                    <>
                        <Navigation />
                        <Box m={16} />
                        <AppHeader application={application as Application} />
                    </>
                }

                main={
                    <ContainerForText>
                        <Content
                            application={application as Application}
                            previousVersions={this.props.previous.content} />
                    </ContainerForText>
                }

                sidebar={
                    <Sidebar
                        application={application as Application}
                        onFavorite={() => this.props.onFavorite(appName, appVersion)}
                        favorite={this.props.favorite} />
                }
            />
        );
    }
}

const AppHeaderBase = styled.div`
    display: flex;
    flex-direction: row;

    & > ${Image} {
        width: 128px;
        height: 128px;
        border-radius: 8px;
        object-fit: cover;
        margin-right: 16px;
    }
`;

const AppHeaderDetails = styled.div`
    display: flex;
    flex-direction: column;

    & > h1, h2 {
        margin: 0;
    }
`;

const AppHeader: React.StatelessComponent<MainContentProps> = props => (
    <AppHeaderBase>
        <Image src={props.application.imageUrl} />
        <AppHeaderDetails>
            <Heading.h2>{props.application.description.title}</Heading.h2>
            <Heading.h3>v{props.application.description.info.version}</Heading.h3>
            <TextSpan>{props.application.description.authors.join(", ")}</TextSpan>
            <Tags tags={props.application.description.tags} />
        </AppHeaderDetails>
    </AppHeaderBase>
);

const Sidebar: React.StatelessComponent<MainContentProps> = props => (
    <>
<<<<<<< HEAD
        <VerticalButtonGroup>
            <Button color={"blue"}>Add to My Applications</Button>
            <Link to={`/applications/${props.application.description.info.name}/${props.application.description.info.version}`}><OutlineButton color={"blue"}>Run Application</OutlineButton></Link>
            <a target="_blank" href="https://duckduckgo.com" rel="noopener"><OutlineButton color={"blue"}>Website</OutlineButton></a>
        </VerticalButtonGroup>
=======
        <ButtonGroup>
            <ActionButton
                fullWidth
                onClick={() => { if (!!props.onFavorite) props.onFavorite() }}
                loadable={props.favorite as LoadableContent}
                color={"blue"}>
                {props.application.favorite ? "Remove from My Applications" : "Add to My Applications"}
            </ActionButton>

            <Link to={Pages.runApplication(props.application)}>
                <OutlineButton fullWidth color={"blue"}>Run Application</OutlineButton>
            </Link>

            {!props.application.description.website ? null :
                <a target="_blank" href={props.application.description.website} rel="noopener">
                    <OutlineButton fullWidth color={"blue"}>Website</OutlineButton>
                </a>
            }
        </ButtonGroup>
>>>>>>> e256b67b
    </>
);

const AppSection = styled(Box)`
    margin-bottom: 16px;
`;

function Content(props: MainContentProps & { previousVersions?: Page<Application> }): JSX.Element {
    return (
        <>
            <AppSection>
                <ReactMarkdown
                    unwrapDisallowed
                    source={props.application.description.description}
                    disallowedTypes={[
                        "image",
                        "heading"
                    ]}
                />
            </AppSection>

            <AppSection>
                <PreviousVersions previousVersions={props.previousVersions} />
            </AppSection>

            <AppSection>
                <Information application={props.application} />
            </AppSection>
        </>
    );
}

const PreviousVersions: React.StatelessComponent<{ previousVersions?: Page<Application> }> = props => (
    <>
        <Heading.h4>Previous Versions</Heading.h4>
        {!props.previousVersions ? null :
            <ApplicationCardContainer>
                {props.previousVersions.items.map((it, idx) => (
                    <SlimApplicationCard linkToRun app={it} key={idx} />
                ))}
            </ApplicationCardContainer>
        }
    </>
);

<<<<<<< HEAD
=======
const ButtonGroup = styled.div`
    display: flex;
    flex-direction: column;

    & > * {
        width: 100%;
        margin-bottom: 8px;
    }
`;
>>>>>>> e256b67b

const TagStyle = styled.a`
    text-decoration: none;
    padding: 6px;
    margin-right: 3px;
    border: 1px solid ${props => props.theme.colors.gray};
    border-radius: 5px;
`;

const TagBase = styled.div`
    display: flex;
    flex-direction: row;
`;

function Tags({ tags }: { tags: string[] }) {
    if (!tags) return null;

    return <div>
        <TagBase>
            {
                tags.slice(0, 5).map(tag => (
                    <TagStyle href={`foo/${tag}`}>{tag}</TagStyle>
                ))
            }
        </TagBase>
    </div>;
}

function InfoAttribute(props: {
    name: string,
    value?: string,
    children?: JSX.Element
}) {
    return <Box mb={8} mr={32}>
        <Heading.h5>{props.name}</Heading.h5>
        {props.value}
        {props.children}
    </Box>;
}

const pad = (value, length) =>
    (value.toString().length < length) ? pad("0" + value, length) : value;

const InfoAttributes = styled.div`
    display: flex;
    flex-direction: row;
`;

function Information({ application }: { application: Application }) {
    const time = application.tool.description.defaultMaxTime;
    const timeString = time ? `${pad(time.hours, 2)}:${pad(time.minutes, 2)}:${pad(time.seconds, 2)}` : "";

    return <>
        <Heading.h4>Information</Heading.h4>

        <InfoAttributes>
            <InfoAttribute
                name="Release Date"
                value={dateToString(application.createdAt)} />

            <InfoAttribute
                name="Default Time Allocation"
                value={timeString} />

            <InfoAttribute
                name="Default Nodes"
                value={`${application.tool.description.defaultNumberOfNodes}`} />

            <InfoAttribute
                name="Container Type"
                value={toLowerCaseAndCapitalize(application.tool.description.backend)} />
        </InfoAttributes>
    </>;
}

const mapDispatchToProps = (dispatch: Dispatch<Actions.Type | UpdatePageTitleAction>): OperationProps => ({
    onInit: async (name: string, version: string) => {
        dispatch(updatePageTitle(`${name} v${version}`));

        const loadApplications = async () => {
            dispatch({ type: Actions.Tag.RECEIVE_APP, payload: loadingEvent(true) });
            dispatch(await Actions.fetchApplication(name, version));
        };

        const loadPrevious = async () => {
            dispatch({ type: Actions.Tag.RECEIVE_PREVIOUS, payload: loadingEvent(true) });
            dispatch(await Actions.fetchPreviousVersions(name));
        };

        await Promise.all([loadApplications(), loadPrevious()]);
    },

    onFavorite: async (name: string, version: string) => {
        dispatch({ type: Actions.Tag.RECEIVE_FAVORITE, payload: loadingEvent(true) });
        dispatch(await Actions.favoriteApplication(name, version));
    }
})

const mapStateToProps = (state: ReduxObject): StateProps => {
    return { ...state.applicationView };
}

export default connect(mapStateToProps, mapDispatchToProps)(View);<|MERGE_RESOLUTION|>--- conflicted
+++ resolved
@@ -14,14 +14,9 @@
 
 import { Link } from "react-router-dom";
 import * as ReactMarkdown from "react-markdown";
-<<<<<<< HEAD
-import { DefaultLoading } from "LoadingIcon/LoadingIcon";
-import { ApplicationInformation, Application } from "Applications";
-import { Image, OutlineButton, Button, Box, VerticalButtonGroup} from "ui-components";
-=======
-import { Image, OutlineButton, Box, ActionButton } from "ui-components";
+
+import { VerticalButtonGroup, Box, Image, Button, OutlineButton, ActionButton } from "ui-components"
 import { TextSpan } from "ui-components/Text";
->>>>>>> e256b67b
 import * as Heading from "ui-components/Heading"
 import ContainerForText from "ui-components/ContainerForText";
 
@@ -134,14 +129,7 @@
 
 const Sidebar: React.StatelessComponent<MainContentProps> = props => (
     <>
-<<<<<<< HEAD
         <VerticalButtonGroup>
-            <Button color={"blue"}>Add to My Applications</Button>
-            <Link to={`/applications/${props.application.description.info.name}/${props.application.description.info.version}`}><OutlineButton color={"blue"}>Run Application</OutlineButton></Link>
-            <a target="_blank" href="https://duckduckgo.com" rel="noopener"><OutlineButton color={"blue"}>Website</OutlineButton></a>
-        </VerticalButtonGroup>
-=======
-        <ButtonGroup>
             <ActionButton
                 fullWidth
                 onClick={() => { if (!!props.onFavorite) props.onFavorite() }}
@@ -159,8 +147,7 @@
                     <OutlineButton fullWidth color={"blue"}>Website</OutlineButton>
                 </a>
             }
-        </ButtonGroup>
->>>>>>> e256b67b
+        </VerticalButtonGroup>
     </>
 );
 
@@ -206,8 +193,6 @@
     </>
 );
 
-<<<<<<< HEAD
-=======
 const ButtonGroup = styled.div`
     display: flex;
     flex-direction: column;
@@ -217,7 +202,6 @@
         margin-bottom: 8px;
     }
 `;
->>>>>>> e256b67b
 
 const TagStyle = styled.a`
     text-decoration: none;
