package dk.sdu.cloud.k8

//DEPS dk.sdu.cloud:k8-resources:0.1.2

bundle { ctx ->
    name = "app-kubernetes"
<<<<<<< HEAD
    version = "0.17.0-issue-1279-26"
=======
    version = "0.17.1-kata-disabled"
>>>>>>> e19ebe9e

    withAmbassador(pathPrefix = null) {
        addSimpleMapping("/api/app/compute/kubernetes")
    }

    val deployment = withDeployment {
        deployment.spec.replicas = 2

        run {
            // Envoy configuration
            val envoySharedVolume = "envoy"
            volumes.add(Volume().apply {
                name = envoySharedVolume
                emptyDir = EmptyDirVolumeSource()
            })

            containers.add(Container().apply {
                name = "envoy"
                image = "envoyproxy/envoy:v1.11.1"
                command = listOf(
                    "sh", "-c",
                    """
                        while [ ! -f /mnt/shared/envoy/config.yaml ]; do sleep 0.5; done;
                        envoy -c /mnt/shared/envoy/config.yaml
                    """.trimIndent()
                )

                val workingDirectory = "/mnt/shared/envoy"
                workingDir = workingDirectory
                volumeMounts.add(VolumeMount().apply {
                    name = envoySharedVolume
                    mountPath = workingDirectory
                })
            })

            serviceContainer.workingDir = "/mnt/shared"
            serviceContainer.volumeMounts.add(VolumeMount().apply {
                mountPath = "/mnt/shared/envoy"
                name = envoySharedVolume
            })
        }

        // Service account is needed for this service to schedule user jobs
        deployment.spec.template.spec.serviceAccountName = this@bundle.name

        injectConfiguration("app-kubernetes")
        injectConfiguration("ceph-fs-config")
    }

    withPostgresMigration(deployment)

    val networkPolicyPodSelector = mapOf("role" to "sducloud-app")
    withNetworkPolicy("app-policy", version = "2") {
        policy.metadata.namespace = "app-kubernetes"

        policy.spec = NetworkPolicySpec().apply {
            podSelector = LabelSelector().apply {
                matchLabels = networkPolicyPodSelector
            }

            ingress = emptyList()
            egress = listOf(
                allowPortEgress(
                    listOf(
                        PortAndProtocol(53, NetworkProtocol.TCP),
                        PortAndProtocol(53, NetworkProtocol.UDP)
                    )
                ),

                allowEgressTo(
                    listOf(
                        EgressToPolicy(
                            "0.0.0.0/0",
                            listOf(
                                "10.0.0.0/8",
                                "172.16.0.0/12",
                                "192.168.0.0/16"
                            )
                        )
                    )
                ),

                // allow tek-ansys.tek.c.sdu.dk
                allowEgressTo(listOf(EgressToPolicy("10.144.4.166/32"))),

                // allow tek-comsol0a.tek.c.sdu.dk
                allowEgressTo(listOf(EgressToPolicy("10.144.4.169/32"))),

                // coumputational biology server SDU (requested by Emiliano)
                allowEgressTo(listOf(EgressToPolicy("10.137.1.93/32")))
            )
        }
    }

    withNetworkPolicy("app-allow-proxy") {
        policy.metadata.namespace = "app-kubernetes"

        policy.spec = NetworkPolicySpec().apply {
            podSelector = LabelSelector().apply {
                matchLabels = networkPolicyPodSelector
            }

            ingress = listOf(
                allowFromPods(mapOf("app" to "app-kubernetes"), null)
            )
        }
    }

    withClusterServiceAccount {
        addRule(
            apiGroups = listOf(""),
            resources = listOf("pods", "pods/log", "pods/portforward", "pods/exec"),
            verbs = listOf("*")
        )

        addRule(
            apiGroups = listOf("batch", "extensions"),
            resources = listOf("jobs", "networkpolicies"),
            verbs = listOf("*")
        )

        addRule(
            apiGroups = listOf("networking.k8s.io"),
            resources = listOf("networkpolicies"),
            verbs = listOf("*")
        )
    }

    val prefix: String = when (ctx.environment) {
        Environment.DEVELOPMENT, Environment.PRODUCTION -> "app-"
        Environment.TEST -> "apps-"
    }

    val domain: String = when (ctx.environment) {
        Environment.DEVELOPMENT -> "dev.cloud.sdu.dk"
        Environment.PRODUCTION -> "cloud.sdu.dk"
        Environment.TEST -> "dev.cloud.sdu.dk" // Uses different prefix
    }

    withConfigMap {
        val hostTemporaryStorage: String = when (ctx.environment) {
            Environment.DEVELOPMENT -> "/mnt/ofs"
            Environment.PRODUCTION -> "/mnt/storage/overlayfs"
            Environment.TEST -> "/mnt/ofs"
        }

        addConfig(
            "config.yaml",

            //language=yaml
            """
                app:
                  kubernetes:
                    performAuthentication: true
                    prefix: "$prefix"
                    domain: $domain
                    hostTemporaryStorage: $hostTemporaryStorage
                    toleration:
                      key: sducloud
                      value: apps
                      
            """.trimIndent()
        )
    }

    withIngress("apps") {
        resource.metadata.annotations = resource.metadata.annotations +
                mapOf("nginx.ingress.kubernetes.io/proxy-body-size" to "0")
        addRule("*.$domain", service = "app-kubernetes", port = 80)
    }
}<|MERGE_RESOLUTION|>--- conflicted
+++ resolved
@@ -4,11 +4,7 @@
 
 bundle { ctx ->
     name = "app-kubernetes"
-<<<<<<< HEAD
-    version = "0.17.0-issue-1279-26"
-=======
-    version = "0.17.1-kata-disabled"
->>>>>>> e19ebe9e
+    version = "0.17.1-issue-1279-26"
 
     withAmbassador(pathPrefix = null) {
         addSimpleMapping("/api/app/compute/kubernetes")
