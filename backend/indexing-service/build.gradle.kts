version = "1.18.0"

application {
    mainClassName = "dk.sdu.cloud.indexing.MainKt"
}

<<<<<<< HEAD
kotlin.sourceSets {
    val jvmMain by getting {
        dependencies {
            implementation(project(":auth-service:api"))
            implementation(project(":accounting-service:api"))
            implementation(project(":storage-service:api"))
            implementation("net.java.dev.jna:jna:5.2.0")
            implementation("mbuhot:eskotlin:0.4.0")
        }
    }
=======
dependencies {
    implementation(project(":auth-service:api"))
    implementation(project(":accounting-service:api"))
    api(project(":storage-service:api"))
    implementation("net.java.dev.jna:jna:5.2.0")
    implementation("mbuhot:eskotlin:0.7.0")
>>>>>>> 0c102db3
}<|MERGE_RESOLUTION|>--- conflicted
+++ resolved
@@ -4,23 +4,14 @@
     mainClassName = "dk.sdu.cloud.indexing.MainKt"
 }
 
-<<<<<<< HEAD
 kotlin.sourceSets {
     val jvmMain by getting {
         dependencies {
             implementation(project(":auth-service:api"))
             implementation(project(":accounting-service:api"))
-            implementation(project(":storage-service:api"))
+            api(project(":storage-service:api"))
             implementation("net.java.dev.jna:jna:5.2.0")
-            implementation("mbuhot:eskotlin:0.4.0")
+            implementation("mbuhot:eskotlin:0.7.0")
         }
     }
-=======
-dependencies {
-    implementation(project(":auth-service:api"))
-    implementation(project(":accounting-service:api"))
-    api(project(":storage-service:api"))
-    implementation("net.java.dev.jna:jna:5.2.0")
-    implementation("mbuhot:eskotlin:0.7.0")
->>>>>>> 0c102db3
 }