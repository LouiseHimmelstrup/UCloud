package dk.sdu.cloud.app.orchestrator.services

<<<<<<< HEAD
import com.auth0.jwt.interfaces.DecodedJWT
import dk.sdu.cloud.app.orchestrator.api.ApplicationPeer
import dk.sdu.cloud.app.orchestrator.api.FileForUploadArchiveType
import dk.sdu.cloud.app.orchestrator.api.JobState
import dk.sdu.cloud.app.orchestrator.api.StartJobRequest
import dk.sdu.cloud.app.orchestrator.api.ValidatedFileForUpload
import dk.sdu.cloud.app.orchestrator.api.VerifiedJob
import dk.sdu.cloud.app.orchestrator.api.VerifiedJobInput
=======
import dk.sdu.cloud.SecurityPrincipalToken
import dk.sdu.cloud.app.orchestrator.api.*
>>>>>>> 44cab4a7
import dk.sdu.cloud.app.orchestrator.util.orThrowOnError
import dk.sdu.cloud.app.store.api.Application
import dk.sdu.cloud.app.store.api.ApplicationParameter
import dk.sdu.cloud.app.store.api.FileTransferDescription
import dk.sdu.cloud.app.store.api.ToolReference
import dk.sdu.cloud.calls.client.AuthenticatedClient
import dk.sdu.cloud.calls.client.call
import dk.sdu.cloud.file.api.FileDescriptions
import dk.sdu.cloud.file.api.FileType
import dk.sdu.cloud.file.api.StatRequest
import dk.sdu.cloud.file.api.fileType
import dk.sdu.cloud.service.Loggable
<<<<<<< HEAD
import dk.sdu.cloud.service.TokenValidation
import dk.sdu.cloud.service.db.DBSessionFactory
import dk.sdu.cloud.service.db.withTransaction
=======
>>>>>>> 44cab4a7
import dk.sdu.cloud.service.stackTraceToString
import kotlinx.coroutines.async
import kotlinx.coroutines.coroutineScope
import java.io.File
import java.net.URI
import java.util.*

data class UnverifiedJob(
    val request: StartJobRequest,
    val decodedToken: SecurityPrincipalToken,
    val refreshToken: String
)

data class VerifiedJobWithAccessToken(
    val job: VerifiedJob,
    val accessToken: String?,
    val refreshToken: String?
)

private typealias ParameterWithTransfer = Pair<ApplicationParameter<FileTransferDescription>, FileTransferDescription>

class JobVerificationService<Session>(
    private val appStore: AppStoreService,
    private val toolStore: ToolStoreService,
<<<<<<< HEAD
    private val sharedMountVerificationService: SharedMountVerificationService,
    private val dao: JobDao<Session>,
    private val db: DBSessionFactory<Session>,
    private val tokenValidation: TokenValidation<DecodedJWT>,
    private val defaultBackend: String
=======
    private val defaultBackend: String,
    private val sharedMountVerificationService: SharedMountVerificationService
>>>>>>> 44cab4a7
) {
    suspend fun verifyOrThrow(
        unverifiedJob: UnverifiedJob,
        userClient: AuthenticatedClient
    ): VerifiedJobWithAccessToken {
        val jobId = UUID.randomUUID().toString()
        val name = unverifiedJob.request.name
        val application = findApplication(unverifiedJob)
        val tool = application.invocation.tool.tool!!
        val verifiedParameters = verifyParameters(application, unverifiedJob)
        val workDir = URI("/$jobId")
        val files = collectFiles(application, verifiedParameters, workDir, userClient).map {
            it.copy(
                destinationPath = "./" + it.destinationPath.removePrefix(workDir.path)
            )
        }

        val mounts = collectCloudFiles(verifyMounts(unverifiedJob), workDir, userClient).map {
            it.copy(
                destinationPath = "./" + it.destinationPath.removePrefix(workDir.path)
            )
        }

        val numberOfJobs = unverifiedJob.request.numberOfNodes ?: tool.description.defaultNumberOfNodes
        val tasksPerNode = unverifiedJob.request.tasksPerNode ?: tool.description.defaultTasksPerNode
        val allocatedTime = unverifiedJob.request.maxTime ?: tool.description.defaultTimeAllocation

        val archiveInCollection = unverifiedJob.request.archiveInCollection ?: application.metadata.title

<<<<<<< HEAD
        val token = tokenValidation.decodeToken(unverifiedJob.principal)

        val (allPeers, resolvedPeers) = run {
            // TODO we should enforce in the app store that the parameter is a valid hostname
            val parameterPeers = application.invocation.parameters
                .filterIsInstance<ApplicationParameter.Peer>()
                .map { parameter ->
                    val peerApplicationParameter = verifiedParameters[parameter]!!
                    ApplicationPeer(parameter.name, peerApplicationParameter.peerJobId)
                }

            val allPeers = unverifiedJob.request.peers + parameterPeers
            val duplicatePeers = allPeers
                .map { it.name }
                .groupBy { it }
                .filter { it.value.size > 1 }

            if (duplicatePeers.isNotEmpty()) {
                throw JobException.VerificationError(
                    "Duplicate hostname detected: " + duplicatePeers.keys.joinToString()
                )
            }

            val resolvedPeers = db.withTransaction { session ->
                dao.find(session, allPeers.map { it.jobId }, token)
            }

            val resolvedPeerIds = resolvedPeers.map { it.job.id }

            val missingPeer = allPeers.find { it.jobId !in resolvedPeerIds }
            if (missingPeer != null) {
                throw JobException.VerificationError("Could not find peer with id '${missingPeer.jobId}'")
            }

            Pair(allPeers, resolvedPeers)
        }

        val sharedMounts = run {
            val additionalSharedMounts =
                sharedMountVerificationService.verifyMounts(unverifiedJob.request.sharedFileSystemMounts, userClient)

            val parameterSharedMounts =
                sharedMountVerificationService.verifyMounts(
                    application.invocation.parameters,
                    verifiedParameters,
                    userClient
                )

            val peerMounts =
                resolvedPeers.flatMap { peer -> peer.job.sharedFileSystemMounts.filter { it.exportToPeers } }

            val allMounts = additionalSharedMounts + parameterSharedMounts + peerMounts

            val duplicateMountLocations = allMounts
                .groupBy { it.mountedAt }
                .filter { it.value.size > 1 }

            if (duplicateMountLocations.isNotEmpty()) {
                throw JobException.VerificationError(
                    "Duplicate mounts detected at " +
                            duplicateMountLocations.keys.joinToString()
                )
            }

            allMounts
        }
=======
        val sharedMounts =
            sharedMountVerificationService.verifyMounts(unverifiedJob.request.sharedFileSystemMounts, userClient)
>>>>>>> 44cab4a7

        return VerifiedJobWithAccessToken(
            VerifiedJob(
                application = application,
                files = files,
                id = jobId,
                name = name,
                owner = unverifiedJob.decodedToken.realUsername(),
                nodes = numberOfJobs,
                tasksPerNode = tasksPerNode,
                maxTime = allocatedTime,
                jobInput = verifiedParameters,
                backend = resolveBackend(unverifiedJob.request.backend, defaultBackend),
                currentState = JobState.VALIDATED,
                failedState = null,
                status = "Validated",
                archiveInCollection = archiveInCollection,
                _mounts = mounts,
                startedAt = null,
                user = unverifiedJob.decodedToken.principal.username,
                project = unverifiedJob.decodedToken.projectOrNull(),
                _sharedFileSystemMounts = sharedMounts,
                _peers = allPeers
            ),
            null,
            unverifiedJob.refreshToken
        )
    }

    private suspend fun findApplication(job: UnverifiedJob): Application {
        val result = with(job.request.application) {
            appStore.findByNameAndVersion(name, version)
        } ?: throw JobException.VerificationError("Application '${job.request.application}' does not exist")

        val toolName = result.invocation.tool.name
        val toolVersion = result.invocation.tool.version
        val loadedTool = toolStore.findByNameAndVersion(toolName, toolVersion)

        return result.copy(invocation = result.invocation.copy(tool = ToolReference(toolName, toolVersion, loadedTool)))
    }

    private fun verifyParameters(app: Application, job: UnverifiedJob): VerifiedJobInput {
        val userParameters = job.request.parameters
        return VerifiedJobInput(
            app.invocation.parameters.map { appParameter ->
                try {
                    appParameter.name to appParameter.map(userParameters[appParameter.name])
                } catch (ex: IllegalArgumentException) {
                    log.debug(ex.stackTraceToString())
                    log.debug("Invocation: ${app.invocation}")
                    throw JobException.VerificationError("Bad parameter: ${appParameter.name}. ${ex.message}")
                }
            }.toMap()
        )
    }

    private fun verifyMounts(
        job: UnverifiedJob
    ): List<ParameterWithTransfer> {
        val fakeParameter = ApplicationParameter.InputDirectory(name = "mount", optional = false)
        return job.request.mounts
            .mapNotNull { fakeParameter.map(it) }
            .mapIndexed { i, transfer -> Pair(fakeParameter.copy(name = "mount-$i"), transfer) }
    }

    private suspend fun collectFiles(
        application: Application,
        verifiedParameters: VerifiedJobInput,
        workDir: URI,
        cloud: AuthenticatedClient
    ): List<ValidatedFileForUpload> {
        return coroutineScope {
            val transfersFromParameters = application.invocation.parameters
                .asSequence()
                .filter { it is ApplicationParameter.InputFile || it is ApplicationParameter.InputDirectory }
                .mapNotNull {
                    @Suppress("UNCHECKED_CAST")
                    val fileAppParameter = it as ApplicationParameter<FileTransferDescription>
                    val transfer = verifiedParameters[fileAppParameter] ?: return@mapNotNull null
                    ParameterWithTransfer(fileAppParameter, transfer)
                }
                .toList()

            collectCloudFiles(transfersFromParameters, workDir, cloud)
        }
    }

    private suspend fun collectCloudFiles(
        transfers: List<ParameterWithTransfer>,
        workDir: URI,
        cloud: AuthenticatedClient
    ): List<ValidatedFileForUpload> {
        return coroutineScope {
            transfers
                .map { (parameter, transfer) ->
                    async { collectSingleFile(transfer, workDir, cloud, parameter) }
                }
                .toList()
                .mapNotNull { it.await() }
        }
    }

    private suspend fun collectSingleFile(
        transferDescription: FileTransferDescription,
        workDir: URI,
        cloud: AuthenticatedClient,
        fileAppParameter: ApplicationParameter<FileTransferDescription>
    ): ValidatedFileForUpload? {
        val desiredFileType = when (fileAppParameter) {
            is ApplicationParameter.InputDirectory -> FileType.DIRECTORY
            else -> FileType.FILE
        }

        val sourcePath = transferDescription.source
        val stat = FileDescriptions.stat.call(StatRequest(sourcePath), cloud)
            .orThrowOnError {
                throw JobException.VerificationError("Missing file in storage: $sourcePath. Are you sure it exists?")
            }
            .result

        if (stat.fileType != desiredFileType) {
            throw JobException.VerificationError(
                "Expected type of ${fileAppParameter.name} to be " +
                        "$desiredFileType, but instead got a ${stat.fileType}"
            )
        }

        // Resolve relative path against working directory. Ensure that file is still inside of
        // the working directory.
        val destinationPath = File(workDir.path, transferDescription.destination).normalize().path
        if (!destinationPath.startsWith(workDir.path)) {
            throw JobException.VerificationError(
                "Not allowed to leave working directory via relative paths. Please avoid using '..' in paths."
            )
        }

        val name = destinationPath.split("/").last()

        return ValidatedFileForUpload(
            fileAppParameter.name,
            stat,
            name,
            destinationPath,
            sourcePath,
            if (desiredFileType == FileType.DIRECTORY) FileForUploadArchiveType.ZIP else null,
            readOnly = transferDescription.readOnly
        )
    }

    companion object : Loggable {
        override val log = logger()
    }
}<|MERGE_RESOLUTION|>--- conflicted
+++ resolved
@@ -1,18 +1,7 @@
 package dk.sdu.cloud.app.orchestrator.services
 
-<<<<<<< HEAD
-import com.auth0.jwt.interfaces.DecodedJWT
-import dk.sdu.cloud.app.orchestrator.api.ApplicationPeer
-import dk.sdu.cloud.app.orchestrator.api.FileForUploadArchiveType
-import dk.sdu.cloud.app.orchestrator.api.JobState
-import dk.sdu.cloud.app.orchestrator.api.StartJobRequest
-import dk.sdu.cloud.app.orchestrator.api.ValidatedFileForUpload
-import dk.sdu.cloud.app.orchestrator.api.VerifiedJob
-import dk.sdu.cloud.app.orchestrator.api.VerifiedJobInput
-=======
 import dk.sdu.cloud.SecurityPrincipalToken
 import dk.sdu.cloud.app.orchestrator.api.*
->>>>>>> 44cab4a7
 import dk.sdu.cloud.app.orchestrator.util.orThrowOnError
 import dk.sdu.cloud.app.store.api.Application
 import dk.sdu.cloud.app.store.api.ApplicationParameter
@@ -25,12 +14,8 @@
 import dk.sdu.cloud.file.api.StatRequest
 import dk.sdu.cloud.file.api.fileType
 import dk.sdu.cloud.service.Loggable
-<<<<<<< HEAD
-import dk.sdu.cloud.service.TokenValidation
 import dk.sdu.cloud.service.db.DBSessionFactory
 import dk.sdu.cloud.service.db.withTransaction
-=======
->>>>>>> 44cab4a7
 import dk.sdu.cloud.service.stackTraceToString
 import kotlinx.coroutines.async
 import kotlinx.coroutines.coroutineScope
@@ -55,16 +40,10 @@
 class JobVerificationService<Session>(
     private val appStore: AppStoreService,
     private val toolStore: ToolStoreService,
-<<<<<<< HEAD
+    private val defaultBackend: String,
     private val sharedMountVerificationService: SharedMountVerificationService,
-    private val dao: JobDao<Session>,
     private val db: DBSessionFactory<Session>,
-    private val tokenValidation: TokenValidation<DecodedJWT>,
-    private val defaultBackend: String
-=======
-    private val defaultBackend: String,
-    private val sharedMountVerificationService: SharedMountVerificationService
->>>>>>> 44cab4a7
+    private val dao: JobDao<Session>
 ) {
     suspend fun verifyOrThrow(
         unverifiedJob: UnverifiedJob,
@@ -94,9 +73,6 @@
 
         val archiveInCollection = unverifiedJob.request.archiveInCollection ?: application.metadata.title
 
-<<<<<<< HEAD
-        val token = tokenValidation.decodeToken(unverifiedJob.principal)
-
         val (allPeers, resolvedPeers) = run {
             // TODO we should enforce in the app store that the parameter is a valid hostname
             val parameterPeers = application.invocation.parameters
@@ -119,7 +95,7 @@
             }
 
             val resolvedPeers = db.withTransaction { session ->
-                dao.find(session, allPeers.map { it.jobId }, token)
+                dao.find(session, allPeers.map { it.jobId }, unverifiedJob.decodedToken)
             }
 
             val resolvedPeerIds = resolvedPeers.map { it.job.id }
@@ -161,10 +137,6 @@
 
             allMounts
         }
-=======
-        val sharedMounts =
-            sharedMountVerificationService.verifyMounts(unverifiedJob.request.sharedFileSystemMounts, userClient)
->>>>>>> 44cab4a7
 
         return VerifiedJobWithAccessToken(
             VerifiedJob(
