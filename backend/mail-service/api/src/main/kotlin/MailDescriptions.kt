--- conflicted
+++ resolved
@@ -18,9 +18,6 @@
     val messages: List<SendRequest>
 )
 
-<<<<<<< HEAD
-@TSTopLevel
-=======
 data class SendSupportEmailRequest(
     val fromEmail: String,
     val subject: String,
@@ -29,7 +26,7 @@
 
 typealias SendSupportEmailResponse = Unit
 
->>>>>>> 33fb904b
+@TSTopLevel
 object MailDescriptions : CallDescriptionContainer("mail") {
     val baseContext = "/api/mail"
 
