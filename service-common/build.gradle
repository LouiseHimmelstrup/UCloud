import java.nio.channels.Channels
import java.nio.channels.ReadableByteChannel
import java.nio.file.Files

buildscript {
    ext.jacksonVersion = "2.9.8"
    ext.kotlin_version = "1.3.20"
    ext.ktor_version = "1.1.2"
    ext.dokka_version = "0.9.17"

    repositories {
        mavenCentral()
        jcenter()
    }
    dependencies {
        classpath "org.jetbrains.kotlin:kotlin-gradle-plugin:$kotlin_version"
        classpath "org.jetbrains.dokka:dokka-gradle-plugin:${dokka_version}"
    }
}

plugins {
    id("io.gitlab.arturbosch.detekt").version("1.0.0.RC9.2")
}

detekt {
    toolVersion = "1.0.0.RC9.2"
    input = files("src/main/kotlin")
    filters = ".*/resources/.*,.*/build/.*"

    // https://stackoverflow.com/a/921400
    def currentVersion = "v0.2.8"
    URL website = new URL("https://raw.githubusercontent.com/SDU-eScience/GradleBootstrap/$currentVersion/detekt.yml")
    ReadableByteChannel rbc = Channels.newChannel(website.openStream())
    def outputFile = Files.createTempFile("detekt", ".yml").toFile()
    FileOutputStream fos = new FileOutputStream(outputFile)
    fos.getChannel().transferFrom(rbc, 0, Long.MAX_VALUE)
    config = files(outputFile.absolutePath)
}

group "dk.sdu.cloud"
<<<<<<< HEAD
version "1.3.2"
=======
version "1.3.3"
>>>>>>> ad616834

apply plugin: "kotlin"
apply plugin: "maven-publish"
apply plugin: 'org.jetbrains.dokka'
apply plugin: 'jacoco'

dokka {
    outputFormat = "html"
    outputDirectory = "$buildDir/javadoc"
}

repositories {
    mavenCentral()
    mavenLocal()

    maven { url "https://kotlin.bintray.com/ktor" }
    maven { url "https://dl.bintray.com/kotlin/kotlinx" }

    def username = System.getenv("ESCIENCE_MVN_USER") ?: eScienceCloudUser
    def password = System.getenv("ESCIENCE_MVN_PASSWORD") ?: eScienceCloudPassword

    maven {
        url("https://dev.cloud.sdu.dk/archiva/repository/internal")
        credentials {
            it.username(username)
            it.password(password)
        }
    }
    maven {
        url("https://dev.cloud.sdu.dk/archiva/repository/snapshots")
        credentials {
            it.username(username)
            it.password(password)
        }
    }
}

dependencies {
    // Kotlin
    compile "org.jetbrains.kotlin:kotlin-stdlib-jdk8:$kotlin_version"

    // Kafka
    compile group: "org.apache.kafka", name: "kafka-clients", version: "2.1.0"

    // Serialization
    compile "com.fasterxml.jackson.module:jackson-module-kotlin:${jacksonVersion}"
    compile "com.fasterxml.jackson.dataformat:jackson-dataformat-yaml:${jacksonVersion}"
    compile group: 'com.fasterxml.jackson.core', name: 'jackson-core', version: "${jacksonVersion}"
    compile group: 'com.fasterxml.jackson.core', name: 'jackson-databind', version: "${jacksonVersion}"
    compile group: 'com.fasterxml.jackson.module', name: 'jackson-module-kotlin', version: "${jacksonVersion}"

    // ktor
    compile group: "io.ktor", name: "ktor-server-core", version: "$ktor_version"
    compile group: "io.ktor", name: "ktor-jackson", version: "$ktor_version"
    compile group: "io.ktor", name: "ktor-server-host-common", version: "$ktor_version"
    compile "io.ktor:ktor-websockets:$ktor_version"

    // db
    compile group: 'org.postgresql', name: 'postgresql', version: '42.2.5'
    compile group: 'org.hibernate', name: 'hibernate-core', version: '5.4.1.Final'
    compile group: 'org.hibernate', name: 'hibernate-hikaricp', version: '5.4.1.Final'
    compile 'org.flywaydb:flyway-core:5.2.4'

    compile 'eu.infomas:annotation-detector:3.0.5'

    // Client
    compile 'org.jetbrains.kotlinx:kotlinx-coroutines-core:1.1.1'

    compile "io.ktor:ktor-client-core:$ktor_version"
    compile "io.ktor:ktor-client-apache:$ktor_version"
    compile "io.ktor:ktor-client-json:$ktor_version"
    compile "io.ktor:ktor-client-json-jvm:$ktor_version"
    compile "io.ktor:ktor-client-jackson:$ktor_version"
    compile "io.ktor:ktor-client-websocket:$ktor_version"
    compile "io.ktor:ktor-client-cio:$ktor_version"

    // JWTs
    compile "com.auth0:java-jwt:3.8.0"

    compile 'com.google.guava:guava:27.0.1-jre'

    // Testing
    testCompile group: 'com.h2database', name: 'h2', version: '1.4.197'
    testCompile group: "junit", name: "junit", version: "4.12"
    testCompile group: 'org.apache.logging.log4j', name: 'log4j-api', version: '2.9.1'
    testCompile group: 'org.apache.logging.log4j', name: 'log4j-slf4j-impl', version: '2.9.1'
    testCompile group: 'org.apache.logging.log4j', name: 'log4j-core', version: '2.9.1'

    // Exported via testing lib
    // TODO How could we mark them in a unified location?
    compile "io.ktor:ktor-server-test-host:$ktor_version"
    compile "io.mockk:mockk:1.8.12.kotlin13"
}

compileKotlin {
    kotlinOptions.jvmTarget = "1.8"
}
compileTestKotlin {
    kotlinOptions.jvmTarget = "1.8"
}

jacocoTestReport {
    reports {
        xml {
            enabled true // coveralls plugin depends on xml format report
        }

        html {
            enabled true
        }
    }
}
test.finalizedBy(project.tasks.jacocoTestReport)

kotlin.sourceSets.all {
    it.languageSettings {
        progressiveMode = true
    }
}


task sourceJar(type: Jar) {
    classifier = "sources"
    from sourceSets.main.allSource
    exclude("**/dk/sdu/cloud/service/test/**")
}

jar {
    exclude("**/dk/sdu/cloud/service/test/**")
}

def testJarTask = tasks.create("testJarTask", Jar) { task ->
    task.baseName = "${project.name}-test"
    task.from(sourceSets.main.output)
    task.from { configurations.compile.collect { it.isDirectory() ? it : zipTree(it) } }
    task.include("**/dk/sdu/cloud/service/test/**")
    task.include("META-INF/**/${project.name}.kotlin_module")
    task.includeEmptyDirs = false
    task.with(jar)
}

task testSourceJar(type: Jar) {
    archiveName = "service-common-test-${project.version}-sources.jar"
    from(sourceSets.main.allSource) {
        include("**/dk/sdu/cloud/service/test/**")
        includeEmptyDirs = false
    }
}

publishing {
    def pub = it as PublishingExtension

    def testDependencies = [
            "dk.sdu.cloud:service-common:${project.version}",
            "io.ktor:ktor-server-test-host:$ktor_version",
            "io.mockk:mockk:1.8.12.kotlin13"
    ].collect { it.toString() }.toSet()

    def testJavaPublication = pub.publications.create("testJava", MavenPublication) as MavenPublication
    testJavaPublication.groupId = project.group
    testJavaPublication.artifactId = project.name + "-test"
    testJavaPublication.version = project.version
    testJavaPublication.artifact(testJarTask)
    testJavaPublication.artifact(testSourceJar).classifier = "sources"
    testJavaPublication.pom.withXml {
        def dependenciesNode = it.asNode().appendNode('dependencies')

        testDependencies.each { dep ->
            def depSplit = dep.split(":")
            assert (depSplit.length == 3)
            def dependencyNode = dependenciesNode.appendNode('dependency')
            dependencyNode.appendNode('groupId', depSplit[0])
            dependencyNode.appendNode('artifactId', depSplit[1])
            dependencyNode.appendNode('version', depSplit[2])
        }
    }

    def mainPublication = pub.publications.create("mavenJava", MavenPublication) as MavenPublication
    mainPublication.groupId = project.group
    mainPublication.artifactId = project.name
    mainPublication.version = project.version
    mainPublication.artifact(jar)
    mainPublication.artifact(sourceJar)
    mainPublication.pom.withXml {
        def rootNode = it.asNode()
        (rootNode.get("dependencies") as List<Node>).each {
            rootNode.remove(it)
        }

        def dependenciesNode = rootNode.appendNode('dependencies')
        configurations.compile.allDependencies.each {
            def altNotation = "${it.group}:${it.name}:${it.version}".toString()
            if (!testDependencies.contains(altNotation)) {
                def dependencyNode = dependenciesNode.appendNode('dependency')
                dependencyNode.appendNode('groupId', it.group)
                dependencyNode.appendNode('artifactId', it.name)
                dependencyNode.appendNode('version', it.version)
            }
        }
    }

    def username = System.getenv("ESCIENCE_MVN_USER") ?: eScienceCloudUser
    def password = System.getenv("ESCIENCE_MVN_PASSWORD") ?: eScienceCloudPassword

    repositories {
        maven {
            def resolvedUrl = "https://dev.cloud.sdu.dk/archiva/repository/"
            if (project.version.endsWith("-SNAPSHOT")) resolvedUrl += "snapshots"
            else resolvedUrl += "internal"
            url(resolvedUrl)

            credentials {
                it.username(username)
                it.password(password)
            }
        }
    }
}


task allDeps << {
    println "All Dependencies:"
    allprojects.each { p ->
        println()
        println " $p.name ".center( 60, '*' )
        println()
        p.configurations.all.findAll { !it.allDependencies.empty }.each { c ->
            println " ${c.name} ".center( 60, '-' )
            c.allDependencies.each { dep ->
                println "$dep.group:$dep.name:$dep.version"
            }
            println "-" * 60
        }
    }
}<|MERGE_RESOLUTION|>--- conflicted
+++ resolved
@@ -38,11 +38,7 @@
 }
 
 group "dk.sdu.cloud"
-<<<<<<< HEAD
-version "1.3.2"
-=======
 version "1.3.3"
->>>>>>> ad616834
 
 apply plugin: "kotlin"
 apply plugin: "maven-publish"
