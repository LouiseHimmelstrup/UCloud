{
    "providers": [
        {
            "id": "aau",
            "title": "DeiC Interactive HPC (AAU)",
            "logo": "ucloud.png",
            "shortDescription": "Interactive digital research environment built to support the needs of researchers for both computing and data management, throughout all the data life cycle.",
            "description": "Interactive digital research environment built to support the needs of researchers for both computing and data management, throughout all the data life cycle.",
            "url": "https://docs.cloud.sdu.dk/",
            "texts": [
                {
                    "description": "# Interactive HPC\nThe interactive HPC cluster consists of 90 nodes, with a total of 2896 cores and 37 TB of memory.\nThere are also a few Nvidia V100 and A100 graphical processing units for accelerating certain workloads.\n The theoretical peak performance is around 118 teraflops.",
                    "image": "/Images/ucloud-1.png"
                },
                {
                    "description": "### Nodes\n- Dell PowerEdge C6420, 384/768 GB DDR 4-2666, 2x Intel Xeon Gold 6130 16-Core @ 2.10GHz\n- 64-core virtual machine 256 GBs of RAM\n- 40-core virtual machine with 160 GBs of RAM and 4 NVIDIA T4 GPUs\n- 40-core virtual machine with 160 GBs of RAM and 4 NVIDIA A10 GPUs",
                    "image": "/Images/ucloud-9.svg"
                }
            ]
        },
        {
<<<<<<< HEAD
            "id": "k8",
            "title": "DeiC Interactive HPC (SDU)",
            "logo": "ucloud.png",
            "shortDescription": "Interactive digital research environment built to support the needs of researchers for both computing and data management, throughout all the data life cycle.",
            "description": "Interactive digital research environment built to support the needs of researchers for both computing and data management, throughout all the data life cycle.",
            "url": "https://docs.cloud.sdu.dk/",
            "texts": [
                {
                    "description": "# Interactive HPC\nThe interactive HPC cluster consists of 90 nodes, with a total of 2896 cores and 37 TB of memory.\nThere are also a few Nvidia V100 and A100 graphical processing units for accelerating certain workloads.\n The theoretical peak performance is around 118 teraflops.",
                    "image": "/Images/ucloud-1.png"
                },
                {
                    "description": "### Nodes\n- Dell PowerEdge C6420, 384/768 GB DDR 4-2666, 2x Intel Xeon Gold 6130 16-Core @ 2.10GHz\n- 64-core virtual machine 256 GBs of RAM\n- 40-core virtual machine with 160 GBs of RAM and 4 NVIDIA T4 GPUs\n- 40-core virtual machine with 160 GBs of RAM and 4 NVIDIA A10 GPUs",
                    "image": "/Images/ucloud-9.svg"
                }
            ]
        },
        {
            "id": "K8",
            "title": "DeiC Interactive HPC (SDU)",
=======
            "id": "aau-k8",
            "title": "DeiC Interactive HPC (AAU/K8)",
>>>>>>> f1e31863
            "logo": "ucloud.png",
            "shortDescription": "Interactive digital research environment built to support the needs of researchers for both computing and data management, throughout all the data life cycle.",
            "description": "Interactive digital research environment built to support the needs of researchers for both computing and data management, throughout all the data life cycle.",
            "url": "https://docs.cloud.sdu.dk/",
            "texts": [
                {
                    "description": "# Interactive HPC\nThe interactive HPC cluster consists of 90 nodes, with a total of 2896 cores and 37 TB of memory.\nThere are also a few Nvidia V100 and A100 graphical processing units for accelerating certain workloads.\n The theoretical peak performance is around 118 teraflops.",
                    "image": "/Images/ucloud-1.png"
                },
                {
                    "description": "### Nodes\n- Dell PowerEdge C6420, 384/768 GB DDR 4-2666, 2x Intel Xeon Gold 6130 16-Core @ 2.10GHz\n- 64-core virtual machine 256 GBs of RAM\n- 40-core virtual machine with 160 GBs of RAM and 4 NVIDIA T4 GPUs\n- 40-core virtual machine with 160 GBs of RAM and 4 NVIDIA A10 GPUs",
                    "image": "/Images/ucloud-9.svg"
                }
            ]
        },
        {
            "id": "ucloud",
            "title": "DeiC Interactive HPC (SDU)",
            "logo": "ucloud.png",
            "shortDescription": "Interactive digital research environment built to support the needs of researchers for both computing and data management, throughout all the data life cycle.",
            "description": "Interactive digital research environment built to support the needs of researchers for both computing and data management, throughout all the data life cycle.",
            "url": "https://docs.cloud.sdu.dk/",
            "texts": [
                {
                    "description": "# Interactive HPC\nThe interactive HPC cluster consists of 90 nodes, with a total of 2896 cores and 37 TB of memory.\nThere are also a few Nvidia V100 and A100 graphical processing units for accelerating certain workloads.\n The theoretical peak performance is around 118 teraflops.",
                    "image": "/Images/ucloud-1.png"
                },
                {
                    "description": "### Nodes\n- Dell PowerEdge C6420, 384/768 GB DDR 4-2666, 2x Intel Xeon Gold 6130 16-Core @ 2.10GHz\n- 64-core virtual machine 256 GBs of RAM\n- 40-core virtual machine with 160 GBs of RAM and 4 NVIDIA T4 GPUs\n- 40-core virtual machine with 160 GBs of RAM and 4 NVIDIA A10 GPUs",
                    "image": "/Images/ucloud-9.svg"
                }
            ]
        },
        {
            "id": "hippo",
            "title": "DeiC Large Memory HPC (SDU)",
            "logo": "hippo.png",
            "shortDescription": "The DeiC Large Memory HPC system is a system consisting of large memory nodes (up to 4 TB RAM per node).",
            "description": "The DeiC Large Memory HPC system is a system consisting of large memory nodes (between 1 and 4 TB RAM per node) configured as a traditional Slurm cluster.",
            "url": "https://docs.hpc-type3.sdu.dk/",
            "texts": [
                {
                    "description": "# Large Memory HPC\nThe large memory HPC system is a small and specialised four-node system where each node is equipped with 4 TB of memory and 128 cores.\nThe system is used for workloads that cannot easily be parallelised and distributed across multiple nodes.",
                    "image": "/Images/ucloud-1.png"
                },
                {
                    "description": "### Nodes\n- Lenovo ThinkSystem SR645\n- 4096 GB DDR4-2400 LRDIMM\n- 2x AMD EPYC 7742 64-Core @ 2.25 GHz",
                    "image": "/Images/ucloud-9.svg"
                }
            ]
        },
        {
            "id": "slurm",
            "title": "DeiC Large Memory HPC (SDU)",
            "logo": "hippo.png",
            "shortDescription": "The DeiC Large Memory HPC system is a system consisting of large memory nodes (up to 4 TB RAM per node).",
            "description": "The DeiC Large Memory HPC system is a system consisting of large memory nodes (between 1 and 4 TB RAM per node) configured as a traditional Slurm cluster.",
            "url": "https://docs.hpc-type3.sdu.dk/",
            "texts": [
                {
                    "description": "# Large Memory HPC\nThe large memory HPC system is a small and specialised four-node system where each node is equipped with 4 TB of memory and 128 cores.\nThe system is used for workloads that cannot easily be parallelised and distributed across multiple nodes.",
                    "image": "/Images/ucloud-1.png"
                },
                {
                    "description": "### Nodes\n- Lenovo ThinkSystem SR645\n- 4096 GB DDR4-2400 LRDIMM\n- 2x AMD EPYC 7742 64-Core @ 2.25 GHz",
                    "image": "/Images/ucloud-9.svg"
                }
            ]
        },
        {
            "id": "sophia",
            "title": "DeiC Throughput HPC (DTU)",
            "logo": "sophia.png",
            "shortDescription": "The Sophia cluster is a collaboration between DTU, DTU Wind Energy and DTU Mechanics.",
            "description": "The Sophia cluster is a collaboration between DTU, DTU Wind Energy and DTU Mechanics.",
            "url": "https://dtu-sophia.github.io/docs/",
            "texts": [
                {
                    "description": "# Compute nodes\nThe Sophia HPC cluster consists of 516 computational nodes of which 484 are 128 GB RAM nodes and 32 are 256 GB RAM nodes. Each node is a powerful x86-64 computer, equipped with 32 physical cores (2 x sixteen-core AMD EPYC 7351).",
                    "image": "/Images/ucloud-1.png"
                },
                {
                    "description": "# Specs\n- Primary purpose: High Performance Computing\n- Architecture of compute nodes: x86-64\n- Operating system: CentOS 7 Linux\n- Compute nodes in total: 516\n- Processor: 2 x AMD EPYC 7351, 2.9 GHz, 16 cores\n- RAM (484 nodes): 128 GB, 4 GB per core, DDR4@2666 MHz\n- RAM (32 nodes): 256 GB, 8 GB per core, DDR4@2666 MHz\n- Local disk drive: no\n- Compute network / Topology: InfiniBand EDR / Fat tree\n # In total\n- Total theoretical peak performance (Rpeak): ~384 TFLOPS (516 nodes x 32 cores x 2.9GHz x 8 FLOP/cycle)\n- Total amount of RAM: 69 TB",
                    "image": "/Images/ucloud-9.svg"
                },
                {
                    "description": "# High-speed interconnect\nThe nodes are interlinked by InfiniBand and 10 Gbps Ethernet networks.\nSophia's high-speed, low-latency interconnect is Mellanox EDR (100Gbps) Infiniband. Frontend-, compute-, and burst buffer nodes each have Mellanox' ConnectX-5 adapter card installed.",
                    "image": "/Images/ucloud-1.png"
                }
            ]
        },
        {
            "id": "lumi-sdu",
            "title": "LUMI (SDU)",
            "logo": "lumi.png",
            "shortDescription": "LUMI is one of the three European pre-exascale supercomputers.",
            "description": "LUMI is one of the three European pre-exascale supercomputers. It's an HPE Cray EX supercomputer consisting of several hardware partitions targeted different use cases.",
            "url": "https://www.lumi-supercomputer.eu/",
            "texts": [
                {
                    "description": "### Overview\n\nLUMI is the fastest supercomputer in Europe and third fastest globally (the [Top500 list published in June 2022](https://top500.org/lists/top500/2022/06/)). LUMI is also the third greenest supercomputer on the planet (the Green500 list published in June 2022).\n\nLUMI has a sustained computing power of 375 petaflops (HPL, High-Performance Linpack) which equals a theoretical computing power of more than 550 petaflops which means 550 quintillion calculations per second. LUMI is also one of the world’s leading platforms for artificial intelligence.",
                    "image": "/Images/lumi-desc1.png"
                },
                {
                    "description": "### Compute Nodes\n\nLUMI-C: 1536 CPU based compute nodes, each with 2x AMD EPYC 7763 (128 cores), 256/512/1024GiB ram, 200Gp/s slingshot network\n\nLUMI-G: 2560 GPU based nodes, each one AMD EPYC 7A53 CPU (64 cores) and 4x GPUs AMD Instinct MI250X 128GB HBM2e, 4x 200Gp/s slingshot network",
                    "image": "/Images/milan-overview.svg"
                },
                {
                    "description": "### Storage\n\nLUMI-P: 4x Lustre filesystems based on HDD, each with a capacity of 20 PB. Aggregate bandwidth of 240 GB/s.\n\nLUMI-F: fast flash-based Lustre filesystem with a storage capacity of 7 PB and an aggregate bandwidth of 1740 GB/s.",
                    "image": "/Images/lustre-overview.svg"
                }
            ]
        }
    ]
}<|MERGE_RESOLUTION|>--- conflicted
+++ resolved
@@ -19,7 +19,24 @@
             ]
         },
         {
-<<<<<<< HEAD
+            "id": "aau-k8",
+            "title": "DeiC Interactive HPC (AAU/K8)",
+            "logo": "ucloud.png",
+            "shortDescription": "Interactive digital research environment built to support the needs of researchers for both computing and data management, throughout all the data life cycle.",
+            "description": "Interactive digital research environment built to support the needs of researchers for both computing and data management, throughout all the data life cycle.",
+            "url": "https://docs.cloud.sdu.dk/",
+            "texts": [
+                {
+                    "description": "# Interactive HPC\nThe interactive HPC cluster consists of 90 nodes, with a total of 2896 cores and 37 TB of memory.\nThere are also a few Nvidia V100 and A100 graphical processing units for accelerating certain workloads.\n The theoretical peak performance is around 118 teraflops.",
+                    "image": "/Images/ucloud-1.png"
+                },
+                {
+                    "description": "### Nodes\n- Dell PowerEdge C6420, 384/768 GB DDR 4-2666, 2x Intel Xeon Gold 6130 16-Core @ 2.10GHz\n- 64-core virtual machine 256 GBs of RAM\n- 40-core virtual machine with 160 GBs of RAM and 4 NVIDIA T4 GPUs\n- 40-core virtual machine with 160 GBs of RAM and 4 NVIDIA A10 GPUs",
+                    "image": "/Images/ucloud-9.svg"
+                }
+            ]
+        },
+        {
             "id": "k8",
             "title": "DeiC Interactive HPC (SDU)",
             "logo": "ucloud.png",
@@ -40,10 +57,6 @@
         {
             "id": "K8",
             "title": "DeiC Interactive HPC (SDU)",
-=======
-            "id": "aau-k8",
-            "title": "DeiC Interactive HPC (AAU/K8)",
->>>>>>> f1e31863
             "logo": "ucloud.png",
             "shortDescription": "Interactive digital research environment built to support the needs of researchers for both computing and data management, throughout all the data life cycle.",
             "description": "Interactive digital research environment built to support the needs of researchers for both computing and data management, throughout all the data life cycle.",
