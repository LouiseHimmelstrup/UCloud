--- conflicted
+++ resolved
@@ -1,16 +1,11 @@
 package dk.sdu.cloud.app.kubernetes.services
 
-<<<<<<< HEAD
-import dk.sdu.cloud.accounting.api.*
-import dk.sdu.cloud.app.kubernetes.api.AppK8IntegrationTesting
-=======
 import dk.sdu.cloud.accounting.api.Product
 import dk.sdu.cloud.accounting.api.ProductReference
 import dk.sdu.cloud.accounting.api.ProductType
 import dk.sdu.cloud.accounting.api.Products
 import dk.sdu.cloud.accounting.api.ProductsBrowseRequest
 import dk.sdu.cloud.accounting.api.UCLOUD_PROVIDER
->>>>>>> 2688ee69
 import dk.sdu.cloud.app.kubernetes.services.volcano.VolcanoJob
 import dk.sdu.cloud.app.kubernetes.services.volcano.VolcanoJobPhase
 import dk.sdu.cloud.app.kubernetes.services.volcano.volcanoJob
@@ -224,12 +219,6 @@
             val lock = distributedLocks.create("app-k8-watcher", duration = 60_000)
             while (isActive) {
                 try {
-<<<<<<< HEAD
-                    if (!AppK8IntegrationTesting.isKubernetesReady) {
-                        delay(100)
-                    }
-=======
->>>>>>> 2688ee69
                     becomeMasterAndListen(lock)
                 } catch (ex: Throwable) {
                     log.warn("An exception occurred while processing Kubernetes events")
@@ -394,33 +383,6 @@
                                     append(" ($message)")
                                 }
 
-<<<<<<< HEAD
-                                if (newState != null) {
-                                    if (newState == JobState.SUCCESS) {
-                                        val didChange = k8.addStatus(jobId, statusUpdate)
-                                        if (didChange) {
-                                            markJobAsComplete(jobId, ev.theObject)
-                                            try {
-                                                k8.client.deleteResource(
-                                                    KubernetesResources.volcanoJob
-                                                        .withNameAndNamespace(jobName, jobNamespace)
-                                                )
-                                            } catch (ex: KubernetesException) {
-                                                if (ex.statusCode == HttpStatusCode.NotFound) {
-                                                    // Ignored
-                                                } else {
-                                                    throw ex
-                                                }
-                                            }
-                                        }
-                                    } else {
-                                        val didChangeState = k8.changeState(
-                                            jobId,
-                                            newState!!,
-                                            statusUpdate,
-                                            expectedState = expectedState,
-                                            expectedDifferentState = expectedDifferentState
-=======
                                 if (running != null && minAvailable != null) {
                                     append(" (${running}/${minAvailable} ready)")
                                 }
@@ -434,7 +396,6 @@
                                         k8.client.deleteResource(
                                             KubernetesResources.volcanoJob
                                                 .withNameAndNamespace(event.jobName, job.metadata!!.namespace!!)
->>>>>>> 2688ee69
                                         )
                                     }
                                 } else {
