--- conflicted
+++ resolved
@@ -160,11 +160,7 @@
                             *,
                             row_number() over (partition by affected_allocation order by created_at asc) as row_number
                         from charges
-<<<<<<< HEAD
-                    ), whats as (
-=======
                     ), sums as (
->>>>>>> a1f69ab0
                         select
                             sum(usage)::bigint usage,
                             wallet_id,
@@ -185,11 +181,7 @@
                         project_id,
                         username,
                         floating_point
-<<<<<<< HEAD
-                    from whats join earliest on whats.affected_allocation = earliest.affected_allocation
-=======
                     from sums join earliest on sums.affected_allocation = earliest.affected_allocation
->>>>>>> a1f69ab0
                     group by project_id, username, category, provider, wallet_id, floating_point, usage, local_change;
                 """.trimIndent(), debug = true
             ).rows.map {
