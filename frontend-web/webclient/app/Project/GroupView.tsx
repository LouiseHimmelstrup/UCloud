--- conflicted
+++ resolved
@@ -71,10 +71,10 @@
                         />
                     </Flex>
                 ) : (
-                    <Flex width={"100%"}>
-                        <Truncate fontSize="25px" width={1}>{groupDetails.data.groupTitle}</Truncate>
-                    </Flex>
-                )}
+                        <Flex width={"100%"}>
+                            <Truncate fontSize="25px" width={1}>{groupDetails.data.groupTitle}</Truncate>
+                        </Flex>
+                    )}
 
                 {allowManagement ?
                     renamingGroup ? (
@@ -91,8 +91,8 @@
                             />
                         </Box>
                     ) : (
-                        <Button onClick={() => setRenamingGroup(true)}>Rename</Button>
-                    )
+                            <Button onClick={() => setRenamingGroup(true)}>Rename</Button>
+                        )
                     : null}
             </Flex>
         </form>
@@ -147,76 +147,4 @@
     }
 };
 
-<<<<<<< HEAD
-const GroupPermissions: React.FunctionComponent<{projectId: string, groupId: string}> = props => {
-    const {allowManagement} = useProjectManagementStatus({isRootComponent: false});
-    const [repoFiles, fetchRepoFiles, repoParams] = useCloudAPI<Page<File>>(
-        {noop: true},
-        emptyPage
-    );
-
-    useEffect(() => {
-        fetchRepoFiles(listRepositoryFiles({itemsPerPage: -1, page: 0}));
-    }, [props.projectId, props.groupId]);
-
-    const reposWithPermissions = [] as File[];
-    for (const repo of repoFiles.data.items) {
-        const safeAcl = repo.acl ?? [];
-        for (const aclEntry of safeAcl) {
-            const hasAccess = aclEntry.rights.length > 0 &&
-                typeof aclEntry.entity === "object" &&
-                "projectId" in aclEntry.entity &&
-                aclEntry.entity.group === props.groupId &&
-                aclEntry.entity.projectId === props.projectId;
-
-            if (hasAccess) reposWithPermissions.push(repo);
-        }
-    }
-
-    return <Box mt={32}>
-        {!allowManagement ? null : <Heading.h4>File Permissions</Heading.h4>}
-        {repoFiles.loading && allowManagement ? <Spinner /> : null}
-        {reposWithPermissions.length > 0 || repoFiles.loading || repoParams.noop || !allowManagement ? null : (
-            <>
-                <ShakingBox className={"shaking"}>
-                    <Heading.h5>This group cannot use any files!</Heading.h5>
-                </ShakingBox>
-                <ul>
-                    <li>A group needs permission to use any files</li>
-                    <li>
-                        You, as a project administrator, must assign permissions to top-level directories of
-                        a project
-                    </li>
-                    <li>
-                        You can assign permissions by clicking on a file and selecting
-                        &quot;<Icon name={"properties"} size={16} /> Permissions&quot;
-                    </li>
-                </ul>
-
-                <Link to={fileTablePage(Client.activeHomeFolder)}>
-                    <Button fullWidth>Start assigning permissions</Button>
-                </Link>
-            </>
-        )}
-        {reposWithPermissions.length === 0 || repoFiles.loading ? null : (
-            <>
-                <Heading.h5>This group has access to the following:</Heading.h5>
-
-                <EmbeddedFileTable
-                    includeVirtualFolders={false}
-                    disableNavigationButtons={true}
-                    page={{
-                        items: reposWithPermissions,
-                        itemsInTotal: reposWithPermissions.length,
-                        pageNumber: 0,
-                        itemsPerPage: reposWithPermissions.length,
-                    }}
-                />
-            </>
-        )}
-    </Box>;
-};
-
-=======
->>>>>>> 2688ee69
 export default GroupView;