--- conflicted
+++ resolved
@@ -128,7 +128,6 @@
     }),
 }
 
-@OptIn(DelicateCoroutinesApi::class)
 suspend fun main(args: Array<String>) {
     val initialConfig = Micro().apply {
         commandLineArguments = args.toList()
@@ -215,265 +214,6 @@
                 ),
                 client
             ).orThrow()
-<<<<<<< HEAD
-
-            val userClient = RefreshingJWTAuthenticator(
-                reg.rootMicro.client,
-                JwtRefresher.Normal(newUser[0].refreshToken, OutgoingHttpCall)
-            ).authenticateClient(OutgoingHttpCall)
-
-            val project = Projects.create.call(
-                CreateProjectRequest(
-                    "UCloud",
-                    principalInvestigator = "user"
-                ),
-                client
-            ).orThrow().id
-
-            GrantsEnabled.setEnabledStatus.call(
-                bulkRequestOf(SetEnabledStatusRequest(project, true)),
-                userClient
-            ).orThrow()
-
-            GrantSettings.uploadRequestSettings.call(
-                bulkRequestOf(UploadRequestSettingsRequest(
-                    automaticApproval = AutomaticApprovalSettings(
-                        from = emptyList(),
-                        maxResources = emptyList()
-                    ),
-                    allowRequestsFrom = listOf<UserCriteria>(UserCriteria.Anyone()),
-                    excludeRequestsFrom = emptyList(),
-                    projectId = project
-                )),
-                userClient.withProject(project)
-            )
-
-            val providerId = "ucloud"
-            val createdId = Providers.create.call(
-                bulkRequestOf(
-                    ProviderSpecification(
-                        providerId,
-                        "localhost",
-                        false,
-                        8080
-                    )
-                ),
-                userClient.withProject(project)
-            ).orThrow().responses.singleOrNull() ?: error("Bad response from Providers.create")
-
-            val provider = Providers.retrieve.call(
-                ResourceRetrieveRequest(ProviderIncludeFlags(), createdId.id),
-                userClient
-            ).orThrow()
-
-            File(configDir, "ucloud-compute-config.yaml").writeText(
-                """
-                    app:
-                        kubernetes:
-                            providerRefreshToken: ${provider.refreshToken}
-                            ucloudCertificate: ${provider.publicKey}
-                """.trimIndent()
-            )
-
-            File(configDir, "ucloud-storage-config.yaml").writeText(
-                """
-                    files:
-                        ucloud:
-                            providerRefreshToken: ${provider.refreshToken}
-                            ucloudCertificate: ${provider.publicKey}
-                """.trimIndent()
-            )
-
-            Products.create.call(
-                bulkRequestOf(
-                    Product.Compute(
-                        "u1-standard-1",
-                        1000L,
-                        ProductCategoryId("u1-standard", providerId),
-                        cpu = 1,
-                        memoryInGigs = 1,
-                        gpu = 0,
-                        unitOfPrice = ProductPriceUnit.CREDITS_PER_MINUTE,
-                        freeToUse = false,
-                        description = "An example product for development use",
-                    ),
-                    Product.Compute(
-                        "syncthing",
-                        1L,
-                        ProductCategoryId("syncthing", providerId),
-                        cpu = 1,
-                        memoryInGigs = 1,
-                        gpu = 0,
-                        unitOfPrice = ProductPriceUnit.PER_UNIT,
-                        freeToUse = true,
-                        description = "Product used for file synchronization",
-                    ),
-                    Product.Storage(
-                        "u1-cephfs",
-                        1L,
-                        ProductCategoryId("u1-cephfs", providerId),
-                        unitOfPrice = ProductPriceUnit.PER_UNIT,
-                        freeToUse = false,
-                        description = "An example product for development use",
-                        chargeType = ChargeType.DIFFERENTIAL_QUOTA
-                    ),
-                    Product.Storage(
-                        "home",
-                        1L,
-                        ProductCategoryId("u1-cephfs", providerId),
-                        unitOfPrice = ProductPriceUnit.PER_UNIT,
-                        freeToUse = false,
-                        description = "An example product for development use",
-                        chargeType = ChargeType.DIFFERENTIAL_QUOTA
-                    ),
-                    Product.Storage(
-                        "project-home",
-                        1L,
-                        ProductCategoryId("u1-cephfs", providerId),
-                        unitOfPrice = ProductPriceUnit.PER_UNIT,
-                        freeToUse = false,
-                        description = "An example product for development use",
-                        chargeType = ChargeType.DIFFERENTIAL_QUOTA
-                    ),
-                    Product.Storage(
-                        "share",
-                        1,
-                        ProductCategoryId("u1-cephfs", providerId),
-                        "Shares for UCloud (personal workspaces only)",
-                        chargeType = ChargeType.DIFFERENTIAL_QUOTA,
-                        unitOfPrice = ProductPriceUnit.PER_UNIT
-                    )
-                ),
-                userClient
-            ).orThrow()
-
-            Accounting.rootDeposit.call(
-                bulkRequestOf(
-                    RootDepositRequestItem(
-                        ProductCategoryId("u1-cephfs", providerId),
-                        WalletOwner.Project(project),
-                        1_000_000L,
-                        "Root deposit"
-                    ),
-                    RootDepositRequestItem(
-                        ProductCategoryId("u1-standard", providerId),
-                        WalletOwner.Project(project),
-                        1_000_000L * 1000_000L,
-                        "Root deposit"
-                    ),
-                    RootDepositRequestItem(
-                        ProductCategoryId("u1-cephfs", providerId),
-                        WalletOwner.User("user"),
-                        1_000,
-                        "Root deposit"
-                    ),
-                    RootDepositRequestItem(
-                        ProductCategoryId("u1-standard", providerId),
-                        WalletOwner.User("user"),
-                        1_000_000L * 1000_000L,
-                        "Root deposit"
-                    ),
-                ),
-                client
-            ).orThrow()
-
-            ToolStore.create.call(
-                Unit,
-                client.withHttpBody(
-                    //language=yaml
-                    """
-                        ---
-                        tool: v1
-
-                        title: Alpine
-                        name: alpine
-                        version: 1
-
-                        container: alpine:3
-
-                        authors:
-                        - Dan
-                          
-                        defaultTimeAllocation:
-                          hours: 1
-                          minutes: 0
-                          seconds: 0
-
-                        description: All
-                                   
-                        defaultNumberOfNodes: 1 
-                        defaultTasksPerNode: 1
-
-                        backend: DOCKER                        
-                    """.trimIndent(),
-                    ContentType("text", "yaml")
-                )
-            ).orThrow()
-
-            AppStore.create.call(
-                Unit,
-                client.withHttpBody(
-                    //language=yaml
-                    """
-                        application: v1
-
-                        title: Alpine
-                        name: alpine
-                        version: 3
-
-                        applicationType: BATCH
-
-                        allowMultiNode: true
-
-                        tool:
-                          name: alpine
-                          version: 1
-
-                        authors:
-                        - Dan
-
-                        container:
-                          runAsRoot: true
-                         
-                        description: >
-                          Alpine!
-                         
-                        invocation:
-                        - sh
-                        - -c
-                        - >
-                          echo "Hello, World!";
-                          sleep 2;
-                          echo "How are you doing?";
-                          sleep 1;
-                          echo "This is just me writing some stuff for testing purposes!";
-                          sleep 1;
-                          seq 0 7200 | xargs -n 1 -I _ sh -c 'echo _; sleep 1';
-
-                        outputFileGlobs:
-                          - "*"
-                        
-                    """.trimIndent(),
-                    ContentType("text", "yaml")
-                )
-            ).orThrow()
-
-            AppStore.createTag.call(
-                CreateTagsRequest(
-                    listOf("Featured"),
-                    "alpine"
-                ),
-                client
-            ).orThrow()
-
-            File(configDir, installerFile).delete()
-
-            repeat(30) { println() }
-            println("Please restart UCloud if this doesn't happen automatically.")
-            println("After the restart, UCloud will be available on: http://localhost:9000 (If using docker-compose)")
-            exitProcess(0)
-=======
->>>>>>> 0ee724e0
         }
     }
 
@@ -483,16 +223,5 @@
         }
     }
 
-    if (args.contains("--simulation") && args.contains("--dev")) {
-        GlobalScope.launch {
-            delay(3_000)
-
-            val m = Micro(reg.rootMicro)
-            m.install(AuthenticatorFeature)
-            val client = m.authenticator.authenticateClient(OutgoingHttpCall)
-            Simulator(client, 60, 600).start()
-        }
-    }
-
     reg.start()
 }