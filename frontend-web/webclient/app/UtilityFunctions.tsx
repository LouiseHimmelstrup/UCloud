import {SensitivityLevel} from "DefaultObjects";
import Cloud from "Authentication/lib";
import {Cloud as currentCloud} from "Authentication/SDUCloudObject";
import {SortBy, SortOrder, File, Acl, FileType} from "Files";
import {dateToString} from "Utilities/DateUtilities";
import {getFilenameFromPath, sizeToString, replaceHomeFolder, isDirectory} from "Utilities/FileUtilities";
import {HTTP_STATUS_CODES} from "Utilities/XHRUtils";
import {SnackType} from "Snackbar/Snackbars";
import {snackbarStore} from "Snackbar/SnackbarStore";

/**
 * Sets theme based in input. Either "light" or "dark".
 * @param {boolean} isLightTheme Signifies if the currently selected theme is "light".
 */

export const setSiteTheme = (isLightTheme: boolean): void => {
    const lightTheme = isLightTheme ? "light" : "dark";
    window.localStorage.setItem("theme", lightTheme);
}

/**
 * Returns whether or not the value "light", "dark" or null is stored. 
 * @returns {boolean} True if "light" or null is stored, otherwise "dark".
 * */
export const isLightThemeStored = (): boolean => {
    const theme = window.localStorage.getItem("theme");
    if (theme === "dark") return false;
    else return true;
}

/**
 * Capitalizes the input string
 * @param str string to be lowercased and capitalized
 * @return {string}
 */
export const capitalized = (str: string): string => str.charAt(0).toUpperCase() + str.slice(1).toLowerCase();

/**
 * Returns a string based on the amount of users associated with the ACL
 * @param {Acl[]} acls - the list of access controls
 * @return {string}
 */
export const getMembersString = (acls?: Acl[]): string => {
    if (acls === undefined) return "N/A";
    const filteredAcl = acls.filter(it => it.entity !== currentCloud.activeUsername);
    if (filteredAcl.length > 0) {
        return `${acls.length + 1} members`;
    } else {
        return "Only You";
    }
};

export function sortingColumnToValue(sortBy: SortBy, file: File): string {
    switch (sortBy) {
        case SortBy.FILE_TYPE:
            return capitalized(file.fileType);
        case SortBy.PATH:
            return getFilenameFromPath(file.path);
        case SortBy.CREATED_AT:
            return dateToString(file.createdAt!);
        case SortBy.MODIFIED_AT:
            return dateToString(file.modifiedAt!);
        case SortBy.SIZE:
            return sizeToString(file.size!);
        case SortBy.ACL:
            if (file.acl !== null)
                return getMembersString(file.acl);
            else
                return "";
        case SortBy.SENSITIVITY_LEVEL:
            return SensitivityLevel[file.sensitivityLevel!];
    }
}

export const getSortingIcon = (sortBy: SortBy, sortOrder: SortOrder, name: SortBy): ("arrowUp" | "arrowDown" | undefined) => {
    if (sortBy === name) {
        return sortOrder === SortOrder.DESCENDING ? "arrowDown" : "arrowUp";
    }
    return undefined;
};

export const extensionTypeFromPath = (path: string) => extensionType(extensionFromPath(path));
export const extensionFromPath = (path: string): string => {
    const splitString = path.split(".");
    return splitString[splitString.length - 1];
};

type ExtensionType = null | "code" | "image" | "text" | "audio" | "video" | "archive" | "pdf" | "binary"
export const extensionType = (ext: string): ExtensionType => {
    switch (ext) {
        case "md":
        case "swift":
        case "kt":
        case "kts":
        case "js":
        case "jsx":
        case "ts":
        case "tsx":
        case "java":
        case "py":
        case "python":
        case "tex":
        case "r":
        case "c":
        case "h":
        case "cc":
        case "hh":
        case "c++":
        case "h++":
        case "hpp":
        case "cpp":
        case "cxx":
        case "hxx":
        case "html":
        case "lhs":
        case "hs":
        case "sql":
        case "sh":
        case "iol":
        case "ol":
        case "col":
        case "bib":
        case "toc":
        case "jar":
        case "exe":
            return "code";
        case "png":
        case "gif":
        case "tiff":
        case "eps":
        case "ppm":
        case "svg":
        case "jpg":
            return "image";
        case "txt":
        case "xml":
        case "json":
        case "csv":
        case "yml":
        case "plist":
            return "text";
        case "pdf":
            return "pdf";
        case "wav":
        case "mp3":
            return "audio";
        case "mpg":
        case "mp4":
        case "avi":
            return "video";
        case "gz":
        case "zip":
        case "tar":
        case "tgz":
        case "tbz":
        case "bz2":
            return "archive";
        case "dat":
            return "binary";
        default:
            return null;
    }
};

export interface FtIconProps {
    type: FileType;
    ext?: string;
}

export const iconFromFilePath = (filePath: string, type: FileType, homeFolder: string): FtIconProps => {
    let icon: FtIconProps = {type: "FILE"};
    if (isDirectory({fileType: type})) {
        const homeFolderReplaced = replaceHomeFolder(filePath, homeFolder);
        switch (homeFolderReplaced) {
            case "Home/Jobs":
                icon.type = "RESULTFOLDER";
                break;
            case "Home/Favorites":
                icon.type = "FAVFOLDER";
                break;
            case "Home/Trash":
                icon.type = "TRASHFOLDER";
                break;
            default:
                icon.type = "DIRECTORY";
        }
        return icon;
    }

    const filename = getFilenameFromPath(filePath);
    if (!filename.includes(".")) {
        return icon;
    }
    icon.ext = extensionFromPath(filePath);

    return icon;
};


interface CreateProject {
    filePath: string
    cloud: Cloud
    navigate: (path: string) => void
}

// FIXME Remove navigation when backend support comes.
export const createProject = ({filePath, cloud, navigate}: CreateProject) => {
    cloud.put("/projects", {fsRoot: filePath}).then(() => {
        redirectToProject({path: filePath, cloud, navigate, remainingTries: 5});
    }).catch(() => snackbarStore.addSnack({
        message: `An error occurred creating project ${filePath}`,
        type: SnackType.Failure
    }));
};

interface RedirectToProject {
    path: string
    cloud: Cloud
    navigate: (path: string) => void
    remainingTries: number
}

const redirectToProject = ({path, cloud, navigate, remainingTries}: RedirectToProject) => {
    cloud.get(`/metadata/by-path?path=${encodeURIComponent(path)}`).then(() => navigate(path)).catch(_ => {
        if (remainingTries > 0) {
            setTimeout(() => redirectToProject({path, cloud, navigate, remainingTries: remainingTries - 1}), 400);
        } else {
            snackbarStore.addSnack({message: `Project ${path} is being created.`, type: SnackType.Success});
        }
    });
};

/**
 *
 * @param params: { status, min, max } (both inclusive)
 */
export const inRange = ({status, min, max}: {status: number, min: number, max: number}): boolean =>
    status >= min && status <= max;
export const inSuccessRange = (status: number): boolean => inRange({status, min: 200, max: 299});
export const removeTrailingSlash = (path: string) => path.endsWith("/") ? path.slice(0, path.length - 1) : path;
export const addTrailingSlash = (path: string) => {
    if (!path) return path;
    else return path.endsWith("/") ? path : `${path}/`;
};

export const shortUUID = (uuid: string): string => uuid.substring(0, 8).toUpperCase();
export const is5xxStatusCode = (status: number) => inRange({status, min: 500, max: 599});
export const blankOrUndefined = (value?: string): boolean => value == null || value.length == 0 || /^\s*$/.test(value);

export const ifPresent = (f: any, handler: (f: any) => void) => {
    if (f) handler(f)
};

// FIXME The frontend can't handle downloading multiple files currently. When fixed, remove === 1 check.
export const downloadAllowed = (files: File[]) =>
    files.length === 1 && files.every(f => f.sensitivityLevel !== "SENSITIVE");

/**
 * Capizalises the input string and replaces _ (underscores) with whitespace.
 * @param str
 */
export const prettierString = (str: string) => capitalized(str).replace(/_/g, " ");

export function defaultErrorHandler(
    error: {request: XMLHttpRequest, response: any}
): number {
    let request: XMLHttpRequest = error.request;
    // FIXME must be solvable more elegantly
    let why: string | null = null;

    if (!!error.response && !!error.response.why) {
        why = error.response.why;
    }

    if (!!request) {
        if (!why) {
            switch (request.status) {
                case 400:
                    why = "Bad request";
                    break;
                case 403:
                    why = "Permission denied";
                    break;
                default:
                    why = "Internal Server Error. Try again later.";
                    break;
            }
        }

        snackbarStore.addSnack({message: why, type: SnackType.Failure});
        return request.status;
    }
    return 500;
}

export function sortByToPrettierString(sortBy: SortBy): string {
    switch (sortBy) {
        case SortBy.ACL:
            return "Members";
        case SortBy.FILE_TYPE:
            return "File Type";
        case SortBy.CREATED_AT:
            return "Created at";
        case SortBy.MODIFIED_AT:
            return "Modified at";
        case SortBy.PATH:
            return "Path";
        case SortBy.SIZE:
            return "Size";
        case SortBy.SENSITIVITY_LEVEL:
            return "File sensitivity";
        default:
            return prettierString(sortBy);
    }
}

export function requestFullScreen(el: Element, onFailure: () => void) {
    //@ts-ignore
    if (el.webkitRequestFullScreen) el.webkitRequestFullscreen();
    else if (el.requestFullscreen) el.requestFullscreen();
    else onFailure();
}

export function timestampUnixMs(): number {
    return window.performance &&
        window.performance.now &&
        window.performance.timing &&
        window.performance.timing.navigationStart ?
        window.performance.now() + window.performance.timing.navigationStart :
        Date.now();
}

export function humanReadableNumber(
    number: number,
    sectionDelim: string = ",",
    decimalDelim: string = ".",
    numDecimals: number = 2
): string {
    const regex = new RegExp("\\d(?=(\\d{3})+" + (numDecimals > 0 ? "\\D" : "$") + ")", "g");
    const fixedNumber = number.toFixed(numDecimals);

    return fixedNumber
        .replace('.', decimalDelim)
        .replace(regex, '$&' + sectionDelim);
}

interface CopyToClipboard {
    value: string | undefined
    message: string
}

export function copyToClipboard({value, message}: CopyToClipboard) {
    const input = document.createElement("input");
    input.value = value || "";
    document.body.appendChild(input);
    input.select();
    document.execCommand("copy");
    document.body.removeChild(input);
    snackbarStore.addSnack({message, type: SnackType.Success});
}

export function errorMessageOrDefault(err: {request: XMLHttpRequest, response: any} | {status: number, response: string}, defaultMessage: string): string {
    try {
        if (typeof err == "string") return err;
        if ("status" in err) {
            return err.response;
        } else {
            if (err.response.why) return err.response.why;
            return HTTP_STATUS_CODES[err.request.status] || defaultMessage;
        }
    } catch {
        return defaultMessage;
    }
}

<<<<<<< HEAD
export const inDevEnvironment = () => process.env.NODE_ENV === "development";

export var generateId = ((): (target: string) => string => {
    const store = new Map<string, number>();
    return (target = "default-target") => {
        const idCount = (store.get(target) || 0) + 1;
        store.set(target, idCount);
        return `${target}${idCount}`;
    }
})();
=======
export function delay(ms: number): Promise<void> {
    return new Promise<void>((resolve) => {
        setTimeout(() => resolve(), ms);
    });
}

export const inDevEnvironment = () => process.env.NODE_ENV === "development";
>>>>>>> e0986fe6
<|MERGE_RESOLUTION|>--- conflicted
+++ resolved
@@ -373,7 +373,12 @@
     }
 }
 
-<<<<<<< HEAD
+export function delay(ms: number): Promise<void> {
+    return new Promise<void>((resolve) => {
+        setTimeout(() => resolve(), ms);
+    });
+}
+
 export const inDevEnvironment = () => process.env.NODE_ENV === "development";
 
 export var generateId = ((): (target: string) => string => {
@@ -383,13 +388,4 @@
         store.set(target, idCount);
         return `${target}${idCount}`;
     }
-})();
-=======
-export function delay(ms: number): Promise<void> {
-    return new Promise<void>((resolve) => {
-        setTimeout(() => resolve(), ms);
-    });
-}
-
-export const inDevEnvironment = () => process.env.NODE_ENV === "development";
->>>>>>> e0986fe6
+})();