--- conflicted
+++ resolved
@@ -14,12 +14,8 @@
 import io.ktor.http.*
 import kotlinx.serialization.serializer
 
-<<<<<<< HEAD
-
 typealias AclUpdateHandler = suspend (session: AsyncDBConnection, batch: BulkRequest<UpdatedAclWithResource<FileCollection>>) -> Unit
-=======
 typealias DeleteHandler = suspend (batch: BulkRequest<FindByStringId>) -> Unit
->>>>>>> e9e6cfb9
 
 private typealias Super = ResourceService<FileCollection, FileCollection.Spec, FileCollection.Update,
     FileCollectionIncludeFlags, FileCollection.Status, Product.Storage, FSSupport, StorageCommunication>
@@ -47,13 +43,12 @@
     override fun controlApi() = FileCollectionsControl
     override fun providerApi(comms: ProviderComms) = FileCollectionsProvider(comms.provider.id)
 
-<<<<<<< HEAD
     fun addAclUpdateHandler(handler: AclUpdateHandler) {
         aclUpdateHandlers.add(handler)
-=======
+    }
+
     fun addDeleteHandler(handler: DeleteHandler) {
         deleteHandlers.add(handler)
->>>>>>> e9e6cfb9
     }
 
     override suspend fun createSpecifications(
@@ -226,19 +221,18 @@
         )
     }
 
-<<<<<<< HEAD
     override suspend fun onUpdateAcl(
         session: AsyncDBConnection,
         request: BulkRequest<UpdatedAclWithResource<FileCollection>>
     ) {
         aclUpdateHandlers.forEach { it(session, request) }
-=======
+    }
+
     override suspend fun delete(
         actorAndProject: ActorAndProject,
         request: BulkRequest<FindByStringId>
     ): BulkResponse<Unit?> {
         deleteHandlers.forEach { handler -> handler(request) }
         return super.delete(actorAndProject, request)
->>>>>>> e9e6cfb9
     }
 }