package dk.sdu.cloud

import java.util.Base64

@JvmInline
value class Json(val encoded: String)

const val imDevImage = "dreg.cloud.sdu.dk/ucloud-dev/integration-module:2024.1.0-dev-21"

sealed class PortAllocator {
    abstract fun allocate(port: Int): Int

    object Direct : PortAllocator() {
        override fun allocate(port: Int): Int = port
    }

    class Remapped(private val base: Int) : PortAllocator() {
        var portAllocator = base
        val allocatedPorts = HashMap<Int, Int>()

        override fun allocate(port: Int): Int {
            allocatedPorts[port] = portAllocator
            return portAllocator++
        }
    }
}

data class Environment(
    val name: String,
    val repoRoot: LFile,
    val doWriteFile: Boolean,
) {
    val dataDirectory = currentEnvironment.also { it.mkdirs() }

    fun createComposeFile(services: List<ComposeService>): LFile {
        disableRemoteFileWriting = !doWriteFile
        try {
            LoadingIndicator(if (doWriteFile) "Creating compose environment..." else "Initializing service list...").use {
                val builder = ComposeBuilder(this)
                with(builder) {
                    for (service in services) {
                        with(service) {
                            build()
                        }
                    }
                }

                val file = dataDirectory.child("docker-compose.yaml")
                file.writeText(builder.createComposeFile())
                return file
            }
        } finally {
            disableRemoteFileWriting = false
        }
    }
}

class ComposeBuilder(val environment: Environment) {
    val volumes = HashSet<String>()
    val services = HashMap<String, Json>()

    fun createComposeFile(): String {
        return StringBuilder().apply {
            append("""{ "version": "3.9", "services": {""")
            for ((index, service) in services.entries.withIndex()) {
                if (index != 0) append(", ")
                append('"')
                append(service.key)
                append('"')
                append(":")
                append(service.value.encoded)
            }
            append("}, ")
            append(""" "volumes": { """)
            for ((index, vol) in volumes.withIndex()) {
                if (index != 0) append(", ")
                append(""" "$vol": {} """)
            }

            run {
                val prefix = (composeName ?: environment.name) + "_"
                volumes.forEach { allVolumeNames.add(prefix + it) }
            }
            append("} }")
        }.toString()
    }
}

sealed class ComposeService {
    abstract fun ComposeBuilder.build()

    fun ComposeBuilder.service(
        name: String,
        title: String,
        compose: Json,
        logsSupported: Boolean = true,
        execSupported: Boolean = true,
        serviceConvention: Boolean,
        address: String? = null,
        uiHelp: String? = null,
    ) {
        services[name] = compose
        allServices.add(Service(name, title, logsSupported, execSupported, serviceConvention, address, uiHelp))
    }

    sealed class Provider : ComposeService() {
        abstract val name: String
        abstract val title: String
        open val canRegisterProducts: Boolean = true
        abstract fun install(credentials: ProviderCredentials)
    }

    companion object {
        fun providerFromName(name: String): ComposeService.Provider {
            return allProviders().find { it.name == name } ?: error("No such provider: $name")
        }

        fun allProviders(): List<Provider> = listOf(
            Kubernetes,
            Slurm,
            GoSlurm,
        )
    }

    object UCloudBackend : ComposeService() {
        override fun ComposeBuilder.build() {
            val logs = environment.dataDirectory.child("logs").also { it.mkdirs() }
            val homeDir = environment.dataDirectory.child("backend-home").also { it.mkdirs() }
            val configDir = environment.dataDirectory.child("backend-config").also { it.mkdirs() }
            val gradleDir = environment.dataDirectory.child("backend-gradle").also { it.mkdirs() }

            service(
                "backend",
                "UCloud/Core: Backend",
                Json(
                    //language=json
                    """
                      {
                        "image": "$imDevImage",
                        "command": ["sleep", "inf"],
                        "restart": "always",
                        "hostname": "backend",
                        "ports": [
                          "${portAllocator.allocate(8080)}:8080",
                          "${portAllocator.allocate(11412)}:11412"
                        ],
                        "volumes": [
                          "${environment.repoRoot}/backend:/opt/ucloud",
                          "${environment.repoRoot}/frontend-web/webclient:/opt/frontend",
                          "${logs.absolutePath}:/var/log/ucloud",
                          "${configDir.absolutePath}:/etc/ucloud",
                          "${homeDir.absolutePath}:/home",
                          "${gradleDir.absolutePath}:/root/.gradle"
                        ]
                      }
                    """.trimIndent(),
                ),
                serviceConvention = true
            )

            val postgresDataDir = environment.dataDirectory.child("pg-data").also { it.mkdirs() }

            service(
                "postgres",
                "UCloud/Core: Postgres",
                Json(
                    //language=json
                    """
                      {
                        "image": "postgres:15.0",
                        "hostname": "postgres",
                        "restart": "always",
                        "environment": {
                          "POSTGRES_PASSWORD": "postgrespassword"
                        },
                        "volumes": [
                          "${postgresDataDir.absolutePath}:/var/lib/postgresql/data",
                          "${environment.repoRoot}/backend:/opt/ucloud"
                        ],
                        "ports": [
                          "${portAllocator.allocate(35432)}:5432"
                        ]
                      }
                    """.trimIndent()
                ),

                serviceConvention = false,
            )

            service(
                "pgweb",
                "UCloud/Core: Postgres UI",
                Json(
                    //language=json
                    """
                      {
                        "image": "sosedoff/pgweb",
                        "hostname": "pgweb",
                        "restart": "always",
                        "environment": {
                          "DATABASE_URL": "postgres://postgres:postgrespassword@postgres:5432/postgres?sslmode=disable"
                        }
                      }
                    """.trimIndent()
                ),
                serviceConvention = false,
                address = "https://postgres.localhost.direct",
                uiHelp = """
                    The postgres interface is connected to the database of UCloud/Core. You don't need any credentials. 
                    
                    If you wish to connect via psql or some tool:
                    
                    Hostname: localhost<br>
                    Port: 35432<br>
                    Database: postgres<br>
                    Username: postgres<br>
                    Password: postgrespassword
                """
            )

            val redisDataDir = environment.dataDirectory.child("redis-data").also { it.mkdirs() }
            service(
                "redis",
                "UCloud/Core: Redis",
                Json(
                    //language=json
                    """
                      {
                        "image": "redis:5.0.9",
                        "hostname": "redis",
                        "restart": "always",
                        "volumes": [
                          "${redisDataDir.absolutePath}:/data"
                        ]
                      }
                    """.trimIndent()
                ),

                serviceConvention = false
            )
        }
    }

    object UCloudFrontend : ComposeService() {
        override fun ComposeBuilder.build() {
            service(
                "frontend",
                "UCloud/Core: Frontend",
                Json(
                    //language=json
                    """
                      {
                        "image": "node",
                        "command": ["sh", "-c", "npm install ; npm run start:compose"],
                        "restart": "always",
                        "hostname": "frontend",
                        "working_dir": "/opt/ucloud",
                        "volumes": [
                          "${environment.repoRoot}/frontend-web/webclient:/opt/ucloud"
                        ]
                      }
                    """.trimIndent()
                ),

                serviceConvention = false,
                address = "https://ucloud.localhost.direct",
                uiHelp = """
                    Default credentials to access UCloud:
                    
                    Username: user<br>
                    Password: mypassword<br>
                """
            )
        }
    }

    object Kubernetes : Provider() {
        override val name = "k8"
        override val title = "Kubernetes"

        override fun ComposeBuilder.build() {
            val k8Provider = environment.dataDirectory.child("k8").also { it.mkdirs() }
            val k3sDir = k8Provider.child("k3s").also { it.mkdirs() }
            val k3sOutput = k3sDir.child("output").also { it.mkdirs() }

            val k3sData = "k3sdata".also { volumes.add(it) }
            val k3sCni = "k3scni".also { volumes.add(it) }
            val k3sKubelet = "k3skubelet".also { volumes.add(it) }
            val k3sEtc = "k3setc".also { volumes.add(it) }

            val imDir = k8Provider.child("im").also { it.mkdirs() }
            val imGradle = imDir.child("gradle").also { it.mkdirs() }
            val imData = imDir.child("data").also { it.mkdirs() }
            val imStorage = imDir.child("storage").also { it.mkdirs() }
            listOf("home", "projects", "collections").forEach {
                imStorage.child(it).mkdirs()
            }
            val imLogs = environment.dataDirectory.child("logs").also { it.mkdirs() }

            val passwdDir = imDir.child("passwd").also { it.mkdirs() }
            val passwdFile = passwdDir.child("passwd")
            val groupFile = passwdDir.child("group")
            val shadowFile = passwdDir.child("shadow")
            if (!passwdFile.exists()) {
                passwdFile.writeText(
                    """
                        ucloud:x:998:998::/home/ucloud:/bin/sh
                        ucloudalt:x:11042:11042::/home/ucloudalt:/bin/sh
                    """.trimIndent()
                )
                groupFile.writeText(
                    """
                        ucloud:x:998:
                        ucloudalt:x:11042:
                    """.trimIndent()
                )

                shadowFile.writeText(
                    """
                        ucloud:!:19110::::::
                        ucloudalt:!:19110::::::
                    """.trimIndent()
                )
            }

            service(
                "k3",
                "K8 Provider: K3s Node",
                Json(
                    //language=json
                    """
                      {
                        "image": "rancher/k3s:v1.21.6-rc2-k3s1",
                        "privileged": true,
                        "tmpfs": ["/run", "/var/run"],
                        "environment": [
                          "K3S_KUBECONFIG_OUTPUT=/output/kubeconfig.yaml",
                          "K3S_KUBECONFIG_MODE=666"
                        ],
                        "command": ["server"],
                        "hostname": "k3",
                        "restart": "always",
                        "volumes": [
                          "${k3sOutput.absolutePath}:/output",
                          "${k3sData}:/var/lib/rancher/k3s",
                          "${k3sCni}:/var/lib/cni",
                          "${k3sKubelet}:/var/lib/kubelet",
                          "${k3sEtc}:/etc/rancher",
                          "${imStorage.absolutePath}:/mnt/storage"
                        ]
                      }
                    """.trimIndent()
                ),
                serviceConvention = false
            )

            service(
                "k8",
                "K8 Provider: Integration module",
                Json(
                    //language=json
                    """
                      {
                        "image": "$imDevImage",
                        "command": ["sleep", "inf"],
                        "hostname": "k8",
                        "volumes": [
                          "${imGradle.absolutePath}:/root/.gradle",
                          "${imData.absolutePath}:/etc/ucloud",
                          "${imLogs.absolutePath}:/var/log/ucloud",
                          "${k3sOutput.absolutePath}:/mnt/k3s",
                          "${imStorage.absolutePath}:/mnt/storage",
                          "${environment.repoRoot}/provider-integration/integration-module:/opt/ucloud",
                          "${passwdDir.absolutePath}:/mnt/passwd"
                        ]
                      }
                    """.trimIndent(),
                ),
                serviceConvention = true
            )

            service(
                "k8pgweb",
                "K8 Provider: Postgres UI",
                Json(
                    //language=json
                    """
                      {
                        "image": "sosedoff/pgweb",
                        "hostname": "k8pgweb",
                        "restart": "always",
                        "environment": {
                          "DATABASE_URL": "postgres://postgres:postgrespassword@k8:5432/postgres?sslmode=disable"
                        }
                      }
                    """.trimIndent()
                ),
                serviceConvention = false,
                address = "https://k8-pg.localhost.direct",
            )
        }

        override fun install(credentials: ProviderCredentials) {
            val k8Provider = currentEnvironment.child("k8").also { it.mkdirs() }
            val imDir = k8Provider.child("im").also { it.mkdirs() }
            val imData = imDir.child("data").also { it.mkdirs() }

            val installMarker = imData.child(".install-marker")
            if (installMarker.exists()) return

            imData.child("core.yaml").writeText(
                //language=yaml
                """
                    providerId: k8
                    launchRealUserInstances: false
                    allowRootMode: true
                    developmentMode: true
                    hosts:
                      ucloud:
                        host: backend
                        scheme: http
                        port: 8080
                      self:
                        host: k8.localhost.direct
                        scheme: https
                        port: 443
                    cors:
                      allowHosts: ["ucloud.localhost.direct"]
                """.trimIndent()
            )

            imData.child("server.yaml").writeText(
                //language=yaml
                """
                    refreshToken: ${credentials.refreshToken}
                    envoy:
                      executable: /usr/bin/envoy
                      funceWrapper: false
                      directory: /var/run/ucloud/envoy
                      
                    database:
                      type: Embedded
                      directory: /etc/ucloud/pgsql
                      host: 0.0.0.0
                      password: postgrespassword
                """.trimIndent()
            )

            imData.child("ucloud_crt.pem").writeText(credentials.publicKey)

            imData.child("products.yaml").writeText(
                //language=yaml
                """
                    compute:
                      syncthing:
                        cost: { type: Free }
                        syncthing:
                          description: A product for use in syncthing
                          cpu: 1
                          memory: 1
                          gpu: 0
                      cpu:
                        cost: { type: Money }
                        template: 
                          cpu: [1, 2, 200]
                          memory: 1
                          description: An example CPU machine with 1 vCPU.
                          pricePerHour: 0.5
                      cpu-h:
                        cost: 
                          type: Resource 
                          interval: Minutely
                        template: 
                          cpu: [1, 2]
                          memory: 1
                          description: An example CPU machine with 1 vCPU.
                    storage: 
                      storage:
                          cost:
                            type: Resource
                            unit: GB
                          storage:
                            description: An example storage system
                          share:
                            description: This drive type is used for shares only.
                          project-home:
                            description: This drive type is used for member files of a project only.
                    publicLinks:
                      public-link:
                        cost: { type: Free }
                        public-link:
                          description: An example public link
                    publicIps:
                      public-ip:
                        cost:
                          type: Resource
                          unit: IP
                        public-ip:
                          description: A _fake_ public IP product
                    licenses:
                      license:
                        cost: { type: Resource }
                        license:
                          description: A _fake_ license
                          tags: ["fake", "license"]
                """.trimIndent()
            )

            imData.child("plugins.yaml").writeText(
                //language=yaml
                """
                  connection:
                    type: UCloud
                    redirectTo: https://ucloud.localhost.direct
                    insecureMessageSigningForDevelopmentPurposesOnly: true
                    
                  jobs:
                    default:
                      type: UCloud
                      matches: "*"
                      kubernetes:
                        namespace: ucloud-apps
                      scheduler: Pods
                      developmentMode:
                        fakeIpMount: true
                        fakeMemoryAllocation: true
                        usePortForwarding: true
                  
                  fileCollections:
                    default:
                      type: UCloud
                      matches: "*"
                      
                  files:
                    default:
                      type: UCloud
                      matches: "*"
                      mountLocation: "/mnt/storage"
                  
                  ingresses:
                    default:
                      type: UCloud
                      matches: "*"
                      domainPrefix: k8-app-
                      domainSuffix: .localhost.direct
                      
                  publicIps:
                    default:
                      type: UCloud
                      matches: "*"
                      iface: dummy
                      gatewayCidr: null
                      
                  licenses:
                    default:
                      type: Generic
                      matches: "*"
                      
                  shares:
                    default:
                      type: UCloud
                      matches: "*"
                      
                """.trimIndent()
            )

            compose.exec(
                currentEnvironment,
                "k8",
                listOf(
                    "sh",
                    "-c",
                    // NOTE(Dan): We have to use the UID/GID here instead of UCloud since the user hasn't been
                    // created yet.
                    "chown -R 11042:11042 /mnt/storage/*"
                ),
                tty = false
            ).streamOutput().executeToText()

            compose.exec(
                currentEnvironment,
                "k8",
                listOf("sh", "-c", """
                    while ! test -e "/mnt/k3s/kubeconfig.yaml"; do
                      sleep 1
                      echo "Waiting for Kubernetes to be ready..."
                    done
                """.trimIndent()),
                tty = false
            ).streamOutput().executeToText()

            compose.exec(
                currentEnvironment,
                "k8",
                listOf(
                    "sed",
                    "-i",
                    "s/127.0.0.1/k3/g",
                    "/mnt/k3s/kubeconfig.yaml"
                ),
                tty = false
            ).streamOutput().executeToText()

            compose.exec(
                currentEnvironment,
                "k8",
                listOf(
                    "kubectl",
                    "--kubeconfig",
                    "/mnt/k3s/kubeconfig.yaml",
                    "create",
                    "namespace",
                    "ucloud-apps"
                ),
                tty = false
            ).streamOutput().executeToText()

            compose.exec(
                currentEnvironment,
                "k8",
                listOf(
                    "sh",
                    "-c",
                    """
                        cat > /tmp/pvc.yml << EOF
                        ---
                        apiVersion: v1
                        kind: PersistentVolume
                        metadata:
                            name: cephfs
                            namespace: ucloud-apps
                        spec:
                            capacity:
                                storage: 1000Gi
                            volumeMode: Filesystem
                            accessModes:
                                - ReadWriteMany
                            persistentVolumeReclaimPolicy: Retain
                            storageClassName: ""
                            hostPath:
                                path: "/mnt/storage"
                        
                        ---
                        apiVersion: v1
                        kind: PersistentVolumeClaim
                        metadata:
                            name: cephfs
                            namespace: ucloud-apps
                        spec:
                            accessModes:
                                - ReadWriteMany
                            storageClassName: ""
                            volumeName: cephfs
                            resources:
                                requests:
                                    storage: 1000Gi
                        EOF
                    """.trimIndent()
                ),
                tty = false
            ).streamOutput().executeToText()

            compose.exec(
                currentEnvironment,
                "k8",
                listOf("kubectl", "--kubeconfig", "/mnt/k3s/kubeconfig.yaml", "create", "-f", "/tmp/pvc.yml"),
                tty = false
            ).streamOutput().executeToText()

            compose.exec(
                currentEnvironment,
                "k8",
                listOf("rm", "/tmp/pvc.yml"),
                tty = false
            ).streamOutput().executeToText()

            installMarker.writeText("done")
        }
    }

    object Slurm : Provider() {
        override val name = "slurm"
        override val title = "Slurm"

        // NOTE(Dan): Please keep this number relatively stable. This will break existing installations if it moves
        // around too much.
        const val numberOfSlurmNodes = 2

        override fun ComposeBuilder.build() {
            val slurmProvider = environment.dataDirectory.child("slurm").also { it.mkdirs() }

            val imDir = slurmProvider.child("im").also { it.mkdirs() }
            val imGradle = imDir.child("gradle").also { it.mkdirs() }
            val imData = imDir.child("data").also { it.mkdirs() }
            val imHome = imDir.child("home").also { it.mkdirs() }
            val imWork = imDir.child("work").also { it.mkdirs() }
            val imLogs = environment.dataDirectory.child("logs").also { it.mkdirs() }
            val imMySqlDb = "immysql".also { volumes.add(it) }
            val etcMunge = "etc_munge".also { volumes.add(it) }
            val etcSlurm = "etc_slurm".also { volumes.add(it) }
            val logSlurm = "log_slurm".also { volumes.add(it) }

            val passwdDir = imDir.child("passwd").also { it.mkdirs() }
            val passwdFile = passwdDir.child("passwd")
            val groupFile = passwdDir.child("group")
            val shadowFile = passwdDir.child("shadow")
            if (!passwdFile.exists()) {
                passwdFile.writeText(
                    """
                    """.trimIndent()
                )
                groupFile.writeText(
                    """
                    """.trimIndent()
                )
                shadowFile.writeText(
                    """
                    """.trimIndent()
                )
            }

            service(
                "slurm",
                "Slurm Provider: Integration module",
                Json(
                    //language=json
                    """
                      {
<<<<<<< HEAD
                        "image": "dreg.cloud.sdu.dk/ucloud-dev/integration-module:2024.1.0-dev-14-issue-4135-4",
=======
                        "image": "$imDevImage",
>>>>>>> f95dd8fb
                        "command": ["sleep", "inf"],
                        "hostname": "slurm",
                        "volumes": [
                          "${imGradle.absolutePath}:/root/.gradle",
                          "${imData.absolutePath}:/etc/ucloud",
                          "${imLogs.absolutePath}:/var/log/ucloud",
                          "${imHome.absolutePath}:/home",
                          "${imWork.absolutePath}:/work",
                          "${environment.repoRoot}/provider-integration/integration-module:/opt/ucloud",
                          "${environment.repoRoot}/provider-integration/integration-module/example-extensions/simple:/etc/ucloud/extensions",
                          "$etcSlurm:/etc/slurm-llnl",
                          "${passwdDir.absolutePath}:/mnt/passwd"
                        ],
                        "volumes_from": ["slurmdbd:ro"]
                      }
                    """.trimIndent(),
                ),
                serviceConvention = true
            )

            service(
                "mysql",
                "Slurm Provider: MySQL (SlurmDB)",
                Json(
                    //language=json
                    """
                      {
                        "image": "mysql:5.7",
                        "hostname": "mysql",
                        "environment": {
                          "MYSQL_RANDOM_ROOT_PASSWORD": "yes",
                          "MYSQL_DATABASE": "slurm_acct_db",
                          "MYSQL_USER": "slurm",
                          "MYSQL_PASSWORD": "password"
                        },
                        "volumes": [
                          "${imMySqlDb}:/var/lib/mysql"
                        ],
                        "restart": "always"
                      }
                    """.trimIndent()
                ),
                serviceConvention = false
            )

            service(
                "slurmdbd",
                "Slurm Provider: slurmdbd",
                Json(
                    //language=json
                    """
                      {
                        "image": "dreg.cloud.sdu.dk/ucloud-dev/slurm:2024.1.0-dev-14-issue-4135-1",
                        "command": ["slurmdbd", "sshd", "user-sync"],
                        "hostname": "slurmdbd",
                        "volumes": [
                          "${passwdDir.absolutePath}:/mnt/passwd",
                          "${imHome}:/home",
                          "${imWork}:/work",
                          "${environment.repoRoot}/provider-integration/integration-module:/opt/ucloud",
                          "$etcMunge:/etc/munge",
                          "$etcSlurm:/etc/slurm",
                          "$logSlurm:/var/log/slurm"
                        ],
                        "depends_on": ["mysql"],
                        "restart": "always"
                      }
                    """.trimIndent()
                ),
                serviceConvention = false
            )

            service(
                "slurmctld",
                "Slurm Provider: slurmctld",
                Json(
                    //language=json
                    """
                      {
                        "image": "dreg.cloud.sdu.dk/ucloud-dev/slurm:2024.1.0-dev-14-issue-4135-1",
                        "command": ["slurmctld", "sshd", "user-sync"],
                        "hostname": "slurmctld",
                        "volumes": [
                          "${passwdDir.absolutePath}:/mnt/passwd",
                          "${imHome}:/home",
                          "${imWork}:/work",
                          "${environment.repoRoot}/provider-integration/integration-module:/opt/ucloud",
                          "$etcMunge:/etc/munge",
                          "$etcSlurm:/etc/slurm",
                          "$logSlurm:/var/log/slurm"
                        ],
                        "depends_on": ["slurmdbd"],
                        "restart": "always"
                      }
                    """.trimIndent()
                ),
                serviceConvention = false
            )

            for (id in 1..numberOfSlurmNodes) {
                service(
                    "c$id",
                    "Slurm Provider: Compute node $id",
                    Json(
                        //language=json
                        """
                          {
                            "image": "dreg.cloud.sdu.dk/ucloud-dev/slurm:2024.1.0-dev-14-issue-4135-1",
                            "command": ["slurmd", "sshd", "user-sync"],
                            "hostname": "c$id",
                            "volumes": [
                              "${passwdDir.absolutePath}:/mnt/passwd",
                              "${imHome}:/home",
                              "${imWork}:/work",
                              "${environment.repoRoot}/provider-integration/integration-module:/opt/ucloud",
                              "$etcMunge:/etc/munge",
                              "$etcSlurm:/etc/slurm",
                              "$logSlurm:/var/log/slurm"
                            ],
                            "depends_on": ["slurmctld"],
                            "restart": "always"
                          }
                        """.trimIndent(),
                    ),
                    serviceConvention = false
                )
            }

            service(
                "slurmpgweb",
                "Slurm Provider: Postgres UI",
                Json(
                    //language=json
                    """
                      {
                        "image": "sosedoff/pgweb",
                        "hostname": "slurmpgweb",
                        "restart": "always",
                        "environment": {
                          "DATABASE_URL": "postgres://postgres:postgrespassword@slurm:5432/postgres?sslmode=disable"
                        }
                      }
                    """.trimIndent()
                ),
                serviceConvention = false,
                address = "https://slurm-pg.localhost.direct",
            )
        }

        override fun install(credentials: ProviderCredentials) {
            val slurmProvider = currentEnvironment.child("slurm").also { it.mkdirs() }
            val imDir = slurmProvider.child("im").also { it.mkdirs() }
            val imData = imDir.child("data").also { it.mkdirs() }

            val installMarker = imData.child(".install-marker")
            if (installMarker.exists()) return

            imData.child("core.yaml").writeText(
                //language=yaml
                """
                    providerId: slurm
                    launchRealUserInstances: true
                    allowRootMode: false
                    developmentMode: true
                    disableInsecureFileCheckIUnderstandThatThisIsABadIdeaButSomeDevEnvironmentsAreBuggy: true
                    hosts:
                      ucloud:
                        host: backend
                        scheme: http
                        port: 8080
                      self:
                        host: slurm.localhost.direct
                        scheme: https
                        port: 443
                    cors:
                      allowHosts: ["ucloud.localhost.direct"]
                """.trimIndent()
            )

            imData.child("server.yaml").writeText(
                //language=yaml
                """
                    refreshToken: ${credentials.refreshToken}
                    envoy:
                      executable: /usr/bin/envoy
                      funceWrapper: false
                      directory: /var/run/ucloud/envoy
                    database:
                      type: Embedded
                      host: 0.0.0.0
                      directory: /etc/ucloud/pgsql
                      password: postgrespassword
                """.trimIndent()
            )

            imData.child("ucloud_crt.pem").writeText(credentials.publicKey)

            imData.child("products.yaml").writeText(
                //language=yaml
                """
                    compute:
                      cpu:
                        allowSubAllocations: false
                        cost:
                          type: Resource
                          interval: Minutely
                          unit: Cpu
                        template: 
                          cpu: [1, 2, 200]
                          memory: 1
                          description: An example CPU machine with 1 vCPU.
                    storage: 
                      storage:
                        allowSubAllocations: false
                        cost:
                          type: Resource
                          unit: GB
                        storage:
                          description: An example storage system
                """.trimIndent()
            )

            imData.child("plugins.yaml").writeText(
                //language=yaml
                """
                  connection:
                    type: UCloud
                    redirectTo: https://ucloud.localhost.direct
                    insecureMessageSigningForDevelopmentPurposesOnly: true
                    extensions:
                      onConnectionComplete: /etc/ucloud/extensions/ucloud-connection

                  allocations:
                    COMPUTE:
                      type: Extension
                      extensions:
                        onAllocationTotal: /etc/ucloud/extensions/on-compute-allocation

                  jobs:
                    default:
                      type: Slurm
                      matches: "*"
                      partition: normal
                      useFakeMemoryAllocations: true
                      accountMapper:
                        type: Extension
                        extension: /etc/ucloud/extensions/slurm-account-extension
                      terminal:
                        type: SSH
                        generateSshKeys: true
                      web:
                        type: Simple
                        domainPrefix: slurm-
                        domainSuffix: .localhost.direct
                      extensions:
                        fetchComputeUsage: /etc/ucloud/extensions/fetch-compute-usage
                           
 

                  fileCollections:
                    default:
                      type: Posix
                      matches: "*"
                      accounting: /etc/ucloud/extensions/storage-du-accounting
                      extensions:
                        driveLocator: /etc/ucloud/extensions/drive-locator

                  files:
                    default:
                      type: Posix
                      matches: "*"

                  projects:
                    type: Simple
                    unixGroupNamespace: 42000
                    extensions:
                      all: /etc/ucloud/extensions/project-extension

                """.trimIndent()
            )

            for (attempt in 0 until 30) {
                val success = compose.exec(
                    currentEnvironment,
                    "slurmctld",
                    listOf(
                        "/usr/bin/sacctmgr",
                        "--immediate",
                        "add",
                        "cluster",
                        "name=linux"
                    ),
                    tty = false,
                ).allowFailure().streamOutput().executeToText().first != null

                if (success) break
                Thread.sleep(2_000)
            }

            // These are mounted into the container, but permissions are wrong
            compose.exec(
                currentEnvironment,
                "slurm",
                listOf(
                    "sh",
                    "-c",
                    "chmod 0755 -R /etc/ucloud/extensions",
                ),
                tty = false
            ).streamOutput().executeToText()

            // This is to avoid rebuilding the image when the Slurm configuration changes
            compose.exec(
                currentEnvironment,
                "slurmctld",
                listOf(
                    "cp",
                    "-v",
                    "/opt/ucloud/docker/slurm/slurm.conf",
                    "/etc/slurm"
                ),
                tty = false
            ).streamOutput().executeToText()

            // Restart slurmctld in case configuration file has changed
            compose.stop(currentEnvironment, "slurmctld").streamOutput().executeToText()
            compose.start(currentEnvironment, "slurmctld").streamOutput().executeToText()

            installMarker.writeText("done")
        }
    }

    object GoSlurm : Provider() {
        override val name = "go-slurm"
        override val title = "Slurm (Go test)"
        override val canRegisterProducts: Boolean = false

        override fun ComposeBuilder.build() {
            val provider = environment.dataDirectory.child("go-slurm").also { it.mkdirs() }

            val imDir = provider.child("im").also { it.mkdirs() }
            val imGradle = imDir.child("gradle").also { it.mkdirs() }
            val imData = imDir.child("data").also { it.mkdirs() }
            val imHome = imDir.child("home").also { it.mkdirs() }
            val imWork = imDir.child("work").also { it.mkdirs() }
            val imLogs = environment.dataDirectory.child("logs").also { it.mkdirs() }

            val passwdDir = imDir.child("passwd").also { it.mkdirs() }
            val passwdFile = passwdDir.child("passwd")
            val groupFile = passwdDir.child("group")
            val shadowFile = passwdDir.child("shadow")
            if (!passwdFile.exists()) {
                passwdFile.writeText(
                    """
                        ucloud:x:998:998::/home/ucloud:/bin/sh
                        ucloudalt:x:11042:11042::/home/ucloudalt:/bin/sh
                    """.trimIndent()
                )
                groupFile.writeText(
                    """
                        ucloud:x:998:
                        ucloudalt:x:11042:
                    """.trimIndent()
                )

                shadowFile.writeText(
                    """
                        ucloud:!:19110::::::
                        ucloudalt:!:19110::::::
                    """.trimIndent()
                )
            }

            service(
                "go-slurm",
                "Slurm (Go test)",
                Json(
                    //language=json
                    """
                      {
                        "image": "$imDevImage",
                        "command": ["sleep", "inf"],
                        "hostname": "go-slurm",
                        "init": true,
                        "volumes": [
                          "${imGradle.absolutePath}:/root/.gradle",
                          "${imData.absolutePath}:/etc/ucloud",
                          "${imLogs.absolutePath}:/var/log/ucloud",
                          "${imHome.absolutePath}:/home",
                          "${imWork.absolutePath}:/work",
                          "${environment.repoRoot}/provider-integration/im2:/opt/ucloud",
                          "${passwdDir.absolutePath}:/mnt/passwd"
                        ],
                      }
                    """.trimIndent(),
                ),
                serviceConvention = true
            )
        }

        override fun install(credentials: ProviderCredentials) {
            val slurmProvider = currentEnvironment.child("go-slurm").also { it.mkdirs() }
            val imDir = slurmProvider.child("im").also { it.mkdirs() }
            val imData = imDir.child("data").also { it.mkdirs() }

            val installMarker = imData.child(".install-marker")
            if (installMarker.exists()) return

            imData.child("core.yaml").writeText(
                //language=yaml
                """
                    providerId: slurm
                    launchRealUserInstances: true
                    allowRootMode: false
                    developmentMode: true
                    disableInsecureFileCheckIUnderstandThatThisIsABadIdeaButSomeDevEnvironmentsAreBuggy: true
                    hosts:
                      ucloud:
                        host: backend
                        scheme: http
                        port: 8080
                      self:
                        host: slurm.localhost.direct
                        scheme: https
                        port: 443
                    cors:
                      allowHosts: ["ucloud.localhost.direct"]
                """.trimIndent()
            )

            imData.child("server.yaml").writeText(
                //language=yaml
                """
                    refreshToken: ${credentials.refreshToken}
                    envoy:
                      executable: /usr/local/bin/getenvoy
                      funceWrapper: true
                      directory: /var/run/ucloud/envoy
                    database:
                      type: Embedded
                      host: 0.0.0.0
                      directory: /etc/ucloud/pgsql
                      password: postgrespassword
                """.trimIndent()
            )

            imData.child("ucloud_crt.pem").writeText(credentials.publicKey)

            imData.child("products.yaml").writeText(
                //language=yaml
                """
                    compute:
                      cpu:
                        cost:
                          type: Resource
                          unit: Cpu
                        template: 
                          cpu: [1, 2, 200]
                          memory: 1
                          description: An example CPU machine with 1 vCPU.
                    storage: 
                      storage:
                          cost:
                            type: Resource
                            unit: GB
                          storage:
                            description: An example storage system
                """.trimIndent()
            )

            imData.child("plugins.yaml").writeText(
                //language=yaml
                """
                  connection:
                    type: UCloud
                    redirectTo: https://ucloud.localhost.direct
                    insecureMessageSigningForDevelopmentPurposesOnly: true
                    extensions:
                      onConnectionComplete: /etc/ucloud/extensions/connection-complete
                    
                  jobs:
                    default:
                      type: Slurm
                      matches: "*"
                      partition: normal
                      useFakeMemoryAllocations: true
                      terminal:
                        type: SSH
                        generateSshKeys: true
                      web:
                        type: Simple
                        domainPrefix: slurm-
                        domainSuffix: .localhost.direct
                  
                  fileCollections:
                    default:
                      type: Posix
                      matches: "*"
                      extensions:
                        additionalCollections: /etc/ucloud/extensions/posix-drive-locator
                      
                  files:
                    default:
                      type: Posix
                      matches: "*"
                  
                  projects:
                    type: Simple
                    unixGroupNamespace: 42000
                    extensions:
                      all: /etc/ucloud/extensions/project-extension
                      
                """.trimIndent()
            )

            installMarker.writeText("done")
        }
    }

    object Gateway : ComposeService() {
        override fun ComposeBuilder.build() {
            val gatewayDir = environment.dataDirectory.child("gateway").also { it.mkdirs() }
            val gatewayData = gatewayDir.child("data").also { it.mkdirs() }
            val certificates = gatewayDir.child("certs").also { it.mkdirs() }

            // See https://get.localhost.direct for details about this. Base64 just to avoid showing up in search
            // results.
            certificates.child("tls.crt").writeBytes(
                Base64.getDecoder().decode(
                    Gateway::class.java.getResourceAsStream("/tlsc.txt")!!.readAllBytes()
                        .decodeToString().replace("\r", "").replace("\n", "")
                )
            )

            certificates.child("tls.key").writeBytes(
                Base64.getDecoder().decode(
                    Gateway::class.java.getResourceAsStream("/tlsk.txt")!!.readAllBytes()
                        .decodeToString().replace("\r", "").replace("\n", "")
                )
            )

            val gatewayConfig = gatewayDir.child("Caddyfile")
            gatewayConfig.writeText(
                """
                    {
                        order grpc_web before reverse_proxy
                    }

                    https://ucloud.localhost.direct {
                        grpc_web
                        reverse_proxy /api/auth-callback-csrf frontend:9000
                        reverse_proxy /api/auth-callback frontend:9000
                        reverse_proxy /api/sync-callback frontend:9000
                        reverse_proxy /assets frontend:9000
                        reverse_proxy /favicon.ico frontend:9000
                        reverse_proxy /favicon.svg frontend:9000
                        reverse_proxy /AppVersion.txt frontend:9000
                        reverse_proxy /Images/* frontend:9000
                        reverse_proxy /app frontend:9000
                        reverse_proxy /app/* frontend:9000
                        reverse_proxy /@* frontend:9000
                        reverse_proxy /node_modules/* frontend:9000
                        reverse_proxy /site.config.json frontend:9000
                        reverse_proxy /api/* backend:8080
                        reverse_proxy /auth/* backend:8080
                        reverse_proxy / frontend:9000
                        reverse_proxy /avatar.AvatarService/* h2c://backend:11412
                    }
                    
                    https://postgres.localhost.direct {
                        reverse_proxy pgweb:8081
                    }
                   
                    https://k8.localhost.direct {
                        reverse_proxy k8:8889
                    }
                    
                    https://k8-pg.localhost.direct {
                        reverse_proxy k8pgweb:8081
                    }
                    
                    https://slurm.localhost.direct {
                        reverse_proxy slurm:8889
                    }
                    
                    https://slurm-pg.localhost.direct {
                        reverse_proxy slurmpgweb:8081
                    }
                    
                    *.localhost.direct {
                        tls /certs/tls.crt /certs/tls.key
                        
                        @k8apps {
                            header_regexp k8app Host ^k8-.*
                        }
                        reverse_proxy @k8apps k8:8889
                        
                        @slurmapps {
                            header_regexp slurmapp Host ^slurm-.*
                        }
                        reverse_proxy @slurmapps slurm:8889
                    }
                """.trimIndent()
            )

            service(
                "gateway",
                "Gateway",
                Json(
                    // NOTE: The gateway is from this repo with no changes:
                    // https://github.com/mholt/caddy-grpc-web
                    // language=json
                    """
                      {
                        "image": "dreg.cloud.sdu.dk/ucloud/caddy-gateway:1",
                        "restart": "always",
                        "volumes": [
                          "${gatewayData.absolutePath}:/data",
                          "${gatewayConfig.absolutePath}:/etc/caddy/Caddyfile",
                          "${certificates.absolutePath}:/certs"
                        ],
                        "ports": [
                          "${portAllocator.allocate(80)}:80",
                          "${portAllocator.allocate(443)}:443" 
                        ],
                        "hostname": "gateway"
                      }
                    """.trimIndent()
                ),

                serviceConvention = false
            )
        }
    }
}<|MERGE_RESOLUTION|>--- conflicted
+++ resolved
@@ -726,11 +726,7 @@
                     //language=json
                     """
                       {
-<<<<<<< HEAD
-                        "image": "dreg.cloud.sdu.dk/ucloud-dev/integration-module:2024.1.0-dev-14-issue-4135-4",
-=======
                         "image": "$imDevImage",
->>>>>>> f95dd8fb
                         "command": ["sleep", "inf"],
                         "hostname": "slurm",
                         "volumes": [
