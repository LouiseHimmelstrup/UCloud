--- conflicted
+++ resolved
@@ -222,37 +222,6 @@
     </>);
 
     const nameLink = !!props.onNavigationClick ?
-<<<<<<< HEAD
-        <Flex cursor={cursor} onClick={() => isDirectory(file) ? props.onNavigationClick!(file.path) : null} alignItems="center">{icon}<Text cursor={cursor} mr="5px">{fileName}</Text></Flex>
-        : (<FileLink file={file}><Flex alignItems="center">{icon}<Text cursor="pointer" mr="5px">{fileName}</Text></Flex></FileLink>);
-    return file.beingRenamed ?
-        <TableCell width="50%">
-            <Flex flexDirection="row" alignItems="center">
-                {checkbox}
-                <Box ml="5px" pr="5px" />
-                {icon}
-                <Input
-                    placeholder={getFilenameFromPath(file.path)}
-                    p="0"
-                    noBorder
-                    type="text"
-                    width="100%"
-                    autoFocus
-                    onKeyDown={e => { if ( !!onRenameFile) onRenameFile(e.keyCode, file, (e.target as any).value) }}
-                />
-                <Icon size={24} color="red" mr="10px" name="close" onClick={() => onRenameFile(KeyCode.ESC, file, "")} />
-            </Flex>
-        </TableCell > :
-        <TableCell width="45%">
-            <Flex flexDirection="row" alignItems="center">
-                {checkbox}
-                <Box ml="5px" pr="5px" />
-                {nameLink}
-                <GroupIcon isProject={isProject(file)} />
-                <PredicatedFavorite predicate={!!onFavoriteFile} item={file} onClick={onFavoriteFile} />
-            </Flex>
-        </TableCell>
-=======
         <Flex onClick={() => isDirectory(file) ? props.onNavigationClick!(file.path) : null} alignItems="center">{icon}<Text cursor={cursor} mr="5px">{fileName}</Text></Flex>
         : (<FileLink file={file}><Flex alignItems="center">{icon}<Text cursor={cursor} mr="5px">{fileName}</Text></Flex></FileLink>);
     const fileBox = (<>
@@ -268,7 +237,6 @@
             {file.beingRenamed ? renameBox : fileBox}
         </Flex>
     </TableCell>
->>>>>>> 027c1c0b
 };
 
 const FileOptions = ({ files, fileOperations }: FileOptionsProps) => files.length ? (
