--- conflicted
+++ resolved
@@ -71,24 +71,11 @@
         }
 
         implement(AppStore.advancedSearch) {
-<<<<<<< HEAD
             ok(appStore.advancedSearch(
                 ctx.securityPrincipal,
                 request.query,
                 request.normalize()
             ))
-=======
-            ok(
-                appStore.advancedSearch(
-                    ctx.securityPrincipal,
-                    request.name,
-                    request.version,
-                    request.tags,
-                    request.description,
-                    request.normalize()
-                )
-            )
->>>>>>> b2887f12
         }
 
         implement(AppStore.create) {
