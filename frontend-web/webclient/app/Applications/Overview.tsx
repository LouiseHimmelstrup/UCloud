import {MainContainer} from "@/MainContainer/MainContainer";
import * as React from "react";
import {useCallback, useEffect, useState} from "react";
import {Absolute, Box, Button, Divider, Flex, Icon, Input, Link, Relative, theme} from "@/ui-components";
import Grid from "@/ui-components/Grid";
import * as Heading from "@/ui-components/Heading";
import {Spacer} from "@/ui-components/Spacer";
import {AppCard, ApplicationCardType, FavoriteApp} from "./Card";
import * as Pages from "./Pages";
import {useTitle} from "@/Navigation/Redux/StatusActions";
import {useRefreshFunction} from "@/Navigation/Redux/HeaderActions";
import {useCloudAPI, useCloudCommand} from "@/Authentication/DataHook";
import * as UCloud from "@/UCloud";
import {compute} from "@/UCloud";
import ApplicationSummaryWithFavorite = compute.ApplicationSummaryWithFavorite;
import AppStoreSections = compute.AppStoreSections;
import {ReducedApiInterface, useResourceSearch} from "@/Resource/Search";
import {injectStyle, injectStyleSimple} from "@/Unstyled";
import {useDispatch, useSelector} from "react-redux";
import {toggleAppFavorite} from "./Redux/Actions";
import {useLocation, useNavigate, useParams} from "react-router";
import AppRoutes from "@/Routes";
<<<<<<< HEAD
import {TextSpan} from "@/ui-components/Text";
import ucloudImage from "@/Assets/Images/ucloud-2.png";
import bgImage from "@/Assets/Images/background_polygons.png";
import {ApplicationGroup} from "./api";
=======
import {ContextSwitcher} from "@/Project/ContextSwitcher";
>>>>>>> e703978d

export const ApiLike: ReducedApiInterface = {
    routingNamespace: "applications",
    titlePlural: "Applications"
};

export const ShowAllTagItem: React.FunctionComponent<{tag?: string; children: React.ReactNode;}> = props => (
    <Link to={props.tag ? Pages.browseByTag(props.tag) : Pages.browse()}>{props.children}</Link>
);

function favoriteStatusKey(metadata: compute.ApplicationMetadata): string {
    return `${metadata.name}/${metadata.version}`;
}

const ScrollButtonClass = injectStyle("scroll-button", k => `
    ${k} {
        background-color: var(--blue);
        color: var(--white);
        width: 32px;
        height: 32px;
        border-radius: 16px;
        cursor: pointer;
        user-select: none;
        font-weight: 800;
        font-size: 18px;
        padding-left: 12px;
        padding-top: 1px;
    }

    ${k}[data-is-left="true"] {
        padding-left: 10px;
    }
`);

function ScrollButton({disabled, text, onClick}: {disabled: boolean; text: string; onClick(): void}): JSX.Element {
    return <div onClick={onClick} data-is-left={text === "⟨"} className={ScrollButtonClass} data-disabled={disabled}>
        {text}
    </div>
}

type FavoriteStatus = Record<string, {override: boolean, app: ApplicationSummaryWithFavorite}>;

const FloatingButtonClass = injectStyle("floating-button", k => `
    ${k} {
        position: fixed;
        bottom: 30px;
        left: calc(50% - 50px);
        width: 200px;
    }

    ${k} button {
        width: 200px;
        text-align: center;
        box-shadow: ${theme.shadows.sm};
    }
`);


function FloatingButton(): JSX.Element {
    const navigate = useNavigate();


    return <div className={FloatingButtonClass}>
        <Button
            onClick={() => navigate(AppRoutes.apps.overview())}
            borderRadius="99px"
        >
            <TextSpan pr="15px">View all</TextSpan>
            <Icon name="chevronDownLight" size="18px" />
        </Button>
    </div>;
}

const LandingDivider = injectStyle("landing-divider", k => `
    ${k} {
        margin-top: 50px;
        margin-bottom: 50px;
    }

    ${k} h1 {
        text-align: center;
        margin-top: 50px;
        color: #5c89f4;
    }

    ${k} img {
        max-height: 250px;
        transform: scaleX(-1);
    }
`);

  const LargeSearchBoxClass = injectStyle("large-search-box", k => `
        ${k} {
            width: 400px;
            margin: 30px auto;
            position: relative;
        }

        ${k} input {
            width: 100%;
            border: 1px solid var(--midGray);
            background: var(--white);
            border-radius: 99px;
            padding-left: 1.2em;
            padding-right: 2.5rem;
        }

        ${k} button {
            background: none;
            border: 0;
            padding: 0 10px 1px 10px;
            cursor: pointer;
            position: absolute;
            right: 0;
            height: 2.5rem;
        }
    `);


function LargeSearchBox(): JSX.Element {
    const navigate = useNavigate();
  
    return <div className={LargeSearchBoxClass}>
        <Flex justifyContent="space-evenly">
            <Input
                placeholder="Search for applications..."
                onKeyUp={e => {
                    console.log(e);
                    if (e.key === "Enter") {
                        navigate(AppRoutes.apps.search((e as unknown as {target: {value: string}}).target.value));
                    }
                }}
                autoFocus
            />
            <button>
                <Icon name="search" size={20} color="darkGray" my="auto" />
            </button>
        </Flex>
    </div>;
}

const ApplicationsOverview: React.FunctionComponent = () => {
    const location = useLocation();

    const isLanding = !location.pathname.endsWith("full") && !location.pathname.endsWith("full/");

    const [sections, fetchSections] = useCloudAPI<AppStoreSections>(
        {noop: true},
        {sections: []}
    );

    const [refreshId, setRefreshId] = useState<number>(0);

    useEffect(() => {
        fetchSections(UCloud.compute.apps.appStoreSections({page: isLanding ? "LANDING" : "FULL"}));
    }, [refreshId]);

    useResourceSearch(ApiLike);

    const dispatch = useDispatch();

    useTitle("Applications");
    const refresh = useCallback(() => {
        setRefreshId(id => id + 1);
    }, []);
    useRefreshFunction(refresh);

    const [, invokeCommand] = useCloudCommand();
    const favoriteStatus = React.useRef<FavoriteStatus>({});

    const onFavorite = useCallback(async (app: ApplicationSummaryWithFavorite) => {
        // Note(Jonas): This used to check commandLoading (from invokeCommand), but this gets stuck at true, so removed for now.
        const key = favoriteStatusKey(app.metadata);
        const isFavorite = favoriteStatus.current[key]?.override ?? app.favorite;
        if (favoriteStatus.current[key]) {
            delete favoriteStatus.current[key]
        } else {
            favoriteStatus.current[key] = {override: !isFavorite, app};
        }
        favoriteStatus.current = {...favoriteStatus.current};
        dispatch(toggleAppFavorite(app, !isFavorite));
        try {
            await invokeCommand(UCloud.compute.apps.toggleFavorite({
                appName: app.metadata.name,
                appVersion: app.metadata.version
            }));
        } catch (e) {
            favoriteStatus.current[key].override = !favoriteStatus.current[key].override;
            favoriteStatus.current = {...favoriteStatus.current};
        }
    }, [favoriteStatus]);

    const main = (
        <Box mx="auto" maxWidth="1340px">
            <Flex width="100%">
                <Box ml="auto">
                    <ContextSwitcher />
                </Box>
            </Flex>
            <Box mt="12px" />
            <FavoriteAppRow
                favoriteStatus={favoriteStatus}
                onFavorite={onFavorite}
                refreshId={refreshId}
            />
<<<<<<< HEAD

            <LargeSearchBox />


            { isLanding ?
                <>
                    {sections.data.sections[0] ?
                        <>
                            <ApplicationRow
                                key={1}
                                items={sections.data.sections[0].items.slice(0, 4)}
                                type={ApplicationCardType.WIDE}
                                favoriteStatus={favoriteStatus}
                                onFavorite={onFavorite}
                                refreshId={refreshId}
                                scrolling={false}
                            />

                            <ApplicationRow
                                key={2}
                                items={sections.data.sections[0].items.slice(4)}
                                type={ApplicationCardType.TALL}
                                favoriteStatus={favoriteStatus}
                                onFavorite={onFavorite}
                                refreshId={refreshId}
                                scrolling={false}
                            />
                        </>
                    : <></>}


                    <Flex className={LandingDivider} justifyContent="space-around">
                        <Heading.h1>Featured<br />Applications</Heading.h1>
                        <img src={ucloudImage} />
                    </Flex>

                    {sections.data.sections[1] ?
                        <ApplicationRow
                            key={sections.data.sections[0].name}
                            items={sections.data.sections[0].items}
                            type={ApplicationCardType.WIDE}
                            favoriteStatus={favoriteStatus}
                            onFavorite={onFavorite}
                            refreshId={refreshId}
                            scrolling={false}
                        />
                    : <></>}

                    {sections.data.sections[1] ?
                        <ApplicationRow
                            key={sections.data.sections[0].name}
                            items={sections.data.sections[0].items}
                            type={ApplicationCardType.TALL}
                            favoriteStatus={favoriteStatus}
                            onFavorite={onFavorite}
                            refreshId={refreshId}
                            scrolling={false}
                        />
                    : <></>}

                    <FloatingButton />
                </>
            :
                sections.data.sections.map(section =>
                    <TagGrid
                        key={section.name}
                        tag={section.name}
                        items={section.items}
                        favoriteStatus={favoriteStatus}
                        onFavorite={onFavorite}
                        tagBanList={[]}
                        refreshId={refreshId}
                    />
                )
            }
=======
            <Divider mt="18px" />
            <Spacer height={"40px"} left={null} right={<Flex height="40px">
                <Input mr="12px" placeholder="Application name..." width="200px" hidden={!isSearching} onKeyUp={e => {
                    if (e.key === "Enter") {
                        navigate(AppRoutes.apps.search((e as unknown as {target: {value: string}}).target.value));
                    }
                }} />
                <Icon name="search" cursor="pointer" color="black" my="auto" onClick={() => setIsSearching(is => !is)} />
            </Flex>} />
            {sections.data.sections.map(section =>
                <TagGrid
                    key={section.name + section.type}
                    tag={section.name}
                    items={section.applications}
                    columns={section.columns}
                    favoriteStatus={favoriteStatus}
                    onFavorite={onFavorite}
                    tagBanList={[]}
                    refreshId={refreshId}
                />
            )}
>>>>>>> e703978d
        </Box>
    );
    return (
        <div className={AppOverviewMarginPaddingHack}>
            { !location.pathname.endsWith("full") && !location.pathname.endsWith("full/") ? 
                <div className={PolygonBackgroundClass}>
                    <MainContainer main={main} />
                </div>
            :
                <MainContainer main={main} />
            }
        </div>
    );
};

const AppOverviewMarginPaddingHack = injectStyleSimple("HACK-HACK-HACK", `
/* HACK */
    margin-top: -12px;
/* HACK */
`);

const PolygonBackgroundClass = injectStyleSimple("polygon-background", `
    background-image: url(${bgImage}), linear-gradient(#b7d8fb, #fff);
    background-position: 0% 35%;
    background-repeat: repeat;
    padding-bottom: 75px;
`);

const TagGridTopBoxClass = injectStyle("tag-grid-top-box", k => `
    ${k} {
        margin-top: 25px;
    }
`);

const TagGridBottomBoxClass = injectStyle("tag-grid-bottom-box", k => `
    ${k} {
        padding: 15px 10px 15px 10px;
        margin: 0 -10px;
        overflow-x: scroll;
    }
`);


interface TagGridProps {
    tag?: string;
    items: ApplicationGroup[];
    tagBanList?: string[];
    favoriteStatus: React.MutableRefObject<FavoriteStatus>;
    onFavorite: (app: ApplicationSummaryWithFavorite) => void;
    refreshId: number;
}

interface ApplicationRowProps {
    items: ApplicationGroup[];
    type: ApplicationCardType;
    favoriteStatus: React.MutableRefObject<FavoriteStatus>;
    onFavorite: (app: ApplicationSummaryWithFavorite) => void;
    refreshId: number;
    scrolling: boolean;
}

function filterAppsByFavorite(
    items: compute.ApplicationSummaryWithFavorite[],
    showFavorites: boolean,
    tagBanList: string[] = [],
    favoriteStatus: React.MutableRefObject<FavoriteStatus>
): compute.ApplicationSummaryWithFavorite[] {
    let _filteredItems = items
        .filter(it => !it.tags.some(_tag => tagBanList.includes(_tag)))
        .filter(item => {
            const isFavorite = favoriteStatus.current[favoriteStatusKey(item.metadata)]?.override ?? item.favorite;
            return isFavorite === showFavorites;
        });

    if (showFavorites) {
        _filteredItems = _filteredItems.concat(Object.values(favoriteStatus.current).filter(it => it.override).map(it => it.app));
        _filteredItems = _filteredItems.filter(it => favoriteStatus.current[favoriteStatusKey(it.metadata)]?.override !== false);
    }

    // Remove duplicates (This can happen due to favorite cache)
    {
        const observed = new Set<string>();
        const newList: ApplicationSummaryWithFavorite[] = [];
        for (const item of _filteredItems) {
            const key = favoriteStatusKey(item.metadata);
            if (!observed.has(key)) {
                observed.add(key);
                newList.push(item);
            }
        }
        return newList;
    }
}

function FavoriteAppRow({favoriteStatus, onFavorite}: Omit<TagGridProps, "tag" | "items" | "tagBanList">): JSX.Element {
    const items = useSelector<ReduxObject, compute.ApplicationSummaryWithFavorite[]>(it => it.sidebar.favorites);
    const filteredItems = React.useMemo(() =>
        filterAppsByFavorite(items, true, [], favoriteStatus),
        [items, favoriteStatus.current]);

    return <Flex overflowX="scroll" width="100%">
        <Flex mx="auto" mb="16px">
            {filteredItems.map(app =>
                <FavoriteApp key={app.metadata.name + app.metadata.version} name={app.metadata.name} version={app.metadata.version} title={app.metadata.title} onFavorite={() => onFavorite(app)} />
            )}
        </Flex>
    </Flex>
}

const SCROLL_SPEED = 156 * 4;

const ApplicationRow: React.FunctionComponent<ApplicationRowProps> = ({
    items, type, favoriteStatus, onFavorite, scrolling
}: ApplicationRowProps) => {
    const filteredItems = React.useMemo(() =>
        items,
        [items]
    );

    const scrollRef = React.useRef<HTMLDivElement>(null);

    const hasScroll = scrollRef.current && scrollRef.current.scrollWidth > scrollRef.current.clientWidth;

    return (
        <>
            {!hasScroll ? null : <>
                <Relative>
                    <Absolute height={0} width={0} top="152px">
                        <ScrollButton disabled={false} text={"⟨"} onClick={() => {
                            if (scrollRef.current) scrollRef.current.scrollBy({left: -SCROLL_SPEED, behavior: "smooth"});

                        }} />
                    </Absolute>
                </Relative>
                <Relative>
                    <Absolute height={0} width={0} right="0" top="152px">
                        <ScrollButton disabled={false} text={"⟩"} onClick={() => {
                            if (scrollRef.current) scrollRef.current.scrollBy({left: SCROLL_SPEED, behavior: "smooth"});
                        }} />
                    </Absolute>
                </Relative>
            </>}

            {type === ApplicationCardType.WIDE ?
                <div ref={scrollRef} className={TagGridBottomBoxClass}>
                    <Flex
                        justifyContent={filteredItems.length < 3 ? "space-evenly" : "space-between"}
                        gap="10px"
                        py="10px"
                    >
                        {filteredItems.map(app =>
                            <Link key={app.id} to={Pages.run(app.application.metadata.name, app.application.metadata.version)}>
                                <AppCard
                                    type={ApplicationCardType.WIDE}
                                    onFavorite={() => onFavorite(app.application)}
                                    app={app}
                                    isFavorite={false}
                                    tags={[]}
                                />
                            </Link>
                        )}
                    </Flex>
                </div>
            :
                scrolling ?
                    <div ref={scrollRef} className={TagGridBottomBoxClass}>
                        <Grid
                            gridGap="25px"
                            gridTemplateRows={"repeat(1, 1fr)"}
                            gridTemplateColumns={"repeat(auto-fill, 166px)"}
                            style={{gridAutoFlow: "column"}}
                        >
                            {filteredItems.map(app =>
                            <>
                                <Link key={app.id} to={Pages.run(app.application.metadata.name, app.application.metadata.version)}>
                                    <AppCard
                                        type={ApplicationCardType.EXTRA_TALL}
                                        onFavorite={() => onFavorite(app.application)}
                                        app={app}
                                        isFavorite={false}
                                        tags={[]}
                                    />
                                </Link>
                                <Link key={app.id} to={Pages.run(app.application.metadata.name, app.application.metadata.version)}>
                                    <AppCard
                                        type={ApplicationCardType.EXTRA_TALL}
                                        onFavorite={() => onFavorite(app.application)}
                                        app={app}
                                        isFavorite={false}
                                        tags={[]}
                                    />
                                </Link>
                            </>
                            )}
                        </Grid>
                    </div>
                :
                    <div ref={scrollRef} className={TagGridBottomBoxClass}>
                        <Flex
                            justifyContent="space-evenly"
                            gap="10px"
                            py="10px"
                        >
                            {filteredItems.map(app =>
                                <Link key={app.id} to={Pages.run(app.application.metadata.name, app.application.metadata.version)}>
                                    <AppCard
                                        type={ApplicationCardType.EXTRA_TALL}
                                        onFavorite={() => onFavorite(app.application)}
                                        app={app}
                                        isFavorite={false}
                                        tags={[]}
                                    />
                                </Link>
                            )}
                        </Flex>
                    </div>
            }
        </>
    )

};

const TagGrid: React.FunctionComponent<TagGridProps> = ({
    tag, items, tagBanList = [], favoriteStatus, onFavorite
}: TagGridProps) => {
    const filteredItems = React.useMemo(() =>
        items, []);
        //filterAppsByFavorite(items, false, tagBanList, favoriteStatus),
        //[items, favoriteStatus.current]);

    const scrollRef = React.useRef<HTMLDivElement>(null);

    if (filteredItems.length === 0) return null;

    const firstFour = filteredItems.length > 4 ? filteredItems.slice(0, 4) : filteredItems.slice(0, 1);
    const remaining = filteredItems.length > 4 ? filteredItems.slice(4) : filteredItems.slice(1);

    const hasScroll = scrollRef.current && scrollRef.current.scrollWidth > scrollRef.current.clientWidth;

    return (
        <>
            <div className={TagGridTopBoxClass}>
                {!tag ? null :
                    <Spacer
                        mt="15px" px="10px" alignItems={"center"}
                        left={<Heading.h2>{tag}</Heading.h2>}
                        right={(
                            <ShowAllTagItem tag={tag}>
                                <Heading.h4>Show All</Heading.h4>
                            </ShowAllTagItem>
                        )}
                    />
                }
            </div>
            
            {!hasScroll ? null : <>
                <Relative>
                    <Absolute height={0} width={0} top="152px">
                        <ScrollButton disabled={false} text={"⟨"} onClick={() => {
                            if (scrollRef.current) scrollRef.current.scrollBy({left: -SCROLL_SPEED, behavior: "smooth"});

                        }} />
                    </Absolute>
                </Relative>
                <Relative>
                    <Absolute height={0} width={0} right="0" top="152px">
                        <ScrollButton disabled={false} text={"⟩"} onClick={() => {
                            if (scrollRef.current) scrollRef.current.scrollBy({left: SCROLL_SPEED, behavior: "smooth"});
                        }} />
                    </Absolute>
                </Relative>
            </>}

            <div ref={scrollRef} className={TagGridBottomBoxClass}>
                <Flex
                    justifyContent="space-evenly"
                    gap="10px"
                    py="10px"
                >
                    {firstFour.map(app =>
                        <Link
                            key={app.application.metadata.name + app.application.metadata.version}
                            to={Pages.run(app.application.metadata.name, app.application.metadata.version)}
                        >
                            <AppCard
                                type={ApplicationCardType.WIDE}
                                onFavorite={() => onFavorite(app.application)}
                                app={app}
                                isFavorite={false}
                                tags={[]}
                            />
                        </Link>
                    )}
                </Flex>
            </div>
            <div ref={scrollRef} className={TagGridBottomBoxClass}>
                <Grid
                    gridGap="25px"
                    gridTemplateRows={"repeat(1, 1fr)"}
                    gridTemplateColumns={"repeat(auto-fill, 166px)"}
                    style={{gridAutoFlow: "column"}}
                >
                    {remaining.map(app =>
                        <Link key={app.id} to={Pages.run(app.application.metadata.name, app.application.metadata.version)}>
                            <AppCard
                                type={ApplicationCardType.EXTRA_TALL}
                                onFavorite={() => onFavorite(app.application)}
                                app={app}
                                isFavorite={false}
                                tags={[]}
                            />
                        </Link>
                    )}
                </Grid>
            </div>
        </>
    );
};

export default ApplicationsOverview;<|MERGE_RESOLUTION|>--- conflicted
+++ resolved
@@ -20,14 +20,11 @@
 import {toggleAppFavorite} from "./Redux/Actions";
 import {useLocation, useNavigate, useParams} from "react-router";
 import AppRoutes from "@/Routes";
-<<<<<<< HEAD
 import {TextSpan} from "@/ui-components/Text";
 import ucloudImage from "@/Assets/Images/ucloud-2.png";
 import bgImage from "@/Assets/Images/background_polygons.png";
 import {ApplicationGroup} from "./api";
-=======
 import {ContextSwitcher} from "@/Project/ContextSwitcher";
->>>>>>> e703978d
 
 export const ApiLike: ReducedApiInterface = {
     routingNamespace: "applications",
@@ -233,7 +230,6 @@
                 onFavorite={onFavorite}
                 refreshId={refreshId}
             />
-<<<<<<< HEAD
 
             <LargeSearchBox />
 
@@ -309,8 +305,7 @@
                     />
                 )
             }
-=======
-            <Divider mt="18px" />
+            {/*<Divider mt="18px" />
             <Spacer height={"40px"} left={null} right={<Flex height="40px">
                 <Input mr="12px" placeholder="Application name..." width="200px" hidden={!isSearching} onKeyUp={e => {
                     if (e.key === "Enter") {
@@ -330,8 +325,7 @@
                     tagBanList={[]}
                     refreshId={refreshId}
                 />
-            )}
->>>>>>> e703978d
+            )}*/}
         </Box>
     );
     return (
