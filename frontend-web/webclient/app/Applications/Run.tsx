--- conflicted
+++ resolved
@@ -115,35 +115,6 @@
             appParameters: this.state.application!.invocation.parameters,
             cloud: Cloud
         });
-<<<<<<< HEAD
-        const requiredParams = invocation.parameters.filter(it => !it.optional);
-        const missingParameters: string[] = [];
-        requiredParams.forEach(rParam => {
-            const parameterValue = parameters[rParam.name];
-            // Number, string, boolean
-            if (!parameterValue) missingParameters.push(rParam.title);
-            // { source, destination }, might need refactoring in the event that other types become objects
-            else if (typeof parameterValue === "object") {
-                if (!parameterValue.source) {
-                    missingParameters.push(rParam.title);
-                }
-            }
-        });
-
-        // FIXME: Not DRY
-
-        // Check missing values for required input fields.
-        if (missingParameters.length > 0) {
-            snackbarStore.addSnack({
-                message: `Missing values for ${missingParameters.slice(0, 3).join(", ")} 
-                 ${missingParameters.length > 3 ? `and ${missingParameters.length - 3} others.` : ``}`,
-                type: SnackType.Failure,
-                lifetime: 5000
-            });
-            return;
-        }
-=======
->>>>>>> 7a94a578
 
         if (!checkForMissingParameters(parameters, invocation)) return;
         if (!validateOptionalFields(invocation, this.state.parameterValues)) return;
@@ -157,7 +128,6 @@
         // FIXME: Unify with extractParametersFromMap
         const mounts = this.state.mountedFolders.filter(it => it.ref.current && it.ref.current.value).map(it => {
             const expandedValue = expandHomeFolder(it.ref.current!.value, Cloud.homeFolder);
-            console.log(it.ref.current!.value, expandedValue);
             return {
                 source: expandedValue,
                 destination: removeTrailingSlash(expandedValue).split("/").pop()!,
