import * as React from "react";
import {useCallback, useEffect, useMemo, useState} from "react";
import {useGlobal} from "Utilities/ReduxHooks";
import styled from "styled-components";
import ReactModal from "react-modal";
import {Box, Divider, Flex, FtIcon, Icon, List, Truncate, Text, Tooltip, Relative} from "ui-components";
import {TextSpan} from "ui-components/Text";
import {
    errorMessageOrDefault,
    extensionFromPath,
    inSuccessRange,
    preventDefault
} from "UtilityFunctions";
import {fetcherFromDropOrSelectEvent} from "Files/HTML5FileSelector";
import {supportedProtocols, Upload, UploadState} from "Files/Upload";
import {ListRow, ListRowStat, ListStatContainer} from "ui-components/List";
import {useToggleSet} from "Utilities/ToggleSet";
import {Operation, Operations} from "ui-components/Operation";
import {default as FilesApi, FilesCreateUploadResponseItem} from "UCloud/FilesApi";
import {callAPI} from "Authentication/DataHook";
import {bulkRequestOf} from "DefaultObjects";
import {BulkResponse} from "UCloud";
import {ChunkedFileReader, createLocalStorageUploadKey, UPLOAD_LOCALSTORAGE_PREFIX} from "Files/ChunkedFileReader";
import {sizeToString} from "Utilities/FileUtilities";
<<<<<<< HEAD
import {FilesCreateUploadRequestItem} from "UCloud/FilesApi";
=======
import {fileName} from "./Files";
>>>>>>> e3819167

const maxConcurrentUploads = 5;
const entityName = "Upload";
const maxChunkSize = 32 * 1000 * 1000;
const FOURTY_EIGHT_HOURS_IN_MILLIS = 2 * 24 * 3600 * 1000;

interface LocalStorageFileUploadInfo {
    chunk: number;
    size: number;
    response: FilesCreateUploadResponseItem;
    expiration: number;
}

function fetchValidUploadFromLocalStorage(path: string): LocalStorageFileUploadInfo | null {
    const item = localStorage.getItem(createLocalStorageUploadKey(path));
    if (item === null) return null;

    const parsed = JSON.parse(item) as LocalStorageFileUploadInfo;
    if (parsed.expiration < new Date().getTime()) return null;

    return parsed;
}

async function processUpload(upload: Upload) {
    const strategy = upload.uploadResponse;
    if (!strategy) {
        upload.error = "Internal client error";
        upload.state = UploadState.DONE;
        return;
    }

    const files = await upload.row.fetcher();
    if (files.length === 0) return;
    if (files.length > 1) {
        upload.error = "Folder uploads not yet supported";
        upload.state = UploadState.DONE;
        return;
    }

    if (strategy.protocol !== "CHUNKED") {
        upload.error = "Upload not supported for this provider";
        upload.state = UploadState.DONE;
        return;
    }

    const theFile = files[0];
    const fullFilePath = upload.targetPath + "/" + theFile.fullPath;

    const reader = new ChunkedFileReader(theFile.fileObject);

    const uploadInfo = fetchValidUploadFromLocalStorage(fullFilePath);
    if (uploadInfo !== null) reader.offset = uploadInfo.chunk;

    upload.initialProgress = reader.offset;
    upload.fileSizeInBytes = reader.fileSize();

    function sendChunk(chunk: ArrayBuffer): Promise<void> {
        return new Promise(((resolve, reject) => {
            const progressStart = upload.progressInBytes;
            const request = new XMLHttpRequest();
            request.open("POST", strategy!.endpoint);
            request.setRequestHeader("Chunked-Upload-Token", strategy!.token);
            request.setRequestHeader("Chunked-Upload-Offset", (reader.offset - chunk.byteLength).toString(10));
            request.setRequestHeader("Content-Type", "application/octet-stream");
            request.responseType = "text";

            request.upload.onprogress = (ev) => {
                upload.progressInBytes = progressStart + ev.loaded;
                if (upload.terminationRequested) {
                    upload.state = UploadState.DONE;
                    request.abort();
                }
            };

            request.onreadystatechange = () => {
                if (request.status === 0) return;
                if (inSuccessRange(request.status)) resolve();

                reject(errorMessageOrDefault({request, response: request.response}, "Upload failed"));
            };

            request.send(chunk);
        }))
    }

    while (!reader.isEof() && !upload.terminationRequested) {
        await sendChunk(await reader.readChunk(maxChunkSize));

        const expiration = new Date().getTime() + FOURTY_EIGHT_HOURS_IN_MILLIS;
        localStorage.setItem(
            createLocalStorageUploadKey(fullFilePath),
            JSON.stringify({chunk: reader.offset, size: upload.fileSizeInBytes, response: strategy!, expiration} as LocalStorageFileUploadInfo)
        );
    }

    if (!upload.paused) {
        localStorage.removeItem(createLocalStorageUploadKey(fullFilePath));
    }
}

const Uploader: React.FunctionComponent = () => {
    const [uploadPath] = useGlobal("uploadPath", "/");
    const [uploaderVisible, setUploaderVisible] = useGlobal("uploaderVisible", false);
    const [uploads, setUploads] = useGlobal("uploads", []);
    const [lookForNewUploads, setLookForNewUploads] = useState(false);

    const closeModal = useCallback(() => {
        setUploaderVisible(false);
    }, []);

    const toggleSet = useToggleSet(uploads);
    const startUploads = useCallback(async (batch: Upload[]) => {
        let activeUploads = 0;
        for (const u of uploads) {
            if (u.state === UploadState.UPLOADING) activeUploads++;
        }


        const maxUploadsToUse = maxConcurrentUploads - activeUploads;
        if (maxUploadsToUse > 0) {
            const creationRequests: FilesCreateUploadRequestItem[] = [];
            const actualUploads: Upload[] = [];
            const resumingUploads: Upload[] = [];

            for (const upload of batch) {
                if (upload.state !== UploadState.PENDING) continue;
                if (creationRequests.length + resumingUploads.length >= maxUploadsToUse) break;

                const fullFilePath = upload.targetPath + "/" + upload.row.rootEntry.name;

                const item = fetchValidUploadFromLocalStorage(fullFilePath);
                if (item !== null) {
                    upload.uploadResponse = item.response;
                    resumingUploads.push(upload);
                    upload.state = UploadState.UPLOADING;
                    continue;
                }

                upload.state = UploadState.UPLOADING;
                creationRequests.push({
                    supportedProtocols,
                    conflictPolicy: upload.conflictPolicy,
                    id: fullFilePath,
                });

                actualUploads.push(upload);
            }

            if (actualUploads.length + resumingUploads.length === 0) return;

            try {
                const responses = (await callAPI<BulkResponse<FilesCreateUploadResponseItem>>(
                    FilesApi.createUpload(bulkRequestOf(...creationRequests))
                )).responses;

                for (const [index, response] of responses.entries()) {
                    const upload = actualUploads[index];
                    upload.uploadResponse = response;
                }

                for (const upload of [...actualUploads, ...resumingUploads]) {
                    processUpload(upload)
                        .then(() => {
                            upload.state = UploadState.DONE;
                            setLookForNewUploads(true);
                        })
                        .catch(e => {
                            if (typeof e === "string") {
                                upload.error = e;
                                upload.state = UploadState.DONE;
                            }
                        });
                }
            } catch (e) {
                /* TODO(jonas): This needs to be handled for resuming uploads, I think. */
                const errorMessage = errorMessageOrDefault(e, "Unable to start upload");
                for (let i = 0; i < creationRequests.length; i++) {
                    actualUploads[i].state = UploadState.DONE;
                    actualUploads[i].error = errorMessage;
                }
                return;
            }
        }
    }, [uploads]);

    const stopUploads = useCallback((batch: Upload[]) => {
        for (const upload of batch) {
            upload.terminationRequested = true;
        }
    }, []);

    const pauseUploads = useCallback((batch: Upload[]) => {
        for (const upload of batch) {
            upload.terminationRequested = true;
            upload.paused = true;
            upload.state = UploadState.PENDING;
        }
    }, []);

    const resumeUploads = useCallback((batch: Upload[]) => {
        batch.forEach(it => {
            it.terminationRequested = undefined;
            it.paused = undefined;
        });
        startUploads(batch)
    }, [uploads]);

    const callbacks: UploadCallback = useMemo(() => {
        return {startUploads, stopUploads, pauseUploads, resumeUploads};
    }, [startUploads, stopUploads]);

    const onSelectedFile = useCallback(async (e) => {
        e.preventDefault();
        e.stopPropagation();
        const fileFetcher = fetcherFromDropOrSelectEvent(e);
        const newUploads: Upload[] = fileFetcher.map(it => ({
            row: it,
            progressInBytes: 0,
            state: UploadState.PENDING,
            conflictPolicy: "RENAME",
            targetPath: uploadPath,
            initialProgress: 0
        }));

        setUploads(uploads.concat(newUploads));
        startUploads(newUploads);
    }, [uploads]);

    useEffect(() => {
        const oldOnDrop = document.ondrop;
        const oldOnDragOver = document.ondragover;
        const oldOnDragEnter = document.ondragenter;
        const oldOnDragLeave = document.ondragleave;

        if (uploaderVisible) {
            document.ondrop = onSelectedFile;
            document.ondragover = preventDefault;
            document.ondragenter = preventDefault;
            document.ondragleave = preventDefault;
        }

        return () => {
            document.ondrop = oldOnDrop;
            document.ondragover = oldOnDragOver;
            document.ondragenter = oldOnDragEnter;
            document.ondragleave = oldOnDragLeave;
        };
    }, [onSelectedFile, uploaderVisible]);

    useEffect(() => {
        const interval = setInterval(() => {
            setUploads([...uploads]);
        }, 500);

        return () => {
            clearInterval(interval);
        }
    }, [uploads]);

    useEffect(() => {
        if (lookForNewUploads) {
            setLookForNewUploads(false);
            startUploads(uploads);
        }
    }, [lookForNewUploads, startUploads]);


    const [pausedFilesInFolder, setFilesInFolder] = useState<string[]>([]);

    useEffect(() => {
        const matches = Object.keys(localStorage).filter(key => key.startsWith(UPLOAD_LOCALSTORAGE_PREFIX)).map(key =>
            key.replace(`${UPLOAD_LOCALSTORAGE_PREFIX}:`, "")
        ).filter(key => key.replace(`/${fileName(key)}`, "") === uploadPath);
        setFilesInFolder(matches);
    }, [uploadPath]);

    return <>
        <ReactModal
            isOpen={uploaderVisible}
            style={modalStyle}
            shouldCloseOnEsc
            ariaHideApp={false}
            onRequestClose={closeModal}
        >
            <div data-tag={"uploadModal"}>
                <Operations
                    location={"TOPBAR"}
                    operations={operations}
                    selected={toggleSet.checked.items}
                    extra={callbacks}
                    entityNameSingular={entityName}
                />
                <Divider />

                <label htmlFor={"fileUploadBrowse"}>
                    <DropZoneBox onDrop={onSelectedFile} onDragEnter={preventDefault} onDragLeave={preventDefault}
                        onDragOver={preventDefault} slim={uploads.length > 0}>
                        <Flex width={320} alignItems={"center"} flexDirection={"column"}>
                            {uploads.length > 0 ? null : <UploaderArt />}
                            <Box ml={"-1.5em"}>
                                <TextSpan mr="0.5em"><Icon name="upload" /></TextSpan>
                                <TextSpan mr="0.3em">Drop files here or</TextSpan>
                                <i>browse</i>
                                <input
                                    id={"fileUploadBrowse"}
                                    type={"file"}
                                    style={{display: "none"}}
                                    onChange={onSelectedFile}
                                />
                            </Box>
                        </Flex>
                    </DropZoneBox>
                </label>

                <List>
                    {uploads.map((upload, idx) => (
                        <ListRow
                            key={`${upload.row.rootEntry.name}-${idx}`}
                            isSelected={toggleSet.checked.has(upload)}
                            select={() => toggleSet.toggle(upload)}
                            icon={
                                <FtIcon
                                    fileIcon={{
                                        type: upload.row.rootEntry.isDirectory ? "DIRECTORY" : "FILE",
                                        ext: extensionFromPath(upload.row.rootEntry.name)
                                    }}
                                    size={"42px"}
                                />
                            }
                            left={
                                <Truncate
                                    title={upload.row.rootEntry.name}
                                    width={["320px", "320px", "320px", "320px", "440px", "560px"]}
                                    fontSize={20}
                                >
                                    {upload.row.rootEntry.name}
                                </Truncate>
                            }
                            leftSub={
                                <ListStatContainer>
                                    {!upload.fileSizeInBytes ? null :
                                        <ListRowStat icon={"upload"} color={"iconColor"} color2={"iconColor2"}>
                                            {sizeToString(upload.progressInBytes + upload.initialProgress)}
                                            {" / "}
                                            {sizeToString(upload.fileSizeInBytes)}
                                        </ListRowStat>
                                    }
                                </ListStatContainer>
                            }
                            right={<>
                                {!upload.paused ? null : (
                                    <Flex>
                                        Paused <Tooltip tooltipContentWidth="150px" wrapperOffsetLeft="-110px"
                                            trigger={<Icon ml="6px" name="info" color="white" color2="black" />}>
                                            Upload paused. To resume, add the file again.
                                        </Tooltip>
                                    </Flex>
                                )}
                                <Operations
                                    row={upload}
                                    location={"IN_ROW"}
                                    operations={operations}
                                    selected={toggleSet.checked.items}
                                    extra={callbacks}
                                    entityNameSingular={entityName}
                                />
                            </>}
                        />
                    ))}
                </List>
                {pausedFilesInFolder.length === 0 ? null :
                    <div>
                        <Text>Uploads that can be resumed:</Text>
                        {pausedFilesInFolder.map(it => <Text bold key={it}>{fileName(it)}</Text>)}
                    </div>
                }
            </div>
        </ReactModal>
    </>;
};

interface UploadCallback {
    startUploads: (batch: Upload[]) => void;
    stopUploads: (batch: Upload[]) => void;
    pauseUploads: (batch: Upload[]) => void;
    resumeUploads: (batch: Upload[]) => void;
}

const operations: Operation<Upload, UploadCallback>[] = [
    {
        enabled: selected => selected.length > 0 &&
            selected.every(it => it.state === UploadState.PENDING || it.state === UploadState.UPLOADING),
        onClick: (selected, cb) => cb.stopUploads(selected),
        text: "Cancel",
        color: "red",
        icon: "trash",
        confirm: true,
        primary: true,
    },
    {
        enabled: selected => selected.length > 0 && selected.every(it => it.state === UploadState.UPLOADING),
        onClick: (selected, cb) => cb.pauseUploads(selected),
        text: "Pause",
        color: "blue",
        icon: undefined, // TODO: Pause icon
    },
    /* {
        enabled: selected => selected.length > 0 && selected.every(it => it.paused),
        onClick: (selected, cb) => cb.resumeUploads(selected),
        text: "Resume",
        color: "blue",
        icon: "play",
        primary: true
    } */
];

const UploaderArt: React.FunctionComponent = () => {
    return <UploadArtWrapper>
        <FtIcon fileIcon={{type: "FILE", ext: "png"}} size={"64px"} />
        <FtIcon fileIcon={{type: "FILE", ext: "pdf"}} size={"64px"} />
        <FtIcon fileIcon={{type: "DIRECTORY"}} size={"128px"} />
        <FtIcon fileIcon={{type: "FILE", ext: "mp3"}} size={"64px"} />
        <FtIcon fileIcon={{type: "FILE", ext: "mp4"}} size={"64px"} />
    </UploadArtWrapper>;
};

// Styles

const modalStyle = {
    // https://github.com/reactjs/react-modal/issues/62
    content: {
        borderRadius: "4px",
        bottom: "auto",
        minHeight: "10rem",
        left: "50%",
        maxHeight: "80vh",
        padding: "2rem",
        position: "fixed" as const,
        right: "auto",
        top: "50%",
        transform: "translate(-50%,-50%)",
        minWidth: "730px",
        width: "80vw",
        maxWidth: "60rem",
        background: ""
    }
};

const DropZoneBox = styled.div<{slim?: boolean}>`
  width: 100%;
  ${p => p.slim ? {height: "80px"} : {height: "280px"}}
  border-width: 2px;
  border-color: rgb(102, 102, 102);
  border-style: dashed;
  border-radius: 5px;
  margin: 16px 0 16px 0;
  display: flex;
  align-items: center;
  justify-content: center;

  & > p {
    margin: 25px;
  }
`;

const UploadArtWrapper = styled.div`
  svg:nth-child(1) {
    margin-top: -32px;
  }

  svg:nth-child(2) {
    margin-left: -32px;
  }

  svg:nth-child(5) {
    margin-top: -32px;
    margin-left: -32px;
    position: relative;
    z-index: -100;
  }
`;

export default Uploader;<|MERGE_RESOLUTION|>--- conflicted
+++ resolved
@@ -22,11 +22,8 @@
 import {BulkResponse} from "UCloud";
 import {ChunkedFileReader, createLocalStorageUploadKey, UPLOAD_LOCALSTORAGE_PREFIX} from "Files/ChunkedFileReader";
 import {sizeToString} from "Utilities/FileUtilities";
-<<<<<<< HEAD
 import {FilesCreateUploadRequestItem} from "UCloud/FilesApi";
-=======
 import {fileName} from "./Files";
->>>>>>> e3819167
 
 const maxConcurrentUploads = 5;
 const entityName = "Upload";
@@ -143,7 +140,6 @@
         for (const u of uploads) {
             if (u.state === UploadState.UPLOADING) activeUploads++;
         }
-
 
         const maxUploadsToUse = maxConcurrentUploads - activeUploads;
         if (maxUploadsToUse > 0) {
