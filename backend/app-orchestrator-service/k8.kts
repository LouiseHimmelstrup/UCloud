//DEPS dk.sdu.cloud:k8-resources:0.1.2
package dk.sdu.cloud.k8

bundle { ctx ->
    name = "app-orchestrator"
<<<<<<< HEAD
    version = "2022.1.3"
=======
    version = "2022.1.1-patch.8"
>>>>>>> 0b305bad
    val domain: String = config("domain", "The provider domain")
    val port: Int = config("port", "The provider port", 443)
    val https: Boolean = config("https", "Provider https", true)

    withAmbassador(null) {
        addSimpleMapping("/api/hpc/jobs")
        addSimpleMapping("/api/hpc/urls")
        addSimpleMapping("/api/app/compute")
        addSimpleMapping("/api/jobs")
        addSimpleMapping("/api/ingresses")
        addSimpleMapping("/api/licenses")
        addSimpleMapping("/api/networkips")
    }

    val deployment = withDeployment {
        deployment.spec.replicas = Configuration.retrieve("defaultScale", "Default scale", 1)
        injectConfiguration("app-config")
    }

    withPostgresMigration(deployment)

    withConfigMap(name = "app-config", version = "6") {
        val config: Map<String, Any?> = mapOf(
            "app" to mapOf(
                "provider" to mapOf(
                    "domain" to domain,
                    "port" to port,
                    "https" to https
                )
            )
        )

        addConfig("config.yml", config)
    }
}<|MERGE_RESOLUTION|>--- conflicted
+++ resolved
@@ -3,11 +3,7 @@
 
 bundle { ctx ->
     name = "app-orchestrator"
-<<<<<<< HEAD
     version = "2022.1.3"
-=======
-    version = "2022.1.1-patch.8"
->>>>>>> 0b305bad
     val domain: String = config("domain", "The provider domain")
     val port: Int = config("port", "The provider port", 443)
     val https: Boolean = config("https", "Provider https", true)
