import {removeTrailingSlash, errorMessageOrDefault} from "UtilityFunctions";
<<<<<<< HEAD
import {
    ParameterTypes,
    ApplicationParameter,
    AppState,
    RunsSortBy,
    ApplicationMetadata,
    ApplicationInvocationDescription
} from "Applications";
=======
import {ParameterTypes, WithAppFavorite, WithAppMetadata, ApplicationParameter, AppState, RunsSortBy, FullAppInfo, ApplicationMetadata, ApplicationInvocationDescription} from "Applications";
>>>>>>> ca7ec50b
import Cloud from "Authentication/lib";
import {Page} from "Types";
import {expandHomeFolder} from "./FileUtilities";
import {addStandardDialog} from "UtilityComponents";
import {snackbarStore} from "Snackbar/SnackbarStore";
import {SortOrder} from "Files";
import * as React from "react";

export const hpcJobQueryPost = "/hpc/jobs";

export const hpcJobQuery = (
    id: string,
    stdoutLine: number,
    stderrLine: number,
    stdoutMaxLines: number = 1000,
    stderrMaxLines: number = 1000
) =>
    `/hpc/jobs/follow/${encodeURIComponent(id)}?stdoutLineStart=${stdoutLine}&stdoutMaxLines=${stdoutMaxLines}&stderrLineStart=${stderrLine}&stderrMaxLines=${stderrMaxLines}`;

export function hpcJobsQuery(
    itemsPerPage: number,
    page: number,
    sortOrder?: SortOrder,
    sortBy?: RunsSortBy,
    minTimestamp?: number,
    maxTimestamp?: number,
    filter?: AppState
): string {
    let query = `/hpc/jobs/?itemsPerPage=${itemsPerPage}&page=${page}`;
    if (sortOrder) query = query.concat(`&order=${sortOrder}`);
    if (sortBy) query = query.concat(`&sortBy=${sortBy}`);
    if (minTimestamp != null) query = query.concat(`&minTimestamp=${minTimestamp}`);
    if (maxTimestamp != null) query = query.concat(`&maxTimestamp=${maxTimestamp}`);
    if (filter != null) query = query.concat(`&filter=${filter}`);
    return query;
}

export const hpcFavoriteApp = (name: string, version: string) => 
    `/hpc/apps/favorites/${encodeURIComponent(name)}/${encodeURIComponent(version)}`;

export const hpcFavorites = (itemsPerPage: number, pageNumber: number) =>
    `/hpc/apps/favorites?itemsPerPage=${itemsPerPage}&page=${pageNumber}`;

export const hpcApplicationsQuery = (page: number, itemsPerPage: number) =>
    `/hpc/apps?page=${page}&itemsPerPage=${itemsPerPage}`;

interface HPCApplicationsSearchQuery {query: string, page: number, itemsPerPage: number}
export const hpcApplicationsSearchQuery = ({query, page, itemsPerPage}: HPCApplicationsSearchQuery): string =>
    `/hpc/apps/search?query=${encodeURIComponent(query)}&page=${page}&itemsPerPage=${itemsPerPage}`;

export const hpcApplicationsTagSearchQuery = ({query, page, itemsPerPage}: HPCApplicationsSearchQuery): string =>
    `/hpc/apps/searchTags?query=${encodeURIComponent(query)}&page=${page}&itemsPerPage=${itemsPerPage}`;

export const cancelJobQuery = `hpc/jobs`;

export const cancelJobDialog = ({jobId, onConfirm, jobCount = 1}: {jobCount?: number, jobId: string, onConfirm: () => void}): void =>
    addStandardDialog({
        title: `Cancel job${jobCount > 1 ? "s" : ""}?`,
        message: jobCount === 1 ? `Cancel job: ${jobId}?` : "Cancel jobs?",
        cancelText: "No",
        confirmText: `Cancel job${jobCount > 1 ? "s" : ""}`,
        onConfirm
    });

export const cancelJob = (cloud: Cloud, jobId: string): Promise<{request: XMLHttpRequest, response: void}> =>
    cloud.delete(cancelJobQuery, {jobId});

interface FavoriteApplicationFromPage<T> {
    name: string
    version: string
    page: Page<{metadata: ApplicationMetadata, favorite: boolean} & T>
    cloud: Cloud
}
/**
* Favorites an application. 
* @param {Application} Application the application to be favorited
* @param {Cloud} cloud The cloud instance for requests
*/
export async function favoriteApplicationFromPage<T>({name, version, page, cloud}: FavoriteApplicationFromPage<T>): Promise<Page<T>> {
    const a = page.items.find(it => it.metadata.name === name && it.metadata.version === version)!;
    try {
        await cloud.post(hpcFavoriteApp(name, version));
        a.favorite = !a.favorite;
    } catch (e) {
        snackbarStore.addFailure(errorMessageOrDefault(e, `An error ocurred favoriting ${name}`));
    }
    return page;
};



type StringMap = {[k: string]: string}
interface AllowedParameterKey {name: string, type: ParameterTypes}
interface ExtractParameters {
    parameters: StringMap
    allowedParameterKeys: AllowedParameterKey[]
    siteVersion: number
}

export const extractParameters = ({parameters, allowedParameterKeys, siteVersion}: ExtractParameters): StringMap => {
    let extractedParameters = {};
    if (siteVersion === 1) {
        allowedParameterKeys.forEach(({name, type}) => {
            if (parameters[name] !== undefined) {
                if (compareType(type, parameters[name])) {
                    extractedParameters[name] = parameters[name];
                }
            }
        });
    }
    return extractedParameters;
};

export const isFileOrDirectoryParam = ({type}: {type: string}) => type === "input_file" || type === "input_directory";


const compareType = (type: ParameterTypes, parameter: string): boolean => {
    switch (type) {
        case ParameterTypes.Boolean:
            return parameter === "Yes" || parameter === "No" || parameter === "";
        case ParameterTypes.Integer:
            return parseInt(parameter) % 1 === 0;
        case ParameterTypes.FloatingPoint:
            return typeof parseFloat(parameter) === "number";
        case ParameterTypes.Text:
        case ParameterTypes.InputDirectory:
        case ParameterTypes.InputFile:
            return typeof parameter === "string";

    }
};

interface ExtractedParameters {
    [key: string]: string | number | boolean | {source: string, destination: string}
}

export type ParameterValues = Map<string, React.RefObject<HTMLInputElement | HTMLSelectElement>>;

interface ExtractParametersFromMap {
    map: ParameterValues
    appParameters: ApplicationParameter[]
    cloud: Cloud
}

export function extractParametersFromMap({map, appParameters, cloud}: ExtractParametersFromMap): ExtractedParameters {
    const extracted: ExtractedParameters = {};
    map.forEach(({current}, key) => {
        const parameter = appParameters.find(it => it.name === key);
        if (!current) return;
        if (!current.value || !current.checkValidity()) return;
        if (!parameter) return;
        switch (parameter.type) {
            case ParameterTypes.InputDirectory:
            case ParameterTypes.InputFile:
                const expandedValue = expandHomeFolder(current.value, cloud.homeFolder);
                extracted[key] = {
                    source: expandedValue,
                    destination: removeTrailingSlash(expandedValue).split("/").pop()!
                };
                return;
            case ParameterTypes.Boolean:
                switch (current.value) {
                    case "Yes":
                        extracted[key] = true;
                        return;
                    case "No":
                        extracted[key] = false;
                        return;
                    default:
                        return;
                }
            case ParameterTypes.Integer:
                extracted[key] = parseInt(current.value);
                return;
            case ParameterTypes.FloatingPoint:
                extracted[key] = parseFloat(current.value);
                return;
            case ParameterTypes.Text:
                extracted[key] = current.value;
                return;
        }
    });
    return extracted;
}

export const inCancelableState = (state: AppState) =>
    state === AppState.VALIDATED ||
    state === AppState.PREPARED ||
    state === AppState.SCHEDULED ||
    state === AppState.RUNNING;


export function validateOptionalFields(
    invocation: ApplicationInvocationDescription,
    parameters: ParameterValues
): boolean {
    const optionalErrors = [] as string[];
    const optionalParams = invocation.parameters.filter(it => it.optional && it.visible).map(it =>
        ({name: it.name, title: it.title})
    );
    optionalParams.forEach(it => {
        const param = parameters.get(it.name)!;
        if (!param.current!.checkValidity()) optionalErrors.push(it.title);
    });

    if (optionalErrors.length > 0) {
        snackbarStore.addFailure(
            `Invalid values for ${optionalErrors.slice(0, 3).join(", ")}
                    ${optionalErrors.length > 3 ? `and ${optionalErrors.length - 3} others` : ""}`,
            5000
        );
        return false;
    }

    return true;
}

<<<<<<< HEAD
export function checkForMissingParameters(parameters: ExtractedParameters, invocation: ApplicationInvocationDescription): boolean {
=======
export function checkForMissingParameters(parameters: ExtractedParameters, invocation: ApplicationInvocationDescription ): boolean {
>>>>>>> ca7ec50b
    const requiredParams = invocation.parameters.filter(it => !it.optional);
    const missingParameters: string[] = [];
    requiredParams.forEach(rParam => {
        const parameterValue = parameters[rParam.name];
        // Number, string, boolean 
        if (!parameterValue) missingParameters.push(rParam.title);
        // { source, destination }, might need refactoring in the event that other types become objects
        else if (typeof parameterValue === "object") {
            if (!parameterValue.source) {
                missingParameters.push(rParam.title);
            }
        }
    });

    // Check missing values for required input fields.
    if (missingParameters.length > 0) {
        snackbarStore.addFailure(
            `Missing values for ${missingParameters.slice(0, 3).join(", ")} 
<<<<<<< HEAD
                ${missingParameters.length > 3 ? `and ${missingParameters.length - 3} others.` : ``}`,
=======
                ${missingParameters.length > 3 ? `and ${missingParameters.length - 3} others.` : ``}`,    
>>>>>>> ca7ec50b
            5000
        );
        return false;
    }
    return true;
}<|MERGE_RESOLUTION|>--- conflicted
+++ resolved
@@ -1,5 +1,4 @@
 import {removeTrailingSlash, errorMessageOrDefault} from "UtilityFunctions";
-<<<<<<< HEAD
 import {
     ParameterTypes,
     ApplicationParameter,
@@ -8,9 +7,6 @@
     ApplicationMetadata,
     ApplicationInvocationDescription
 } from "Applications";
-=======
-import {ParameterTypes, WithAppFavorite, WithAppMetadata, ApplicationParameter, AppState, RunsSortBy, FullAppInfo, ApplicationMetadata, ApplicationInvocationDescription} from "Applications";
->>>>>>> ca7ec50b
 import Cloud from "Authentication/lib";
 import {Page} from "Types";
 import {expandHomeFolder} from "./FileUtilities";
@@ -228,11 +224,7 @@
     return true;
 }
 
-<<<<<<< HEAD
 export function checkForMissingParameters(parameters: ExtractedParameters, invocation: ApplicationInvocationDescription): boolean {
-=======
-export function checkForMissingParameters(parameters: ExtractedParameters, invocation: ApplicationInvocationDescription ): boolean {
->>>>>>> ca7ec50b
     const requiredParams = invocation.parameters.filter(it => !it.optional);
     const missingParameters: string[] = [];
     requiredParams.forEach(rParam => {
@@ -251,11 +243,7 @@
     if (missingParameters.length > 0) {
         snackbarStore.addFailure(
             `Missing values for ${missingParameters.slice(0, 3).join(", ")} 
-<<<<<<< HEAD
                 ${missingParameters.length > 3 ? `and ${missingParameters.length - 3} others.` : ``}`,
-=======
-                ${missingParameters.length > 3 ? `and ${missingParameters.length - 3} others.` : ``}`,    
->>>>>>> ca7ec50b
             5000
         );
         return false;
