--- conflicted
+++ resolved
@@ -1,10 +1,6 @@
 /* eslint-disable */
 /* AUTO GENERATED CODE - DO NOT MODIFY */
-<<<<<<< HEAD
 /* Generated at: Tue Feb 09 13:23:21 CET 2021 */
-=======
-/* Generated at: Tue Feb 09 11:20:34 CET 2021 */
->>>>>>> fafe796c
 
 import {buildQueryString} from "Utilities/URIUtilities";
 
@@ -100,12 +96,9 @@
 }
 export interface BinaryStream {
 }
-<<<<<<< HEAD
-=======
 export interface BulkResponse<T = unknown> {
     responses: T[],
 }
->>>>>>> fafe796c
 export interface FindByLongId {
     id: number /* int64 */,
 }
@@ -367,80 +360,6 @@
     createdBy: string,
     project?: string,
 }
-<<<<<<< HEAD
-export namespace resources {
-export function create(
-    request: BulkRequest<ResourceDoc>
-): APICallParameters<BulkRequest<ResourceDoc>, any /* unknown */> {
-    return {
-        context: "",
-        method: "POST",
-        path: "/doc/resources",
-        parameters: request,
-        reloadId: Math.random(),
-        payload: request,
-    };
-}
-export function browse(
-    request: PaginationRequestV2
-): APICallParameters<PaginationRequestV2, PageV2<ResourceDoc>> {
-    return {
-        context: "",
-        method: "GET",
-        path: buildQueryString("/doc/resources" + "/browse", {consistency: request.consistency, itemsPerPage: request.itemsPerPage, itemsToSkip: request.itemsToSkip, next: request.next}),
-        parameters: request,
-        reloadId: Math.random(),
-    };
-}
-}
-export namespace AclEntityNS {
-export interface ProjectGroup {
-    projectId: string,
-    group: string,
-    type: "project_group",
-}
-}
-export namespace ManifestFeatureSupportNS {
-export interface Compute {
-    /**
-     * Support for `Tool`s using the `DOCKER` backend
-     */
-    docker: ComputeNS.Docker,
-    /**
-     * Support for `Tool`s using the `VIRTUAL_MACHINE` backend
-     */
-    virtualMachine: ComputeNS.VirtualMachine,
-}
-export namespace ComputeNS {
-export interface Docker {
-    /**
-     * Flag to enable/disable this feature
-     * 
-     * All other flags are ignored if this is `false`.
-     */
-    enabled: boolean,
-    /**
-     * Flag to enable/disable the interactive interface of `WEB` `Application`s
-     */
-    web: boolean,
-    /**
-     * Flag to enable/disable the interactive interface of `VNC` `Application`s
-     */
-    vnc: boolean,
-    /**
-     * Flag to enable/disable `BATCH` `Application`s
-     */
-    batch: boolean,
-    /**
-     * Flag to enable/disable the log API
-     */
-    logs: boolean,
-    /**
-     * Flag to enable/disable the interactive terminal API
-     */
-    terminal: boolean,
-    /**
-=======
 export interface ProviderSpecification {
     id: string,
     domain: string,
@@ -779,7 +698,6 @@
      */
     terminal: boolean,
     /**
->>>>>>> fafe796c
      * Flag to enable/disable connection between peering `Job`s
      */
     peers: boolean,
@@ -1044,8 +962,6 @@
 export interface AcceptSLARequest {
     version: number /* int32 */,
 }
-<<<<<<< HEAD
-=======
 export interface PublicKeyAndRefreshToken {
     providerId: string,
     publicKey: string,
@@ -1066,7 +982,6 @@
 export interface AuthProvidersRetrievePublicKeyResponse {
     publicKey: string,
 }
->>>>>>> fafe796c
 export namespace users {
 export function createNewUser(
     request: CreateSingleUserRequest[]
@@ -1247,8 +1162,6 @@
     };
 }
 }
-<<<<<<< HEAD
-=======
 export namespace providers {
 export function claim(
     request: BulkRequest<AuthProvidersRegisterResponseItem>
@@ -1331,7 +1244,6 @@
     };
 }
 }
->>>>>>> fafe796c
 export namespace twofactor {
 export function createCredentials(): APICallParameters<{}, Create2FACredentialsResponse> {
     return {
@@ -3166,10 +3078,7 @@
     category: accounting.ProductCategoryId,
     pricePerUnit: number /* int64 */,
     description: string,
-<<<<<<< HEAD
     hiddenInGrantApplications: boolean,
-=======
->>>>>>> fafe796c
     availability: accounting.ProductAvailability,
     priority: number /* int32 */,
     paymentModel: "FREE_BUT_REQUIRE_BALANCE" | "PER_ACTIVATION",
@@ -4530,13 +4439,10 @@
     groupId: string,
     newGroupName: string,
 }
-<<<<<<< HEAD
-=======
 export interface ListAllGroupMembersRequest {
     project: string,
     group: string,
 }
->>>>>>> fafe796c
 export interface IsMemberResponse {
     responses: boolean[],
 }
@@ -4866,24 +4772,16 @@
         payload: request,
     };
 }
-<<<<<<< HEAD
-export function listAllGroupMembers(): APICallParameters<{}, string[]> {
-=======
 export function listAllGroupMembers(
     request: ListAllGroupMembersRequest
 ): APICallParameters<ListAllGroupMembersRequest, string[]> {
->>>>>>> fafe796c
     return {
         context: "",
         method: "POST",
         path: "/api/projects/groups" + "/list-all-group-members",
-<<<<<<< HEAD
-        reloadId: Math.random(),
-=======
-        parameters: request,
-        reloadId: Math.random(),
-        payload: request,
->>>>>>> fafe796c
+        parameters: request,
+        reloadId: Math.random(),
+        payload: request,
     };
 }
 export function isMember(
@@ -5015,10 +4913,7 @@
     id?: string,
     type?: "USER" | "PROJECT",
     includeChildren?: boolean,
-<<<<<<< HEAD
     showHidden?: boolean,
-=======
->>>>>>> fafe796c
 }
 export interface SetBalanceRequest {
     wallet: Wallet,
@@ -5040,19 +4935,13 @@
 export interface ListProductsByAreaRequest {
     provider: string,
     area: "STORAGE" | "COMPUTE" | "INGRESS" | "LICENSE",
-<<<<<<< HEAD
     showHidden: boolean,
-=======
->>>>>>> fafe796c
     itemsPerPage?: number /* int32 */,
     page?: number /* int32 */,
 }
 export interface RetrieveAllFromProviderRequest {
     provider: string,
-<<<<<<< HEAD
     showHidden: boolean,
-=======
->>>>>>> fafe796c
 }
 /**
  * The base type for requesting paginated content.
@@ -5204,11 +5093,7 @@
     return {
         context: "",
         method: "GET",
-<<<<<<< HEAD
         path: buildQueryString("/api/products" + "/listByArea", {provider: request.provider, area: request.area, itemsPerPage: request.itemsPerPage, page: request.page, showHidden: request.showHidden}),
-=======
-        path: buildQueryString("/api/products" + "/listByArea", {provider: request.provider, area: request.area, itemsPerPage: request.itemsPerPage, page: request.page}),
->>>>>>> fafe796c
         parameters: request,
         reloadId: Math.random(),
     };
@@ -5219,11 +5104,7 @@
     return {
         context: "",
         method: "GET",
-<<<<<<< HEAD
         path: buildQueryString("/api/products" + "/retrieve", {provider: request.provider, showHidden: request.showHidden}),
-=======
-        path: buildQueryString("/api/products" + "/retrieve", {provider: request.provider}),
->>>>>>> fafe796c
         parameters: request,
         reloadId: Math.random(),
     };
@@ -5341,11 +5222,7 @@
     return {
         context: "",
         method: "GET",
-<<<<<<< HEAD
         path: buildQueryString("/api/accounting/wallets" + "/balance", {id: request.id, type: request.type, includeChildren: request.includeChildren, showHidden: request.showHidden}),
-=======
-        path: buildQueryString("/api/accounting/wallets" + "/balance", {id: request.id, type: request.type, includeChildren: request.includeChildren}),
->>>>>>> fafe796c
         parameters: request,
         reloadId: Math.random(),
     };
@@ -5369,10 +5246,7 @@
     pricePerUnit: number /* int64 */,
     category: ProductCategoryId,
     description: string,
-<<<<<<< HEAD
     hiddenInGrantApplications: boolean,
-=======
->>>>>>> fafe796c
     availability: ProductAvailability,
     priority: number /* int32 */,
     /**
@@ -5386,10 +5260,7 @@
     pricePerUnit: number /* int64 */,
     category: ProductCategoryId,
     description: string,
-<<<<<<< HEAD
     hiddenInGrantApplications: boolean,
-=======
->>>>>>> fafe796c
     availability: ProductAvailability,
     priority: number /* int32 */,
     cpu?: number /* int32 */,
@@ -5406,10 +5277,7 @@
     pricePerUnit: number /* int64 */,
     category: ProductCategoryId,
     description: string,
-<<<<<<< HEAD
     hiddenInGrantApplications: boolean,
-=======
->>>>>>> fafe796c
     availability: ProductAvailability,
     priority: number /* int32 */,
     paymentModel: "FREE_BUT_REQUIRE_BALANCE" | "PER_ACTIVATION",
@@ -5424,10 +5292,7 @@
     pricePerUnit: number /* int64 */,
     category: ProductCategoryId,
     description: string,
-<<<<<<< HEAD
     hiddenInGrantApplications: boolean,
-=======
->>>>>>> fafe796c
     availability: ProductAvailability,
     priority: number /* int32 */,
     tags: string[],
@@ -6544,10 +6409,7 @@
     projectId: string,
     recipientType: string,
     recipientId: string,
-<<<<<<< HEAD
     showHidden: boolean,
-=======
->>>>>>> fafe796c
 }
 export interface AvailableGiftsResponse {
     gifts: GiftWithId[],
@@ -6839,11 +6701,7 @@
     return {
         context: "",
         method: "GET",
-<<<<<<< HEAD
         path: buildQueryString("/api/grant" + "/retrieveProducts", {projectId: request.projectId, recipientId: request.recipientId, recipientType: request.recipientType, showHidden: request.showHidden}),
-=======
-        path: buildQueryString("/api/grant" + "/retrieveProducts", {projectId: request.projectId, recipientId: request.recipientId, recipientType: request.recipientType}),
->>>>>>> fafe796c
         parameters: request,
         reloadId: Math.random(),
     };
