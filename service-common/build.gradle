--- conflicted
+++ resolved
@@ -38,12 +38,7 @@
 }
 
 group "dk.sdu.cloud"
-<<<<<<< HEAD
-version "1.5.5"
-
-=======
 version '1.5.12'
->>>>>>> de265d51
 
 apply plugin: "kotlin"
 apply plugin: "maven-publish"
