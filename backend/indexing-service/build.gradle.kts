--- conflicted
+++ resolved
@@ -1,8 +1,4 @@
-<<<<<<< HEAD
 version = "1.18.0-rc1"
-=======
-version = "1.17.4"
->>>>>>> 04e6726f
 
 application {
     mainClassName = "dk.sdu.cloud.indexing.MainKt"
