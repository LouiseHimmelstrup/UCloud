<<<<<<< HEAD
import {File, SortOrder} from "Files";
import {Page} from "Types";
import {match} from "react-router";
import PromiseKeeper from "PromiseKeeper";
import {History} from "history";
import {DetailedResultReduxObject, ResponsiveReduxObject, AnalysisReduxObject} from "DefaultObjects";
import {ParameterValues} from "Utilities/ApplicationUtilities";
import {SetStatusLoading} from "Navigation/Redux/StatusActions";
=======
import { Page } from "Types";
import { match } from "react-router";
import PromiseKeeper from "PromiseKeeper";
import { History } from "history";
import { ParameterValues } from "Utilities/ApplicationUtilities";
import { SetStatusLoading } from "Navigation/Redux/StatusActions";
import {ResponsiveReduxObject} from "DefaultObjects";
>>>>>>> b68f2ea5

export interface Analysis {
    checked?: boolean
    status: string
    state: AppState
    jobId: string
    appName: string
    appVersion: string
    createdAt: number
    modifiedAt: number
    owner: string
    metadata: ApplicationMetadata
}

export type AnalysesStateProps = AnalysisReduxObject & {responsive: ResponsiveReduxObject}
export type AnalysesProps = AnalysesStateProps & AnalysesOperations;

<<<<<<< HEAD
type FetchJobsOperation = (
    itemsPerPage: number,
    pageNumber: number,
    sortOrder: SortOrder,
    sortBy: RunsSortBy,
    minTimestamp?: number,
    maxTimestamp?: number,
    filter?: AppState
) => void
=======
export interface AnalysesStateProps {
    page: Page<Analysis>
    loading: boolean
    error?: string
    responsive: ResponsiveReduxObject
}
>>>>>>> b68f2ea5

export interface AnalysesOperations {
    setLoading: (loading: boolean) => void
    fetchJobs: FetchJobsOperation
    onInit: () => void
    setRefresh: (refresh?: () => void) => void
    checkAnalysis: (jobId: string, checked: boolean) => void
    checkAllAnalyses: (checked: boolean) => void
}

export interface DetailedResultOperations {
    setPageTitle: (jobId: string) => void
    setLoading: (loading: boolean) => void
    setRefresh: (refresh?: () => void) => void
}

<<<<<<< HEAD
export interface DetailedResultProps extends DetailedResultReduxObject, DetailedResultOperations {
    match: match<{jobId: string}>
=======
export interface DetailedResultProps extends DetailedResultOperations {
    match: match<{ jobId: string }>
>>>>>>> b68f2ea5
    history: History
}

export interface Application {
    favorite: boolean
    owner: string
    createdAt: number
    modifiedAt: number
    description: ApplicationDescription
    tool: ApplicationTool
    imageUrl: string
}

interface ApplicationTool {
    owner: string
    createdAt: number
    modifiedAt: number
    description: {
        info: ApplicationInfo
        container: string
        defaultNumberOfNodes: number
        defaultTasksPerNode: number
        defaultAllocationTime: MaxTime
        requiredModules: string[]
        authors: string[]
        title: string
        description: string
        backend: string
        license: string
    }
}

interface ApplicationInfo {
    name: string
    version: string
}

export interface ApplicationDescription {
    info: ApplicationInfo
    tool: ApplicationInfo
    authors: string[]
    title: string
    description: string
    invocation: any[]
    parameters: ApplicationParameter[]
    outputFileGlobs: string[]
    website?: string
    resources: {multiNodeSupport: boolean}
    tags: string[]
}

export enum AppState {
    VALIDATED = "VALIDATED",
    PREPARED = "PREPARED",
    SCHEDULED = "SCHEDULED",
    RUNNING = "RUNNING",
    TRANSFER_SUCCESS = "TRANSFER_SUCCESS",
    SUCCESS = "SUCCESS",
    FAILURE = "FAILURE",
    CANCELLING = "CANCELLING"
}

export interface DetailedResultState {
    complete: boolean
    appState: AppState
    status: string
    app?: ApplicationMetadata
    stdout: string
    stderr: string
    stdoutLine: number
    stderrLine: number
    stdoutOldTop: number,
    stderrOldTop: number,
    reloadIntervalId: number
    promises: PromiseKeeper
    outputFolder?: string
    appType?: ApplicationType
    webLink?: string
}

export type StdElement = {scrollTop: number, scrollHeight: number} | null

export interface MaxTime {
    hours: number
    minutes: number
    seconds: number
}

export interface MaxTimeForInput {
    hours: number
    minutes: number
    seconds: number
}

export interface JobSchedulingOptionsForInput {
    maxTime: MaxTimeForInput
    numberOfNodes: number
    tasksPerNode: number
}

export interface RefReadPair {
    readOnly: boolean
    ref: React.RefObject<HTMLInputElement>
    defaultValue?: string
}

export interface RunAppState {
    promises: PromiseKeeper
    jobSubmitted: boolean
    initialSubmit: boolean
    application?: FullAppInfo
    parameterValues: ParameterValues
    schedulingOptions: JobSchedulingOptionsForInput
    favorite: boolean
    favoriteLoading: boolean
    mountedFolders: RefReadPair[]
    fsShown: boolean
}

export interface RunOperations extends SetStatusLoading {
    updatePageTitle: () => void
}

export interface RunAppProps extends RunOperations {
    match: match<{appName: string, appVersion: string}>
    history: History
    updatePageTitle: () => void
}

export interface NumberParameter extends BaseParameter {
    defaultValue: {value: number, type: "double" | "int"} | null
    min: number | null
    max: number | null
    step: number | null
    type: ParameterTypes.Integer | ParameterTypes.FloatingPoint
}

export interface BooleanParameter extends BaseParameter {
    defaultValue: {value: boolean, type: "bool"} | null
    trueValue?: string | null
    falseValue?: string | null
    type: ParameterTypes.Boolean
}

export interface InputFileParameter extends BaseParameter {
    defaultValue: string | null
    type: ParameterTypes.InputFile
}

export interface InputDirectoryParameter extends BaseParameter {
    defaultValue: string | null
    type: ParameterTypes.InputDirectory
}

export interface TextParameter extends BaseParameter {
    defaultValue: {value: string, type: "string"} | null
    type: ParameterTypes.Text
}

interface BaseParameter {
    name: string
    optional: boolean
    title: string
    description: string
    unitName?: string | React.ReactNode | null
    type: string
    visible?: boolean
}

export type ApplicationParameter = InputFileParameter | InputDirectoryParameter | NumberParameter | BooleanParameter | TextParameter;

type Invocation = WordInvocation | VarInvocation

interface WordInvocation {
    type: "word"
    word: string
}

interface VarInvocation {
    type: "var"
    variableNames: string[]
    prefixGlobal: string
    suffixGlobal: string
    prefixVariable: string
    suffixVariable: string
    variableSeparator: string
}

type Info = {name: string, version: string}
export interface Description {
    info: Info
    tool: Info
    authors: string[]
    title: string
    description: string
    invocation: Invocation[]
    parameters: ApplicationParameter[]
    outputFileGlobs: [string, string]
    tags: string[]
}

export enum ParameterTypes {
    InputFile = "input_file",
    InputDirectory = "input_directory",
    Integer = "integer",
    FloatingPoint = "floating_point",
    Text = "text",
    Boolean = "boolean"
}

export interface SearchFieldProps {
    onSubmit: () => void
    icon: string
    placeholder: string
    value: string
    loading: boolean
    onValueChange: (value: string) => void
}

export interface DetailedApplicationSearchReduxState {
    hidden: boolean
    appName: string
    appVersion: string
    tags: string
    error?: string
    loading: boolean
}

export interface DetailedApplicationOperations {
    setAppName: (n: string) => void
    setVersionName: (v: string) => void
    fetchApplicationsFromName: (q: string, i: number, p: number, c?: Function) => void
    fetchApplicationsFromTag: (t: string, i: number, p: number, c?: Function) => void
}



// New interfaces
export interface ApplicationMetadata {
    name: string
    version: string
    authors: string[]
    title: string
    description: string
    tags: string[]
    website?: string
}

type ApplicationType = "BATCH" | "VNC" | "WEB"

export interface ApplicationInvocationDescription {
    tool: Tool
    invocation: Invocation[]
    parameters: ApplicationParameter[]
    outputFileGlobs: string[]
    applicationType: ApplicationType
    resources: Resources
}

interface Resources {
    multiNodeSupport: boolean
    coreRequirements: number
    memoryRequirementsMb: number
    gpuRequirements: number
    tempStorageRequirementsGb: number
    persistentStorageRequirementsGb: number
}

interface Tool {
    name: string
    version: string
    tool: ToolReference
}

interface ToolReference {
    owner: string
    createdAt: number
    modifiedAt: number
    description: ToolDescription
}

interface NameAndVersion {
    name: string
    version: string
}

interface ToolDescription {
    info: NameAndVersion
    container: string
    defaultNumberOfNodes: number
    defaultTasksPerNode: number
    defaultTimeAllocation: MaxTime
    requiredModules: string[]
    authors: string[]
    title: string
    description: string
    backend: string
    license: string
}

export interface WithAppMetadata {
    metadata: ApplicationMetadata
}

export interface WithAppInvocation {
    invocation: ApplicationInvocationDescription
}

export interface WithAppFavorite {
    favorite: boolean
}

export enum RunsSortBy {
    state = "STATE",
    application = "APPLICATION",
    startedAt = "STARTED_AT",
    lastUpdate = "LAST_UPDATE",
    createdAt = "CREATED_AT"
}
export interface WithAllAppTags {
    tags: string[]
}

export type FullAppInfo = WithAppFavorite & WithAppInvocation & WithAppMetadata & WithAllAppTags<|MERGE_RESOLUTION|>--- conflicted
+++ resolved
@@ -1,4 +1,3 @@
-<<<<<<< HEAD
 import {File, SortOrder} from "Files";
 import {Page} from "Types";
 import {match} from "react-router";
@@ -7,15 +6,6 @@
 import {DetailedResultReduxObject, ResponsiveReduxObject, AnalysisReduxObject} from "DefaultObjects";
 import {ParameterValues} from "Utilities/ApplicationUtilities";
 import {SetStatusLoading} from "Navigation/Redux/StatusActions";
-=======
-import { Page } from "Types";
-import { match } from "react-router";
-import PromiseKeeper from "PromiseKeeper";
-import { History } from "history";
-import { ParameterValues } from "Utilities/ApplicationUtilities";
-import { SetStatusLoading } from "Navigation/Redux/StatusActions";
-import {ResponsiveReduxObject} from "DefaultObjects";
->>>>>>> b68f2ea5
 
 export interface Analysis {
     checked?: boolean
@@ -33,7 +23,6 @@
 export type AnalysesStateProps = AnalysisReduxObject & {responsive: ResponsiveReduxObject}
 export type AnalysesProps = AnalysesStateProps & AnalysesOperations;
 
-<<<<<<< HEAD
 type FetchJobsOperation = (
     itemsPerPage: number,
     pageNumber: number,
@@ -43,14 +32,6 @@
     maxTimestamp?: number,
     filter?: AppState
 ) => void
-=======
-export interface AnalysesStateProps {
-    page: Page<Analysis>
-    loading: boolean
-    error?: string
-    responsive: ResponsiveReduxObject
-}
->>>>>>> b68f2ea5
 
 export interface AnalysesOperations {
     setLoading: (loading: boolean) => void
@@ -67,13 +48,8 @@
     setRefresh: (refresh?: () => void) => void
 }
 
-<<<<<<< HEAD
 export interface DetailedResultProps extends DetailedResultReduxObject, DetailedResultOperations {
     match: match<{jobId: string}>
-=======
-export interface DetailedResultProps extends DetailedResultOperations {
-    match: match<{ jobId: string }>
->>>>>>> b68f2ea5
     history: History
 }
 
