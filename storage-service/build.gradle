group 'dk.sdu.cloud'
<<<<<<< HEAD
version '1.7.21'
=======
version '1.8.2'
>>>>>>> 4f87356e

apply plugin: 'application'
mainClassName = "dk.sdu.cloud.file.MainKt"

buildscript {
    ext.serviceCommonVersion = "1.4.0-REDIS.3"
}

apply from: "https://raw.githubusercontent.com/SDU-eScience/GradleBootstrap/v0.2.11/sdu-cloud.gradle"

dependencies {
    implementation group: 'org.kamranzafar', name: 'jtar', version: '2.3'

    implementation "dk.sdu.cloud:service-common:${serviceCommonVersion}"
    implementation "dk.sdu.cloud:auth-api:1.21.0"
    implementation "dk.sdu.cloud:notification-api:1.1.4"

    implementation 'net.java.dev.jna:jna:5.2.0'
    implementation group: 'com.h2database', name: 'h2', version: '1.4.196'

    testImplementation "dk.sdu.cloud:service-common-test:${serviceCommonVersion}"
}

sduCloud.createTasksForApiJar(
        "file",
        []
)<|MERGE_RESOLUTION|>--- conflicted
+++ resolved
@@ -1,9 +1,5 @@
 group 'dk.sdu.cloud'
-<<<<<<< HEAD
-version '1.7.21'
-=======
 version '1.8.2'
->>>>>>> 4f87356e
 
 apply plugin: 'application'
 mainClassName = "dk.sdu.cloud.file.MainKt"
