import org.jetbrains.kotlin.gradle.tasks.KotlinCompile

plugins {
    kotlin("jvm") version "1.7.20"
    application
    id("org.graalvm.buildtools.native") version "0.9.13"
    kotlin("plugin.serialization") version "1.7.20"
}

group = "dk.sdu.cloud"
version = "2022.3.0"

repositories {
    mavenCentral()
    mavenLocal()
    maven("https://mvn.cloud.sdu.dk")
}

dependencies {
    run {
<<<<<<< HEAD
        val version = "2022.3.9-accountingInMem11"
=======
        val version = "2022.3.14"
>>>>>>> 2559118a
        fun ucloud(module: String) = implementation("dk.sdu.cloud:$module:$version")

        ucloud("file-orchestrator-service-api")
        ucloud("app-orchestrator-service-api")
        ucloud("service-lib-lib")
    }

    run {
        implementation("org.jetbrains.kotlinx:kotlinx-serialization-json:1.3.1")
        implementation("org.jetbrains.kotlinx:kotlinx-coroutines-core:1.6.0")
        implementation("org.jetbrains.kotlinx:kotlinx-datetime:0.4.0")
    }

    run {
        val ktorVersion = "2.2.3"
        fun ktor(module: String) = implementation("io.ktor:ktor-$module:$ktorVersion")

        ktor("client-websockets")
        ktor("client-cio")
        ktor("client-core")

        ktor("server-core")
        ktor("server-cio")
        ktor("server-websockets")
        ktor("server-cors")
        ktor("server-host-common")

        ktor("websockets")
    }

    implementation("ch.qos.logback:logback-classic:1.4.5")
    implementation("com.auth0:java-jwt:4.3.0")
    implementation("com.charleskorn.kaml:kaml:0.47.0")

    implementation(project(":embedded-postgres"))
    implementation("org.postgresql:postgresql:42.5.1")

    testImplementation(kotlin("test"))
}

tasks.test {
    useJUnitPlatform()
}

tasks.withType<KotlinCompile> {
    kotlinOptions.jvmTarget = "11"
    kotlinOptions.freeCompilerArgs += "-Xcontext-receivers"
}

application {
    mainClass.set("dk.sdu.cloud.MainKt")
}

graalvmNative {
    // See this section for how to run the agent to detect reflection:
    // https://graalvm.github.io/native-build-tools/latest/gradle-plugin.html#agent-support

    binaries {
        named("main") {
            fallback.set(false)
            verbose.set(true)

            buildArgs.add("--initialize-at-build-time=io.ktor,kotlin,kotlinx.coroutines,ch.qos.logback,org.slf4j")

            buildArgs.add("-H:+InstallExitHandlers")
            buildArgs.add("-H:+ReportUnsupportedElementsAtRuntime")
            buildArgs.add("-H:+ReportExceptionStackTraces")
            buildArgs.add("-H:MaxDuplicationFactor=2.0")

            buildArgs.add("-R:MaxHeapSize=1g")
            buildArgs.add("-R:MinHeapSize=128m")
            buildArgs.add("-R:MaxNewSize=64m")
            buildArgs.add("--trace-class-initialization=org.slf4j.LoggerFactory")
        }
    }
}

tasks.create("buildDebug") {
    dependsOn(tasks.named("installDist"))
}

tasks.create("linkDebugExecutableNative") {
    dependsOn(tasks.named("buildDebug"))
}<|MERGE_RESOLUTION|>--- conflicted
+++ resolved
@@ -18,11 +18,7 @@
 
 dependencies {
     run {
-<<<<<<< HEAD
-        val version = "2022.3.9-accountingInMem11"
-=======
-        val version = "2022.3.14"
->>>>>>> 2559118a
+        val version = "2022.3.24-Accounting"
         fun ucloud(module: String) = implementation("dk.sdu.cloud:$module:$version")
 
         ucloud("file-orchestrator-service-api")
