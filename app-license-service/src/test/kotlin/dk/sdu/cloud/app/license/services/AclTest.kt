package dk.sdu.cloud.app.license.services

import dk.sdu.cloud.app.license.api.ACLEntryRequest
import dk.sdu.cloud.app.license.api.NewServerRequest
import dk.sdu.cloud.app.license.services.acl.*
import dk.sdu.cloud.auth.api.*
import dk.sdu.cloud.micro.HibernateFeature
import dk.sdu.cloud.micro.Micro
import dk.sdu.cloud.micro.hibernateDatabase
import dk.sdu.cloud.micro.install
import dk.sdu.cloud.service.db.HibernateSession
import dk.sdu.cloud.service.db.withTransaction
import dk.sdu.cloud.service.test.*
import kotlinx.coroutines.runBlocking
import kotlin.test.assertFalse
import kotlin.test.assertTrue
import kotlin.test.BeforeTest
import kotlin.test.assertEquals
import kotlin.test.Test
import dk.sdu.cloud.Role
import dk.sdu.cloud.SecurityPrincipal
import kotlin.math.absoluteValue
import kotlin.random.Random

class AclTest {
    private lateinit var micro: Micro
    private lateinit var aclService: AclService<HibernateSession>
    private lateinit var licenseService: AppLicenseService<HibernateSession>

    @BeforeTest
    fun initializeTest() {
        micro = initializeMicro()
        micro.install(HibernateFeature)

        ClientMock.mockCall(UserDescriptions.lookupUsers) {
            TestCallResult.Ok(
                LookupUsersResponse(it.users.map { it to UserLookup(it, it.hashCode().toLong(), Role.USER) }.toMap())
            )
        }

        aclService = AclService(micro.hibernateDatabase, ClientMock.authenticatedClient, AclHibernateDao())
        licenseService = AppLicenseService(micro.hibernateDatabase, aclService, AppLicenseHibernateDao())

        runBlocking {
            micro.hibernateDatabase.withTransaction {
                it.createNativeQuery("CREATE ALIAS IF NOT EXISTS REVERSE AS \$\$ String reverse(String s) { return new StringBuilder(s).reverse().toString(); } \$\$;")
                    .executeUpdate()
            }
        }
    }

    @Test
    fun `empty acls`() = runBlocking {
<<<<<<< HEAD
        val user = UserEntity("user", EntityType.USER)
=======
        val user = UserEntity(TestUsers.admin, EntityType.USER)
>>>>>>> 75ab120a
        val serverId = "1234"

        val instance = aclService.listAcl(serverId)
        assertEquals(0, instance.size)

        assertFalse(aclService.hasPermission(serverId, user, ServerAccessRight.READ_WRITE))
        assertFalse(aclService.hasPermission(serverId, user, ServerAccessRight.READ))
    }

    @Test
    fun `revoke permission`() = runBlocking {
<<<<<<< HEAD
        val user = UserEntity("user", EntityType.USER)
        val user2 = UserEntity("user2", EntityType.USER)
=======
        val user = UserEntity(TestUsers.admin, EntityType.USER)
        val user2 = UserEntity(TestUsers.admin2, EntityType.USER)
>>>>>>> 75ab120a

        val serverId = licenseService.createLicenseServer(
            NewServerRequest(
                "test",
                "example.com",
                1234,
                null
            ),
            user
        )

        val changes = listOf(ACLEntryRequest(user2, ServerAccessRight.READ))

        aclService.updatePermissions(serverId, changes, user)
        assertTrue(aclService.hasPermission(serverId, user2, ServerAccessRight.READ))
        aclService.revokePermission(serverId, user2)
        assertFalse(aclService.hasPermission(serverId, user2, ServerAccessRight.READ))
    }

    @Test
    fun `add user to acl`() = runBlocking {
        val micro = initializeMicro()
        micro.install(HibernateFeature)

<<<<<<< HEAD
        val userEntity = UserEntity("user", EntityType.USER)
        val userEntity2 = UserEntity("user2", EntityType.USER)
=======
        val userEntity = UserEntity(TestUsers.admin, EntityType.USER)
        val userEntity2 = UserEntity(TestUsers.admin2, EntityType.USER)
>>>>>>> 75ab120a

        val serverId = licenseService.createLicenseServer(
            NewServerRequest(
                "test",
                "example.com",
                1234,
                null
            ),
            userEntity
        )


        assertFalse(aclService.hasPermission(serverId, userEntity2, ServerAccessRight.READ))

        val changes = listOf(ACLEntryRequest(userEntity2, ServerAccessRight.READ))

        aclService.updatePermissions(serverId, changes, userEntity)

        assertTrue(aclService.hasPermission(serverId, userEntity2, ServerAccessRight.READ))
    }

    @Test
    fun `add user to acl several times`() = runBlocking {
<<<<<<< HEAD
        val user = UserEntity("user", EntityType.USER)
        val user2 = UserEntity("user2", EntityType.USER)
=======
        val user = UserEntity(TestUsers.admin, EntityType.USER)
        val user2 = UserEntity(TestUsers.admin2, EntityType.USER)
>>>>>>> 75ab120a

        val serverId = licenseService.createLicenseServer(
            NewServerRequest(
                "test",
                "example.com",
                1234,
                null
            ),
            user
        )

        val changes = listOf(ACLEntryRequest(user2, ServerAccessRight.READ))

        repeat(10) {
            aclService.updatePermissions(serverId, changes, user)
        }

        val list = aclService.listAcl(serverId)
        assertThatPropertyEquals(list, { it.size }, 2)

<<<<<<< HEAD
        assertTrue(EntityWithPermission("user", EntityType.USER, ServerAccessRight.READ_WRITE) in list)
        assertTrue(EntityWithPermission("user2", EntityType.USER, ServerAccessRight.READ) in list)
=======
        assertTrue(EntityWithPermission(TestUsers.admin.username, EntityType.USER, ServerAccessRight.READ_WRITE) in list)
        assertTrue(EntityWithPermission(TestUsers.admin2.username, EntityType.USER, ServerAccessRight.READ) in list)
>>>>>>> 75ab120a
    }
}<|MERGE_RESOLUTION|>--- conflicted
+++ resolved
@@ -18,9 +18,6 @@
 import kotlin.test.assertEquals
 import kotlin.test.Test
 import dk.sdu.cloud.Role
-import dk.sdu.cloud.SecurityPrincipal
-import kotlin.math.absoluteValue
-import kotlin.random.Random
 
 class AclTest {
     private lateinit var micro: Micro
@@ -51,11 +48,7 @@
 
     @Test
     fun `empty acls`() = runBlocking {
-<<<<<<< HEAD
         val user = UserEntity("user", EntityType.USER)
-=======
-        val user = UserEntity(TestUsers.admin, EntityType.USER)
->>>>>>> 75ab120a
         val serverId = "1234"
 
         val instance = aclService.listAcl(serverId)
@@ -67,13 +60,8 @@
 
     @Test
     fun `revoke permission`() = runBlocking {
-<<<<<<< HEAD
         val user = UserEntity("user", EntityType.USER)
         val user2 = UserEntity("user2", EntityType.USER)
-=======
-        val user = UserEntity(TestUsers.admin, EntityType.USER)
-        val user2 = UserEntity(TestUsers.admin2, EntityType.USER)
->>>>>>> 75ab120a
 
         val serverId = licenseService.createLicenseServer(
             NewServerRequest(
@@ -98,13 +86,8 @@
         val micro = initializeMicro()
         micro.install(HibernateFeature)
 
-<<<<<<< HEAD
         val userEntity = UserEntity("user", EntityType.USER)
         val userEntity2 = UserEntity("user2", EntityType.USER)
-=======
-        val userEntity = UserEntity(TestUsers.admin, EntityType.USER)
-        val userEntity2 = UserEntity(TestUsers.admin2, EntityType.USER)
->>>>>>> 75ab120a
 
         val serverId = licenseService.createLicenseServer(
             NewServerRequest(
@@ -128,13 +111,8 @@
 
     @Test
     fun `add user to acl several times`() = runBlocking {
-<<<<<<< HEAD
         val user = UserEntity("user", EntityType.USER)
         val user2 = UserEntity("user2", EntityType.USER)
-=======
-        val user = UserEntity(TestUsers.admin, EntityType.USER)
-        val user2 = UserEntity(TestUsers.admin2, EntityType.USER)
->>>>>>> 75ab120a
 
         val serverId = licenseService.createLicenseServer(
             NewServerRequest(
@@ -155,12 +133,7 @@
         val list = aclService.listAcl(serverId)
         assertThatPropertyEquals(list, { it.size }, 2)
 
-<<<<<<< HEAD
         assertTrue(EntityWithPermission("user", EntityType.USER, ServerAccessRight.READ_WRITE) in list)
         assertTrue(EntityWithPermission("user2", EntityType.USER, ServerAccessRight.READ) in list)
-=======
-        assertTrue(EntityWithPermission(TestUsers.admin.username, EntityType.USER, ServerAccessRight.READ_WRITE) in list)
-        assertTrue(EntityWithPermission(TestUsers.admin2.username, EntityType.USER, ServerAccessRight.READ) in list)
->>>>>>> 75ab120a
     }
 }