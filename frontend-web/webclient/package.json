{
    "name": "ucloud",
<<<<<<< HEAD
    "version": "0.40.0-beta.0",
=======
    "version": "0.38.28",
>>>>>>> 7ba33b65
    "description": "UCloud",
    "author": "IMADA - eScience Center, SDU",
    "scripts": {
        "start": "webpack serve --config webpack.dev.js --inline --progress --port 9000 --host 0.0.0.0",
        "start_use_local_backend": "local_dev=true npm run start",
        "clean": "rm -rf dist/",
        "build": "npm run clean && webpack --config webpack.prod.js --progress",
        "test": "jest --runInBand",
        "prepare-icons": "npm run icons-clean && npm run icons-components && npm run icons-index",
        "icons-clean": "cd app/ui-components/icons; rm -rf components index.ts",
        "icons-components": "cd app/ui-components/icons; svgr . --ext=tsx --filename-case camel -d components && rm -f components/index.tsx",
        "icons-index": "node scripts/create-icons-index.js"
    },
    "dependencies": {
        "@novnc/novnc": "^1.2.0",
        "@svgr/cli": "^5.4.0",
        "date-fns": "^2.16.1",
        "fuse.js": "^6.4.3",
        "jsonwebtoken": "8.5.1",
        "rc-slider": "^9.6.1",
        "react": "16.14.0",
        "react-animations": "^1.0.0",
        "react-datepicker": "3.3.0",
        "react-dom": "16.14.0",
        "react-dropzone": "^11.2.3",
        "react-markdown": "^4.3.1",
        "react-modal": "^3.11.2",
        "react-redux": "^7.2.2",
        "react-router": "5.2.0",
        "react-router-dom": "5.2.0",
<<<<<<< HEAD
        "react-syntax-highlighter": "^15.2.1",
        "react-transition-group": "^4.4.1",
=======
        "react-syntax-highlighter": "^15.3.0",
>>>>>>> 7ba33b65
        "recharts": "^1.8.5",
        "redux": "4.0.5",
        "redux-responsive": "^4.3.8",
        "styled-components": "^5.2.1",
        "styled-system": "^5.1.5",
        "svgi": "^1.1.0",
        "ua-parser-js": "^0.7.22",
        "xterm": "^4.9.0",
        "xterm-addon-fit": "^0.4.0"
    },
    "devDependencies": {
        "@testing-library/dom": "^7.26.5",
        "@testing-library/react": "^11.1.1",
        "@types/enzyme": "^3.10.8",
        "@types/enzyme-adapter-react-16": "^1.0.6",
        "@types/history": "^4.7.8",
        "@types/jest": "26.0.15",
        "@types/json-schema": "^7.0.6",
        "@types/jsonwebtoken": "^8.5.0",
        "@types/rc-slider": "^8.6.6",
        "@types/react": "16.9.55",
        "@types/react-datepicker": "3.1.1",
        "@types/react-dom": "^16.9.9",
        "@types/react-dropzone": "^5.1.0",
        "@types/react-modal": "3.10.6",
        "@types/react-redux": "^7.1.11",
        "@types/react-router": "^5.1.8",
        "@types/react-router-dom": "^5.1.6",
        "@types/react-test-renderer": "16.9.3",
        "@types/react-transition-group": "^4.4.0",
        "@types/recharts": "^1.8.16",
        "@types/styled-components": "5.1.4",
        "@types/styled-system": "^5.1.10",
        "@types/ua-parser-js": "^0.7.33",
        "@typescript-eslint/eslint-plugin": "^4.6.1",
        "@typescript-eslint/parser": "^4.6.1",
        "compression-webpack-plugin": "^6.0.4",
        "copy-webpack-plugin": "6.2.1",
        "css-loader": "^5.0.0",
        "empty-module": "~0.0.2",
        "enzyme": "^3.11.0",
        "enzyme-adapter-react-16": "^1.15.5",
        "eslint": "^7.12.1",
        "eslint-plugin-react": "^7.21.5",
        "file-loader": "6.1.1",
        "html-webpack-plugin": "^4.5.0",
        "imports-loader": "1.2.0",
        "jest": "^26.6.3",
        "jest-styled-components": "^7.0.3",
        "mini-css-extract-plugin": "^1.1.0",
        "react-test-renderer": "16.14.0",
        "redux-devtools-extension": "^2.13.8",
        "source-map-loader": "^1.1.1",
        "style-loader": "2.0.0",
        "terser-webpack-plugin": "^4.2.3",
        "ts-jest": "^26.4.3",
        "ts-loader": "8.0.7",
        "typescript": "^4.0.5",
        "url-loader": "4.1.1",
        "webpack": "4.44.2",
        "webpack-cli": "^4.1.0",
        "webpack-dev-server": "3.11.0",
        "webpack-merge": "5.2.0"
    }
}<|MERGE_RESOLUTION|>--- conflicted
+++ resolved
@@ -1,10 +1,6 @@
 {
     "name": "ucloud",
-<<<<<<< HEAD
-    "version": "0.40.0-beta.0",
-=======
-    "version": "0.38.28",
->>>>>>> 7ba33b65
+    "version": "0.40.0-beta.1",
     "description": "UCloud",
     "author": "IMADA - eScience Center, SDU",
     "scripts": {
@@ -35,12 +31,8 @@
         "react-redux": "^7.2.2",
         "react-router": "5.2.0",
         "react-router-dom": "5.2.0",
-<<<<<<< HEAD
-        "react-syntax-highlighter": "^15.2.1",
         "react-transition-group": "^4.4.1",
-=======
         "react-syntax-highlighter": "^15.3.0",
->>>>>>> 7ba33b65
         "recharts": "^1.8.5",
         "redux": "4.0.5",
         "redux-responsive": "^4.3.8",
