import Cloud from "./lib";

export interface WebSocketOpenSettings {
    /**
     * Will be called whenever a new socket is initialized
     */
    init?: (conn: WebSocketConnection) => void

    reconnect?: boolean

    onClose?: (conn: WebSocketConnection) => void
}

export class WebSocketFactory {
    private readonly cloud: Cloud;

    constructor(cloud: Cloud) {
        this.cloud = cloud;
    }

    open(path: string, settings?: WebSocketOpenSettings): WebSocketConnection {
        const settingsOrDefault = settings || {};
        return new WebSocketConnection(this.cloud, () => {
            const url = this.cloud.computeURL("/api", path)
                .replace("http://", "ws://")
                .replace("https://", "wss://");
            return new WebSocket(url);
        }, settingsOrDefault);
    }
}

export interface WebsocketResponse<T = any> {
    type: "message" | "response"
    streamId: string
    payload?: T
    status?: number
}

interface WebsocketRequest<T = any> {
    call: string
    streamId: string
    bearer: string
    payload: T | null
}

interface SubscribeParameters {
    call: string;
    payload: any | null;
    handler: (message: WebsocketResponse) => void;
    disallowProjects?: boolean
}

interface CallParameters {
    call: string;
    payload: any | null;
    disallowProjects?: boolean
}

export class WebSocketConnection {
    private cloud: Cloud;
    private socket: WebSocket;
    private nextStreamId: number = 0;
    private handlers: Map<string, (message: WebsocketResponse) => void> = new Map();
    private _closed: boolean = false;
    private settings: WebSocketOpenSettings;

    constructor(cloud: Cloud, socketFactory: () => WebSocket, settings: WebSocketOpenSettings) {
        this.cloud = cloud;
        this.settings = settings;
        this.resetSocket(socketFactory);
    }

    get closed() {
        return this._closed;
    }

    close() {
        this._closed = true;
        this.socket.close();
        const closeScript = this.settings.onClose || (() => {
        });
        closeScript(this);
    }

    private resetSocket(socketFactory: () => WebSocket) {
        const socket = socketFactory();
        const initScript = this.settings.init || (() => {
            // Do nothing
        });

        socket.addEventListener("open", () => {
            initScript(this);
        });

        socket.addEventListener("close", () => {
            if (this.settings.reconnect !== false && !this.closed) {
                // We will reconnect by default.
                console.log("Lost connection to WS. Reconnecting...");
                this.handlers.forEach(e => {
                    e({type: "response", status: 503, streamId: "unknown"})
                });
                this.handlers.clear();
                this.resetSocket(socketFactory);
            } else {
                this.close();
            }
        });

        socket.addEventListener("message", (ev) => {
            const message: WebsocketResponse = JSON.parse(ev.data);

            if (!!message.type && !!message.streamId) {
                const handler = this.handlers.get(message.streamId);
                if (!!handler) {
                    handler(message);
                }
            }
        });

        this.socket = socket;
    }

    private sendMessage(message: WebsocketRequest) {
        this.socket.send(JSON.stringify(message));
    }

<<<<<<< HEAD
    async subscribe({call, payload, handler, disallowProjects = false}: SubscribeParameters) {
=======
    async subscribe<T>(call: string, payload: T | null, handler: (message: WebsocketResponse) => void) {
>>>>>>> e98c4cf6
        const streamId = (this.nextStreamId++).toString();
        this.handlers.set(streamId, (message) => {
            handler(message);
            if (message.type === "response") {
                this.handlers.delete(streamId);
            }
        });

        this.sendMessage({
            call,
            streamId,
            payload,
            bearer: await this.cloud.receiveAccessTokenOrRefreshIt(disallowProjects)
        });
    }

<<<<<<< HEAD
    async call({call, payload, disallowProjects = false}: CallParameters): Promise<WebsocketResponse> {
=======
    async call<T>(call: string, payload: T | null): Promise<WebsocketResponse> {
>>>>>>> e98c4cf6
        return new Promise(async (resolve, reject) => {
            this.subscribe({
                call,
                payload,
                disallowProjects,
                handler: async (message) => {
                    if (message.type === "response") {
                        const success = message.status !== undefined && message.status <= 399;

                        if (success) resolve(message);
                        else reject(message);
                    }
                }
            });
        });
    }
}<|MERGE_RESOLUTION|>--- conflicted
+++ resolved
@@ -43,16 +43,16 @@
     payload: T | null
 }
 
-interface SubscribeParameters {
+interface SubscribeParameters<T = any> {
     call: string;
-    payload: any | null;
+    payload: T | null;
     handler: (message: WebsocketResponse) => void;
     disallowProjects?: boolean
 }
 
-interface CallParameters {
+interface CallParameters<T = any> {
     call: string;
-    payload: any | null;
+    payload: T | null;
     disallowProjects?: boolean
 }
 
@@ -124,11 +124,7 @@
         this.socket.send(JSON.stringify(message));
     }
 
-<<<<<<< HEAD
-    async subscribe({call, payload, handler, disallowProjects = false}: SubscribeParameters) {
-=======
-    async subscribe<T>(call: string, payload: T | null, handler: (message: WebsocketResponse) => void) {
->>>>>>> e98c4cf6
+    async subscribe<T>({call, payload, handler, disallowProjects = false}: SubscribeParameters<T>) {
         const streamId = (this.nextStreamId++).toString();
         this.handlers.set(streamId, (message) => {
             handler(message);
@@ -145,11 +141,7 @@
         });
     }
 
-<<<<<<< HEAD
-    async call({call, payload, disallowProjects = false}: CallParameters): Promise<WebsocketResponse> {
-=======
-    async call<T>(call: string, payload: T | null): Promise<WebsocketResponse> {
->>>>>>> e98c4cf6
+    async call<T>({call, payload, disallowProjects = false}: CallParameters<T>): Promise<WebsocketResponse> {
         return new Promise(async (resolve, reject) => {
             this.subscribe({
                 call,
