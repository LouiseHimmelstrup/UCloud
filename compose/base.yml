--- conflicted
+++ resolved
@@ -26,11 +26,7 @@
     hostname: postgres
 
   k3s:
-<<<<<<< HEAD
-    image: rancher/k3s:v1.21.6-rc2-k3s1
-=======
     image: rancher/k3s:v1.18.20-k3s1
->>>>>>> b42efaaf
     privileged: true
     tmpfs:
       - /run
