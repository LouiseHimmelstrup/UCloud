package dk.sdu.cloud.plugins.compute.slurm

import dk.sdu.cloud.*
import dk.sdu.cloud.accounting.api.*
import dk.sdu.cloud.accounting.api.providers.*
import dk.sdu.cloud.app.orchestrator.api.*
import dk.sdu.cloud.app.store.api.*
import dk.sdu.cloud.app.store.api.SimpleDuration
import dk.sdu.cloud.calls.BulkRequest
import dk.sdu.cloud.calls.BulkResponse
import dk.sdu.cloud.calls.HttpStatusCode
import dk.sdu.cloud.calls.RPCException
import dk.sdu.cloud.calls.bulkRequestOf
import dk.sdu.cloud.calls.client.IngoingCallResponse
import dk.sdu.cloud.calls.client.call
import dk.sdu.cloud.calls.client.orNull
import dk.sdu.cloud.config.*
import dk.sdu.cloud.controllers.ComputeSessionIpc
import dk.sdu.cloud.controllers.RequestContext
import dk.sdu.cloud.debug.*
import dk.sdu.cloud.ipc.*
import dk.sdu.cloud.plugins.*
import dk.sdu.cloud.plugins.compute.udocker.UDocker
import dk.sdu.cloud.plugins.storage.posix.PosixCollectionPlugin
import dk.sdu.cloud.provider.api.ResourceOwner
import dk.sdu.cloud.provider.api.ResourceUpdateAndId
import dk.sdu.cloud.service.Logger
import dk.sdu.cloud.service.Time
import dk.sdu.cloud.sql.withSession
import dk.sdu.cloud.utils.*
import kotlinx.coroutines.ExperimentalCoroutinesApi
import kotlinx.coroutines.currentCoroutineContext
import kotlinx.coroutines.delay
import kotlinx.coroutines.isActive
import kotlinx.coroutines.launch
import kotlinx.coroutines.selects.select
import kotlinx.serialization.Serializable
import kotlinx.serialization.builtins.ListSerializer
import kotlinx.serialization.builtins.serializer
import libc.clib
import java.io.File
import kotlin.collections.ArrayList
import kotlin.math.max

typealias SlurmConfig = ConfigSchema.Plugins.Jobs.Slurm

class SlurmPlugin : ComputePlugin {
    override val pluginTitle: String = "Slurm"
    override var pluginName: String = "Unknown"
    override var productAllocation: List<ProductReferenceWithoutProvider> = emptyList()
    override var productAllocationResolved: List<Product> = emptyList()
    lateinit var pluginConfig: SlurmConfig
        private set
    private lateinit var jobCache: JobCache
    private lateinit var cli: SlurmCommandLine
<<<<<<< HEAD
    private var lastAccountingCharge = 0L
=======
    private var fileCollectionPlugin: PosixCollectionPlugin? = null
    var udocker: UDocker? = null
        private set
>>>>>>> aee0dfb2

    override fun configure(config: ConfigSchema.Plugins.Jobs) {
        this.pluginConfig = config as SlurmConfig
        this.cli = SlurmCommandLine(config.modifySlurmConf)
    }

    override suspend fun PluginContext.initialize() {
        if (config.shouldRunServerCode()) {
            if (accountMapperOrNull == null) accountMapperOrNull = AccountMapper(this)
            if (productEstimatorOrNull == null) productEstimatorOrNull = ProductEstimator(config)
            jobCache = JobCache(rpcClient)

            initializeIpcServer()
        }

        fileCollectionPlugin = config.pluginsOrNull?.fileCollections?.get(pluginName) as? PosixCollectionPlugin
        if (pluginConfig.udocker.enabled) {
            udocker = UDocker(this).also { it.init() }
        }
    }

    // IPC
    // =================================================================================================================
    private fun PluginContext.initializeIpcServer() {
        initializeJobsIpc()
        initializeSessionIpc()
        initializeAccountIpc()
    }

    private object SlurmJobsIpc : IpcContainer("slurm.jobs") {
        val create = createHandler(SlurmJob.serializer(), Unit.serializer())

        val retrieve = retrieveHandler(FindByStringId.serializer(), SlurmJob.serializer())

        // NOTE(Dan): This is not paginated since Slurm does not paginate the results for us
        val browse = browseHandler(SlurmBrowseFlags.serializer(), ListSerializer(SlurmJob.serializer()))
    }

    private fun PluginContext.initializeJobsIpc() {
        SlurmJobsIpc.create.handler { user, request ->
            SlurmDatabase.registerJob(request)
        }.register(ipcServer)

        SlurmJobsIpc.retrieve.handler { user, request ->
            SlurmDatabase.retrieveByUCloudId(request.id) ?: throw RPCException.fromStatusCode(HttpStatusCode.NotFound)
        }.register(ipcServer)

        SlurmJobsIpc.browse.handler { user, request ->
            SlurmDatabase.browse(request)
        }.register(ipcServer)
    }

    private object SlurmSessionIpc : IpcContainer("slurm.sessions") {
        val create = createHandler(InteractiveSession.serializer(), Unit.serializer())
        val retrieve = retrieveHandler(FindByStringId.serializer(), InteractiveSession.serializer())
    }

    private fun PluginContext.initializeSessionIpc() {
        SlurmSessionIpc.create.handler { user, request ->
            SlurmDatabase.registerSession(request)
        }.register(ipcServer)

        SlurmSessionIpc.retrieve.handler { user, request ->
            SlurmDatabase.retrieveSession(request) ?: throw RPCException.fromStatusCode(HttpStatusCode.NotFound)
        }.register(ipcServer)
    }

    private object SlurmAccountIpc : IpcContainer("slurm.account") {
        @Serializable
        data class RetrieveRequest(
            val owner: ResourceOwner,
            val productCategory: String,
            val partition: String
        )

        @Serializable
        data class RetrieveResponse(
            val account: String?
        )

        val retrieve = retrieveHandler(RetrieveRequest.serializer(), RetrieveResponse.serializer())
    }

    private fun PluginContext.initializeAccountIpc() {
        SlurmAccountIpc.retrieve.suspendingHandler { user, request ->
            SlurmAccountIpc.RetrieveResponse(
                accountMapper.lookupByUCloud(request.owner, request.productCategory, request.partition)?.account
            )
        }.register(ipcServer)
    }

    // User Mode
    // =================================================================================================================
    private fun findJobFolder(jobId: String): String? {
        val homeDirectory = homeDirectory()
        if (!fileExists(homeDirectory)) return null
        val jobsDir = homeDirectory.removeSuffix("/") + "/UCloud Jobs"
        if (!fileExists(jobsDir)) {
            if (!File(jobsDir).mkdirs()) {
                return null
            }
        }

        if (!fileIsDirectory(jobsDir)) return null
        val jobDirectory = "${jobsDir}/${jobId}"
        return if (fileIsDirectory(jobDirectory)) {
            return jobDirectory
        } else if (!File(jobDirectory).mkdirs()) {
            null
        } else {
            jobDirectory
        }
    }

    override suspend fun RequestContext.create(resource: Job): FindByStringId? {
        val jobFolder = findJobFolder(resource.id)

        val account = ipcClient.sendRequest(
            SlurmAccountIpc.retrieve,
            SlurmAccountIpc.RetrieveRequest(
                resource.owner,
                resource.specification.product.category,
                pluginConfig.partition
            )
        ).account

        val sbatch = createSbatchFile(this, resource, this@SlurmPlugin, account, jobFolder)

        val pathToScript = if (jobFolder != null) "${jobFolder}/job.sbatch" else "/tmp/${resource.id}.sbatch"
        NativeFile.open(path = pathToScript, readOnly = false, mode = "600".toInt(8)).writeText(sbatch)
        val slurmId = cli.submitBatchJob(pathToScript)

        ipcClient.sendRequest(SlurmJobsIpc.create, SlurmJob(resource.id, slurmId, pluginConfig.partition))

        if (jobFolder != null) {
            fileCollectionPlugin?.let { files ->
                val path = files.pathConverter.internalToUCloud(InternalFile(jobFolder)).path
                JobsControl.update.call(
                    bulkRequestOf(
                        ResourceUpdateAndId(
                            resource.id,
                            JobUpdate(outputFolder = path)
                        )
                    ),
                    rpcClient,
                )
            }
        }

        return null
    }

    override suspend fun RequestContext.terminate(resource: Job) {
        // NOTE(Dan): Everything else should be handled by the monitoring loop
        val slurmJob = ipcClient.sendRequest(SlurmJobsIpc.retrieve, FindByStringId(resource.id))
        cli.cancelJob(slurmJob.partition, slurmJob.slurmId)
    }

    override suspend fun RequestContext.extend(request: JobsProviderExtendRequestItem) {
        throw RPCException("Not supported", HttpStatusCode.BadRequest)
    }

    override suspend fun RequestContext.suspendJob(request: JobsProviderSuspendRequestItem) {
        throw RPCException("Not supported", HttpStatusCode.BadRequest)
    }

    override suspend fun ComputePlugin.FollowLogsContext.follow(job: Job) {
        val jobFolder = findJobFolder(job.id)

        class OutputFile(val rank: Int, val out: NativeFile?, val err: NativeFile?)

        val openFiles = ArrayList<OutputFile>()

        try {
            // NOTE(Dan): Don't open the files until the job looks like it is running
            val currentStatus = getStatus(job.id)

            while (currentStatus.state != JobState.RUNNING && !currentStatus.isFinal) {
                delay(5000)
            }

            // NOTE(Dan): If the job is done, then don't attempt to read the logs
            if (currentStatus.isFinal) return

            for (rank in 0 until job.specification.replicas) {
                var stdout = runCatching {
                    NativeFile.open(path = "${jobFolder}/std-${rank}.out", readOnly = true)
                }.getOrNull()

                var stderr = runCatching {
                    NativeFile.open(path = "${jobFolder}/std-${rank}.err", readOnly = true)
                }.getOrNull()

                if (stdout == null && stderr == null) {
                    runCatching {
                        val slurmJob = ipcClient.sendRequest(SlurmJobsIpc.retrieve, FindByStringId(job.id))
                        val logFileLocation = cli.readLogFileLocation(slurmJob.slurmId)

                        if (logFileLocation.stdout != null) {
                            stdout = runCatching { NativeFile.open(logFileLocation.stdout, readOnly = true) }
                                .getOrNull()
                        }

                        if (logFileLocation.stderr != null) {
                            stderr = runCatching { NativeFile.open(logFileLocation.stderr, readOnly = true) }
                                .getOrNull()
                        }
                    }
                }

                if (stdout == null && stderr == null) {
                    emitStdout(
                        rank,
                        "Unable to read logs. If the job was submitted outside of UCloud, then we might not be " +
                                "able to read the logs automatically."
                    )
                }

                openFiles.add(OutputFile(rank, stdout, stderr))
            }

            while (isActive()) {
                val check = getStatus(job.id)
                if (check.state != JobState.RUNNING) break

                openFiles.forEach { file ->
                    val line = file.out?.readText(charLimit = 1024, autoClose = false, allowLongMessage = true) ?: ""
                    if (line.isNotEmpty()) emitStdout(file.rank, line)

                    val err = file.err?.readText(charLimit = 1024, autoClose = false, allowLongMessage = true) ?: ""
                    if (err.isNotEmpty()) emitStderr(file.rank, err)
                }

                delay(5000)
            }
        } finally {
            openFiles.forEach { file ->
                file.out?.close()
                file.err?.close()
            }
        }
    }

    private suspend fun PluginContext.getStatus(id: String): UcloudStateInfo {
        val slurmJob = ipcClient.sendRequest(SlurmJobsIpc.retrieve, FindByStringId(id))

        val allocationInfo = cli.browseJobAllocations(listOf(slurmJob.slurmId)).firstOrNull()
            ?: throw RPCException("Unknown Slurm Job Status: $id ($slurmJob)", HttpStatusCode.InternalServerError)

        return SlurmStateToUCloudState.slurmToUCloud.getOrElse(allocationInfo.state) {
            throw RPCException("Unknown Slurm State: $allocationInfo", HttpStatusCode.InternalServerError)
        }
    }

    override suspend fun RequestContext.openInteractiveSession(
        job: JobsProviderOpenInteractiveSessionRequestItem
    ): ComputeSession {
        return when (job.sessionType) {
            InteractiveSessionType.WEB -> {
                val webConfig = pluginConfig.web
                if (webConfig !is ConfigSchema.Plugins.Jobs.Slurm.Web.Simple) {
                    throw RPCException("Unsupported operation", HttpStatusCode.BadRequest)
                }

                val jobId = job.job.id
                val slurmJob = ipcClient.sendRequest(SlurmJobsIpc.retrieve, FindByStringId(jobId))
                val nodes = cli.getJobNodeList(slurmJob.slurmId)
                val nodeToUse = nodes[job.rank]
                    ?: throw RPCException("Unable to connect to job", HttpStatusCode.BadGateway)
                val jobFolder = findJobFolder(jobId)
                    ?: throw RPCException("Unable to connect to job", HttpStatusCode.BadGateway)
                val port = runCatching { File(jobFolder, ALLOCATED_PORT_FILE).readText().trim().toInt() }.getOrNull()
                    ?: throw RPCException("Unable to connect to job - Try again later", HttpStatusCode.BadGateway)

                ComputeSession(
                    target = ComputeSessionIpc.SessionTarget(
                        webConfig.domainPrefix + jobId + webConfig.domainSuffix,
                        nodeToUse,
                        port,
                        webSessionIsPublic = false,
                        useDnsForAddressLookup = true
                    )
                )
            }

            InteractiveSessionType.SHELL -> ComputeSession()

            else -> throw RPCException("Not supported", HttpStatusCode.BadRequest)
        }
    }

    @OptIn(ExperimentalCoroutinesApi::class)
    override suspend fun ComputePlugin.ShellContext.handleShellSession(request: ShellRequest.Initialize) {
        val shellIsActive = isActive
        val slurmJob = ipcClient.sendRequest(SlurmJobsIpc.retrieve, FindByStringId(jobId))
        val nodes: Map<Int, String> = cli.getJobNodeList(slurmJob.slurmId)
        val nodeToUse = nodes[jobRank] ?: throw RPCException("Could not locate job node", HttpStatusCode.BadGateway)

        val masterFd = clib.createAndForkPty(
            command = arrayOf(
                ("/usr/bin/ssh"),
                ("-tt"),
                ("-oStrictHostKeyChecking=accept-new"),
                nodeToUse,
                buildString {
                    append("([ -x /bin/bash ] && exec /bin/bash) || ")
                    append("([ -x /usr/bin/bash ] && exec /usr/bin/bash) || ")
                    append("([ -x /bin/zsh ] && exec /bin/zsh) || ")
                    append("([ -x /usr/bin/zsh ] && exec /usr/bin/zsh) || ")
                    append("([ -x /bin/fish ] && exec /bin/fish) || ")
                    append("([ -x /usr/bin/fish ] && exec /usr/bin/fish) || ")
                    append("exec /bin/sh")
                }
            ),
            env = arrayOf(
                "TERM", "xterm"
            )
        )
        val processInput = LinuxOutputStream(LinuxFileHandle.createOrThrow(masterFd, { error("Bad fd") }))
        val processOutput = LinuxInputStream(LinuxFileHandle.createOrThrow(masterFd, { error("Bad fd") }))

        val userInputToSsh = ProcessingScope.launch {
            while (shellIsActive() && isActive && !receiveChannel.isClosedForReceive) {
                select {
                    receiveChannel.onReceiveCatching {
                        val userInput = it.getOrNull() ?: return@onReceiveCatching Unit

                        when (userInput) {
                            is ShellRequest.Input -> {
                                processInput.write(userInput.data.encodeToByteArray())
                                processInput.flush()
                            }

                            is ShellRequest.Resize -> {
                                clib.resizePty(masterFd, userInput.cols, userInput.rows)
                            }

                            else -> {
                                // Nothing to do right now
                            }
                        }

                        Unit
                    }

                    onTimeout(500) {
                        // Check if shellIsActive() and isActive
                    }
                }
            }
        }

        val sshOutputToUser = ProcessingScope.launch {
            val readBuffer = ByteArray(256)

            while (shellIsActive() && isActive) {
                val bytesRead = processOutput.read(readBuffer)
                if (bytesRead <= 0) break
                val decodedString = readBuffer.decodeToString(0, bytesRead)
                emitData(decodedString)
            }
        }

        while (currentCoroutineContext().isActive) {
            val shouldBreak = select {
                sshOutputToUser.onJoin { true }
                userInputToSsh.onJoin { true }
                onTimeout(500) { !shellIsActive() }
            }

            if (shouldBreak) break
        }

        runCatching { sshOutputToUser.cancel() }
        runCatching { userInputToSsh.cancel() }
        runCatching { processInput.close() }
        runCatching { processOutput.close() }
    }

    // Server Mode
    // =================================================================================================================
    override suspend fun RequestContext.retrieveClusterUtilization(categoryId: String): JobsProviderUtilizationResponse {
        throw RPCException("Not supported", HttpStatusCode.BadRequest)
    }

    override suspend fun PluginContext.runMonitoringLoopInServerMode() {
        var nextAccountingScan = 0L

        while (currentCoroutineContext().isActive) {
            loop(Time.now() >= nextAccountingScan)
            if (lastAccountingCharge >= nextAccountingScan) nextAccountingScan = Time.now() + 60_000 * 15
        }
    }

    // NOTE(Dan): This cannot be inlined in the loop due to a limitation in GraalVM (AOT native images only)
    private suspend fun PluginContext.loop(accountingScan: Boolean) {
        debugSystem.enterContext("Slurm monitoring") {
            try {
                monitorStates()
            } catch (ex: Throwable) {
                debugSystem.logThrowable("Slurm monitoring error", ex, MessageImportance.THIS_IS_WRONG)
            }
        }

        debugSystem.enterContext("Slurm accounting") {
            try {
                monitorAccounting(accountingScan)
            } catch (ex: Throwable) {
                debugSystem.logThrowable("Slurm monitoring error", ex, MessageImportance.THIS_IS_WRONG)
            }
        }

        delay(5000)
    }

    private var lastScan: Long = 0L
    private suspend fun PluginContext.monitorAccounting(emitAccountingInfo: Boolean) {
        // The job of this function is to monitor everything related to accounting. We run through two phases, each 
        // running at different frequencies:
        //
        // 1. Retrieve and process Slurm accounting
        //    - Invokes sacct to determine which jobs are in the system
        //    - Importantly, this job will efficiently determine which jobs are _not_ currently known by UCloud and
        //      register them into UCloud.
        //    - It is important that we run this step frequently to ensure that jobs submitted outside of UCloud are
        //      discovered quickly. This allows the end-user to track the job via the UCloud interface.
        //
        // 2. Send accounting information to UCloud
        //    - Combines the output of phase 1 with locally stored information to create charge requests
        //    - Register these charges with the accounting system of UCloud

        var registeredJobs = 0
        var chargedJobs = 0


        // Retrieve and process Slurm accounting
        // ------------------------------------------------------------------------------------------------------------
        // In this section we will be performing the following steps:
        // 
        // 1. Retrieve accounting information (Using sacct)
        // 2. Compare with list of known UCloud jobs
        // 3. Register any unknown jobs (if possible, jobs are not required to be for a UCloud project)
        // 4. Establish a mapping between Slurm jobs and UCloud jobs
        val accountingRows = cli.retrieveAccountingData(lastScan, pluginConfig.partition)
        lastScan = Time.now()

        // TODO(Dan): This loads the entire database every 5 seconds
        val knownJobs = SlurmDatabase.browse(SlurmBrowseFlags())
        val unknownJobs = accountingRows.filter { row ->
            knownJobs.all { it.slurmId != row.jobId.toString() }
        }

        val jobsToRegister = ArrayList<ProviderRegisteredResource<JobSpecification>>()
        for (job in unknownJobs) {
            if (job.slurmAccount == null) {
                continue
            }
            val potentialAccounts = accountMapper.lookupBySlurm(job.slurmAccount, pluginConfig.partition)
            val estimateProduct = productEstimator.estimateProduct(job, potentialAccounts)
            val (product, replicas, account) = estimateProduct ?: continue

            val desiredName = "${job.jobName} (SlurmID: ${job.jobId})"
            val safeName = desiredName.replace(jobNameUnsafeRegex, "")
            jobsToRegister.add(
                ProviderRegisteredResource(
                    JobSpecification(
                        name = safeName,
                        application = unknownApplication,
                        product = product,
                        replicas = replicas,

                        parameters = emptyMap(),
                        resources = emptyList(),

                        timeAllocation = SimpleDuration.fromMillis(job.timeAllocationMillis),
                    ),
                    "s-${job.jobId}", // TODO(Dan): Slurm job id wrap-around makes these not unique
                    account.owner.createdBy,
                    account.owner.project,
                )
            )
        }

        registeredJobs = jobsToRegister.size

        for (batch in jobsToRegister.chunked(100)) {
            if (batch.isEmpty()) continue
            val ids = JobsControl.register.call(
                BulkRequest(batch),
                rpcClient,
            ).orNull()?.responses ?: continue

            dbConnection.withSession { session ->
                for (i in batch.indices) {
                    val jobSpecification = batch[i]
                    val ucloudId = ids[i].id
                    val slurmId = jobSpecification.providerGeneratedId?.removePrefix("s-") ?: continue

                    SlurmDatabase.registerJob(
                        SlurmJob(
                            ucloudId,
                            slurmId,
                            pluginConfig.partition
                        ),
                        session
                    )
                }
            }
        }

        debugSystem.logD(
            "Registered $registeredJobs slurm jobs",
            Unit.serializer(),
            Unit,
            if (registeredJobs == 0) MessageImportance.IMPLEMENTATION_DETAIL
            else MessageImportance.THIS_IS_NORMAL
        )

        // Send accounting information to UCloud
        // ------------------------------------------------------------------------------------------------------------
        // In this section we will be performing the following steps:
        //
        // 1. Combine the two lists from the first phase to create batches of charge requests
        // 2. For each batch, optionally process this through an extension which can modify the list
        // 3. Send the batch to UCloud
        if (!emitAccountingInfo) return

        val activeJobs = SlurmDatabase.browse(SlurmBrowseFlags(filterIsActive = true))
        val charges = ArrayList<ResourceChargeCredits>()
        val accountingCharges = ArrayList<SlurmCommandLine.SlurmAccountingRow>()
        for (job in activeJobs) {
            val ucloudJob = jobCache.findJob(job.ucloudId) ?: continue
            val row = accountingRows.find { it.jobId.toString() == job.slurmId } ?: continue
            val timeSinceLastUpdate = row.timeElappsedMs - job.elapsed
            if (timeSinceLastUpdate <= 0) continue

            val product = ucloudJob.status.resolvedProduct!!
            val periods = when (product.unitOfPrice) {
                ProductPriceUnit.CREDITS_PER_UNIT,
                ProductPriceUnit.PER_UNIT,
                ProductPriceUnit.CREDITS_PER_MINUTE,
                ProductPriceUnit.UNITS_PER_MINUTE -> {
                    timeSinceLastUpdate / (1000L * 60)
                }

                ProductPriceUnit.CREDITS_PER_HOUR,
                ProductPriceUnit.UNITS_PER_HOUR -> {
                    timeSinceLastUpdate / (1000L * 60 * 60)
                }

                ProductPriceUnit.CREDITS_PER_DAY,
                ProductPriceUnit.UNITS_PER_DAY -> {
                    timeSinceLastUpdate / (1000L * 60 * 60 * 24)
                }
            }

            val units = ((product.cpu ?: 1) * ucloudJob.specification.replicas).toLong()

            charges.add(
                ResourceChargeCredits(
                    job.ucloudId,
                    job.ucloudId + "_" + job.elapsed / 1000,
                    units,
                    max(1, periods),
                )
            )
            accountingCharges.add(row)
        }

        chargedJobs = charges.size

        val batchSize = 100
        for ((index, batch) in charges.chunked(batchSize).withIndex()) {
            val offset = batchSize * index
            val success = JobsControl.chargeCredits.call(
                BulkRequest(batch),
                rpcClient
            ) is IngoingCallResponse.Ok<*, *>

            if (!success) continue

            dbConnection.withSession { session ->
                SlurmDatabase.updateElapsedByUCloudId(
                    batch.map { it.id },
                    List(batch.size) { idx ->
                        accountingCharges[offset + idx].timeElappsedMs
                    },
                    session
                )

                val inactiveJobs = ArrayList<String>()
                for (idx in batch.indices) {
                    val row = accountingCharges[offset + idx]
                    if (row.state.isFinal) inactiveJobs.add(row.jobId.toString())
                }

                if (inactiveJobs.isNotEmpty()) {
                    SlurmDatabase.markAsInactive(inactiveJobs, session)
                }
            }
        }

        lastAccountingCharge = Time.now()

        debugSystem.logD(
            "Charged $chargedJobs slurm jobs",
            Unit.serializer(),
            Unit,
            if (chargedJobs == 0) MessageImportance.IMPLEMENTATION_DETAIL
            else MessageImportance.THIS_IS_NORMAL
        )
    }

    private suspend fun PluginContext.monitorStates() {
        val jobs = SlurmDatabase.browse(SlurmBrowseFlags(filterIsActive = true))
        if (jobs.isEmpty()) return

        val acctJobs = cli.browseJobAllocations(jobs.map { it.slurmId })

        var updatesSent = 0
        // TODO(Dan): Everything should be more or less ready to do in bulk if needed
        for (job in acctJobs) {
            val dbState = jobs.firstOrNull { it.slurmId == job.jobId }?.lastKnown ?: continue
            val ucloudId = jobs.firstOrNull { it.slurmId == job.jobId }?.ucloudId ?: continue
            val uState = SlurmStateToUCloudState.slurmToUCloud[job.state] ?: continue

            if (uState.state.name != dbState) {
                updatesSent++
                val updateResponse = JobsControl.update.call(
                    bulkRequestOf(
                        ResourceUpdateAndId(
                            ucloudId,
                            JobUpdate(uState.state, status = uState.message)
                        )
                    ),
                    rpcClient,
                )

                if (updateResponse is IngoingCallResponse.Ok<*, *>) {
                    SlurmDatabase.updateState(listOf(job.jobId), listOf(uState.state))
                } else {
                    log.warn("Caught an exception while updating job status: $updateResponse")
                }
            }
        }

        debugSystem.logD(
            "Updated state of $updatesSent slurm jobs",
            Unit.serializer(),
            Unit,
            if (updatesSent == 0) MessageImportance.IMPLEMENTATION_DETAIL
            else MessageImportance.THIS_IS_NORMAL,
        )
    }

    override suspend fun RequestContext.retrieveProducts(knownProducts: List<ProductReference>): BulkResponse<ComputeSupport> {
        return BulkResponse(knownProducts.map { ref ->
            ComputeSupport(
                ref,
                docker = ComputeSupport.Docker(
                    enabled = true,
                    logs = true,
                    timeExtension = false,
                    terminal = true,
                    utilization = false,
                ),
                native = ComputeSupport.Native(
                    enabled = true,
                    logs = true,
                    timeExtension = false,
                    terminal = true,
                    utilization = false,
                    web = pluginConfig.web !is ConfigSchema.Plugins.Jobs.Slurm.Web.None,
                ),
            )
        })
    }

    companion object {
        private val log = Logger("SlurmPlugin")

        private val unknownApplication = NameAndVersion("unknown", "unknown")
        private var productEstimatorOrNull: ProductEstimator? = null
        private var accountMapperOrNull: AccountMapper? = null

        private val productEstimator: ProductEstimator
            get() = productEstimatorOrNull!!
        private val accountMapper: AccountMapper
            get() = accountMapperOrNull!!

        private val jobNameUnsafeRegex = Regex("""[^\w ():_-]""")

        const val ALLOCATED_PORT_FILE = "allocated-port.txt"
    }
}<|MERGE_RESOLUTION|>--- conflicted
+++ resolved
@@ -53,13 +53,10 @@
         private set
     private lateinit var jobCache: JobCache
     private lateinit var cli: SlurmCommandLine
-<<<<<<< HEAD
     private var lastAccountingCharge = 0L
-=======
     private var fileCollectionPlugin: PosixCollectionPlugin? = null
     var udocker: UDocker? = null
         private set
->>>>>>> aee0dfb2
 
     override fun configure(config: ConfigSchema.Plugins.Jobs) {
         this.pluginConfig = config as SlurmConfig
