--- conflicted
+++ resolved
@@ -5,7 +5,6 @@
 import {UserSettingsFields, UserSettingsState} from ".";
 import {TwoFactorSetup} from "./TwoFactorSetup";
 import * as Heading from "ui-components/Heading";
-<<<<<<< HEAD
 import {MainContainer} from "MainContainer/MainContainer";
 import {Flex, Box, Icon, Input, Button, Label} from "ui-components";
 import {connect} from "react-redux";
@@ -15,18 +14,6 @@
 import {SnackType} from "Snackbar/Snackbars";
 import {ReduxObject} from "DefaultObjects";
 import {snackbarStore} from "Snackbar/SnackbarStore";
-=======
-import { MainContainer } from "MainContainer/MainContainer";
-import { Flex, Box, Icon, Input, Button, Label } from "ui-components";
-import { connect } from "react-redux";
-import { Dispatch } from "redux";
-import { setActivePage, SetStatusLoading, setLoading } from "Navigation/Redux/StatusActions";
-import { SidebarPages } from "ui-components/Sidebar";
-import { SnackType, AddSnackOperation } from "Snackbar/Snackbars";
-import { addSnack } from "Snackbar/Redux/SnackbarsActions";
-import { ReduxObject } from "DefaultObjects";
-import { addNotificationEntry } from "Utilities/ReduxUtilities";
->>>>>>> ef51af6f
 
 class UserSettings extends React.Component<UserSettingsOperations & { headerLoading: boolean }, UserSettingsState> {
     public state = this.initialState();
@@ -171,10 +158,6 @@
 
 const mapDispatchToProps = (dispatch: Dispatch): UserSettingsOperations => ({
     setActivePage: () => dispatch(setActivePage(SidebarPages.None)),
-<<<<<<< HEAD
-=======
-    addSnack: snack => addNotificationEntry(dispatch, snack),
->>>>>>> ef51af6f
     setLoading: loading => dispatch(setLoading(loading))
 });
 
