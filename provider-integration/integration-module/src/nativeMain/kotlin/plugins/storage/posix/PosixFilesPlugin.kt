package dk.sdu.cloud.plugins.storage.posix

import dk.sdu.cloud.PageV2
import dk.sdu.cloud.ProductBasedConfiguration
import dk.sdu.cloud.accounting.api.ProductReference
import dk.sdu.cloud.accounting.api.providers.SortDirection
import dk.sdu.cloud.calls.BulkRequest
import dk.sdu.cloud.calls.BulkResponse
import dk.sdu.cloud.calls.RPCException
import dk.sdu.cloud.calls.bulkRequestOf
import dk.sdu.cloud.file.orchestrator.api.*
import dk.sdu.cloud.http.ByteBuffer
import dk.sdu.cloud.http.Header
import dk.sdu.cloud.http.HttpContext
import dk.sdu.cloud.http.write
import dk.sdu.cloud.plugins.FileDownloadSession
import dk.sdu.cloud.plugins.FilePlugin
import dk.sdu.cloud.plugins.FileUploadSession
import dk.sdu.cloud.plugins.PluginContext
import dk.sdu.cloud.plugins.storage.InternalFile
import dk.sdu.cloud.plugins.storage.PathConverter
import dk.sdu.cloud.plugins.storage.UCloudFile
import dk.sdu.cloud.service.Loggable
import dk.sdu.cloud.service.Logger
<<<<<<< HEAD
import dk.sdu.cloud.utils.*
=======
import dk.sdu.cloud.service.SimpleCache
import dk.sdu.cloud.utils.NativeFile
import dk.sdu.cloud.utils.NativeFileException
import dk.sdu.cloud.utils.fileExists
import dk.sdu.cloud.utils.secureToken
>>>>>>> 60e11526
import io.ktor.http.*
import kotlinx.cinterop.*
import platform.posix.*
import kotlin.math.min

class PosixFilesPlugin : FilePlugin {
    private lateinit var pathConverter: PathConverter

    override suspend fun PluginContext.initialize(pluginConfig: ProductBasedConfiguration) {
        pathConverter = PathConverter(this)
    }

    override suspend fun PluginContext.createFolder(
        req: BulkRequest<FilesProviderCreateFolderRequestItem>
    ): BulkResponse<LongRunningTask?> {
        val result = req.items.map { reqItem ->
            val internalFile = pathConverter.ucloudToInternal(UCloudFile.create(reqItem.id))

            val err = mkdir(internalFile.path, DEFAULT_DIR_MODE)
            if (err < 0) {
                log.debug("Could not create directories at ${internalFile.path}")
                throw RPCException.fromStatusCode(HttpStatusCode.NotFound)
            }
            null
        }
        return BulkResponse(result)
    }

    private fun createAccordingToPolicy(
        parent: InternalFile,
        desiredFileName: String,
        conflictPolicy: WriteConflictPolicy,
        isDirectory: Boolean,
        truncate: Boolean = true,
    ): Pair<String, Int> {
        val mode = if (isDirectory) DEFAULT_DIR_MODE else DEFAULT_FILE_MODE
        val fixedConflictPolicy = conflictPolicy

        fun createDirAndOpen(name: String): Pair<String, Int>? {
            // If it doesn't exist everything is good. Create the directory and return the name + fd.
            val status = mkdir(parent.path + "/" + name, DEFAULT_DIR_MODE)
            if (status >= 0) {
                val fd = open(parent.path + "/" + name, 0, DEFAULT_DIR_MODE)
                if (fd >= 0) return Pair(parent.path + "/" + name, fd)

                // Very unexpected, but technically possible. Fall through to the naming step.
            }

            // The name was taken before we could complete our operation. Fall through to naming step.
            return null
        }

        var oflags = 0
        if (!isDirectory) {
            oflags = oflags or O_CREAT or O_WRONLY
            if (truncate) oflags = oflags or O_TRUNC
            if (fixedConflictPolicy != WriteConflictPolicy.REPLACE) oflags = oflags or O_EXCL
        } else {
            oflags = oflags or O_DIRECTORY
        }

        val desiredFd = open(parent.path + "/" + desiredFileName, oflags, mode)
        if (!isDirectory) {
            if (desiredFd >= 0) return Pair(parent.path + "/" + desiredFileName, desiredFd)
        } else {
            // If it exists and we allow overwrite then just return the open directory
            if (
                (fixedConflictPolicy == WriteConflictPolicy.REPLACE || fixedConflictPolicy == WriteConflictPolicy.MERGE_RENAME) &&
                desiredFd >= 0
            ) {
                return Pair(parent.path + "/" + desiredFileName, desiredFd)
            } else if (desiredFd < 0) {
                val result = createDirAndOpen(desiredFileName)
                if (result != null) return result
            } else {
                close(desiredFd) // We don't need this one
            }

            // We need to create a differently named directory (see below)
        }

        if (fixedConflictPolicy == WriteConflictPolicy.REJECT) throw RPCException.fromStatusCode(HttpStatusCode.Conflict)
        check(fixedConflictPolicy == WriteConflictPolicy.RENAME || fixedConflictPolicy == WriteConflictPolicy.MERGE_RENAME)

        for (attempt in 1 until 10_000) { // NOTE(Dan): We put an upper-limit to avoid looping 'forever'
            val filenameWithoutExtension = desiredFileName.substringBeforeLast('.')
            val extension = desiredFileName.substringAfterLast('.')
            val hasExtension = desiredFileName.length != filenameWithoutExtension.length

            val newName = buildString {
                append(filenameWithoutExtension)
                append("(")
                append(attempt)
                append(")")
                if (hasExtension) {
                    append('.')
                    append(extension)
                }
            }
            val attemptedFd = open(parent.path + "/" + newName, oflags, mode)
            if (!isDirectory) {
                if (attemptedFd >= 0) return Pair(parent.path + "/" + newName, attemptedFd)
            } else {
                val result = createDirAndOpen(newName)
                if (result != null) return result
            }
        }

        throw RPCException.fromStatusCode(
            HttpStatusCode.BadRequest,
            "Too many files with this name exist: '$desiredFileName'"
        )
    }

    data class MoveShouldContinue(val needsToRecurse: Boolean)

    private fun move(
        source: InternalFile,
        destination: InternalFile,
        conflictPolicy: WriteConflictPolicy
    ): MoveShouldContinue {
        val sourceStat = nativeStat(source)
        var shouldContinue = false

        val desiredFileName = destination.path.fileName()
        if (conflictPolicy == WriteConflictPolicy.MERGE_RENAME && sourceStat.status.type == FileType.DIRECTORY) {
            val destFd = open(desiredFileName, 0, 0)
            if (destFd >= 0) {
                shouldContinue = true
                close(destFd)
            }
        }

        val (destinationName, destinationFd) = createAccordingToPolicy(
            InternalFile(destination.path.parent()),
            desiredFileName,
            conflictPolicy,
            sourceStat.status.type == FileType.DIRECTORY,
        )
        close(destinationFd)

        if (conflictPolicy == WriteConflictPolicy.MERGE_RENAME && desiredFileName == destinationName &&
            sourceStat.status.type == FileType.DIRECTORY
        ) {
            // NOTE(Dan): Do nothing. The function above has potentially re-used an existing directory which
            // might not be empty. The `renameat` call will fail for non-empty directories which is not what we
            // want in this specific instance.
        } else {
            val err = rename(
                source.path,
                destinationName
            )

            if (err < 0) {
                throw RPCException.fromStatusCode(HttpStatusCode.InternalServerError, "failed with $errno")
            }
        }
        return MoveShouldContinue(shouldContinue)
    }

    override suspend fun PluginContext.move(
        req: BulkRequest<FilesProviderMoveRequestItem>
    ): BulkResponse<LongRunningTask?> {
        val result = req.items.map { reqItem ->
            val source = UCloudFile.create(reqItem.oldId)
            val destination = UCloudFile.create(reqItem.newId)
            val conflictPolicy = reqItem.conflictPolicy
            val needsToRecurse = move(
                pathConverter.ucloudToInternal(source),
                pathConverter.ucloudToInternal(destination),
                conflictPolicy
            ).needsToRecurse
            if (needsToRecurse) {
                val files = listFiles(pathConverter.ucloudToInternal(source))
                val requests = files.map { file ->
                    FilesProviderMoveRequestItem(
                        reqItem.resolvedOldCollection,
                        reqItem.resolvedNewCollection,
                        source.path + "/" + file.path.fileName(),
                        destination.path + "/" + file.path.fileName(),
                        conflictPolicy
                    )
                }
                move(BulkRequest(requests))
            }
            null
        }
        return BulkResponse(result)
    }

<<<<<<< HEAD
    override suspend fun PluginContext.copy(
        req: BulkRequest<FilesProviderCopyRequestItem>
    ): BulkResponse<LongRunningTask?> {
        val result = req.items.map { reqItem ->
            val source = UCloudFile.create(reqItem.oldId)
            val destination = UCloudFile.create(reqItem.newId)
            val conflictPolicy = reqItem.conflictPolicy
            println("SOURCE = ${source.path}")
            println("DEST = ${destination.path}")
            val result = copy(
                pathConverter.ucloudToInternal(source),
                pathConverter.ucloudToInternal(destination),
                conflictPolicy
            )
            if (result is CopyResult.CreatedDirectory) {
                val outputFile = result.outputFile
                val files = browse(
                    UCloudFile.create(source.path),
                    FilesProviderBrowseRequest(
                        pathConverter.ucloudToCollection(UCloudFile.create(source.path)),
                        ResourceBrowseRequest(
                            UFileIncludeFlags()
                        )
                    )
                )

                val requests = files.items.map { file ->
                    println("OUTPUTFILE")
                    println(pathConverter.internalToUCloud(InternalFile(outputFile.path + "/" + file.id.fileName())).path)
                    println("SOURCEFILE")
                    println(source.path + "/" + file.id.fileName())
                    FilesProviderCopyRequestItem(
                        reqItem.resolvedOldCollection,
                        reqItem.resolvedNewCollection,
                        source.path + "/" + file.id.fileName(),
                        pathConverter.internalToUCloud(InternalFile(outputFile.path + "/" + file.id.fileName())).path,
                        conflictPolicy
                    )
                }
                copy(BulkRequest(requests))
            }
            null
        }
        return BulkResponse(result)    }

    sealed class CopyResult {
        object CreatedFile : CopyResult()
        class CreatedDirectory(val outputFile: InternalFile) : CopyResult()
        object NothingToCreate : CopyResult()
    }

    private fun copy(
        source: InternalFile,
        destination: InternalFile,
        conflictPolicy: WriteConflictPolicy,
    ): CopyResult {
        println("COPY")
        val sourceStat = nativeStat(source)
        val desiredFileName = destination.path.fileName()
        if (sourceStat.status.type == FileType.FILE) {
            println("IS FILE")
            val (destinationName, destinationFd) = createAccordingToPolicy(
                InternalFile(destination.path.parent()),
                desiredFileName,
                conflictPolicy,
                sourceStat.status.type == FileType.DIRECTORY,
            )

            val outs = NativeOutputStream(destinationFd)
            val ins = NativeInputStream(open(source.path, 0, 0))

            ins.copyTo(outs)
            fchmod(destinationFd, DEFAULT_FILE_MODE)
            close(destinationFd)
            println("RETUNRING CREATED FILE")
            return CopyResult.CreatedFile
        }
        else if (sourceStat.status.type == FileType.DIRECTORY) {
            println("IS DIR")
            val (destinationName, destinationFd) = createAccordingToPolicy(
                InternalFile(destination.path.parent()),
                desiredFileName,
                conflictPolicy,
                sourceStat.status.type == FileType.DIRECTORY,
            )
            return CopyResult.CreatedDirectory(
                destination
            )
        } else {
            println("IS NOTHNG")
            return CopyResult.NothingToCreate
        }

    }

    override suspend fun PluginContext.browse(
        path: UCloudFile,
        request: FilesProviderBrowseRequest
    ): PageV2<PartialUFile> {
        val internalFile = pathConverter.ucloudToInternal(path)
=======
    private fun listFiles(internalFile: InternalFile): List<InternalFile> {
>>>>>>> 60e11526
        val openedDirectory = try {
            NativeFile.open(internalFile.path, readOnly = true, createIfNeeded = false)
        } catch (ex: NativeFileException) {
            log.debug("Failed listing directory at $internalFile: ${ex.stackTraceToString()}")
            throw RPCException("File not found", HttpStatusCode.NotFound)
        }
        try {
            val dir = fdopendir(openedDirectory.fd)
                ?: throw RPCException("File is not a directory", HttpStatusCode.Conflict)

            val result = ArrayList<InternalFile>()
            while (true) {
                val ent = readdir(dir) ?: break
                val name = ent.pointed.d_name.toKString()
                if (name == "." || name == "..") continue
                runCatching {
                    // NOTE(Dan): Ignore errors, in case the file is being changed while we inspect it
                    result.add(InternalFile(internalFile.path + "/" + name))
                }
            }
            closedir(dir)

            return result
        } finally {
            openedDirectory.close()
        }
    }

    private val browseCache = SimpleCache<String, List<PartialUFile>>(lookup = { null })

    override suspend fun PluginContext.browse(
        path: UCloudFile,
        request: FilesProviderBrowseRequest
    ): PageV2<PartialUFile> {
        val itemsPerPage = request.browse.itemsPerPage ?: 50
        fun paginateFiles(files: List<PartialUFile>, offset: Int, token: String): PageV2<PartialUFile> {
            try {
                return PageV2(
                    itemsPerPage,
                    files.subList(offset, min(files.size, offset + itemsPerPage)),
                    if (files.size >= offset + itemsPerPage) "${offset + itemsPerPage}-${token}" else null
                )
            } catch (ex: IndexOutOfBoundsException) {
                throw RPCException.fromStatusCode(HttpStatusCode.NotFound)
            }
        }

        var offset = 0
        browseCache.cleanup()

        val next = request.browse.next
        if (next != null) {
            val offsetText = next.substringBefore('-')
            val token = next.substringAfter('-')
            val parsedOffset = offsetText.toIntOrNull()
            if (parsedOffset != null) {
                offset = parsedOffset
                val files = browseCache.get(token)
                if (files != null) {
                    return paginateFiles(files, offset, token)
                }
            }
        }

        val token = path.path
        val items = listFiles(pathConverter.ucloudToInternal(path)).filter {
            !request.browse.flags.filterHiddenFiles || !it.path.fileName().startsWith(".")
        }

        val shouldSort = items.size <= 10_000
        if (shouldSort) {
            val files = items.map { nativeStat(it) }
            val pathComparator = compareBy(String.CASE_INSENSITIVE_ORDER, PartialUFile::id)
            var comparator = when (FilesSortBy.values().find { it.name == request.browse.sortBy } ?: FilesSortBy.PATH) {
                FilesSortBy.PATH -> pathComparator
                FilesSortBy.SIZE -> Comparator<PartialUFile> { a, b ->
                    ((a.status.sizeInBytes ?: 0L) - (b.status.sizeInBytes ?: 0L)).toInt()
                }.thenComparator { a, b -> pathComparator.compare(a, b) }
                FilesSortBy.MODIFIED_AT -> Comparator<PartialUFile> { a, b ->
                    ((a.status.modifiedAt ?: 0L) - (b.status.modifiedAt ?: 0L)).toInt()
                }.thenComparator { a, b -> pathComparator.compare(a, b) }
            }
            if (request.browse.sortDirection != SortDirection.ascending) comparator = comparator.reversed()
            val sortedFiles = files.sortedWith(comparator)
            browseCache.insert(token, sortedFiles)
            return paginateFiles(sortedFiles, offset, token)
        } else {
            val files = items.subList(offset, min(items.size, offset + itemsPerPage)).map { nativeStat(it) }
            return PageV2(
                itemsPerPage,
                files,
                if (items.size >= offset + itemsPerPage) "${offset + itemsPerPage}-${token}" else null
            )
        }
    }

    private fun nativeStat(file: InternalFile): PartialUFile {
        return memScoped {
            val st = alloc<stat>()
            val error = stat(file.path, st.ptr)
            if (error < 0) {
                // TODO actually remap the error code
                throw RPCException("Could not open file: ${file}", HttpStatusCode.NotFound)
            }

            val modifiedAt = (st.st_mtim.tv_sec * 1000) + (st.st_mtim.tv_nsec / 1_000_000)
            val internalToUCloud = pathConverter.internalToUCloud(file)
            val numberOfComponents = internalToUCloud.path.count { it == '/' }
            val isTrash = numberOfComponents == 2 && internalToUCloud.path.endsWith("/Trash")
            PartialUFile(
                internalToUCloud.path,
                UFileStatus(
                    if (st.st_mode and S_ISREG == 0U) FileType.DIRECTORY else FileType.FILE,
                    sizeInBytes = st.st_size,
                    modifiedAt = modifiedAt,
                    unixOwner = st.st_uid.toInt(),
                    unixGroup = st.st_gid.toInt(),
                    unixMode = st.st_mode.toInt(),
                    icon = if (isTrash) FileIconHint.DIRECTORY_TRASH else null
                ),
                modifiedAt
            )
        }
    }

    override suspend fun PluginContext.createDownload(
        request: BulkRequest<FilesProviderCreateDownloadRequestItem>
    ): List<FileDownloadSession> {
        return request.items.map {
            val file = pathConverter.ucloudToInternal(UCloudFile.create(it.id))

            // Confirm that the file exists
            val stat = nativeStat(file)
            if (stat.status.type != FileType.FILE) {
                throw RPCException("Requested data is not a file", HttpStatusCode.NotFound)
            }

            FileDownloadSession(secureToken(64), file.path)
        }
    }

    override suspend fun PluginContext.handleDownload(ctx: HttpContext, session: String, pluginData: String) {
        val stat = nativeStat(InternalFile(pluginData))
        if (stat.status.type != FileType.FILE) {
            throw RPCException("Requested data is not a file", HttpStatusCode.NotFound)
        }

        ctx.session.sendHttpResponseWithFile(
            pluginData,
            listOf(Header("Content-Disposition", "attachment; filename=\"${pluginData.safeFileName()}\""))
        )
    }

    override suspend fun PluginContext.retrieve(request: FilesProviderRetrieveRequest): PartialUFile {
        return nativeStat(pathConverter.ucloudToInternal(UCloudFile.create(request.retrieve.id)))
    }

    override suspend fun PluginContext.retrieveProducts(
        knownProducts: List<ProductReference>
    ): BulkResponse<FSSupport> {
        return BulkResponse(knownProducts.map {
            FSSupport(
                it,
                FSProductStatsSupport(
                    sizeInBytes = true,
                    sizeIncludingChildrenInBytes = false,
                    modifiedAt = true,
                    createdAt = false,
                    accessedAt = false,
                    unixPermissions = true,
                    unixOwner = true,
                    unixGroup = true,
                ),
                FSCollectionSupport(
                    aclModifiable = false,
                    usersCanCreate = false,
                    usersCanDelete = false,
                    usersCanRename = false,
                ),
                FSFileSupport(
                    aclModifiable = false,
                    trashSupported = true,
                    isReadOnly = false,
                )
            )
        })
    }

    override suspend fun PluginContext.createUpload(
        request: BulkRequest<FilesProviderCreateUploadRequestItem>
    ): List<FileUploadSession> {
        return request.items.map {
            val file = pathConverter.ucloudToInternal(UCloudFile.create(it.id))

            // Confirm that we can open the file
            NativeFile.open(file.path, readOnly = false, mode = DEFAULT_FILE_MODE.toInt()).close()

            FileUploadSession(secureToken(64), file.path)
        }
    }

    override suspend fun PluginContext.moveToTrash(
        request: BulkRequest<FilesProviderTrashRequestItem>
    ): List<LongRunningTask?> {
        val didCreateTrash = HashSet<String>()
        return request.items.map { reqItem ->
            val expectedTrashLocation = pathConverter.ucloudToInternal(
                UCloudFile.create("/${reqItem.resolvedCollection.id}/Trash")
            )

            if (reqItem.resolvedCollection.id !in didCreateTrash) {
                didCreateTrash.add(reqItem.resolvedCollection.id)
                if (!fileExists(expectedTrashLocation.path)) {
                    mkdir(expectedTrashLocation.path, DEFAULT_DIR_MODE)
                }
            }

            move(
                bulkRequestOf(
                    FilesProviderMoveRequestItem(
                        reqItem.resolvedCollection,
                        reqItem.resolvedCollection,
                        reqItem.id,
                        "/${reqItem.resolvedCollection.id}/Trash/${reqItem.id.fileName()}",
                        WriteConflictPolicy.RENAME
                    )
                )
            ).responses.single()
        }
    }

    override suspend fun PluginContext.emptyTrash(
        request: BulkRequest<FilesProviderEmptyTrashRequestItem>
    ): List<LongRunningTask?> {
        return request.items.map { reqItem ->
            val internalFile = pathConverter.ucloudToInternal(UCloudFile.create(reqItem.id))
            val isTrash = reqItem.id.count { it == '/' } == 2 && reqItem.id.endsWith("/Trash")
            if (!isTrash) {
                // Nothing to do
                LongRunningTask.Complete()
            } else {
                delete(internalFile, keepRoot = true)
                LongRunningTask.Complete()
            }
        }
    }

    override suspend fun PluginContext.delete(resource: UFile) {
        delete(pathConverter.ucloudToInternal(UCloudFile.create(resource.id)))
    }

    private fun delete(file: InternalFile, keepRoot: Boolean = false) {
        val stack = ArrayDeque<InternalFile>()
        val discovered = HashSet<String>()
        stack.add(file)

        // Iterative bottom-up search of files
        while (stack.isNotEmpty()) {
            val nextItem = stack.removeFirst()
            if (nextItem.path !in discovered) {
                // If we have not seen the file before, check to see if it is a directory
                val stat = nativeStat(nextItem)
                if (stat.status.type == FileType.DIRECTORY) {
                    // If it is a directory, then we must process all of its children first. Add them to the front of
                    // the stack and revisit this folder again later. At this point, the folder will have been marked
                    // as discovered, and thus we won't recheck any of the files.
                    discovered.add(nextItem.path)
                    stack.addFirst(nextItem)
                    listFiles(nextItem).forEach {
                        stack.addFirst(it)
                    }
                } else {
                    // We can just delete normal files.
                    unlink(nextItem.path)
                }
            } else {
                if (keepRoot && nextItem == file) break
                // If we have already seen a file, them it must be a directory. Delete it with rmdir.
                rmdir(nextItem.path)
            }
        }
    }

    override suspend fun PluginContext.handleUpload(
        session: String,
        pluginData: String,
        offset: Long,
        chunk: ByteBuffer
    ) {
        val fileHandle = NativeFile.open(pluginData, readOnly = false, mode = DEFAULT_FILE_MODE.toInt())
        try {
            if (offset >= 0) {
                lseek(fileHandle.fd, offset, SEEK_SET)
            }
            fileHandle.write(chunk)
        } finally {
            fileHandle.close()
        }
    }

    companion object : Loggable {
        override val log: Logger = logger()

        const val DEFAULT_DIR_MODE = 488U // 0750
        const val DEFAULT_FILE_MODE = 416U // 0640

        private val safeFileNameChars =
            "abcdefghijklmnopqrstuvwxyzABCDEFGHIJKLMNOPQRSTUVWXYZ._-+,@£$€!½§~'=()[]{}0123456789".let {
                CharArray(it.length) { i -> it[i] }.toSet()
            }

        private fun String.safeFileName(): String {
            val normalName = fileName()
            return buildString(normalName.length) {
                normalName.forEach {
                    when (it) {
                        in safeFileNameChars -> append(it)
                        else -> append('_')
                    }
                }
            }
        }
    }
}

const val S_ISREG = 0x8000U<|MERGE_RESOLUTION|>--- conflicted
+++ resolved
@@ -22,15 +22,12 @@
 import dk.sdu.cloud.plugins.storage.UCloudFile
 import dk.sdu.cloud.service.Loggable
 import dk.sdu.cloud.service.Logger
-<<<<<<< HEAD
 import dk.sdu.cloud.utils.*
-=======
 import dk.sdu.cloud.service.SimpleCache
 import dk.sdu.cloud.utils.NativeFile
 import dk.sdu.cloud.utils.NativeFileException
 import dk.sdu.cloud.utils.fileExists
 import dk.sdu.cloud.utils.secureToken
->>>>>>> 60e11526
 import io.ktor.http.*
 import kotlinx.cinterop.*
 import platform.posix.*
@@ -221,7 +218,6 @@
         return BulkResponse(result)
     }
 
-<<<<<<< HEAD
     override suspend fun PluginContext.copy(
         req: BulkRequest<FilesProviderCopyRequestItem>
     ): BulkResponse<LongRunningTask?> {
@@ -229,8 +225,6 @@
             val source = UCloudFile.create(reqItem.oldId)
             val destination = UCloudFile.create(reqItem.newId)
             val conflictPolicy = reqItem.conflictPolicy
-            println("SOURCE = ${source.path}")
-            println("DEST = ${destination.path}")
             val result = copy(
                 pathConverter.ucloudToInternal(source),
                 pathConverter.ucloudToInternal(destination),
@@ -238,26 +232,16 @@
             )
             if (result is CopyResult.CreatedDirectory) {
                 val outputFile = result.outputFile
-                val files = browse(
-                    UCloudFile.create(source.path),
-                    FilesProviderBrowseRequest(
-                        pathConverter.ucloudToCollection(UCloudFile.create(source.path)),
-                        ResourceBrowseRequest(
-                            UFileIncludeFlags()
-                        )
-                    )
+                val files = listFiles(
+                    pathConverter.ucloudToInternal(source)
                 )
 
-                val requests = files.items.map { file ->
-                    println("OUTPUTFILE")
-                    println(pathConverter.internalToUCloud(InternalFile(outputFile.path + "/" + file.id.fileName())).path)
-                    println("SOURCEFILE")
-                    println(source.path + "/" + file.id.fileName())
+                val requests = files.map { file ->
                     FilesProviderCopyRequestItem(
                         reqItem.resolvedOldCollection,
                         reqItem.resolvedNewCollection,
-                        source.path + "/" + file.id.fileName(),
-                        pathConverter.internalToUCloud(InternalFile(outputFile.path + "/" + file.id.fileName())).path,
+                        source.path + "/" + file.path.fileName(),
+                        pathConverter.internalToUCloud(InternalFile(outputFile.path + "/" + file.path.fileName())).path,
                         conflictPolicy
                     )
                 }
@@ -278,11 +262,9 @@
         destination: InternalFile,
         conflictPolicy: WriteConflictPolicy,
     ): CopyResult {
-        println("COPY")
         val sourceStat = nativeStat(source)
         val desiredFileName = destination.path.fileName()
         if (sourceStat.status.type == FileType.FILE) {
-            println("IS FILE")
             val (destinationName, destinationFd) = createAccordingToPolicy(
                 InternalFile(destination.path.parent()),
                 desiredFileName,
@@ -296,11 +278,9 @@
             ins.copyTo(outs)
             fchmod(destinationFd, DEFAULT_FILE_MODE)
             close(destinationFd)
-            println("RETUNRING CREATED FILE")
             return CopyResult.CreatedFile
         }
         else if (sourceStat.status.type == FileType.DIRECTORY) {
-            println("IS DIR")
             val (destinationName, destinationFd) = createAccordingToPolicy(
                 InternalFile(destination.path.parent()),
                 desiredFileName,
@@ -311,20 +291,12 @@
                 destination
             )
         } else {
-            println("IS NOTHNG")
             return CopyResult.NothingToCreate
         }
 
     }
 
-    override suspend fun PluginContext.browse(
-        path: UCloudFile,
-        request: FilesProviderBrowseRequest
-    ): PageV2<PartialUFile> {
-        val internalFile = pathConverter.ucloudToInternal(path)
-=======
     private fun listFiles(internalFile: InternalFile): List<InternalFile> {
->>>>>>> 60e11526
         val openedDirectory = try {
             NativeFile.open(internalFile.path, readOnly = true, createIfNeeded = false)
         } catch (ex: NativeFileException) {
