--- conflicted
+++ resolved
@@ -59,11 +59,7 @@
     }
 }
 
-<<<<<<< HEAD
-version = "2021.1.2"
-=======
 version = rootProject.file("./version.txt").readText().trim()
->>>>>>> 2688ee69
 group = "dk.sdu.cloud"
 
 publishing {
