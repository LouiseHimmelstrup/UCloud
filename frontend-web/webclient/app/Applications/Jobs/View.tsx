--- conflicted
+++ resolved
@@ -484,7 +484,7 @@
 function IngressEntry({id}: {id: string}): JSX.Element {
     const [ingress] = useCloudAPI<Ingress | null>(IngressApi.retrieve({id}), null);
     if (ingress.data == null) return <div />
-    const {domain} = ingress.data.specification;
+    const {domain} =  ingress.data.specification;
     return <Truncate width={1}>
         <ExternalLink title={domain} href={domain}>{domain}</ExternalLink>
     </Truncate>
@@ -876,15 +876,10 @@
     const fileInfo = useJobFiles(job.specification);
     const [commandLoading, invokeCommand] = useCloudCommand();
     const [expiresAt, setExpiresAt] = useState(status.expiresAt);
-<<<<<<< HEAD
     const backendType = getBackend(job);
-    const projects = useProjectStatus();
+    const project = useProject().fetch();
     const [suspended, setSuspended] = useState(job.status.state === "SUSPENDED");
-    const workspaceTitle = projects.fetch().membership.find(it => it.projectId === job.owner.project)?.title ?? "My Workspace";
-=======
-    const project = useProject().fetch();
     const workspaceTitle = Client.hasActiveProject ? project.specification.title : "My workspace";
->>>>>>> acb5dce6
     const extendJob: React.EventHandler<SyntheticEvent<HTMLElement>> = useCallback(async e => {
         const duration = parseInt(e.currentTarget.dataset["duration"]!, 10);
         if (!commandLoading && expiresAt) {
@@ -1038,7 +1033,6 @@
                 <HighlightedCard color="purple" isLoading={false} title="Public links" icon="globeEuropeSolid">
                     <Text style={{overflowY: "scroll"}} mt="6px" fontSize={"18px"}>
                         {ingresses.map(ingress => <IngressEntry id={ingress.id} />)}
-<<<<<<< HEAD
                     </Text>
                 </HighlightedCard>
             }
@@ -1072,8 +1066,6 @@
                                 )}
                             </tbody>
                         </Table>
-=======
->>>>>>> acb5dce6
                     </Text>
                 </HighlightedCard>
             }
