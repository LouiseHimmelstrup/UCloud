--- conflicted
+++ resolved
@@ -29,11 +29,18 @@
 import {AddSnackOperation, SnackType} from "Snackbar/Snackbars";
 import {addSnack} from "Snackbar/Redux/SnackbarsActions";
 import {DevelopmentBadgeBase} from "ui-components/Badge";
-<<<<<<< HEAD
+import {prettierString, inDevEnvironment} from "UtilityFunctions";
+import {AvatarType} from "UserSettings/Avataaar";
+import {findAvatar} from "UserSettings/Redux/AvataaarActions";
+import {setPrioritizedSearch} from "./Redux/HeaderActions";
+import {SearchOptions, SelectableText} from "Search/Search";
+import {EllipsedText, TextSpan} from "ui-components/Text";
+import {AppLogoRaw} from "Applications/Card";
+import {AddSnackOperation, SnackType} from "Snackbar/Snackbars";
+import {addSnack} from "Snackbar/Redux/SnackbarsActions";
+import {DevelopmentBadgeBase} from "ui-components/Badge";
 import {FlexProps, SpaceProps} from "styled-system";
 import {FlexCProps} from "ui-components/Flex";
-=======
->>>>>>> b00da741
 
 interface HeaderProps extends HeaderStateToProps, HeaderOperations {
     history: History
@@ -81,14 +88,8 @@
                 </Flex>
                 <Support/>
                 <Notification/>
-<<<<<<< HEAD
-                <ClickableDropdown width="200px" left="-180%" trigger={
-                    <Flex>{Cloud.isLoggedIn ? <UserAvatar mx={"8px"} avatar={this.props.avatar}/> : null}</Flex>
-                }>
-=======
                 <ClickableDropdown width="200px" left="-180%" trigger={<Flex>{Cloud.isLoggedIn ?
-                    <UserAvatar avatar={this.props.avatar}/> : null}</Flex>}>
->>>>>>> b00da741
+                    <UserAvatar avatar={this.props.avatar} mx={"8px"}/> : null}</Flex>}>
                     <Box ml="-17px" mr="-17px" pl="15px">
                         <Link color="black" to="/users/settings">
                             <Flex color="black">
@@ -193,11 +194,7 @@
     setSearchType: (st: HeaderSearchType) => void
 }
 
-<<<<<<< HEAD
-const Search = ({searchRef, navigate, searchType, setSearchType}: Search) => {
-=======
 const Search = ({searchRef, navigate, searchType, setSearchType}: SearchProps) => {
->>>>>>> b00da741
     const allowedSearchTypes: HeaderSearchType[] = ["files", "applications"];
     if (inDevEnvironment()) allowedSearchTypes.push("projects");
     return (<Relative>
@@ -259,21 +256,12 @@
     height: 48px;
 `;
 
-<<<<<<< HEAD
-interface UserAvatarProps extends SpaceProps {
-    avatar: AvatarType
-}
-
-export const UserAvatar = ({avatar, ...props}: UserAvatarProps) => (
-    <ClippedBox width="60px" {...props}>
-=======
 interface UserAvatar {
     avatar: AvatarType
 }
 
 export const UserAvatar = ({avatar}: UserAvatar) => (
     <ClippedBox mx="8px" width="60px">
->>>>>>> b00da741
         <Avatar
             avatarStyle="Circle"
             topType={avatar.top}
@@ -338,19 +326,11 @@
 });
 
 const anyLoading = (rO: ReduxObject): boolean =>
-<<<<<<< HEAD
-    rO.loading === true || rO.files.loading || rO.fileInfo.loading || rO.notifications.loading || rO.simpleSearch.filesLoading
-    || rO.simpleSearch.applicationsLoading || rO.simpleSearch.projectsLoading || rO.zenodo.loading || rO.activity.loading
-    || rO.analyses.loading || rO.dashboard.recentLoading || rO.dashboard.analysesLoading || rO.dashboard.favoriteLoading
-    || rO.applicationsFavorite.applications.loading || rO.applicationsBrowse.applications.loading || rO.favorites.loading
-    || rO.accounting.resources["compute/timeUsed"].events.loading
-=======
-    rO.files.loading || rO.fileInfo.loading || rO.notifications.loading || rO.simpleSearch.filesLoading
+    r0.loading === true || rO.files.loading || rO.fileInfo.loading || rO.notifications.loading || rO.simpleSearch.filesLoading
     || rO.simpleSearch.applicationsLoading || rO.simpleSearch.projectsLoading || rO.zenodo.loading || rO.activity.loading
     || rO.analyses.loading || rO.dashboard.recentLoading || rO.dashboard.analysesLoading || rO.dashboard.favoriteLoading
     || rO.applicationsFavorite.applications.loading || rO.applicationsBrowse.applications.loading || rO.favorites.loading
     || rO.shares.loading || rO.accounting.resources["compute/timeUsed"].events.loading
->>>>>>> b00da741
     || rO.accounting.resources["storage/bytesUsed"].events.loading;
 
 export default connect<HeaderStateToProps, HeaderOperations>(mapStateToProps, mapDispatchToProps)(withRouter(Header));