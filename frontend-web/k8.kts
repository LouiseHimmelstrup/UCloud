--- conflicted
+++ resolved
@@ -3,11 +3,7 @@
 
 bundle {
     name = "webclient"
-<<<<<<< HEAD
-    version = "0.46.2"
-=======
-    version = "2021.3.0-alpha53"
->>>>>>> 2688ee69
+    version = "2022.1.0"
 
     withAmbassador(null) {
         addSimpleMapping("/api/auth-callback")
