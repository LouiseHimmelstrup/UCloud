--- conflicted
+++ resolved
@@ -43,15 +43,11 @@
         session: Session,
         owner: SecurityPrincipalToken,
         pagination: NormalizedPaginationRequest,
-<<<<<<< HEAD
-        state: JobState?
-=======
         order: SortOrder = SortOrder.DESCENDING,
         sortBy: JobSortBy = JobSortBy.STARTED_AT,
         minTimestamp: Long? = null,
         maxTimestamp: Long? = null,
         filter: JobState? = null
->>>>>>> cd2eb81f
     ): Page<VerifiedJobWithAccessToken>
 
     suspend fun findJobsCreatedBefore(
