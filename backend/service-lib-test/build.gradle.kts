--- conflicted
+++ resolved
@@ -11,13 +11,8 @@
 }
 
 kotlin {
-<<<<<<< HEAD
-    val jacksonVersion = "2.10.4"
-    val ktorVersion = "1.5.2"
-=======
     val jacksonVersion = "2.10.0.pr3"
     val ktorVersion = "1.6.2-native-mm-eap-196"
->>>>>>> 2688ee69
     val jasyncVersion = "1.1.3"
 
     jvm {
@@ -53,6 +48,8 @@
 
         val jvmMain by getting {
             dependencies {
+                val ktorVersion = "1.4.0"
+
                 api(project(":service-lib"))
                 api(project(":service-lib-server"))
 
