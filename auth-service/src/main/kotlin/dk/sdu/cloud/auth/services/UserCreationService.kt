package dk.sdu.cloud.auth.services

import dk.sdu.cloud.auth.api.Principal
import dk.sdu.cloud.auth.api.UserEvent
import dk.sdu.cloud.auth.api.UserEventProducer
import dk.sdu.cloud.service.RPCException
import dk.sdu.cloud.service.db.DBSessionFactory
import dk.sdu.cloud.service.db.withTransaction
import io.ktor.http.HttpStatusCode
import kotlinx.coroutines.runBlocking
import org.slf4j.LoggerFactory

sealed class UserException(why: String, httpStatusCode: HttpStatusCode) : RPCException(why, httpStatusCode) {
    class AlreadyExists : UserException("User already exists", HttpStatusCode.Conflict)
    class NotFound : UserException("User not found", HttpStatusCode.NotFound)
    class InvalidAuthentication : UserException("Invalid username or password", HttpStatusCode.BadRequest)
}

class UserCreationService<DBSession>(
    private val db: DBSessionFactory<DBSession>,
    private val userDao: UserDAO<DBSession>,
    private val userEventProducer: UserEventProducer
) {
    suspend fun createUser(user: Principal) {
        createUsers(listOf(user))
    }

    suspend fun createUsers(users: List<Principal>) {
        db.withTransaction {
<<<<<<< HEAD
            users.forEach { user ->
=======
            val exists = userDao.findByIdOrNull(it, user.id) != null
            if (exists) {
                throw UserException.AlreadyExists()
            } else {
>>>>>>> fda040e5
                log.info("Creating user: $user")
                userDao.insert(it, user)
            }
        }

        users.forEach { user ->
            userEventProducer.emit(UserEvent.Created(user.id, user))
        }
    }

    fun blockingCreateUser(user: Principal) {
        runBlocking { createUser(user) }
    }

    companion object {
        private val log = LoggerFactory.getLogger(UserCreationService::class.java)
    }
}<|MERGE_RESOLUTION|>--- conflicted
+++ resolved
@@ -27,16 +27,14 @@
 
     suspend fun createUsers(users: List<Principal>) {
         db.withTransaction {
-<<<<<<< HEAD
-            users.forEach { user ->
-=======
-            val exists = userDao.findByIdOrNull(it, user.id) != null
-            if (exists) {
-                throw UserException.AlreadyExists()
-            } else {
->>>>>>> fda040e5
-                log.info("Creating user: $user")
-                userDao.insert(it, user)
+        	users.forEach { user ->
+	            val exists = userDao.findByIdOrNull(it, user.id) != null
+	            if (exists) {
+	                throw UserException.AlreadyExists()
+	            } else {
+	                log.info("Creating user: $user")
+	                userDao.insert(it, user)
+	            }
             }
         }
 
