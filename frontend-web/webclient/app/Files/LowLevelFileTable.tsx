--- conflicted
+++ resolved
@@ -48,11 +48,8 @@
 import {buildQueryString} from "Utilities/URIUtilities";
 import {Arrow, FileIcon} from "UtilityComponents";
 import * as UF from "UtilityFunctions";
-<<<<<<< HEAD
 import { hashF, AppLogo } from "Applications/Card";
-=======
 import {useHistory} from "react-router";
->>>>>>> ad633168
 
 export interface LowLevelFileTableProps {
     page?: Page<File>;
@@ -270,20 +267,12 @@
 }
 
 // tslint:disable-next-line: variable-name
-<<<<<<< HEAD
-const LowLevelFileTable_: React.FunctionComponent<LowLevelFileTableProps &
-    RouteComponentProps &
-    { responsive: ResponsiveReduxObject } &
-    { showUploader: (path: string) => void } &
-    { setUploaderCallback: (cb?: () => void) => void }> = props => {
-=======
 const LowLevelFileTable_: React.FunctionComponent<
     LowLevelFileTableProps &
     {responsive: ResponsiveReduxObject} &
     {showUploader: (path: string) => void} &
     {setUploaderCallback: (cb?: () => void) => void}
 > = props => {
->>>>>>> ad633168
     // Validation
     if (props.page === undefined && props.path === undefined) {
         throw Error("FilesTable must set either path or page property");
@@ -299,12 +288,9 @@
     const [sortByColumns, setSortByColumns] = useState<[SortBy, SortBy]>(() => getSortingColumns());
     const [injectedViaState, setInjectedViaState] = useState<File[]>([]);
     const [workLoading, workError, invokeWork] = useAsyncWork();
-<<<<<<< HEAD
     const [applications, setApplications] =
         useState<Map<string, QuickLaunchApp[]>>(new Map<string, QuickLaunchApp[]>());
-=======
     const history = useHistory();
->>>>>>> ad633168
 
     const {page, error, pageLoading, setSorting, sortingIcon, reload, sortBy, order, onPageChanged} =
         apiForComponent(props, sortByColumns, setSortByColumns);
@@ -684,7 +670,7 @@
                                                         <QuickLaunchApps
                                                             file={file}
                                                             applications={applications.get(file.path)}
-                                                            history={props.history}
+                                                            history={history}
                                                             //inDropdown
                                                             ml="-17px"
                                                             mr="-17px"
