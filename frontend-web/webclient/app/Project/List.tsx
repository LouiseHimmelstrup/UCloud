import {useCloudAPI} from "Authentication/DataHook";
import {emptyPage, ReduxObject} from "DefaultObjects";
import {MainContainer} from "MainContainer/MainContainer";
import * as Pagination from "Pagination";
import {listProjects, ListProjectsRequest, ProjectRole, UserInProject} from "Project/index";
import * as React from "react";
import {connect} from "react-redux";
import {Dispatch} from "redux";
import {Page} from "Types";
import Button from "ui-components/Button";
import {Flex, Icon, List, Text} from "ui-components";
import Link from "ui-components/Link";
import VerticalButtonGroup from "ui-components/VerticalButtonGroup";
import {updatePageTitle} from "Navigation/Redux/StatusActions";
import {setRefreshFunction} from "Navigation/Redux/HeaderActions";
import {ListRow} from "ui-components/List";
import {useHistory} from "react-router";
<<<<<<< HEAD
import {loadingAction} from "Loading";

=======
import {dispatchSetProjectAction} from "Project/Redux";
import {projectRoleToString} from "Project/api";
>>>>>>> b0316aba

// eslint-disable-next-line no-underscore-dangle
const _List: React.FunctionComponent<DispatchProps & {project?: string}> = props => {
    const [response, setFetchParams] = useCloudAPI<Page<UserInProject>, ListProjectsRequest>(
        listProjects({page: 0, itemsPerPage: 50}),
        emptyPage
    );

    React.useEffect(() => {
        props.setLoading(response.loading);
    }, [response.loading]);

    const history = useHistory();

    const reload = (): void =>
        setFetchParams(listProjects({page: response.data.pageNumber, itemsPerPage: response.data.itemsPerPage}));

    React.useEffect(() => {
        props.setPageTitle();
    }, []);

    React.useEffect(() => {
        props.setRefresh(reload);
        return () => props.setRefresh();
    }, [reload]);

    return (
        <MainContainer
            headerSize={58}
            header={<div />}
            main={(
                <Pagination.List
                    page={response.data}
                    pageRenderer={(page: Page<UserInProject>) => (
                        <List>
                            {page.items.map(e => {
                                const isSelected = e.projectId === props.project;
                                return (
                                    <ListRow
                                        key={e.projectId}
                                        navigate={() => history.push(`/projects/view/${encodeURIComponent(e.projectId)}`)}
                                        isSelected={false}
                                        select={() => undefined}
                                        left={<Text cursor="pointer">{e.title}</Text>}
                                        leftSub={<>
                                            <Text fontSize={0} pb="3px"><Icon mt="-2px" size="12px" name="id" /> {e.projectId}</Text>
                                            <Text fontSize={0} ml="4px"><Icon color="white" color2="black" mt="-2px" size="12px" name="user" />
                                                {" "}{projectRoleToString(e.whoami.role)}
                                            </Text>
                                        </>}
                                        right={<>
                                            <Flex alignItems={"center"}>
                                                {!e.needsVerification ? null : (
                                                    <Text fontSize={0} mr={8}><Icon name={"warning"} /> Attention required</Text>
                                                )}
                                                {isSelected ? <Link to="/projects/repositories"><Button mr="6px">Repositories</Button></Link> : null}
                                                {isSelected ? <Link to="/projects/groups/"><Button mr="38px">Groups</Button></Link> : null}
                                                {isSelected ? <Icon mr="44px" mt="9px" name="check" color="green" /> : (
                                                    <Button onClick={() => props.setProject(e.projectId)}>Set active</Button>
                                                )}
                                            </Flex>
                                        </>}
                                    />
                                );
                            })}
                        </List>
                    )}
                    loading={response.loading}
                    onPageChanged={newPage => setFetchParams(listProjects({page: newPage, itemsPerPage: 50}))}
                />
            )}
            sidebar={(
                <VerticalButtonGroup>
                    <Link to="/projects/create"><Button>Create</Button></Link>
                    <Button disabled={!props.project} color="red" onClick={() => props.setProject(undefined)}>Clear selection</Button>
                </VerticalButtonGroup>
            )}
        />
    );
};

interface ProjectSummaryProps {
    summary: UserInProject;
    isSelected: boolean;
    setProject(id: string): void;
}

interface DispatchProps {
    setProject: (id?: string) => void;
    setPageTitle: () => void;
    setRefresh: (refresh?: () => void) => void;
    setLoading: (loading: boolean) => void;
}

const mapStateToProps = (state: ReduxObject): {project?: string} => state.project;

const mapDispatchToProps = (dispatch: Dispatch): DispatchProps => ({
    setPageTitle: () => dispatch(updatePageTitle("Projects")),
<<<<<<< HEAD
    setProject: id => dispatch({type: "SET_PROJECT", project: id}),
    setRefresh: refresh => dispatch(setRefreshFunction(refresh)),
    setLoading: loading => dispatch(loadingAction(loading))
=======
    setProject: id => dispatchSetProjectAction(dispatch, id),
    setRefresh: refresh => dispatch(setRefreshFunction(refresh))
>>>>>>> b0316aba
});

export default connect(mapStateToProps, mapDispatchToProps)(_List);<|MERGE_RESOLUTION|>--- conflicted
+++ resolved
@@ -2,7 +2,7 @@
 import {emptyPage, ReduxObject} from "DefaultObjects";
 import {MainContainer} from "MainContainer/MainContainer";
 import * as Pagination from "Pagination";
-import {listProjects, ListProjectsRequest, ProjectRole, UserInProject} from "Project/index";
+import {listProjects, ListProjectsRequest, UserInProject} from "Project/index";
 import * as React from "react";
 import {connect} from "react-redux";
 import {Dispatch} from "redux";
@@ -15,13 +15,9 @@
 import {setRefreshFunction} from "Navigation/Redux/HeaderActions";
 import {ListRow} from "ui-components/List";
 import {useHistory} from "react-router";
-<<<<<<< HEAD
 import {loadingAction} from "Loading";
-
-=======
 import {dispatchSetProjectAction} from "Project/Redux";
 import {projectRoleToString} from "Project/api";
->>>>>>> b0316aba
 
 // eslint-disable-next-line no-underscore-dangle
 const _List: React.FunctionComponent<DispatchProps & {project?: string}> = props => {
@@ -120,14 +116,9 @@
 
 const mapDispatchToProps = (dispatch: Dispatch): DispatchProps => ({
     setPageTitle: () => dispatch(updatePageTitle("Projects")),
-<<<<<<< HEAD
-    setProject: id => dispatch({type: "SET_PROJECT", project: id}),
     setRefresh: refresh => dispatch(setRefreshFunction(refresh)),
-    setLoading: loading => dispatch(loadingAction(loading))
-=======
-    setProject: id => dispatchSetProjectAction(dispatch, id),
-    setRefresh: refresh => dispatch(setRefreshFunction(refresh))
->>>>>>> b0316aba
+    setLoading: loading => dispatch(loadingAction(loading)),
+    setProject: id => dispatchSetProjectAction(dispatch, id)
 });
 
 export default connect(mapStateToProps, mapDispatchToProps)(_List);