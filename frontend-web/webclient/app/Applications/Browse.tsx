import * as React from "react";
import * as Pagination from "Pagination";
import { connect } from "react-redux";
import {
    fetchApplications,
    setLoading,
    receiveApplications,
    fetchFavoriteApplications,
    setFavoritesLoading
} from "./Redux/ApplicationsActions";
import { updatePageTitle } from "Navigation/Redux/StatusActions";
import { Page } from "Types";
import { Application } from ".";
import { ApplicationsProps, ApplicationsOperations } from ".";
import { setErrorMessage } from "./Redux/ApplicationsActions";
import { favoriteApplicationFromPage } from "Utilities/ApplicationUtilities";
import { Cloud } from "Authentication/SDUCloudObject";
import { setPrioritizedSearch } from "Navigation/Redux/HeaderActions";
import { Dispatch } from "redux";
import { ReduxObject, ApplicationReduxObject } from "DefaultObjects";
import { MainContainer } from "MainContainer/MainContainer";
import { Navigation, Pages } from "./Navigation";
<<<<<<< HEAD
import { ApplicationCardContainer, SlimApplicationCard, ApplicationCard, NewApplicationCard } from "./Card";
=======
import { ApplicationCard } from "./Card";
>>>>>>> e256b67b
import styled from "styled-components";
import * as Heading from "ui-components/Heading";
import { Link } from "react-router-dom";
import { CardGroup } from "ui-components/Card";

const CategoryList = styled.ul`
    padding: 0;

    & > li {
        list-style: none;
    }
`;

const CategoryItem: React.StatelessComponent = props => (
    <li><Link to="#">{props.children}</Link></li>
);

const Sidebar: React.StatelessComponent = () => (<>
    <Heading.h4>Featured</Heading.h4>
    <CategoryList>
        <CategoryItem>Popular</CategoryItem>
        <CategoryItem>Staff picks</CategoryItem>
    </CategoryList>

    <Heading.h4>Categories</Heading.h4>
    <CategoryList>
        <CategoryItem>Biomedicine</CategoryItem>
        <CategoryItem>Toys</CategoryItem>
        <CategoryItem></CategoryItem>
    </CategoryList>

    <Heading.h4>Fields</Heading.h4>
    <CategoryList>
        <CategoryItem>Natural Sciences</CategoryItem>
        <CategoryItem>Formal Sciences</CategoryItem>
        <CategoryItem>Life Sciences</CategoryItem>
        <CategoryItem>Social Sciences</CategoryItem>
        <CategoryItem>Applied Sciences</CategoryItem>
        <CategoryItem>Interdisciplinary Sciences</CategoryItem>
        <CategoryItem>Philosophy Sciences</CategoryItem>
    </CategoryList>
</>);

class Applications extends React.Component<ApplicationsProps> {
    componentDidMount() {
        const { props } = this;
        props.updatePageTitle();
        props.prioritizeApplicationSearch();
        if (this.props.page.items.length === 0) {
            props.setLoading(true);
            props.fetchApplications(props.page.pageNumber, props.page.itemsPerPage);
            props.fetchFavorites(props.page.pageNumber, props.page.itemsPerPage);
        }
    }

    render() {
        const { page, loading, fetchApplications, favorites, onErrorDismiss, receiveApplications, ...props } = this.props;
        const favoriteApp = async (name: string, version: string) => {
            receiveApplications(await favoriteApplicationFromPage(name, version, page, Cloud));
            props.fetchFavorites(0, favorites.itemsPerPage);
        }

        const main = (
            <Pagination.List
                loading={loading}
                onErrorDismiss={onErrorDismiss}
                errorMessage={props.error}
                onRefresh={() => fetchApplications(page.pageNumber, page.itemsPerPage)}
                pageRenderer={({ items }: Page<Application>) =>
                    <CardGroup>
                        {items.map((app, index) =>
                            <NewApplicationCard
                                key={index}
                                favoriteApp={favoriteApp}
                                app={app}
                                isFavorite={app.favorite}
                            />
                        )}
                    </CardGroup>
                }
                page={page}
                onItemsPerPageChanged={size => fetchApplications(0, size)}
                onPageChanged={pageNumber => fetchApplications(pageNumber, page.itemsPerPage)}
            />
        );

        return (
            <MainContainer
                header={<Navigation selected={Pages.BROWSE} />}
                main={main}
                sidebar={<Sidebar />}
            />
        );
    }
}

const mapDispatchToProps = (dispatch: Dispatch): ApplicationsOperations => ({
    prioritizeApplicationSearch: () => dispatch(setPrioritizedSearch("applications")),
    onErrorDismiss: () => dispatch(setErrorMessage()),
    updatePageTitle: () => dispatch(updatePageTitle("Applications")),
    setLoading: (loading: boolean) => dispatch(setLoading(loading)),
    setFavoritesLoading: (loading: boolean) => dispatch(setFavoritesLoading(loading)),
    fetchApplications: async (pageNumber: number, itemsPerPage: number) => dispatch(await fetchApplications(pageNumber, itemsPerPage)),
    receiveApplications: (applications: Page<Application>) => dispatch(receiveApplications(applications)),
    fetchFavorites: async (pageNumber: number, itemsPerPage: number) => dispatch(await fetchFavoriteApplications(pageNumber, itemsPerPage))
});

const mapStateToProps = ({ applications }: ReduxObject): ApplicationReduxObject & { favCount: number } => ({
    ...applications,
    favCount: applications.page.items.filter(it => it.favorite).length
});

export default connect(mapStateToProps, mapDispatchToProps)(Applications);<|MERGE_RESOLUTION|>--- conflicted
+++ resolved
@@ -20,12 +20,9 @@
 import { ReduxObject, ApplicationReduxObject } from "DefaultObjects";
 import { MainContainer } from "MainContainer/MainContainer";
 import { Navigation, Pages } from "./Navigation";
-<<<<<<< HEAD
 import { ApplicationCardContainer, SlimApplicationCard, ApplicationCard, NewApplicationCard } from "./Card";
-=======
-import { ApplicationCard } from "./Card";
->>>>>>> e256b67b
 import styled from "styled-components";
+import { ContainerForText } from "ui-components";
 import * as Heading from "ui-components/Heading";
 import { Link } from "react-router-dom";
 import { CardGroup } from "ui-components/Card";
