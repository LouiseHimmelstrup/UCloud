--- conflicted
+++ resolved
@@ -1,9 +1,5 @@
 group 'dk.sdu.cloud'
-<<<<<<< HEAD
-version '1.10.3'
-=======
 version '1.10.4'
->>>>>>> b00da741
 
 apply plugin: 'application'
 mainClassName = "dk.sdu.cloud.app.MainKt"
