--- conflicted
+++ resolved
@@ -57,12 +57,7 @@
 }
 
 function fetchNewVersion(currentVersion: string, setNewVersion: (v: string) => void): void {
-<<<<<<< HEAD
-    const site = inDevEnvironment() ? "/Assets/AppVersion.txt" : "/assets/Assets/AppVersion.txt";
-    fetch(site).then(it => {
-=======
     fetch(appVersionResource()).then(it => {
->>>>>>> 33fb904b
         if (it.ok) {
             it.text().then(version => {
                 if (currentVersion !== version) setNewVersion(version);
@@ -73,19 +68,14 @@
 }
 
 async function initialFetch(setInitial: (v: string) => void): Promise<void> {
-<<<<<<< HEAD
-    const site = inDevEnvironment() ? "/Assets/AppVersion.txt" : "/assets/Assets/AppVersion.txt";
-    fetch(site).then(it => {
-=======
     fetch(appVersionResource()).then(it => {
->>>>>>> 33fb904b
         if (it.ok) {
             it.text().then(version => setInitial(version));
         } else {
             console.warn("Failed to fetch version from backend. Retrying.");
-            setTimeout(() => initialFetch(setInitial), TIMEOUT_DURATION);
+            setTimeout(initialFetch(setInitial), TIMEOUT_DURATION);
         }
-    }).catch(() => setTimeout(() => initialFetch(setInitial), TIMEOUT_DURATION));
+    }).catch(() => setTimeout(initialFetch(setInitial), TIMEOUT_DURATION));
 }
 
 function notifyModal(): void {
