import * as React from "react";
import {
    Box,
    Button,
    Flex,
    Input,
    Label,
    Text,
    Checkbox,
<<<<<<< HEAD
    Card
} from "@/ui-components";
import * as Heading from "@/ui-components/Heading";
import {addStandardDialog} from "@/UtilityComponents";
=======
    Card, Grid, TextArea, DataList, Icon
} from "@/ui-components";
import * as Heading from "@/ui-components/Heading";
import {addStandardDialog, ConfirmCancelButtons} from "@/UtilityComponents";
>>>>>>> 32acdef7
import {callAPIWithErrorHandler, useCloudAPI, useCloudCommand} from "@/Authentication/DataHook";
import {useNavigate} from "react-router";
import {dialogStore} from "@/Dialog/DialogStore";
import {MainContainer} from "@/MainContainer/MainContainer";
<<<<<<< HEAD
import {GrantProjectSettings, ProjectLogo, ProjectDescription} from "@/Project/Grant/Settings";
=======
>>>>>>> 32acdef7
import {useTitle} from "@/Navigation/Redux/StatusActions";
import {snackbarStore} from "@/Snackbar/SnackbarStore";
import {useCallback, useEffect, useRef, useState} from "react";
import {buildQueryString} from "@/Utilities/URIUtilities";
import ProjectAPI, {OldProjectRole, Project, isAdminOrPI, useProjectId} from "@/Project/Api";
import {bulkRequestOf} from "@/DefaultObjects";
import {Client} from "@/Authentication/HttpClientInstance";
import {useProject} from "./cache";
<<<<<<< HEAD
import {ButtonClass} from "@/ui-components/Button";
import {BoxClass} from "@/ui-components/Box";
import {FlexClass} from "@/ui-components/Flex";
import {UtilityBar} from "@/Playground/Playground";
import {classConcat, injectStyle} from "@/Unstyled";
import {TwoColumnLayout} from "./Members2";
import {CardClass} from "@/ui-components/Card";
import {JobCreateInput} from "@/Applications/Jobs/Widgets/Reservation";
import {Spacer} from "@/ui-components/Spacer";
import {ProjectPageTitle} from "./Allocations";
=======
import {injectStyle} from "@/Unstyled";
import {Spacer} from "@/ui-components/Spacer";
import * as Grants from "@/Grants";
import {ProjectLogo} from "@/Grants/ProjectLogo";
import {HiddenInputField} from "@/ui-components/Input";
import {doNothing, inSuccessRange, preventDefault} from "@/UtilityFunctions";
import Table, {TableCell, TableHeaderCell, TableRow} from "@/ui-components/Table";
import ClickableDropdown from "@/ui-components/ClickableDropdown";
import WAYF from "@/Grants/wayf-idps.json";
import {useDidUnmount} from "@/Utilities/ReactUtilities";

const wayfIdpsPairs = WAYF.wayfIdps.map(it => ({value: it, content: it}));
>>>>>>> 32acdef7

const ActionContainer = injectStyle("action-container", k => `
    ${k} {
        max-width: 1200px;
        margin-left: auto;
        margin-right: auto;
    }

    ${k} > * {
        margin-bottom: 16px;
    }
<<<<<<< HEAD
`);

function ActionBox({children}: React.PropsWithChildren): JSX.Element {
    return <div className={ActionBoxClass}>
        {children}
    </div>
}

const ActionBoxClass = injectStyle("action-box", k => `
    ${k} {
        display: flex;
        margin-bottom: 16px;
    }
    
    ${k} > .${BoxClass} {
        flex-grow: 1;
    }
    
    ${k} > .${FlexClass} {
        margin-left: 8px;
        flex-direction: column;
        justify-content: center;
    }
    
    ${k} > .${FlexClass} > .${ButtonClass} {
        min-width: 100px;
    }
`);
=======
    
    ${k} section {
        border: 1px solid var(--gray);
        padding: 8px;
    }
    
    ${k} label {
        font-weight: bolder;
        display: block;
        margin-top: 16px;
    }
    
    ${k} label > textarea {
        max-width: 500px;
    }
`);

function ActionBox({children}: React.PropsWithChildren): JSX.Element {
    return <div className={ActionBoxClass}>
        {children}
    </div>
}

const ActionBoxClass = injectStyle("action-box", k => `
    ${k} {
        display: flex;
        margin-bottom: 16px;
    }
`);
>>>>>>> 32acdef7

export const ProjectSettings: React.FunctionComponent = () => {
    const projectId = useProjectId();
    const projectOps = useProject();
    const project = projectOps.fetch();
<<<<<<< HEAD

    useTitle("Project Settings");
    const [enabled, fetchEnabled] = useCloudAPI<ExternalApplicationsEnabledResponse>(
        {noop: true},
        {enabled: false}
    );
=======
    const navigate = useNavigate();
    const didUnmount = useDidUnmount();

    useTitle("Project Settings");
    const [settings, setSettings] = useState<Grants.RequestSettings>({
        enabled: false,
        description: "No description",
        allowRequestsFrom: [],
        excludeRequestsFrom: [],
        templates: {
            type: "plain_text",
            personalProject: "No template",
            newProject: "No template",
            existingProject: "No template",
        }
    });

    const templatePersonal = useRef<HTMLTextAreaElement>(null);
    const templateExisting = useRef<HTMLTextAreaElement>(null);
    const templateNew = useRef<HTMLTextAreaElement>(null);
    const description = useRef<HTMLTextAreaElement>(null);
>>>>>>> 32acdef7

    useEffect(() => {
        (async () => {
            const res = await callAPIWithErrorHandler<Grants.RequestSettings>(
                {
                    ...Grants.readRequestSettings(),
                    projectOverride: project.id
                }
            );

            if (!res) return;
            if (!didUnmount.current) setSettings(res);
        })()
    }, [project.id]);

    useEffect(() => {
        const p = templatePersonal.current;
        const e = templateExisting.current;
        const n = templateNew.current;
        if (!p || !e || !n) return;

        p.value = settings.templates.personalProject;
        e.value = settings.templates.existingProject;
        n.value = settings.templates.newProject;
    }, [settings.templates]);

    useEffect(() => {
        const d = description.current;
        if (!d) return;
        d.value = settings.description;
    }, [settings.description]);

    const onAllowAdd = useCallback((criteria: Grants.UserCriteria) => {
        setSettings(prev => {
            return {
                ...prev,
                allowRequestsFrom: [...prev.allowRequestsFrom, criteria]
            }
        });
    }, []);

    const onAllowRemove = useCallback((idx: number) => {
        setSettings(prev => {
            const allowRequestsFrom = [...prev.allowRequestsFrom];
            allowRequestsFrom.splice(idx, 1);

            return {
                ...prev,
                allowRequestsFrom,
            }
        });
    }, []);


    const onExcludeAdd = useCallback((criteria: Grants.UserCriteria) => {
        setSettings(prev => {
            return {
                ...prev,
                excludeRequestsFrom: [...prev.excludeRequestsFrom, criteria]
            }
        });
    }, []);

    const onExcludeRemove = useCallback((idx: number) => {
        setSettings(prev => {
            const excludeRequestsFrom = [...prev.excludeRequestsFrom];
            excludeRequestsFrom.splice(idx, 1);

            return {
                ...prev,
                excludeRequestsFrom,
            }
        });
    }, []);

    const onSave = useCallback((e) => {
        e.preventDefault();

        callAPIWithErrorHandler(
            Grants.updateRequestSettings({
                ...settings,
                description: description.current!.value,
                templates: {
                    type: "plain_text",
                    personalProject: templatePersonal.current!.value,
                    existingProject: templateExisting.current!.value,
                    newProject: templateNew.current!.value,
                }
            })
        );
    }, [settings]);

    if (!projectId || !project) return null;

    const {status} = project;

<<<<<<< HEAD
    return (
        <MainContainer
            key={project.id}
            header={<Spacer
                left={<ProjectPageTitle>Settings</ProjectPageTitle>}
                right={<Flex mr="36px" height={"26px"}><UtilityBar searchEnabled={false} /></Flex>}
            />}
            headerSize={64}
            main={!isAdminOrPI(status.myRole) ? (
                <Heading.h1>Only project or admin and PIs can view settings.</Heading.h1>
            ) : <div className={ActionContainer}>
                <Card>
                    <ArchiveSingleProject
                        isArchived={status.archived}
                        projectId={projectId}
                        projectRole={status.myRole!}
                        title={project.specification.title}
                        onSuccess={() => projectOps.reload()}
                    />
                </Card>
                <Card>
                    <LeaveProject
                        onSuccess={() => navigate("/")}
                        projectTitle={project.specification.title}
                        projectId={projectId}
                        projectRole={status.myRole!}
                    />
                </Card>
                <div className={classConcat(CardClass, TwoColumnLayout)} data-hide-border>
                    <div className="left">
                        <Heading.h2>Project information</Heading.h2>
                        <ChangeProjectTitle
                            projectId={projectId}
                            projectTitle={project.specification.title}
                            onSuccess={() => projectOps.reload()}
                        />
                        <SubprojectSettings
                            projectId={projectId}
                            projectRole={status.myRole!}
                            setLoading={() => false}
                        />
                        {enabled.data.enabled ?
                            <ProjectLogo /> : null
                        }
                    </div>
                    <div className="right">
                        {enabled.data.enabled ? <>
                            <ProjectDescription />
                        </> : null}
                    </div>
                </div>
                {enabled.data.enabled ?
                    <Card>
                        <GrantProjectSettings />
                    </Card> : null
                }
            </div>}
        />
    );
=======
    return <MainContainer
        key={project.id}
        header={
            <Spacer
                left={<h2 style={{margin: "0"}}>Settings</h2>}
                right={<></>}
                // right={<Flex mr="36px" height={"26px"}><UtilityBar searchEnabled={false} /></Flex>}
            />
        }
        headerSize={64}
        main={!isAdminOrPI(status.myRole) ? (
            <Heading.h1>Only project or admin and PIs can view settings.</Heading.h1>
        ) : <div className={ActionContainer}>
            <section>
                <Heading.h3>Project information</Heading.h3>

                <ChangeProjectTitle
                    projectId={projectId}
                    projectTitle={project.specification.title}
                    onSuccess={() => projectOps.reload()}
                />

                <SubprojectSettings
                    projectId={projectId}
                    projectRole={status.myRole!}
                    setLoading={() => false}
                />

            </section>

            <section>
                <Heading.h3>Grant settings</Heading.h3>

                <UpdateProjectLogo/>

                <form onSubmit={onSave}>
                    <label>
                        Project description <br/>
                        <TextArea width={"100%"} rows={5} ref={description} />
                    </label>

                    <label>
                        Template for personal projects <br/>
                        <TextArea width={"100%"} rows={5} ref={templatePersonal} />
                    </label>

                    <label>
                        Template for existing projects <br/>
                        <TextArea width={"100%"} rows={5} ref={templateExisting} />
                    </label>

                    <label>
                        Template for new projects <br/>
                        <TextArea width={"100%"} rows={5} ref={templateNew} />
                    </label>

                    {settings.enabled && <>
                        <Flex flexDirection={"row"} gap={"32px"}>
                            <div>
                                <label style={{marginBottom: "16px"}}>Allow applications from</label>
                                <UserCriteriaEditor
                                    criteria={settings.allowRequestsFrom}
                                    onSubmit={onAllowAdd}
                                    isExclusion={false}
                                    onRemove={onAllowRemove}
                                    showSubprojects={settings.enabled}
                                />
                            </div>

                            <div>
                                <label>Exclude applications from</label>
                                <UserCriteriaEditor
                                    criteria={settings.excludeRequestsFrom}
                                    onSubmit={onExcludeAdd}
                                    isExclusion={true}
                                    onRemove={onExcludeRemove}
                                    showSubprojects={false}
                                />
                            </div>
                        </Flex>
                    </>}

                    <Flex justifyContent={"center"} mt={32}>
                        <Button type={"submit"} fullWidth>Save</Button>
                    </Flex>
                </form>
            </section>

            <section>
                <ArchiveSingleProject
                    isArchived={status.archived}
                    projectId={projectId}
                    projectRole={status.myRole!}
                    title={project.specification.title}
                    onSuccess={() => projectOps.reload()}
                />
            </section>

            <section>
                <LeaveProject
                    onSuccess={() => navigate("/")}
                    projectTitle={project.specification.title}
                    projectId={projectId}
                    projectRole={status.myRole!}
                />
            </section>
        </div>}
    />
>>>>>>> 32acdef7
};

interface ChangeProjectTitleProps {
    projectId: string;
    projectTitle: string;
    onSuccess: () => void;
}

export function ChangeProjectTitle(props: ChangeProjectTitleProps): JSX.Element {
    const newProjectTitle = React.useRef<HTMLInputElement>(null);
    const [, invokeCommand] = useCloudCommand();
    const [saveDisabled, setSaveDisabled] = React.useState<boolean>(true);

    const [allowRenaming, setAllowRenaming] = useCloudAPI<AllowSubProjectsRenamingResponse, AllowSubProjectsRenamingRequest>(
        {noop: true},
        {allowed: false}
    );

    const project = useProject();

    useEffect(() => {
        setAllowRenaming(getRenamingStatusForSubProject({projectId: props.projectId}));
        if (newProjectTitle.current) newProjectTitle.current.value = props.projectTitle;
        if (props.projectId === project.fetch().id) project.reload();
    }, [props.projectId, props.projectTitle]);

    return (
        <Box flexGrow={1}>
            <form onSubmit={async e => {
                e.preventDefault();

                const titleField = newProjectTitle.current;
                if (titleField === null) return;

                const titleValue = titleField.value;

                if (titleValue === "") {
                    snackbarStore.addFailure("Project name cannot be empty", false);
                    return;
                }
                if (titleValue.trim().length != titleValue.length) {
                    snackbarStore.addFailure("Project name cannot end or start with whitespace.", false);
                    return;
                }

                const success = await invokeCommand(ProjectAPI.renameProject(bulkRequestOf({
                    id: props.projectId,
                    newTitle: titleValue
                }))) !== null;

                if (success) {
                    props.onSuccess();
                    snackbarStore.addSuccess("Project renamed successfully", true);
                } else {
                    snackbarStore.addFailure("Renaming of project failed", true);
                }
            }}>
<<<<<<< HEAD
                <Heading.h3>Project Title</Heading.h3>
                <Flex flexGrow={1}>
                    <Box width="100%">
                        <Input
                            required
                            ml="2px"
                            type="text"
                            className={JobCreateInput}
                            inputRef={newProjectTitle}
                            placeholder="New project title"
                            autoComplete="off"
                            onChange={() => {
                                if (newProjectTitle.current?.value !== props.projectTitle) {
                                    setSaveDisabled(false);
                                } else {
                                    setSaveDisabled(true);
                                }
                            }}
                            disabled={!allowRenaming.data.allowed}
                        />
=======
                <Flex flexGrow={1}>
                    <Box width="100%">
                        <label>
                            Project Title
                            <Input
                                required
                                ml="2px"
                                type="text"
                                ref={newProjectTitle}
                                placeholder="New project title"
                                autoComplete="off"
                                onChange={() => {
                                    if (newProjectTitle.current?.value !== props.projectTitle) {
                                        setSaveDisabled(false);
                                    } else {
                                        setSaveDisabled(true);
                                    }
                                }}
                                disabled={!allowRenaming.data.allowed}
                            />
                        </label>
>>>>>>> 32acdef7
                    </Box>
                    <Button
                        height="42px"
                        width="72px"
                        ml="12px"
                        disabled={saveDisabled}
                    >
                        Save
                    </Button>
                </Flex>
            </form>
        </Box>
    );
}

interface AllowRenamingProps {
    projectId: string;
    projectRole: OldProjectRole;
    setLoading: (loading: boolean) => void;
}

export function toggleRenaming(
    request: ToggleSubProjectsRenamingRequest
): APICallParameters<ToggleSubProjectsRenamingRequest> {
    return {
        method: "POST",
        path: "/projects/toggleRenaming",
        payload: request,
        reloadId: Math.random(),
    };
}

export function getRenamingStatusForSubProject(
    parameters: AllowSubProjectsRenamingRequest
): APICallParameters<AllowSubProjectsRenamingRequest> {
    return {
        method: "GET",
        path: buildQueryString(
            "/projects/renameable-sub",
            parameters
        ),
        parameters,
        reloadId: Math.random()
    };
}

export function getRenamingStatus(
    parameters: AllowSubProjectsRenamingRequest
): APICallParameters<AllowSubProjectsRenamingRequest> {
    return {
        method: "GET",
        path: buildQueryString(
            "/projects/renameable",
            parameters
        ),
        parameters,
        reloadId: Math.random()
    };
}

function SubprojectSettings(props: AllowRenamingProps): JSX.Element {
    const [allowRenaming, setAllowRenaming] = useCloudAPI<AllowSubProjectsRenamingResponse, AllowSubProjectsRenamingRequest>(
        {noop: true},
        {allowed: false}
    );

    useEffect(() => {
        props.setLoading(allowRenaming.loading);
        setAllowRenaming(getRenamingStatusForSubProject({projectId: props.projectId}));
    }, []);

    const toggleAndSet = React.useCallback(async () => {
        await callAPIWithErrorHandler(toggleRenaming({projectId: props.projectId}));
        setAllowRenaming(getRenamingStatusForSubProject({projectId: props.projectId}));
    }, [props.projectId]);

    return <>
        {props.projectRole === OldProjectRole.USER ? null : (
            <ActionBox>
                <Box mt="8px" flexGrow={1}>
                    <Label>
                        <Checkbox
                            size={24}
                            checked={allowRenaming.data.allowed}
                            onClick={() => toggleAndSet()}
                            onChange={() => undefined}
                        />
                        Allow subprojects to rename
                    </Label>
                </Box>
            </ActionBox>
        )}
    </>;
}

interface ArchiveSingleProjectProps {
    isArchived: boolean;
    projectRole: OldProjectRole;
    projectId: string;
    title: string;
    onSuccess: () => void;
}

export function ArchiveSingleProject(props: ArchiveSingleProjectProps): JSX.Element {
    return <>
        {props.projectRole === OldProjectRole.USER ? null : (
            <ActionBox>
                <Box flexGrow={1}>
                    <Heading.h3>Project Archival</Heading.h3>
                    <Text>
                        {!props.isArchived ? null : (
                            <>
                                Unarchiving a project will reverse the effects of archival.
                                <ul>
                                    <li>
                                        Your projects will, once again, by visible to you and project
                                        collaborators
                                    </li>
                                    <li>This action <i>is</i> reversible</li>
                                </ul>
                            </>
                        )}
                        {props.isArchived ? null : (
                            <>
                                You can archive a project if it is no longer relevant for your day-to-day work.

                                <ul>
                                    <li>
                                        The project will, by default, be hidden for you and project
                                        collaborators
                                    </li>
                                    <li>No data will be deleted from the project</li>
                                    <li>This action <i>is</i> reversible</li>
                                </ul>
                            </>
                        )}
                    </Text>
                </Box>
                <Flex>
                    <Button
                        onClick={() => {
                            addStandardDialog({
                                title: "Are you sure?",
                                message: `Are you sure you wish to ` +
                                    `${props.isArchived ? "unarchive" : "archive"} ${props.title}?`,
                                onConfirm: async () => {
                                    const success = await callAPIWithErrorHandler(
                                        props.isArchived ?
                                            ProjectAPI.unarchive(bulkRequestOf({id: props.projectId})) :
                                            ProjectAPI.archive(bulkRequestOf({id: props.projectId})));
                                    if (success) {
                                        props.onSuccess();
                                        dialogStore.success();
                                    }
                                },
                                addToFront: true,
                                confirmText: `${props.isArchived ? "Unarchive" : "Archive"} project`
                            });
                        }}
                    >
                        {props.isArchived ? "Unarchive" : "Archive"}
                    </Button>
                </Flex>
            </ActionBox>
        )}
    </>;
<<<<<<< HEAD
}

interface ArchiveProjectProps {
    projects: Project[];
    onSuccess: () => void;
}

export function ArchiveProject(props: ArchiveProjectProps): JSX.Element {
    const multipleProjects = props.projects.length > 1;
    const archived = props.projects.every(it => it.status.archived);
    let projectTitles = "";
    props.projects.forEach(project =>
        projectTitles += project.specification.title + ","
    );
    const anyUserRoles = props.projects.some(it => it.status.myRole === OldProjectRole.USER);
    projectTitles = projectTitles.substring(0, projectTitles.length - 1);
    return <>
        {anyUserRoles ? null : (
            <ActionBox>
                <Box flexGrow={1}>
                    <Heading.h3>Project Archival</Heading.h3>
                    <Text>
                        {!archived ? null : (
                            <>
                                Unarchiving {multipleProjects ? "projects" : "a project"} will reverse the effects of
                                archival.
                                <ul>
                                    <li>
                                        Your project{multipleProjects ? "s" : ""} will, once again, be visible to you
                                        and project
                                        collaborators
                                    </li>
                                    <li>This action <i>is</i> reversible</li>
                                </ul>
                            </>
                        )}
                        {archived ? null : (
                            <>
                                You can archive {multipleProjects ? "projects" : "a project"} if it is no longer
                                relevant for your day-to-day work.

                                <ul>
                                    <li>
                                        The project{multipleProjects ? "s" : ""} will, by default, be hidden for you and
                                        project
                                        collaborators
                                    </li>
                                    <li>No data will be deleted from the project{multipleProjects ? "s" : ""}</li>
                                    <li>This action <i>is</i> reversible</li>
                                </ul>
                            </>
                        )}
                    </Text>
                </Box>
                <Flex>
                    <Button
                        onClick={() => {
                            const operation = archived ? ProjectAPI.unarchive : ProjectAPI.archive;

                            addStandardDialog({
                                title: "Are you sure?",
                                message: `Are you sure you wish to ` +
                                    `${archived ? "unarchive" : "archive"} ${projectTitles}?`,
                                onConfirm: async () => {
                                    const success = await callAPIWithErrorHandler(
                                        operation(bulkRequestOf(...props.projects.map(it => it)))
                                    );
                                    if (success) {
                                        props.onSuccess();
                                        dialogStore.success();
                                    }
                                },
                                addToFront: true,
                                confirmText: `${archived ? "Unarchive" : "Archive"} project${multipleProjects ? "s" : ""}`
                            });
                        }}
                    >
                        {archived ? "Unarchive" : "Archive"}
                    </Button>
                </Flex>
            </ActionBox>
        )}
    </>;
};

=======
}

>>>>>>> 32acdef7
interface LeaveProjectProps {
    projectRole: OldProjectRole;
    projectId: string;
    projectTitle: string;
    onSuccess: () => void;
}

export function LeaveProject(props: LeaveProjectProps): JSX.Element {
    return (
        <ActionBox>
            <Box flexGrow={1}>
                <Heading.h3>Leave Project</Heading.h3>
                <Text>
                    If you leave the project the following will happen:

                    <ul>
                        <li>
                            All files and compute resources owned by the project become
                            inaccessible to you
                        </li>

                        <li>
                            None of your files in the project will be deleted
                        </li>

                        <li>
                            Project administrators can recover files from your personal directory in
                            the project
                        </li>
                    </ul>
                </Text>

                {props.projectRole !== OldProjectRole.PI ? null : (
                    <Text>
                        <b>You must transfer the principal investigator role to another member before
                            leaving the project!</b>
                    </Text>
                )}
            </Box>
            <Flex>
                <Button
                    disabled={props.projectRole === OldProjectRole.PI}
                    onClick={() => {
                        addStandardDialog({
                            title: "Are you sure?",
                            message: `Are you sure you wish to leave ${props.projectTitle}?`,
                            onConfirm: async () => {
                                const success = await callAPIWithErrorHandler({
                                    ...ProjectAPI.deleteMember(bulkRequestOf({username: Client.username!})),
                                    projectOverride: props.projectId
                                });
                                if (success) {
                                    props.onSuccess();
                                    dialogStore.success();
                                }
                            },
                            confirmText: "Leave project",
                            addToFront: true
                        });
                    }}
                >
                    Leave
                </Button>
            </Flex>
        </ActionBox>
    );
}

export function UpdateProjectLogo(): JSX.Element | null {
    const projectId = useProjectId() ?? "";
    const [, setLogoCacheBust] = useState("" + Date.now());

    if (!projectId) return null;
    return <div>
        <label>
            Project logo (click{" "}
            <span style={{color: "var(--textHighlight)", cursor: "pointer"}}>here</span>
            {" "}to upload a new logo)
            <br/>

            <HiddenInputField
                type="file"
                onChange={async e => {
                    const target = e.target;
                    if (target.files) {
                        const file = target.files[0];
                        target.value = "";
                        if (file.size > 1024 * 512) {
                            snackbarStore.addFailure("File exceeds 512KB. Not allowed.", false);
                        } else {
                            if (await uploadProjectLogo({file, projectId})) {
                                setLogoCacheBust("" + Date.now());
                                snackbarStore.addSuccess("Logo changed, refresh to see changes", false);
                            }
                        }
                        dialogStore.success();
                    }
                }}
            />
        </label>

        <ProjectLogo projectId={projectId} size={"128px"} />
    </div>
}

export interface AllowSubProjectsRenamingRequest {
    projectId: string;
}

export interface AllowSubProjectsRenamingResponse {
    allowed: boolean;
}

export interface ToggleSubProjectsRenamingRequest {
    projectId: string;
}

const UserCriteriaEditor: React.FunctionComponent<{
    onSubmit: (c: Grants.UserCriteria) => any,
    onRemove: (idx: number) => any,
    criteria: Grants.UserCriteria[],
    showSubprojects: boolean;
    isExclusion: boolean;
}> = props => {
    const [showRequestFromEditor, setShowRequestFromEditor] = useState<boolean>(false);
    return <>
        <Table mb={16}>
            <thead>
            <TableRow>
                <TableHeaderCell textAlign={"left"}>Type</TableHeaderCell>
                <TableHeaderCell textAlign={"left"}>Constraint</TableHeaderCell>
                <TableHeaderCell />
            </TableRow>
            </thead>
            <tbody>

            {!props.showSubprojects ? null :
                <TableRow>
                    <TableCell>Subprojects</TableCell>
                    <TableCell>None</TableCell>
                    <TableCell />
                </TableRow>
            }

            {!props.showSubprojects && props.criteria.length === 0 && !showRequestFromEditor ? <>
                <TableRow>
                    <TableCell>No one</TableCell>
                    <TableCell>None</TableCell>
                    <TableCell />
                </TableRow>
            </> : null}

            {props.criteria.map((it, idx) =>
                <TableRow key={keyFromCriteria(it)}>
                    <TableCell textAlign={"left"}>{userCriteriaTypePrettifier(it.type)}</TableCell>
                    <TableCell textAlign={"left"}>
                        {it.type === "wayf" ? it.org : null}
                        {it.type === "email" ? it.domain : null}
                        {it.type === "anyone" ? "None" : null}
                    </TableCell>
                    <TableCell textAlign={"right"}>
                        <Icon color={"red"} name={"trash"} cursor={"pointer"} onClick={() => props.onRemove(idx)} />
                    </TableCell>
                </TableRow>
            )}

            {showRequestFromEditor ?
                <UserCriteriaRowEditor
                    onSubmit={(c) => {
                        props.onSubmit(c);
                        setShowRequestFromEditor(false);
                    }}
                    onCancel={() => setShowRequestFromEditor(false)}
                    allowAnyone={!props.isExclusion && props.criteria.find(it => it.type === "anyone") === undefined}
                    allowWayf={!props.isExclusion}
                /> :
                null
            }

            </tbody>
        </Table>
        <Flex justifyContent={"center"} mb={32}>
            {!showRequestFromEditor ?
                <Button
                    type={"button"}
                    onClick={() => setShowRequestFromEditor(true)}
                >
                    Add new row
                </Button> :
                null
            }
        </Flex>
    </>;
};

const UserCriteriaRowEditor: React.FunctionComponent<{
    onSubmit: (c: Grants.UserCriteria) => any,
    onCancel: () => void,
    allowAnyone?: boolean;
    allowWayf?: boolean;
}> = props => {
    const [type, setType] = useState<Pick<Grants.UserCriteria, "type">>(
        props.allowWayf ? ({type: "wayf"}) : ({type: "email"})
    );
    const [selectedWayfOrg, setSelectedWayfOrg] = useState("");
    const inputRef = useRef<HTMLInputElement>(null);
    const onClick = useCallback((e) => {
        e.preventDefault();
        switch (type.type) {
            case "email":
                if (inputRef.current!.value.indexOf(".") === -1 || inputRef.current!.value.indexOf(" ") !== -1) {
                    snackbarStore.addFailure("This does not look like a valid email domain. Try again.", false);
                    return;
                }
                if (inputRef.current!.value.indexOf("@") !== -1) {
                    snackbarStore.addFailure("Only the domain should be added. Example: 'sdu.dk'.", false);
                    return;
                }

                const domain = inputRef.current!.value;
                props.onSubmit({type: "email", domain});
                break;
            case "anyone":
                props.onSubmit({type: "anyone"});
                break;
            case "wayf":
                if (selectedWayfOrg === "") {
                    snackbarStore.addFailure("You must select a WAYF organization", false);
                    return;
                }
                props.onSubmit({type: "wayf", org: selectedWayfOrg});
                break;
        }
    }, [props.onSubmit, type, selectedWayfOrg]);

    const options: {text: string, value: string}[] = [];
    if (props.allowAnyone) {
        options.push({text: "Anyone", value: "anyone"});
    }

    options.push({text: "Email", value: "email"});

    if (props.allowWayf) {
        options.push({text: "WAYF", value: "wayf"});
    }

    return <TableRow>
        <TableCell>
            <ClickableDropdown
                trigger={userCriteriaTypePrettifier(type.type)}
                options={options}
                onChange={t => setType({type: t} as Pick<Grants.UserCriteria, "type">)}
                chevron
            />
        </TableCell>
        <TableCell>
            <div style={{minWidth: "350px"}}>
                <Flex height={47}>
                    {type.type !== "anyone" ? null : null}
                    {type.type !== "email" ? null : <>
                        <Input ref={inputRef} placeholder={"Email domain"} />
                    </>}
                    {type.type !== "wayf" ? null : <>
                        {/* WAYF idps extracted from https://metadata.wayf.dk/idps.js*/}
                        {/* curl https://metadata.wayf.dk/idps.js 2>/dev/null | jq 'to_entries[].value.schacHomeOrganization' | sort | uniq | xargs -I _ printf '"_",\n' */}
                        <DataList
                            options={wayfIdpsPairs}
                            onSelect={(item) => setSelectedWayfOrg(item)}
                            placeholder={"Type to search..."}
                        />
                    </>}
                    <ConfirmCancelButtons height={"unset"} onConfirm={onClick} onCancel={props.onCancel} />
                </Flex>
            </div>
        </TableCell>
        <TableCell />
    </TableRow>;
}

function userCriteriaTypePrettifier(t: string): string {
    switch (t) {
        case "anyone":
            return "Anyone";
        case "email":
            return "Email";
        case "wayf":
            return "WAYF";
        default:
            return t;
    }
}

function keyFromCriteria(userCriteria: Grants.UserCriteria): string {
    switch (userCriteria.type) {
        case "anyone": {
            return "anyone";
        }
        case "email": {
            return userCriteria.domain;
        }
        case "wayf": {
            return userCriteria.org;
        }
    }
}

export interface UploadLogoProps {
    file: File;
    projectId: string;
}

async function uploadProjectLogo(props: UploadLogoProps): Promise<boolean> {
    const token = await Client.receiveAccessTokenOrRefreshIt();

    return new Promise((resolve) => {
        const request = new XMLHttpRequest();
        request.open("POST", Client.computeURL("/api", `/grants/v2/uploadLogo`));
        request.setRequestHeader("Authorization", `Bearer ${token}`);
        request.responseType = "text";
        request.setRequestHeader("Project", props.projectId);
        request.onreadystatechange = () => {
            if (request.status !== 0) {
                if (!inSuccessRange(request.status)) {
                    let message = "Logo upload failed";
                    try {
                        message = JSON.parse(request.responseText).why;
                    } catch (e) {
                        // tslint:disable-next-line: no-console
                        console.log(e);
                        // Do nothing
                    }

                    snackbarStore.addFailure(message, false);
                    resolve(false);
                } else {
                    resolve(true);
                }
            }
        };

        request.send(props.file);
    });
}

export default ProjectSettings;<|MERGE_RESOLUTION|>--- conflicted
+++ resolved
@@ -7,25 +7,14 @@
     Label,
     Text,
     Checkbox,
-<<<<<<< HEAD
-    Card
-} from "@/ui-components";
-import * as Heading from "@/ui-components/Heading";
-import {addStandardDialog} from "@/UtilityComponents";
-=======
     Card, Grid, TextArea, DataList, Icon
 } from "@/ui-components";
 import * as Heading from "@/ui-components/Heading";
 import {addStandardDialog, ConfirmCancelButtons} from "@/UtilityComponents";
->>>>>>> 32acdef7
 import {callAPIWithErrorHandler, useCloudAPI, useCloudCommand} from "@/Authentication/DataHook";
 import {useNavigate} from "react-router";
 import {dialogStore} from "@/Dialog/DialogStore";
 import {MainContainer} from "@/MainContainer/MainContainer";
-<<<<<<< HEAD
-import {GrantProjectSettings, ProjectLogo, ProjectDescription} from "@/Project/Grant/Settings";
-=======
->>>>>>> 32acdef7
 import {useTitle} from "@/Navigation/Redux/StatusActions";
 import {snackbarStore} from "@/Snackbar/SnackbarStore";
 import {useCallback, useEffect, useRef, useState} from "react";
@@ -34,18 +23,6 @@
 import {bulkRequestOf} from "@/DefaultObjects";
 import {Client} from "@/Authentication/HttpClientInstance";
 import {useProject} from "./cache";
-<<<<<<< HEAD
-import {ButtonClass} from "@/ui-components/Button";
-import {BoxClass} from "@/ui-components/Box";
-import {FlexClass} from "@/ui-components/Flex";
-import {UtilityBar} from "@/Playground/Playground";
-import {classConcat, injectStyle} from "@/Unstyled";
-import {TwoColumnLayout} from "./Members2";
-import {CardClass} from "@/ui-components/Card";
-import {JobCreateInput} from "@/Applications/Jobs/Widgets/Reservation";
-import {Spacer} from "@/ui-components/Spacer";
-import {ProjectPageTitle} from "./Allocations";
-=======
 import {injectStyle} from "@/Unstyled";
 import {Spacer} from "@/ui-components/Spacer";
 import * as Grants from "@/Grants";
@@ -58,7 +35,6 @@
 import {useDidUnmount} from "@/Utilities/ReactUtilities";
 
 const wayfIdpsPairs = WAYF.wayfIdps.map(it => ({value: it, content: it}));
->>>>>>> 32acdef7
 
 const ActionContainer = injectStyle("action-container", k => `
     ${k} {
@@ -70,36 +46,6 @@
     ${k} > * {
         margin-bottom: 16px;
     }
-<<<<<<< HEAD
-`);
-
-function ActionBox({children}: React.PropsWithChildren): JSX.Element {
-    return <div className={ActionBoxClass}>
-        {children}
-    </div>
-}
-
-const ActionBoxClass = injectStyle("action-box", k => `
-    ${k} {
-        display: flex;
-        margin-bottom: 16px;
-    }
-    
-    ${k} > .${BoxClass} {
-        flex-grow: 1;
-    }
-    
-    ${k} > .${FlexClass} {
-        margin-left: 8px;
-        flex-direction: column;
-        justify-content: center;
-    }
-    
-    ${k} > .${FlexClass} > .${ButtonClass} {
-        min-width: 100px;
-    }
-`);
-=======
     
     ${k} section {
         border: 1px solid var(--gray);
@@ -129,20 +75,11 @@
         margin-bottom: 16px;
     }
 `);
->>>>>>> 32acdef7
 
 export const ProjectSettings: React.FunctionComponent = () => {
     const projectId = useProjectId();
     const projectOps = useProject();
     const project = projectOps.fetch();
-<<<<<<< HEAD
-
-    useTitle("Project Settings");
-    const [enabled, fetchEnabled] = useCloudAPI<ExternalApplicationsEnabledResponse>(
-        {noop: true},
-        {enabled: false}
-    );
-=======
     const navigate = useNavigate();
     const didUnmount = useDidUnmount();
 
@@ -164,7 +101,6 @@
     const templateExisting = useRef<HTMLTextAreaElement>(null);
     const templateNew = useRef<HTMLTextAreaElement>(null);
     const description = useRef<HTMLTextAreaElement>(null);
->>>>>>> 32acdef7
 
     useEffect(() => {
         (async () => {
@@ -261,67 +197,6 @@
 
     const {status} = project;
 
-<<<<<<< HEAD
-    return (
-        <MainContainer
-            key={project.id}
-            header={<Spacer
-                left={<ProjectPageTitle>Settings</ProjectPageTitle>}
-                right={<Flex mr="36px" height={"26px"}><UtilityBar searchEnabled={false} /></Flex>}
-            />}
-            headerSize={64}
-            main={!isAdminOrPI(status.myRole) ? (
-                <Heading.h1>Only project or admin and PIs can view settings.</Heading.h1>
-            ) : <div className={ActionContainer}>
-                <Card>
-                    <ArchiveSingleProject
-                        isArchived={status.archived}
-                        projectId={projectId}
-                        projectRole={status.myRole!}
-                        title={project.specification.title}
-                        onSuccess={() => projectOps.reload()}
-                    />
-                </Card>
-                <Card>
-                    <LeaveProject
-                        onSuccess={() => navigate("/")}
-                        projectTitle={project.specification.title}
-                        projectId={projectId}
-                        projectRole={status.myRole!}
-                    />
-                </Card>
-                <div className={classConcat(CardClass, TwoColumnLayout)} data-hide-border>
-                    <div className="left">
-                        <Heading.h2>Project information</Heading.h2>
-                        <ChangeProjectTitle
-                            projectId={projectId}
-                            projectTitle={project.specification.title}
-                            onSuccess={() => projectOps.reload()}
-                        />
-                        <SubprojectSettings
-                            projectId={projectId}
-                            projectRole={status.myRole!}
-                            setLoading={() => false}
-                        />
-                        {enabled.data.enabled ?
-                            <ProjectLogo /> : null
-                        }
-                    </div>
-                    <div className="right">
-                        {enabled.data.enabled ? <>
-                            <ProjectDescription />
-                        </> : null}
-                    </div>
-                </div>
-                {enabled.data.enabled ?
-                    <Card>
-                        <GrantProjectSettings />
-                    </Card> : null
-                }
-            </div>}
-        />
-    );
-=======
     return <MainContainer
         key={project.id}
         header={
@@ -430,7 +305,6 @@
             </section>
         </div>}
     />
->>>>>>> 32acdef7
 };
 
 interface ChangeProjectTitleProps {
@@ -488,28 +362,6 @@
                     snackbarStore.addFailure("Renaming of project failed", true);
                 }
             }}>
-<<<<<<< HEAD
-                <Heading.h3>Project Title</Heading.h3>
-                <Flex flexGrow={1}>
-                    <Box width="100%">
-                        <Input
-                            required
-                            ml="2px"
-                            type="text"
-                            className={JobCreateInput}
-                            inputRef={newProjectTitle}
-                            placeholder="New project title"
-                            autoComplete="off"
-                            onChange={() => {
-                                if (newProjectTitle.current?.value !== props.projectTitle) {
-                                    setSaveDisabled(false);
-                                } else {
-                                    setSaveDisabled(true);
-                                }
-                            }}
-                            disabled={!allowRenaming.data.allowed}
-                        />
-=======
                 <Flex flexGrow={1}>
                     <Box width="100%">
                         <label>
@@ -531,7 +383,6 @@
                                 disabled={!allowRenaming.data.allowed}
                             />
                         </label>
->>>>>>> 32acdef7
                     </Box>
                     <Button
                         height="42px"
@@ -698,96 +549,8 @@
             </ActionBox>
         )}
     </>;
-<<<<<<< HEAD
-}
-
-interface ArchiveProjectProps {
-    projects: Project[];
-    onSuccess: () => void;
-}
-
-export function ArchiveProject(props: ArchiveProjectProps): JSX.Element {
-    const multipleProjects = props.projects.length > 1;
-    const archived = props.projects.every(it => it.status.archived);
-    let projectTitles = "";
-    props.projects.forEach(project =>
-        projectTitles += project.specification.title + ","
-    );
-    const anyUserRoles = props.projects.some(it => it.status.myRole === OldProjectRole.USER);
-    projectTitles = projectTitles.substring(0, projectTitles.length - 1);
-    return <>
-        {anyUserRoles ? null : (
-            <ActionBox>
-                <Box flexGrow={1}>
-                    <Heading.h3>Project Archival</Heading.h3>
-                    <Text>
-                        {!archived ? null : (
-                            <>
-                                Unarchiving {multipleProjects ? "projects" : "a project"} will reverse the effects of
-                                archival.
-                                <ul>
-                                    <li>
-                                        Your project{multipleProjects ? "s" : ""} will, once again, be visible to you
-                                        and project
-                                        collaborators
-                                    </li>
-                                    <li>This action <i>is</i> reversible</li>
-                                </ul>
-                            </>
-                        )}
-                        {archived ? null : (
-                            <>
-                                You can archive {multipleProjects ? "projects" : "a project"} if it is no longer
-                                relevant for your day-to-day work.
-
-                                <ul>
-                                    <li>
-                                        The project{multipleProjects ? "s" : ""} will, by default, be hidden for you and
-                                        project
-                                        collaborators
-                                    </li>
-                                    <li>No data will be deleted from the project{multipleProjects ? "s" : ""}</li>
-                                    <li>This action <i>is</i> reversible</li>
-                                </ul>
-                            </>
-                        )}
-                    </Text>
-                </Box>
-                <Flex>
-                    <Button
-                        onClick={() => {
-                            const operation = archived ? ProjectAPI.unarchive : ProjectAPI.archive;
-
-                            addStandardDialog({
-                                title: "Are you sure?",
-                                message: `Are you sure you wish to ` +
-                                    `${archived ? "unarchive" : "archive"} ${projectTitles}?`,
-                                onConfirm: async () => {
-                                    const success = await callAPIWithErrorHandler(
-                                        operation(bulkRequestOf(...props.projects.map(it => it)))
-                                    );
-                                    if (success) {
-                                        props.onSuccess();
-                                        dialogStore.success();
-                                    }
-                                },
-                                addToFront: true,
-                                confirmText: `${archived ? "Unarchive" : "Archive"} project${multipleProjects ? "s" : ""}`
-                            });
-                        }}
-                    >
-                        {archived ? "Unarchive" : "Archive"}
-                    </Button>
-                </Flex>
-            </ActionBox>
-        )}
-    </>;
-};
-
-=======
-}
-
->>>>>>> 32acdef7
+}
+
 interface LeaveProjectProps {
     projectRole: OldProjectRole;
     projectId: string;
