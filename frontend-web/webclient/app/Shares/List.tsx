import {
    APICallParameters,
    APICallState,
    callAPI,
    mapCallState,
    useAsyncCommand,
    useCloudAPI
} from "Authentication/DataHook";
import {Client} from "Authentication/HttpClientInstance";
import {UserAvatar} from "AvataaarLib/UserAvatar";
import {emptyPage} from "DefaultObjects";
import {loadingAction} from "Loading";
import {MainContainer} from "MainContainer/MainContainer";
import {setRefreshFunction} from "Navigation/Redux/HeaderActions";
import {setActivePage, updatePageTitle} from "Navigation/Redux/StatusActions";
import {PaginationButtons} from "Pagination";
import * as Pagination from "Pagination";
import * as React from "react";
import {useEffect, useRef, useState} from "react";
import {connect} from "react-redux";
import {Dispatch} from "redux";
import {snackbarStore} from "Snackbar/SnackbarStore";
import {AccessRight, AccessRights, Dictionary, Page, singletonToPage} from "Types";
import {Box, Card, Flex, Icon, SelectableText, SelectableTextWrapper, Text} from "ui-components";
import Button from "ui-components/Button";
import ClickableDropdown from "ui-components/ClickableDropdown";
import * as Heading from "ui-components/Heading";
import Input, {InputLabel} from "ui-components/Input";
import Link from "ui-components/Link";
import {SidebarPages} from "ui-components/Sidebar";
import {Spacer} from "ui-components/Spacer";
import {TextSpan} from "ui-components/Text";
import {colors} from "ui-components/theme";
import {AvatarType, defaultAvatar} from "UserSettings/Avataaar";
import {fileTablePage, getFilenameFromPath} from "Utilities/FileUtilities";
import {addStandardDialog, FileIcon} from "UtilityComponents";
import {defaultErrorHandler, iconFromFilePath} from "UtilityFunctions";
import {ListProps, ListSharesParams, loadAvatars, Share, SharesByPath, ShareState} from ".";
import {acceptShare, createShare, findShare, listShares, revokeShare, updateShare} from "./index";

export const List: React.FunctionComponent<ListProps & ListOperations> = props => {
    const initialFetchParams = props.byPath === undefined ?
        listShares({sharedByMe: false, itemsPerPage: 25, page: 0}) : findShare(props.byPath);

    const [avatars, setAvatarParams, avatarParams] = useCloudAPI<Dictionary<AvatarType>>(
        loadAvatars({usernames: new Set([])}), {}
    );

    let sharedByMe = false;
    // Start of real data
    const [response, setFetchParams, params] = props.byPath === undefined ?
        useCloudAPI<Page<SharesByPath>>(initialFetchParams, emptyPage) :
        useCloudAPI<SharesByPath | null>(initialFetchParams, null);

    const page = props.byPath === undefined ?
        response as APICallState<Page<SharesByPath>> :
        mapCallState(response as APICallState<SharesByPath | null>, item => singletonToPage(item));
    // End of real data

    // Need dummy data? Remove the comments!
    // const [params, setFetchParams] = useState(listShares({sharedByMe, itemsPerPage: 100, page: 0}));
    // const items = receiveDummyShares(params.parameters!.itemsPerPage, params.parameters!.page);
    // const page: APICallState<Page<SharesByPath>> = {loading: false, data: items, error: undefined};
    // End of dummy data

    if (props.byPath !== undefined && page.data.items.length > 0) {
        sharedByMe = page.data.items[0].sharedByMe;
    } else {
        const listParams = params as APICallParameters<ListSharesParams>;
        if (listParams.parameters !== undefined) {
            sharedByMe = listParams.parameters.sharedByMe;
        }
    }

    props.setGlobalLoading(page.loading);

    const refresh = () => setFetchParams({...params, reloadId: Math.random()});

    useEffect(() => {
        if (!props.innerComponent) {
            props.setActivePage();
            props.updatePageTitle();
            props.setRefresh(refresh);
        }

        return () => {
            if (!props.innerComponent) {
                // Revert reload action
                props.setGlobalLoading(false);
                props.setRefresh(undefined);
            }
        };
    });

    useEffect(() => {
        const usernames: Set<string> = new Set(page.data.items.map(group =>
            group.shares.map(share => group.sharedByMe ? share.sharedWith : group.sharedBy)
        ).reduce((acc, val) => acc.concat(val), []));

        if (JSON.stringify(Array.from(avatarParams.parameters!.usernames)) !== JSON.stringify(Array.from(usernames))) {
            setAvatarParams(loadAvatars({usernames}));
        }
    }, [page]);

    const AvatarComponent = (props: {username: string}) => {
<<<<<<< HEAD
        const avatar = avatars.data?.avatars[props.username] ?? defaultAvatar;
        return <UserAvatar avatar={avatar} mr={"10px"} />;
=======
        const avatar = avatars.data?.avatars?.[props.username] ?? defaultAvatar;
        return <UserAvatar avatar={avatar} mr="10px" />;
>>>>>>> dc7f7a38
    };

    const GroupedShareCardWrapper = (props: {shareByPath: SharesByPath; simple: boolean;}) => {
        const [page, setPage] = useState(0);
        const pageSize = 5;
        return (
            <GroupedShareCard
                simple={props.simple}
                onUpdate={refresh}
                groupedShare={props.shareByPath}
                key={props.shareByPath.path}
            >
                {props.shareByPath.shares.slice(pageSize * page, pageSize * page + pageSize).map(share => (
                    <ShareRow
                        simple={props.simple}
                        key={share.id}
                        sharedBy={props.shareByPath.sharedBy}
                        onUpdate={refresh}
                        share={share}
                        sharedByMe={sharedByMe}
                    >
                        <AvatarComponent username={sharedByMe ? share.sharedWith : props.shareByPath.sharedBy} />
                    </ShareRow>
                ))}
                <PaginationButtons
                    totalPages={Math.floor(props.shareByPath.shares.length / pageSize)}
                    currentPage={page}
                    toPage={setPage}
                />
            </GroupedShareCard>
        );
    };

    const header = props.byPath !== undefined ? null : (
        <SelectableTextWrapper>
            <SelectableText
                mr="1em"
                cursor="pointer"
                fontSize={3}
                selected={!sharedByMe}
                onClick={() => setFetchParams(listShares({sharedByMe: false, itemsPerPage: 25, page: 0}))}
            >
                Shared with Me
            </SelectableText>

            <SelectableText
                mr="1em"
                cursor="pointer"
                selected={sharedByMe}
                fontSize={3}
                onClick={() => setFetchParams(listShares({sharedByMe: true, itemsPerPage: 25, page: 0}))}
            >
                Shared by Me
            </SelectableText>
        </SelectableTextWrapper>
    );

    const shares = page.data.items.filter(it => it.sharedByMe === sharedByMe || props.byPath !== undefined);
    const simple = !!props.simple;
    const main = (
        <Pagination.List
            loading={page.loading}
            page={page.data}
            customEmptyPage={simple ? (
                <div>
                    No shares for <b>{getFilenameFromPath(props.byPath!)}</b>
                </div>
            ) : <NoShares sharedByMe={sharedByMe} />}
            onPageChanged={(pageNumber, {itemsPerPage}) => setFetchParams(listShares({
                sharedByMe,
                page: pageNumber,
                itemsPerPage
            }))}
            pageRenderer={() => (
                <>
                    {props.innerComponent ? header : null}
                    {shares.map(it => <GroupedShareCardWrapper key={it.path} shareByPath={it} simple={simple} />)}
                </>
            )}
        />
    );

    if (simple) return main;

    return (
        <MainContainer
            headerSize={55}
            header={props.innerComponent ? null : header}
            main={main}
            sidebar={null}
        />
    );
};

const NoShares = ({sharedByMe}: {sharedByMe: boolean}) => (
    <Heading.h3 textAlign="center">
        No shares
        <br />
        {sharedByMe ?
            <small>You can create a new share by clicking 'Share' on one of your files.</small> :
            <small>Files shared will appear here.</small>
        }
    </Heading.h3>
);


interface ListEntryProperties {
    groupedShare: SharesByPath;
    onUpdate: () => void;
    simple: boolean;
}

const GroupedShareCard: React.FunctionComponent<ListEntryProperties> = props => {
    const {groupedShare} = props;

    const [isCreatingShare, setIsCreatingShare] = useState(false);
    const [newShareRights, setNewShareRights] = useState(AccessRights.READ_RIGHTS);
    const [confirmRevokeAll, setConfirmRevokeAll] = useState(false);
    const newShareUsername = useRef<HTMLInputElement>(null);

    const doCreateShare = async (event: React.FormEvent<HTMLFormElement>) => {
        if (!isCreatingShare) {
            event.preventDefault();

            const username = newShareUsername.current!.value;
            if (username.length === 0) {
                snackbarStore.addFailure("Please fill out the username.");
                return;
            }

            try {
                setIsCreatingShare(true);
                await callAPI(createShare(groupedShare.path, username, newShareRights));
                newShareUsername.current!.value = "";
                props.onUpdate();
            } catch (e) {
                defaultErrorHandler(e);
            } finally {
                setIsCreatingShare(false);
            }
        }
    };

    const [isLoading, sendCommand] = useAsyncCommand();

    const revokeAll = async () => {
        const revoke = () => groupedShare.shares.filter(it => inCancelableState(it.state))
            .forEach(({id}) => sendCommand(revokeShare(id)));
        if (!props.simple) {
            addStandardDialog({
                title: "Revoke?",
                message: `Remove all shares for ${getFilenameFromPath(groupedShare.path)}?`,
                onConfirm: revoke
            });
        } else {
            revoke();
            setConfirmRevokeAll(false);
        }
    };

    const folderLink = (groupedShare.shares[0].state === ShareState.ACCEPTED) || groupedShare.sharedByMe ?
        <Link to={fileTablePage(groupedShare.path)}>{getFilenameFromPath(groupedShare.path)}</Link> :
        <Text>{getFilenameFromPath(groupedShare.path)}</Text>;
    return (
        <Card height="auto" width={1} boxShadow="sm" borderWidth={1} borderRadius={6} mb={12}>
            <Flex
                bg="lightGray"
                color="darkGray"
                px={3}
                py={2}
                alignItems="center"
                style={{
                    borderRadius: "6px 6px 0px 0px"
                }}
            >
                <Box ml="3px" mr="10px">
                    <FileIcon fileIcon={iconFromFilePath(groupedShare.path, "DIRECTORY", Client.homeFolder)} />
                </Box>
                <Heading.h4> {folderLink} </Heading.h4>
                <Box ml="auto" />
                {groupedShare.sharedByMe ?
                    `${groupedShare.shares.length} ${groupedShare.shares.length > 1 ?
                        "collaborators" : "collaborator"}` : sharePermissionsToText(groupedShare.shares[0].rights)}
            </Flex>
            <Box px={3} pt={3}>
                {!groupedShare.sharedByMe || props.simple ? null : (
                    <form onSubmit={doCreateShare}>
                        <Flex mb={"16px"} alignItems={"center"}>
                            <Flex flex="1 0 auto">
                                <Flex flex="1 0 auto" zIndex={1}>
                                    <Input
                                        disabled={isCreatingShare}
                                        rightLabel
                                        placeholder={"Username"}
                                        ref={newShareUsername}
                                    />
                                </Flex>
                                <InputLabel rightLabel backgroundColor="lightBlue" width="125px">
                                    <ClickableDropdown
                                        left={"-16px"}
                                        chevron
                                        width="125px"
                                        trigger={sharePermissionsToText(newShareRights)}
                                    >
                                        <OptionItem
                                            onClick={() => setNewShareRights(AccessRights.READ_RIGHTS)}
                                            text={CAN_VIEW_TEXT}
                                        />
                                        <OptionItem
                                            onClick={() => setNewShareRights(AccessRights.WRITE_RIGHTS)}
                                            text={CAN_EDIT_TEXT}
                                        />
                                    </ClickableDropdown>
                                </InputLabel>
                            </Flex>
                            <Box ml={"12px"} width="150px">
                                <Button fullWidth type="submit">
                                    <Icon name="share" size="1em" mr=".7em" />
                                    Share
                            </Button>
                            </Box>
                        </Flex>
                    </form>
                )}
                {props.children}
            </Box>
            {!(groupedShare.sharedByMe &&
                groupedShare.shares.some(it => inCancelableState(it.state)) &&
                groupedShare.shares.length > 1) ? null : (
                    <Spacer
                        left={<Box />}
                        right={(
                            <Button
                                type="button"
                                onClick={props.simple && !confirmRevokeAll ? () => setConfirmRevokeAll(true) : () => revokeAll()}
                                disabled={isLoading}
                                color={confirmRevokeAll ? "red" : "blue"}
                                mb="8px"
                                mr="16px"
                            >
                                {!confirmRevokeAll ? "Remove all" : "Confirm remove all"}
                            </Button>
                        )}
                    />
                )}
        </Card>
    );
};

function inCancelableState(state: ShareState) {
    return state !== ShareState.UPDATING;
}

export const ShareRow: React.FunctionComponent<{
    share: Share,
    sharedByMe: boolean,
    sharedBy: string,
    onUpdate: () => void,
    revokeAsIcon?: boolean,
    simple: boolean
}> = ({share, sharedByMe, onUpdate, sharedBy, ...props}) => {
    const [isLoading, sendCommand] = useAsyncCommand();

    const sendCommandAndUpdate = async (call: APICallParameters) => {
        await sendCommand(call);
        onUpdate();
    };

    const doAccept = () => sendCommandAndUpdate(acceptShare(share.id));
    const doRevoke = (e: React.MouseEvent<HTMLButtonElement, MouseEvent>) => {
        e.preventDefault();
        if (props.simple) sendCommandAndUpdate(revokeShare(share.id));
        else addStandardDialog({
            title: "Revoke?",
            message: "Remove share?",
            onConfirm: () => sendCommandAndUpdate(revokeShare(share.id))
        });
    };
    const doUpdate = (newRights: AccessRight[]) => sendCommandAndUpdate(updateShare(share.id, newRights));

    let permissionsBlock: JSX.Element | string | null = null;

    if (share.state === ShareState.FAILURE) {
        permissionsBlock = (
            <Button
                color={"red"}
                disabled={isLoading}
                onClick={doRevoke}
            >
                <Icon name="close" size="1em" mr=".7em" />Remove
            </Button>
        );
    } else if (share.state === ShareState.UPDATING || isLoading) {
        permissionsBlock = null;
    } else if (!sharedByMe) {
        if (share.state === ShareState.REQUEST_SENT) {
            permissionsBlock = (
                <Box flexShrink={1}>
                    <Button
                        color="red"
                        mx="8px"
                        onClick={doRevoke}
                    >
                        <Icon name="close" size="1em" mr=".7em" />Reject
                    </Button>
                    <Button
                        color="green"
                        onClick={doAccept}
                    >
                        <Icon name="check" size="1em" mr=".7em" />Accept
                    </Button>
                </Box>
            );
        } else {
            permissionsBlock = (
                <Button
                    color="red"
                    ml="16px"
                    onClick={doRevoke}
                >
                    <Icon name="close" size="1em" mr=".7em" />Reject
                </Button>
            );
        }
    } else {
        permissionsBlock = (
            <>
                <ClickableDropdown
                    right={"0px"}
                    chevron
                    width="100px"
                    trigger={sharePermissionsToText(share.rights)}
                >
                    {share.rights.indexOf(AccessRight.WRITE) !== -1 ?
                        <OptionItem onClick={() => doUpdate(AccessRights.READ_RIGHTS)} text={CAN_VIEW_TEXT} /> :
                        <OptionItem onClick={() => doUpdate(AccessRights.WRITE_RIGHTS)} text={CAN_EDIT_TEXT} />
                    }
                </ClickableDropdown>
                {props.revokeAsIcon ? (
                    <Icon
                        name="close"
                        size="1em"
                        mr=".7em"
                        ml=".7em"
                        color="red"
                        cursor="pointer"
                        onClick={() => sendCommandAndUpdate(revokeShare(share.id))}
                    />
                ) : (
                        <Button color="red" ml="16px" onClick={doRevoke}>
                            <Icon name="close" size="1em" mr=".7em" />
                            Revoke
                        </Button>
                    )}
            </>
        );
    }

    return (
        <Flex alignItems="center" mb="16px">
            {props.children}

            <div>
                <Text bold>{sharedByMe ? share.sharedWith : sharedBy}</Text>
                <ShareStateRow state={share.state} />
            </div>

            <Box flexGrow={1} />

            {permissionsBlock}
        </Flex>
    );
};

const OptionItem: React.FunctionComponent<{onClick: () => void, text: string, color?: string}> = (props) => (
    <Box cursor="pointer" width="auto" ml="-17px" pl="15px" mr="-17px" onClick={props.onClick}>
        <TextSpan color={props.color}>{props.text}</TextSpan>
    </Box>
);

const ShareStateRow: React.FunctionComponent<{state: ShareState}> = props => {
    let body: JSX.Element = <></>;

    switch (props.state) {
        case ShareState.ACCEPTED:
            body = <><Icon size={20} color={colors.green} name={"check"} /> The share has been accepted.</>;
            break;
        case ShareState.FAILURE:
            body = (
                <>
                    <Icon size={20} color={colors.red} name={"close"} /> An error has occurred. The share is no longer
                    valid.
                </>
            );
            break;
        case ShareState.UPDATING:
            body = <><Icon size={20} color={colors.blue} name={"refresh"} /> The share is currently updating.</>;
            break;
        case ShareState.REQUEST_SENT:
            body = <>The share has not yet been accepted.</>;
            break;
    }

    return <Text>{body}</Text>;
};

const CAN_EDIT_TEXT = "Can Edit";
const CAN_VIEW_TEXT = "Can View";

function sharePermissionsToText(rights: AccessRight[]): string {
    if (rights.indexOf(AccessRight.WRITE) !== -1) return CAN_EDIT_TEXT;
    else if (rights.indexOf(AccessRight.READ) !== -1) return CAN_VIEW_TEXT;
    else return "No permissions";
}

const receiveDummyShares = (itemsPerPage: number, page: number) => {
    const payload = [...Array(itemsPerPage).keys()].map(i => {
        const extension = Math.floor(Math.random() * 2) === 0 ? ".png" : "";
        const path = `/home/user/SharedItem${i + page * itemsPerPage}${extension}`;
        const sharedBy = "user";
        const sharedByMe = Math.floor(Math.random() * 2) === 0;

        const shares: Share[] = [...Array(1 + Math.floor(Math.random() * 6))].map(() => {
            const states = Object.keys(ShareState);
            const state = ShareState[states[(Math.floor(Math.random() * states.length))]];
            return {
                state,
                rights: AccessRights.WRITE_RIGHTS,
                id: (Math.random() * 100000000).toString(),
                sharedWith: "user"
            };
        });

        return {
            path,
            sharedBy,
            sharedByMe,
            shares
        };
    });

    return ({
        itemsInTotal: 500,
        itemsPerPage,
        pageNumber: page,
        pagesInTotal: 500 / itemsPerPage,
        items: payload
    });
};

interface ListOperations {
    updatePageTitle: () => void;
    setRefresh: (f?: () => void) => void;
    setActivePage: () => void;
    setGlobalLoading: (loading: boolean) => void;
}

const mapDispatchToProps = (dispatch: Dispatch): ListOperations => ({
    updatePageTitle: () => dispatch(updatePageTitle("Shares")),
    setRefresh: refresh => dispatch(setRefreshFunction(refresh)),
    setActivePage: () => dispatch(setActivePage(SidebarPages.Shares)),
    setGlobalLoading: loading => dispatch(loadingAction(loading)),
});

export default connect(null, mapDispatchToProps)(List);<|MERGE_RESOLUTION|>--- conflicted
+++ resolved
@@ -103,13 +103,8 @@
     }, [page]);
 
     const AvatarComponent = (props: {username: string}) => {
-<<<<<<< HEAD
-        const avatar = avatars.data?.avatars[props.username] ?? defaultAvatar;
-        return <UserAvatar avatar={avatar} mr={"10px"} />;
-=======
         const avatar = avatars.data?.avatars?.[props.username] ?? defaultAvatar;
         return <UserAvatar avatar={avatar} mr="10px" />;
->>>>>>> dc7f7a38
     };
 
     const GroupedShareCardWrapper = (props: {shareByPath: SharesByPath; simple: boolean;}) => {
