import org.jetbrains.kotlin.gradle.tasks.KotlinCompile

plugins {
    kotlin("jvm") version "1.7.20"
    application
    id("org.graalvm.buildtools.native") version "0.9.13"
    kotlin("plugin.serialization") version "1.7.20"
}

group = "dk.sdu.cloud"
version = "2022.3.0"

repositories {
    mavenCentral()
    mavenLocal()
    maven("https://mvn.cloud.sdu.dk")
}

dependencies {
    run {
<<<<<<< HEAD
        val version = "2022.3.1-sync0"
=======
        val version = "2022.3.3"
>>>>>>> 752d1aee
        fun ucloud(module: String) = implementation("dk.sdu.cloud:$module:$version")

        ucloud("file-orchestrator-service-api")
        ucloud("app-orchestrator-service-api")
        ucloud("service-lib-lib")
    }

    run {
        implementation("org.jetbrains.kotlinx:kotlinx-serialization-json:1.3.1")
        implementation("org.jetbrains.kotlinx:kotlinx-coroutines-core:1.6.0")
        implementation("org.jetbrains.kotlinx:kotlinx-datetime:0.4.0")
    }

    run {
        val ktorVersion = "2.0.2"
        fun ktor(module: String) = implementation("io.ktor:ktor-$module:$ktorVersion")

        ktor("client-websockets")
        ktor("client-cio")
        ktor("client-core")

        ktor("server-core")
        ktor("server-cio")
        ktor("server-websockets")
        ktor("server-cors")
        ktor("server-host-common")

        ktor("websockets")
    }

    implementation("ch.qos.logback:logback-classic:1.4.1")
    implementation("com.auth0:java-jwt:4.0.0")
    implementation("com.charleskorn.kaml:kaml:0.47.0")

    implementation(project(":embedded-postgres"))
    implementation("org.postgresql:postgresql:42.5.0")

    testImplementation(kotlin("test"))
}

tasks.test {
    useJUnitPlatform()
}

tasks.withType<KotlinCompile> {
    kotlinOptions.jvmTarget = "11"
    kotlinOptions.freeCompilerArgs += "-Xcontext-receivers"
}

application {
    mainClass.set("dk.sdu.cloud.MainKt")
}

graalvmNative {
    // See this section for how to run the agent to detect reflection:
    // https://graalvm.github.io/native-build-tools/latest/gradle-plugin.html#agent-support

    binaries {
        named("main") {
            fallback.set(false)
            verbose.set(true)

            buildArgs.add("--initialize-at-build-time=io.ktor,kotlin,kotlinx.coroutines")

            buildArgs.add("-H:+InstallExitHandlers")
            buildArgs.add("-H:+ReportUnsupportedElementsAtRuntime")
            buildArgs.add("-H:+ReportExceptionStackTraces")
            buildArgs.add("-H:MaxDuplicationFactor=2.0")

            buildArgs.add("-R:MaxHeapSize=1g")
            buildArgs.add("-R:MinHeapSize=128m")
            buildArgs.add("-R:MaxNewSize=64m")
        }
    }
}

tasks.create("buildDebug") {
    dependsOn(tasks.named("installDist"))
}

tasks.create("linkDebugExecutableNative") {
    dependsOn(tasks.named("buildDebug"))
}<|MERGE_RESOLUTION|>--- conflicted
+++ resolved
@@ -18,11 +18,7 @@
 
 dependencies {
     run {
-<<<<<<< HEAD
-        val version = "2022.3.1-sync0"
-=======
         val version = "2022.3.3"
->>>>>>> 752d1aee
         fun ucloud(module: String) = implementation("dk.sdu.cloud:$module:$version")
 
         ucloud("file-orchestrator-service-api")
