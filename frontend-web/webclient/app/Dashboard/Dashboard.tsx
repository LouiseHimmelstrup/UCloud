--- conflicted
+++ resolved
@@ -15,11 +15,7 @@
 import * as React from "react";
 import {connect} from "react-redux";
 import {Dispatch} from "redux";
-<<<<<<< HEAD
 import {Box, Button, Card, Flex, Icon, Link, Text, Markdown, ButtonGroup, OutlineButton} from "ui-components";
-=======
-import {Box, Button, Card, Flex, Icon, Link, Text, theme} from "ui-components";
->>>>>>> 163cc255
 import Error from "ui-components/Error";
 import {GridCardGroup} from "ui-components/Grid";
 import * as Heading from "ui-components/Heading";
@@ -42,20 +38,18 @@
 } from "./Redux/DashboardActions";
 import {JobStateIcon} from "Applications/JobStateIcon";
 import {isRunExpired} from "Utilities/ApplicationUtilities";
-<<<<<<< HEAD
 import {Spacer} from "ui-components/Spacer";
-=======
+import {getCssVar} from "ui-components/Icon";
 import {listFavorites, useFavoriteStatus} from "Files/favorite";
 import {useCloudAPI} from "Authentication/DataHook";
 import {Page} from "Types";
->>>>>>> 163cc255
 
 export const DashboardCard: React.FunctionComponent<{title: string; color: string; isLoading: boolean}> = ({title, color, isLoading, children}) => (
     <Card overflow="hidden" height="auto" width={1} boxShadow="sm" borderWidth={0} borderRadius={6}>
         <Flex px={3} py={2} alignItems="center" style={{borderTop:`5px solid ${color}`}} >
             <Heading.h3>{title}</Heading.h3>
         </Flex>
-        <Box px={3} py={1}>         
+        <Box px={3} py={1}>
             {!isLoading ? children : <Spinner /> }
         </Box>
     </Card>
@@ -132,27 +126,12 @@
                     notifications={notifications}
                     readAll={props.readAll}
                 />
-<<<<<<< HEAD
-                <Box>
-                    <Box mb="6px" height="142px">
-                        <DashboardCard title="Storage Used" isLoading={false}>
-                            <Accounting.Usage resource="storage" subResource="bytesUsed" />
-                        </DashboardCard>
-                    </Box>
-                    <Box height="142px">
-                        <DashboardCard title="Compute Time Used" isLoading={false}>
-                            <Accounting.Usage resource="compute" subResource="timeUsed" />
-                        </DashboardCard>
-                    </Box>
-                </Box>
-                <DashboardMessageOfTheDay />
-=======
-                <DashboardCard title="Resources"  color={theme.colors.red} isLoading={false}>
+                <DashboardCard title="Resources"  color="red" isLoading={false}>
                     <Accounting.Usage resource="storage" subResource="bytesUsed" renderTitle/>
                     <Box pb="12px"/>
                     <Accounting.Usage resource="compute" subResource="timeUsed" renderTitle/>
                 </DashboardCard>
->>>>>>> 163cc255
+                <DashboardMessageOfTheDay />
             </GridCardGroup>
         </>
     );
@@ -167,7 +146,7 @@
     favorite,
     error
 }: {files: File[]; isLoading: boolean; favorite: (file: File) => void; error?: string}): JSX.Element => (
-        <DashboardCard title="Favorite Files" color={theme.colors.blue} isLoading={isLoading}>
+        <DashboardCard title="Favorite Files" color="blue" isLoading={isLoading}>
             {files.length || error ? null : (
                 <NoEntries
                     text="Your favorite files will appear here"
@@ -226,7 +205,7 @@
     isLoading,
     error,
 }: {analyses: JobWithStatus[]; isLoading: boolean; error?: string}): JSX.Element => (
-        <DashboardCard title="Recent Jobs"  color={theme.colors.purple} isLoading={isLoading}>
+        <DashboardCard title="Recent Jobs"  color="purple" isLoading={isLoading}>
             {analyses.length || error ? null : (
                 <NoEntries
                     text="No recent jobs"
@@ -268,7 +247,7 @@
 
 const DashboardNotifications = (props: DashboardNotificationProps): JSX.Element => (
     <Card height="auto" width={1} overflow="hidden" boxShadow="sm" borderWidth={0} borderRadius={6}>
-        <Flex px={3} py={2} style={{borderTop:`5px solid ${theme.colors.darkGreen}`}}>
+        <Flex px={3} py={2} style={{borderTop:`5px solid ${getCssVar("darkGreen")}`}}>
             <Heading.h3>Recent Notifications</Heading.h3>
             <Box ml="auto" />
             <Icon
