--- conflicted
+++ resolved
@@ -3,11 +3,7 @@
 
 bundle {
     name = "accounting"
-<<<<<<< HEAD
-    version = "2022.1.16"
-=======
     version = "2022.1.23-bugfix"
->>>>>>> 1c7120d0
 
     withAmbassador("/api/accounting") {
         addSimpleMapping("/api/products")
