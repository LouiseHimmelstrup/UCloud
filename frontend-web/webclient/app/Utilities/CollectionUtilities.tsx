<<<<<<< HEAD
=======
import deepcopy from "deepcopy";

type PrimitiveDataTypes = string | number | boolean;

/**
 * @param set
 * @param entry
 */
export function addEntryIfNotPresent(set: Set<PrimitiveDataTypes>, entry: PrimitiveDataTypes): boolean {
    const size = set.size;
    set.add(entry);
    return size !== set.size;
}

>>>>>>> 32acdef7
export function groupBy<T>(items: T[], keySelector: (t: T) => string): Record<string, T[]> {
    const result: Record<string, T[]> = {};
    items.forEach(item => {
        const key = keySelector(item);
        const newList = result[key] ?? [];
        newList.push(item);
        result[key] = newList;
    });
    return result;
}

export function associateBy<T>(items: T[], keySelector: (t: T) => string): Record<string, T> {
    const result: Record<string, T> = {};
    items.forEach(item => {
        const key = keySelector(item);
        result[key] = item;
    });
    return result;
}

export function takeLast<T>(items: T[], numberOfItems: number): T[] {
    return items.slice(Math.max(0, items.length - numberOfItems));
}

export function deepCopy<T>(item: T): T {
    return deepcopy(item);
}<|MERGE_RESOLUTION|>--- conflicted
+++ resolved
@@ -1,5 +1,3 @@
-<<<<<<< HEAD
-=======
 import deepcopy from "deepcopy";
 
 type PrimitiveDataTypes = string | number | boolean;
@@ -14,7 +12,6 @@
     return size !== set.size;
 }
 
->>>>>>> 32acdef7
 export function groupBy<T>(items: T[], keySelector: (t: T) => string): Record<string, T[]> {
     const result: Record<string, T[]> = {};
     items.forEach(item => {
