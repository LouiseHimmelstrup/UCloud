--- conflicted
+++ resolved
@@ -15,13 +15,8 @@
 import dk.sdu.cloud.project.api.GroupExistsRequest
 import dk.sdu.cloud.project.api.LookupByTitleRequest
 import dk.sdu.cloud.project.api.ProjectGroups
-<<<<<<< HEAD
 import dk.sdu.cloud.project.api.Projects
-import dk.sdu.cloud.service.db.DBSessionFactory
-import dk.sdu.cloud.service.db.withTransaction
-=======
 import dk.sdu.cloud.service.db.async.DBContext
->>>>>>> 3a2a6d19
 import io.ktor.http.HttpStatusCode
 
 class AclService(
@@ -102,13 +97,9 @@
                     "The project group does not exist"
                 )
 
-<<<<<<< HEAD
                 val entityWithId = AccessEntity(entity.user, projectInfo.id, entity.group)
 
-                dao.updatePermissions(session, serverId, entityWithId, permissions)
-=======
-                dao.updatePermissions(db, serverId, entity, permissions)
->>>>>>> 3a2a6d19
+                dao.updatePermissions(db, serverId, entityWithId, permissions)
             } else {
                 throw RPCException.fromStatusCode(HttpStatusCode.BadRequest, "Neither user or project group defined")
             }
