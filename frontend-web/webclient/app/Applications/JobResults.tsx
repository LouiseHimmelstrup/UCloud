import * as React from "react";
import {capitalized, inDevEnvironment, errorMessageOrDefault} from "UtilityFunctions"
import {updatePageTitle, setActivePage} from "Navigation/Redux/StatusActions";
import {ContainerForText, Box, InputGroup, Label, Checkbox, Button} from "ui-components";
import {List} from "Pagination/List";
import {connect} from "react-redux";
import {setLoading, fetchAnalyses, checkAnalysis, checkAllAnalyses} from "./Redux/AnalysesActions";
<<<<<<< HEAD
import {AnalysesProps, AnalysesOperations, Analysis, AppState, RunsSortBy, AnalysesStateProps} from ".";
=======
import {AnalysesProps, AnalysesOperations, AnalysesStateProps, Analysis, AppState} from ".";
>>>>>>> b68f2ea5
import {Dispatch} from "redux";
import {Table, TableBody, TableCell, TableHeader, TableHeaderCell, TableRow} from "ui-components/Table";
import {MainContainer} from "MainContainer/MainContainer";
import {History} from "history";
import {ReduxObject} from "DefaultObjects";
import {SidebarPages} from "ui-components/Sidebar";
import * as Heading from "ui-components/Heading";
import {setRefreshFunction} from "Navigation/Redux/HeaderActions";
import {EntriesPerPageSelector} from "Pagination";
import {Spacer} from "ui-components/Spacer";
import * as moment from "moment";
import "moment/locale/en-gb";
import {JobStateIcon} from "./JobStateIcon";
import {TextSpan} from "ui-components/Text";
import ClickableDropdown from "ui-components/ClickableDropdown";
import {DatePicker} from "ui-components/DatePicker";
import {prettierString} from "UtilityFunctions";
import styled from "styled-components";
<<<<<<< HEAD
import {MasterCheckbox, Arrow} from "UtilityComponents";
=======
import {MasterCheckbox} from "UtilityComponents";
>>>>>>> b68f2ea5
import {inCancelableState, cancelJobDialog, cancelJob} from "Utilities/ApplicationUtilities";
import {Cloud} from "Authentication/SDUCloudObject";
import {snackbarStore} from "Snackbar/SnackbarStore";
import {SnackType} from "Snackbar/Snackbars";
import {SortOrder} from "Files";
import {getStartOfWeek} from "Activity/Page";

interface FetchJobsOptions {
    itemsPerPage?: number
    pageNumber?: number
    sortBy?: RunsSortBy
    sortOrder?: SortOrder
    minTimestamp?: number
    maxTimestamp?: number
    filter?: AppState
}

/* FIXME: Almost identical to similar one in FilesTable.tsx */
const JobResultsHeaderCell = styled(TableHeaderCell) <{pointer?: boolean}>`
    background-color: ${({theme}) => theme.colors.white};
    ${({pointer}) => pointer ? "cursor: pointer" : null}
    top: 96px; //topmenu + header size
    z-index: 10;
    position: sticky;
`;

function JobResults(props: AnalysesProps & { history: History }) {

    React.useEffect(() => {
        moment.locale("en-gb");
        props.onInit();
        fetchJobs();
        props.setRefresh(() => fetchJobs());
        return () => props.setRefresh();
    }, []);

    function fetchJobs(options?: FetchJobsOptions) {
        const opts = options || {}; 
        const {page, setLoading} = props;
        const itemsPerPage = opts.itemsPerPage != null ? opts.itemsPerPage : page.itemsPerPage;
        const pageNumber = opts.pageNumber != null ? opts.pageNumber : page.pageNumber;
        const sortOrder = opts.sortOrder != null ? opts.sortOrder : props.sortOrder;
        const sortBy = opts.sortBy != null ? opts.sortBy : props.sortBy;
        const minTimestamp = opts.minTimestamp != null ? opts.minTimestamp : undefined;
        const maxTimestamp = opts.maxTimestamp != null ? opts.maxTimestamp : undefined;
        const filter = opts.filter != null ? opts.filter : undefined;
        setLoading(true);
        props.fetchJobs(itemsPerPage, pageNumber, sortOrder, sortBy, minTimestamp, maxTimestamp, filter);
        props.setRefresh(() =>
            props.fetchJobs(itemsPerPage, pageNumber, sortOrder, sortBy, minTimestamp, maxTimestamp, filter)
        );
    }

    const {page, loading, history, responsive, sortBy, sortOrder} = props;
    const {itemsPerPage, pageNumber} = page;

    const selectedAnalyses = page.items.filter(it => it.checked);
    const cancelableAnalyses = selectedAnalyses.filter(it => inCancelableState(it.state));

    const hide = responsive.lessThan.lg;
    const masterCheckboxChecked = selectedAnalyses.length === page.items.length && page.items.length > 0;
    const masterCheckbox = <MasterCheckbox
        checked={masterCheckboxChecked}
        onClick={checked => props.checkAllAnalyses(checked)}
    />;
    
    const content = <List
        customEmptyPage={<Heading.h1>No jobs found.</Heading.h1>}
        loading={loading}
        pageRenderer={page =>
            <ContainerForText>
                <Table>
<<<<<<< HEAD
                    <Header
                        hide={hide}
                        masterCheckbox={masterCheckbox}
                        sortBy={sortBy}
                        sortOrder={sortOrder}
                        fetchJobs={sortBy => fetchJobs({
                            itemsPerPage,
                            pageNumber,
                            sortOrder: sortOrder === SortOrder.ASCENDING ? SortOrder.DESCENDING : SortOrder.ASCENDING,
                            sortBy
                        })}
                    />
=======
                    <Header hide={hide} masterCheckbox={masterCheckbox}/>
>>>>>>> b68f2ea5
                    <TableBody>
                        {page.items.map((a, i) =>
                            <Row
                                hide={hide}
                                to={() => history.push(`/applications/results/${a.jobId}`)}
                                analysis={a}
                                key={i}
                            >
                                <Box><Label>
                                    <Checkbox
                                        checked={a.checked}
                                        onClick={(e: {target: {checked: boolean}}) =>
                                            checkAnalysis(a.jobId, e.target.checked)}
                                    />
                                </Label></Box>
                            </Row>)}
                    </TableBody>
                </Table>
            </ContainerForText>
        }
        page={page}
        onPageChanged={pageNumber => fetchJobs({pageNumber})}
    />;

    const [filter, setFilter] = React.useState({text: "Don't filter", value: "Don't filter"});
    const [firstDate, setFirstDate] = React.useState<Date | null>(null);
    const [secondDate, setSecondDate] = React.useState<Date | null>(null);

    const appStates = Object.keys(AppState).map(it => ({text: prettierString(it), value: it}))
    appStates.push({text: "Don't Filter", value: "Don't filter"});

    function fetchJobsInRange(minDate: Date | null, maxDate: Date | null) {
        return () => fetchJobs({
            itemsPerPage,
            pageNumber,
            sortOrder,
            sortBy,
            minTimestamp: minDate == null ? undefined : minDate.getTime(),
            maxTimestamp: maxDate == null ? undefined : maxDate.getTime()
        })
    }

    const now = new Date().getTime();
    const dayInMillis = 24 * 60 * 60 * 1000;
    const yesterday = new Date(new Date().getTime() - dayInMillis);
    const startOfYesterday = yesterday.getTime() - yesterday.getMilliseconds();
    const startOfWeek = getStartOfWeek(new Date()).getTime();

    function updateFilterAndFetchJobs(value: string) {
        setFilter({text: prettierString(value), value});
        fetchJobs({
            itemsPerPage,
            pageNumber,
            sortBy,
            sortOrder,
            filter: value == "Don't filter" ? undefined : value as AppState
        });
    }

    const sidebar = (<Box pt={48}>
        <Heading.h3>
            Quick Filters
        </Heading.h3>
        <Box cursor="pointer" onClick={fetchJobsInRange(new Date(now - new Date().getMilliseconds()), null)}><TextSpan>Today</TextSpan></Box>
        <Box cursor="pointer" onClick={fetchJobsInRange(new Date(startOfYesterday), new Date(startOfYesterday + dayInMillis))}>
            <TextSpan>Yesterday</TextSpan>
        </Box>
        <Box cursor="pointer" onClick={fetchJobsInRange(new Date(startOfWeek), null)}><TextSpan>This week</TextSpan></Box>
        <Box cursor="pointer" onClick={fetchJobsInRange(null, null)}><TextSpan>No filter</TextSpan></Box>
        <Heading.h3 mt={16}>Active Filters</Heading.h3>
        <Label>Filter by app state</Label>
        <ClickableDropdown
            chevron
            trigger={filter.text}
            onChange={updateFilterAndFetchJobs}
            options={appStates.filter(it => it.value != filter.value)}
        />
        <Box mb={16} mt={16}>
            <Label>Job created after</Label>
            <InputGroup>
                <DatePicker
                    placeholderText="Don't filter"
                    isClearable
                    selectsStart
                    showTimeSelect
                    startDate={firstDate}
                    endDate={secondDate}
                    selected={firstDate}
                    onChange={date => (setFirstDate(date), fetchJobsInRange(date, secondDate)())}
                    timeFormat="HH:mm"
                    dateFormat="dd/MM/yy HH:mm"
                />
            </InputGroup>
        </Box>
        <Box mb={16}>
            <Label>Job created before</Label>
            <InputGroup>
                <DatePicker
                    placeholderText="Don't filter"
                    isClearable
                    selectsEnd
                    showTimeSelect
                    startDate={firstDate}
                    endDate={secondDate}
                    selected={secondDate}
                    onChange={date => (setSecondDate(date), fetchJobsInRange(firstDate, date)())}
                    onSelect={d => fetchJobsInRange(firstDate, d)}
                    timeFormat="HH:mm"
                    dateFormat="dd/MM/yy HH:mm"
                />
            </InputGroup>
        </Box>
        <AnalysisOperations cancelableAnalyses={cancelableAnalyses} onFinished={() => fetchJobs()}/>
    </Box>);

    return (<MainContainer
        header={
            <Spacer
                left={null}
                right={
                    <EntriesPerPageSelector
                        content="Jobs per page"
                        entriesPerPage={page.itemsPerPage}
                        onChange={itemsPerPage => fetchJobs({itemsPerPage})}
                    />
                }
            />
        }
        headerSize={48}
        sidebarSize={340}
        main={content}
        sidebar={inDevEnvironment() ? sidebar : null}
    />);
}

<<<<<<< HEAD
interface AnalysisOperationsProps {
    cancelableAnalyses: Analysis[]
    onFinished: () => void
}

const AnalysisOperations = ({cancelableAnalyses, onFinished}: AnalysisOperationsProps) =>
=======
const AnalysisOperations = ({cancelableAnalyses, onFinished}: { cancelableAnalyses: Analysis[], onFinished: () => void }) =>
>>>>>>> b68f2ea5
    cancelableAnalyses.length === 0 ? null : (
        <Button fullWidth color="red" onClick={() => cancelJobDialog({
            jobCount: cancelableAnalyses.length,
            jobId: cancelableAnalyses[0].jobId,
            onConfirm: async () => {
                try {
                    await Promise.all(cancelableAnalyses.map(a => cancelJob(Cloud, a.jobId)));
                    snackbarStore.addSnack({type: SnackType.Success, message: "Jobs cancelled"});
                } catch (e) {
                    snackbarStore.addFailure(errorMessageOrDefault(e, "An error occured"))
                } finally {
                    onFinished();
                }
            }
        })}>
            Cancel selected ({cancelableAnalyses.length}) jobs
<<<<<<< HEAD
    </Button>);

interface HeaderProps {
    hide: boolean
    masterCheckbox: JSX.Element
    sortBy: RunsSortBy
    sortOrder: SortOrder
    fetchJobs: (sortBy: RunsSortBy) => void
}

const Header = ({hide, sortBy, sortOrder, masterCheckbox, fetchJobs}: HeaderProps) => (
=======
        </Button>
    );

const Header = ({hide, masterCheckbox}: { hide: boolean, masterCheckbox: JSX.Element }) => (
>>>>>>> b68f2ea5
    <TableHeader>
        <TableRow>
            <JobResultsHeaderCell width="4%" textAlign="center">
                {masterCheckbox}
            </JobResultsHeaderCell>
            <JobResultsHeaderCell pointer textAlign="left" onClick={() => fetchJobs(RunsSortBy.state)}>
                <Arrow name={sortBy === RunsSortBy.state ?
                    sortOrder === SortOrder.ASCENDING ? "arrowDown" : "arrowUp" : undefined} />
                State
            </JobResultsHeaderCell>
            <JobResultsHeaderCell pointer textAlign="left" onClick={() => fetchJobs(RunsSortBy.application)}>
                <Arrow name={sortBy === RunsSortBy.application ?
                    sortOrder === SortOrder.ASCENDING ? "arrowDown" : "arrowUp" : undefined} />
                Application
            </JobResultsHeaderCell>
            {hide ? null :
                <JobResultsHeaderCell pointer textAlign="left" onClick={() => fetchJobs(RunsSortBy.createdAt)}>
                    <Arrow name={sortBy === RunsSortBy.createdAt ?
                        sortOrder === SortOrder.ASCENDING ? "arrowDown" : "arrowUp" : undefined} />
                    Created at
                </JobResultsHeaderCell>}
            <JobResultsHeaderCell pointer textAlign="left" onClick={() => fetchJobs(RunsSortBy.lastUpdate)}>
                <Arrow name={sortBy === RunsSortBy.lastUpdate ?
                    sortOrder === SortOrder.ASCENDING ? "arrowDown" : "arrowUp" : undefined} />
                Last update
            </JobResultsHeaderCell>
        </TableRow>
    </TableHeader>
);

interface RowProps {
    hide: boolean
    analysis: Analysis
    to: () => void
}
<<<<<<< HEAD
const Row: React.FunctionComponent<RowProps> = ({analysis, to, hide, children}) => {
    const metadata = analysis.metadata;
    return (
        <TableRow cursor={"pointer"}>
            <TableCell textAlign="center">
                {children}
            </TableCell>
            <TableCell onClick={to}><JobStateIcon state={analysis.state} mr={"8px"} /> {capitalized(analysis.state)}
=======

const Row = ({analysis, to, hide, checkAnalysis}: RowProps) => {
    const metadata = analysis.metadata;
    return (
        <TableRow cursor={"pointer"}>
            {inDevEnvironment() ? <TableCell textAlign="center">
                <Box><Label>
                    <Checkbox
                        checked={analysis.checked}
                        onClick={(e: { target: { checked: boolean } }) => checkAnalysis(analysis.jobId, e.target.checked)}
                    />
                </Label></Box>
            </TableCell> : null}
            <TableCell onClick={to}><JobStateIcon state={analysis.state} mr={"8px"}/> {capitalized(analysis.state)}
>>>>>>> b68f2ea5
            </TableCell>
            <TableCell onClick={to}>{metadata.title} v{metadata.version}</TableCell>
            {hide ? null : <TableCell onClick={to}>{moment(analysis.createdAt).calendar()}</TableCell>}
            <TableCell onClick={to}>{moment(analysis.modifiedAt).calendar()}</TableCell>
        </TableRow>)
};

const mapDispatchToProps = (dispatch: Dispatch): AnalysesOperations => ({
    setLoading: loading => dispatch(setLoading(loading)),
    fetchJobs: async (itemsPerPage, pageNumber, sortOrder, sortBy, minTimestamp, maxTimestamp, filter) =>
        dispatch(await fetchAnalyses(itemsPerPage, pageNumber, sortOrder, sortBy, minTimestamp, maxTimestamp, filter)),
    setRefresh: refresh => dispatch(setRefreshFunction(refresh)),
    onInit: () => {
        dispatch(setActivePage(SidebarPages.Runs));
        dispatch(updatePageTitle("Runs"))
    },
    checkAnalysis: (jobId, checked) => dispatch(checkAnalysis(jobId, checked)),
    checkAllAnalyses: checked => dispatch(checkAllAnalyses(checked))
});

const mapStateToProps = ({analyses, responsive}: ReduxObject): AnalysesStateProps => ({
    ...analyses,
    responsive: responsive!
});
export default connect(mapStateToProps, mapDispatchToProps)(JobResults);<|MERGE_RESOLUTION|>--- conflicted
+++ resolved
@@ -1,15 +1,10 @@
 import * as React from "react";
 import {capitalized, inDevEnvironment, errorMessageOrDefault} from "UtilityFunctions"
 import {updatePageTitle, setActivePage} from "Navigation/Redux/StatusActions";
-import {ContainerForText, Box, InputGroup, Label, Checkbox, Button} from "ui-components";
 import {List} from "Pagination/List";
 import {connect} from "react-redux";
 import {setLoading, fetchAnalyses, checkAnalysis, checkAllAnalyses} from "./Redux/AnalysesActions";
-<<<<<<< HEAD
 import {AnalysesProps, AnalysesOperations, Analysis, AppState, RunsSortBy, AnalysesStateProps} from ".";
-=======
-import {AnalysesProps, AnalysesOperations, AnalysesStateProps, Analysis, AppState} from ".";
->>>>>>> b68f2ea5
 import {Dispatch} from "redux";
 import {Table, TableBody, TableCell, TableHeader, TableHeaderCell, TableRow} from "ui-components/Table";
 import {MainContainer} from "MainContainer/MainContainer";
@@ -28,11 +23,7 @@
 import {DatePicker} from "ui-components/DatePicker";
 import {prettierString} from "UtilityFunctions";
 import styled from "styled-components";
-<<<<<<< HEAD
 import {MasterCheckbox, Arrow} from "UtilityComponents";
-=======
-import {MasterCheckbox} from "UtilityComponents";
->>>>>>> b68f2ea5
 import {inCancelableState, cancelJobDialog, cancelJob} from "Utilities/ApplicationUtilities";
 import {Cloud} from "Authentication/SDUCloudObject";
 import {snackbarStore} from "Snackbar/SnackbarStore";
@@ -105,7 +96,6 @@
         pageRenderer={page =>
             <ContainerForText>
                 <Table>
-<<<<<<< HEAD
                     <Header
                         hide={hide}
                         masterCheckbox={masterCheckbox}
@@ -118,9 +108,6 @@
                             sortBy
                         })}
                     />
-=======
-                    <Header hide={hide} masterCheckbox={masterCheckbox}/>
->>>>>>> b68f2ea5
                     <TableBody>
                         {page.items.map((a, i) =>
                             <Row
@@ -256,16 +243,12 @@
     />);
 }
 
-<<<<<<< HEAD
 interface AnalysisOperationsProps {
     cancelableAnalyses: Analysis[]
     onFinished: () => void
 }
 
 const AnalysisOperations = ({cancelableAnalyses, onFinished}: AnalysisOperationsProps) =>
-=======
-const AnalysisOperations = ({cancelableAnalyses, onFinished}: { cancelableAnalyses: Analysis[], onFinished: () => void }) =>
->>>>>>> b68f2ea5
     cancelableAnalyses.length === 0 ? null : (
         <Button fullWidth color="red" onClick={() => cancelJobDialog({
             jobCount: cancelableAnalyses.length,
@@ -282,7 +265,6 @@
             }
         })}>
             Cancel selected ({cancelableAnalyses.length}) jobs
-<<<<<<< HEAD
     </Button>);
 
 interface HeaderProps {
@@ -294,12 +276,6 @@
 }
 
 const Header = ({hide, sortBy, sortOrder, masterCheckbox, fetchJobs}: HeaderProps) => (
-=======
-        </Button>
-    );
-
-const Header = ({hide, masterCheckbox}: { hide: boolean, masterCheckbox: JSX.Element }) => (
->>>>>>> b68f2ea5
     <TableHeader>
         <TableRow>
             <JobResultsHeaderCell width="4%" textAlign="center">
@@ -335,7 +311,6 @@
     analysis: Analysis
     to: () => void
 }
-<<<<<<< HEAD
 const Row: React.FunctionComponent<RowProps> = ({analysis, to, hide, children}) => {
     const metadata = analysis.metadata;
     return (
@@ -344,22 +319,6 @@
                 {children}
             </TableCell>
             <TableCell onClick={to}><JobStateIcon state={analysis.state} mr={"8px"} /> {capitalized(analysis.state)}
-=======
-
-const Row = ({analysis, to, hide, checkAnalysis}: RowProps) => {
-    const metadata = analysis.metadata;
-    return (
-        <TableRow cursor={"pointer"}>
-            {inDevEnvironment() ? <TableCell textAlign="center">
-                <Box><Label>
-                    <Checkbox
-                        checked={analysis.checked}
-                        onClick={(e: { target: { checked: boolean } }) => checkAnalysis(analysis.jobId, e.target.checked)}
-                    />
-                </Label></Box>
-            </TableCell> : null}
-            <TableCell onClick={to}><JobStateIcon state={analysis.state} mr={"8px"}/> {capitalized(analysis.state)}
->>>>>>> b68f2ea5
             </TableCell>
             <TableCell onClick={to}>{metadata.title} v{metadata.version}</TableCell>
             {hide ? null : <TableCell onClick={to}>{moment(analysis.createdAt).calendar()}</TableCell>}
