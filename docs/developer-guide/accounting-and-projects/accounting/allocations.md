<p align='center'>
<a href='/docs/developer-guide/accounting-and-projects/accounting/wallets.md'>« Previous section</a>
&nbsp;&nbsp;&nbsp;&nbsp;&nbsp;&nbsp;&nbsp;&nbsp;&nbsp;&nbsp;&nbsp;&nbsp;&nbsp;&nbsp;&nbsp;&nbsp;&nbsp;&nbsp;&nbsp;&nbsp;&nbsp;&nbsp;&nbsp;&nbsp;&nbsp;&nbsp;&nbsp;&nbsp;&nbsp;&nbsp;&nbsp;&nbsp;&nbsp;&nbsp;&nbsp;&nbsp;&nbsp;&nbsp;&nbsp;&nbsp;&nbsp;&nbsp;&nbsp;&nbsp;&nbsp;&nbsp;&nbsp;&nbsp;&nbsp;&nbsp;&nbsp;&nbsp;&nbsp;&nbsp;&nbsp;&nbsp;&nbsp;&nbsp;&nbsp;&nbsp;&nbsp;&nbsp;&nbsp;&nbsp;&nbsp;&nbsp;&nbsp;&nbsp;&nbsp;&nbsp;&nbsp;&nbsp;&nbsp;&nbsp;&nbsp;&nbsp;&nbsp;&nbsp;&nbsp;&nbsp;&nbsp;&nbsp;&nbsp;&nbsp;&nbsp;&nbsp;&nbsp;&nbsp;&nbsp;&nbsp;&nbsp;&nbsp;&nbsp;&nbsp;&nbsp;&nbsp;&nbsp;&nbsp;&nbsp;&nbsp;&nbsp;&nbsp;&nbsp;&nbsp;&nbsp;&nbsp;&nbsp;&nbsp;&nbsp;&nbsp;&nbsp;&nbsp;&nbsp;&nbsp;&nbsp;&nbsp;&nbsp;&nbsp;&nbsp;&nbsp;&nbsp;&nbsp;&nbsp;&nbsp;&nbsp;&nbsp;&nbsp;&nbsp;&nbsp;&nbsp;&nbsp;&nbsp;&nbsp;&nbsp;&nbsp;&nbsp;&nbsp;&nbsp;&nbsp;&nbsp;&nbsp;&nbsp;&nbsp;&nbsp;&nbsp;&nbsp;&nbsp;&nbsp;&nbsp;&nbsp;&nbsp;&nbsp;&nbsp;<a href='/docs/developer-guide/accounting-and-projects/accounting/visualization.md'>Next section »</a>
</p>


[UCloud Developer Guide](/docs/developer-guide/README.md) / [Accounting and Project Management](/docs/developer-guide/accounting-and-projects/README.md) / [Accounting](/docs/developer-guide/accounting-and-projects/accounting/README.md) / Accounting Operations
# Accounting Operations

[![API: Internal/Beta](https://img.shields.io/static/v1?label=API&message=Internal/Beta&color=red&style=flat-square)](/docs/developer-guide/core/api-conventions.md)

_The accounting system of UCloud has three core operations._

## Rationale

The three core operations of the UCloud accounting system are:

- [`accounting.charge`](/docs/reference/accounting.charge.md): Records usage in the system. For absolute payment models, this will deduct 
  the balance and local balance of an allocation. All ancestor allocations have their balance deducted by 
  the same amount. The local balances of an ancestor remains unchanged. 
- [`accounting.deposit`](/docs/reference/accounting.deposit.md): Creates a new _sub-allocation_ from a parent allocation. The new allocation
  will have the current allocation as a parent. The balance of the parent allocation is not changed.
- [`accounting.transfer`](/docs/reference/accounting.transfer.md): Creates a new root allocation from a parent allocation. The new allocation 
  will have no parents. The balance of the parent allocation is immediately removed, in full.

---

__📝 NOTE:__ We recommend that you first read and understand the 
[Wallet system](/docs/developer-guide/accounting-and-projects/accounting/wallets.md) of UCloud.

---

__📝 Provider Note:__ This API is invoked by internal UCloud/Core services. As a 
[`Provider`](/docs/reference/dk.sdu.cloud.provider.api.Provider.md), you will be indirectly calling this API through the outgoing
`Control` APIs.

---

We recommend that you study the examples below and look at the corresponding call documentation to 
understand the accounting system of UCloud.

## A note on the examples

In the examples below, we will be using a consistent set of [`Product`](/docs/reference/dk.sdu.cloud.accounting.api.Product.md)s:

- `example-slim-1` / `example-slim` @ `example`
   - Type: Compute
   - `ChargeType.ABSOLUTE`
   - `ProductPriceUnit.UNITS_PER_HOUR`
   - Price per unit: 1
- `example-storage` / `example-storage` @ `example`
   - Type: Storage
   - `ChargeType.DIFFERENTIAL_QUOTA`
   - `ProductPriceUnit.PER_UNIT`
   - Price per unit: 1

## Table of Contents
<details>
<summary>
<a href='#example-charging-a-root-allocation-(absolute)'>1. Examples</a>
</summary>

<table><thead><tr>
<th>Description</th>
</tr></thread>
<tbody>
<tr><td><a href='#example-charging-a-root-allocation-(absolute)'>Charging a root allocation (Absolute)</a></td></tr>
<tr><td><a href='#example-charging-a-root-allocation-(differential)'>Charging a root allocation (Differential)</a></td></tr>
<tr><td><a href='#example-charging-a-leaf-allocation-(absolute)'>Charging a leaf allocation (Absolute)</a></td></tr>
<tr><td><a href='#example-charging-a-leaf-allocation-(differential)'>Charging a leaf allocation (Differential)</a></td></tr>
<tr><td><a href='#example-charging-a-leaf-allocation-with-missing-credits-(absolute)'>Charging a leaf allocation with missing credits (Absolute)</a></td></tr>
<tr><td><a href='#example-charging-a-leaf-allocation-with-missing-credits-(differential)'>Charging a leaf allocation with missing credits (Differential)</a></td></tr>
<tr><td><a href='#example-creating-a-sub-allocation-(deposit-operation)'>Creating a sub-allocation (deposit operation)</a></td></tr>
<tr><td><a href='#example-creating-a-new-root-allocation-(transfer-operation)'>Creating a new root allocation (transfer operation)</a></td></tr>
</tbody></table>


</details>

<details>
<summary>
<a href='#remote-procedure-calls'>2. Remote Procedure Calls</a>
</summary>

<table><thead><tr>
<th>Name</th>
<th>Description</th>
</tr></thread>
<tbody>
<tr>
<td><a href='#charge'><code>charge</code></a></td>
<td>Records usage in the system</td>
</tr>
<tr>
<td><a href='#check'><code>check</code></a></td>
<td>Checks if one or more wallets are able to carry a charge</td>
</tr>
<tr>
<td><a href='#deposit'><code>deposit</code></a></td>
<td>Creates a new sub-allocation from a parent allocation</td>
</tr>
<tr>
<td><a href='#rootdeposit'><code>rootDeposit</code></a></td>
<td><i>No description</i></td>
</tr>
<tr>
<td><a href='#transfer'><code>transfer</code></a></td>
<td>Creates a new root allocation from a parent allocation</td>
</tr>
<tr>
<td><a href='#updateallocation'><code>updateAllocation</code></a></td>
<td>Update an existing allocation</td>
</tr>
</tbody></table>


</details>

<details>
<summary>
<a href='#data-models'>3. Data Models</a>
</summary>

<table><thead><tr>
<th>Name</th>
<th>Description</th>
</tr></thread>
<tbody>
<tr>
<td><a href='#chargewalletrequestitem'><code>ChargeWalletRequestItem</code></a></td>
<td><i>No description</i></td>
</tr>
<tr>
<td><a href='#deposittowalletrequestitem'><code>DepositToWalletRequestItem</code></a></td>
<td><i>No description</i></td>
</tr>
<tr>
<td><a href='#rootdepositrequestitem'><code>RootDepositRequestItem</code></a></td>
<td>See `DepositToWalletRequestItem`</td>
</tr>
<tr>
<td><a href='#transfertowalletrequestitem'><code>TransferToWalletRequestItem</code></a></td>
<td><i>No description</i></td>
</tr>
<tr>
<td><a href='#updateallocationrequestitem'><code>UpdateAllocationRequestItem</code></a></td>
<td><i>No description</i></td>
</tr>
</tbody></table>


</details>

## Example: Charging a root allocation (Absolute)
<table>
<tr><th>Frequency of use</th><td>Common</td></tr>
<tr>
<th>Actors</th>
<td><ul>
<li>The UCloud/Core service user (<code>ucloud</code>)</li>
</ul></td>
</tr>
</table>
<details>
<summary>
<b>Communication Flow:</b> Kotlin
</summary>

```kotlin

/* In this example, we will be performing some simple charge requests for an absolute 
product. Before and after each charge, we will show the current state of the system.
We will perform the charges on a root allocation, that is, it has no ancestors. */

Wallets.browse.call(
    WalletBrowseRequest(
        consistency = null, 
        filterType = null, 
        itemsPerPage = null, 
        itemsToSkip = null, 
        next = null, 
    ),
    ucloud
).orThrow()

/*
PageV2(
    items = listOf(Wallet(
        allocations = listOf(WalletAllocation(
            allocationPath = listOf("42"), 
            allowSubAllocationsToAllocate = true, 
            balance = 1000, 
            canAllocate = false, 
            endDate = null, 
            grantedIn = 1, 
            id = "42", 
            initialBalance = 1000, 
            localBalance = 1000, 
            startDate = 1633941615074, 
        )), 
        chargePolicy = AllocationSelectorPolicy.EXPIRE_FIRST, 
        chargeType = ChargeType.ABSOLUTE, 
        owner = WalletOwner.Project(
            projectId = "my-research", 
        ), 
        paysFor = ProductCategoryId(
            id = "example-slim", 
            name = "example-slim", 
            provider = "example", 
        ), 
        productType = ProductType.COMPUTE, 
        unit = ProductPriceUnit.UNITS_PER_HOUR, 
    )), 
    itemsPerPage = 50, 
    next = null, 
)
*/

/* Currently, the allocation has a balance of 1000. */

Accounting.charge.call(
    bulkRequestOf(ChargeWalletRequestItem(
        description = "A charge for compute usage", 
        payer = WalletOwner.Project(
            projectId = "my-research", 
        ), 
        performedBy = "user", 
        periods = 1, 
        product = ProductReference(
            category = "example-slim", 
            id = "example-slim-1", 
            provider = "example", 
        ), 
        transactionId = "charge-1", 
        units = 1, 
    )),
    ucloud
).orThrow()

/*
BulkResponse(
    responses = listOf(true), 
)
*/

/* The charge returns true, indicating that we had enough credits to complete the request. */

Wallets.browse.call(
    WalletBrowseRequest(
        consistency = null, 
        filterType = null, 
        itemsPerPage = null, 
        itemsToSkip = null, 
        next = null, 
    ),
    ucloud
).orThrow()

/*
PageV2(
    items = listOf(Wallet(
        allocations = listOf(WalletAllocation(
            allocationPath = listOf("42"), 
            allowSubAllocationsToAllocate = true, 
            balance = 999, 
            canAllocate = false, 
            endDate = null, 
            grantedIn = 1, 
            id = "42", 
            initialBalance = 1000, 
            localBalance = 999, 
            startDate = 1633941615074, 
        )), 
        chargePolicy = AllocationSelectorPolicy.EXPIRE_FIRST, 
        chargeType = ChargeType.ABSOLUTE, 
        owner = WalletOwner.Project(
            projectId = "my-research", 
        ), 
        paysFor = ProductCategoryId(
            id = "example-slim", 
            name = "example-slim", 
            provider = "example", 
        ), 
        productType = ProductType.COMPUTE, 
        unit = ProductPriceUnit.UNITS_PER_HOUR, 
    )), 
    itemsPerPage = 50, 
    next = null, 
)
*/

/* As expected, a single credit was removed from our current balance and local balance. */

Accounting.charge.call(
    bulkRequestOf(ChargeWalletRequestItem(
        description = "A charge for compute usage", 
        payer = WalletOwner.Project(
            projectId = "my-research", 
        ), 
        performedBy = "user", 
        periods = 1, 
        product = ProductReference(
            category = "example-slim", 
            id = "example-slim-1", 
            provider = "example", 
        ), 
        transactionId = "charge-1", 
        units = 1, 
    )),
    ucloud
).orThrow()

/*
BulkResponse(
    responses = listOf(true), 
)
*/
Wallets.browse.call(
    WalletBrowseRequest(
        consistency = null, 
        filterType = null, 
        itemsPerPage = null, 
        itemsToSkip = null, 
        next = null, 
    ),
    ucloud
).orThrow()

/*
PageV2(
    items = listOf(Wallet(
        allocations = listOf(WalletAllocation(
            allocationPath = listOf("42"), 
            allowSubAllocationsToAllocate = true, 
            balance = 998, 
            canAllocate = false, 
            endDate = null, 
            grantedIn = 1, 
            id = "42", 
            initialBalance = 1000, 
            localBalance = 998, 
            startDate = 1633941615074, 
        )), 
        chargePolicy = AllocationSelectorPolicy.EXPIRE_FIRST, 
        chargeType = ChargeType.ABSOLUTE, 
        owner = WalletOwner.Project(
            projectId = "my-research", 
        ), 
        paysFor = ProductCategoryId(
            id = "example-slim", 
            name = "example-slim", 
            provider = "example", 
        ), 
        productType = ProductType.COMPUTE, 
        unit = ProductPriceUnit.UNITS_PER_HOUR, 
    )), 
    itemsPerPage = 50, 
    next = null, 
)
*/

/* A second charge further deducts 1 from the balance, as expected. */

```


</details>

<details>
<summary>
<b>Communication Flow:</b> Curl
</summary>

```bash
# ------------------------------------------------------------------------------------------------------
# $host is the UCloud instance to contact. Example: 'http://localhost:8080' or 'https://cloud.sdu.dk'
# $accessToken is a valid access-token issued by UCloud
# ------------------------------------------------------------------------------------------------------

# In this example, we will be performing some simple charge requests for an absolute 
# product. Before and after each charge, we will show the current state of the system.
# We will perform the charges on a root allocation, that is, it has no ancestors.

# Authenticated as ucloud
curl -XGET -H "Authorization: Bearer $accessToken" "$host/api/accounting/wallets/browse?" 

# {
#     "itemsPerPage": 50,
#     "items": [
#         {
#             "owner": {
#                 "type": "project",
#                 "projectId": "my-research"
#             },
#             "paysFor": {
#                 "name": "example-slim",
#                 "provider": "example"
#             },
#             "allocations": [
#                 {
#                     "id": "42",
#                     "allocationPath": [
#                         "42"
#                     ],
#                     "balance": 1000,
#                     "initialBalance": 1000,
#                     "localBalance": 1000,
#                     "startDate": 1633941615074,
#                     "endDate": null,
#                     "grantedIn": 1,
#                     "canAllocate": false,
#                     "allowSubAllocationsToAllocate": true
#                 }
#             ],
#             "chargePolicy": "EXPIRE_FIRST",
#             "productType": "COMPUTE",
#             "chargeType": "ABSOLUTE",
#             "unit": "UNITS_PER_HOUR"
#         }
#     ],
#     "next": null
# }

# Currently, the allocation has a balance of 1000.

curl -XPOST -H "Authorization: Bearer $accessToken" -H "Content-Type: content-type: application/json; charset=utf-8" "$host/api/accounting/charge" -d '{
    "items": [
        {
            "payer": {
                "type": "project",
                "projectId": "my-research"
            },
            "units": 1,
            "periods": 1,
            "product": {
                "id": "example-slim-1",
                "category": "example-slim",
                "provider": "example"
            },
            "performedBy": "user",
            "description": "A charge for compute usage",
            "transactionId": "charge-1"
        }
    ]
}'


# {
#     "responses": [
#         true
#     ]
# }

# The charge returns true, indicating that we had enough credits to complete the request.

curl -XGET -H "Authorization: Bearer $accessToken" "$host/api/accounting/wallets/browse?" 

# {
#     "itemsPerPage": 50,
#     "items": [
#         {
#             "owner": {
#                 "type": "project",
#                 "projectId": "my-research"
#             },
#             "paysFor": {
#                 "name": "example-slim",
#                 "provider": "example"
#             },
#             "allocations": [
#                 {
#                     "id": "42",
#                     "allocationPath": [
#                         "42"
#                     ],
#                     "balance": 999,
#                     "initialBalance": 1000,
#                     "localBalance": 999,
#                     "startDate": 1633941615074,
#                     "endDate": null,
#                     "grantedIn": 1,
#                     "canAllocate": false,
#                     "allowSubAllocationsToAllocate": true
#                 }
#             ],
#             "chargePolicy": "EXPIRE_FIRST",
#             "productType": "COMPUTE",
#             "chargeType": "ABSOLUTE",
#             "unit": "UNITS_PER_HOUR"
#         }
#     ],
#     "next": null
# }

# As expected, a single credit was removed from our current balance and local balance.

curl -XPOST -H "Authorization: Bearer $accessToken" -H "Content-Type: content-type: application/json; charset=utf-8" "$host/api/accounting/charge" -d '{
    "items": [
        {
            "payer": {
                "type": "project",
                "projectId": "my-research"
            },
            "units": 1,
            "periods": 1,
            "product": {
                "id": "example-slim-1",
                "category": "example-slim",
                "provider": "example"
            },
            "performedBy": "user",
            "description": "A charge for compute usage",
            "transactionId": "charge-1"
        }
    ]
}'


# {
#     "responses": [
#         true
#     ]
# }

curl -XGET -H "Authorization: Bearer $accessToken" "$host/api/accounting/wallets/browse?" 

# {
#     "itemsPerPage": 50,
#     "items": [
#         {
#             "owner": {
#                 "type": "project",
#                 "projectId": "my-research"
#             },
#             "paysFor": {
#                 "name": "example-slim",
#                 "provider": "example"
#             },
#             "allocations": [
#                 {
#                     "id": "42",
#                     "allocationPath": [
#                         "42"
#                     ],
#                     "balance": 998,
#                     "initialBalance": 1000,
#                     "localBalance": 998,
#                     "startDate": 1633941615074,
#                     "endDate": null,
#                     "grantedIn": 1,
#                     "canAllocate": false,
#                     "allowSubAllocationsToAllocate": true
#                 }
#             ],
#             "chargePolicy": "EXPIRE_FIRST",
#             "productType": "COMPUTE",
#             "chargeType": "ABSOLUTE",
#             "unit": "UNITS_PER_HOUR"
#         }
#     ],
#     "next": null
# }

# A second charge further deducts 1 from the balance, as expected.

```


</details>

<details open>
<summary>
<b>Communication Flow:</b> Visual
</summary>

![](/docs/diagrams/accounting_charge-absolute-single.png)

</details>


## Example: Charging a root allocation (Differential)
<table>
<tr><th>Frequency of use</th><td>Common</td></tr>
<tr>
<th>Actors</th>
<td><ul>
<li>The UCloud/Core service user (<code>ucloud</code>)</li>
</ul></td>
</tr>
</table>
<details>
<summary>
<b>Communication Flow:</b> Kotlin
</summary>

```kotlin

/* In this example, we will be performing some simple charge requests for a differential 
product. Before and after each charge, we will show the current state of the system.
We will perform the charges on a root allocation, that is, it has no ancestors. */

Wallets.browse.call(
    WalletBrowseRequest(
        consistency = null, 
        filterType = null, 
        itemsPerPage = null, 
        itemsToSkip = null, 
        next = null, 
    ),
    ucloud
).orThrow()

/*
PageV2(
    items = listOf(Wallet(
        allocations = listOf(WalletAllocation(
            allocationPath = listOf("42"), 
            allowSubAllocationsToAllocate = true, 
            balance = 1000, 
            canAllocate = false, 
            endDate = null, 
            grantedIn = 1, 
            id = "42", 
            initialBalance = 1000, 
            localBalance = 1000, 
            startDate = 1633941615074, 
        )), 
        chargePolicy = AllocationSelectorPolicy.EXPIRE_FIRST, 
        chargeType = ChargeType.DIFFERENTIAL_QUOTA, 
        owner = WalletOwner.Project(
            projectId = "my-research", 
        ), 
        paysFor = ProductCategoryId(
            id = "example-storage", 
            name = "example-storage", 
            provider = "example", 
        ), 
        productType = ProductType.STORAGE, 
        unit = ProductPriceUnit.PER_UNIT, 
    )), 
    itemsPerPage = 50, 
    next = null, 
)
*/

/* Currently, the allocation shows that we have 1000 GB unused. */

Accounting.charge.call(
    bulkRequestOf(ChargeWalletRequestItem(
        description = "A charge for storage usage", 
        payer = WalletOwner.Project(
            projectId = "my-research", 
        ), 
        performedBy = "user", 
        periods = 1, 
        product = ProductReference(
            category = "example-storage", 
            id = "example-storage", 
            provider = "example", 
        ), 
        transactionId = "charge-1", 
        units = 100, 
    )),
    ucloud
).orThrow()

/*
BulkResponse(
    responses = listOf(true), 
)
*/

/* The charge returns true, indicating that we had enough credits to complete the request. */

Wallets.browse.call(
    WalletBrowseRequest(
        consistency = null, 
        filterType = null, 
        itemsPerPage = null, 
        itemsToSkip = null, 
        next = null, 
    ),
    ucloud
).orThrow()

/*
PageV2(
    items = listOf(Wallet(
        allocations = listOf(WalletAllocation(
            allocationPath = listOf("42"), 
            allowSubAllocationsToAllocate = true, 
            balance = 900, 
            canAllocate = false, 
            endDate = null, 
            grantedIn = 1, 
            id = "42", 
            initialBalance = 1000, 
            localBalance = 900, 
            startDate = 1633941615074, 
        )), 
        chargePolicy = AllocationSelectorPolicy.EXPIRE_FIRST, 
        chargeType = ChargeType.DIFFERENTIAL_QUOTA, 
        owner = WalletOwner.Project(
            projectId = "my-research", 
        ), 
        paysFor = ProductCategoryId(
            id = "example-storage", 
            name = "example-storage", 
            provider = "example", 
        ), 
        productType = ProductType.STORAGE, 
        unit = ProductPriceUnit.PER_UNIT, 
    )), 
    itemsPerPage = 50, 
    next = null, 
)
*/

/* The charge has correctly record our usage. It now shows that we have 900 GB unused. */

Accounting.charge.call(
    bulkRequestOf(ChargeWalletRequestItem(
        description = "A charge for storage usage", 
        payer = WalletOwner.Project(
            projectId = "my-research", 
        ), 
        performedBy = "user", 
        periods = 1, 
        product = ProductReference(
            category = "example-storage", 
            id = "example-storage", 
            provider = "example", 
        ), 
        transactionId = "charge-1", 
        units = 50, 
    )),
    ucloud
).orThrow()

/*
BulkResponse(
    responses = listOf(true), 
)
*/

/* The new charge reports that we are only using 50 GB, that is data was removed since last period. */

Wallets.browse.call(
    WalletBrowseRequest(
        consistency = null, 
        filterType = null, 
        itemsPerPage = null, 
        itemsToSkip = null, 
        next = null, 
    ),
    ucloud
).orThrow()

/*
PageV2(
    items = listOf(Wallet(
        allocations = listOf(WalletAllocation(
            allocationPath = listOf("42"), 
            allowSubAllocationsToAllocate = true, 
            balance = 950, 
            canAllocate = false, 
            endDate = null, 
            grantedIn = 1, 
            id = "42", 
            initialBalance = 1000, 
            localBalance = 950, 
            startDate = 1633941615074, 
        )), 
        chargePolicy = AllocationSelectorPolicy.EXPIRE_FIRST, 
        chargeType = ChargeType.DIFFERENTIAL_QUOTA, 
        owner = WalletOwner.Project(
            projectId = "my-research", 
        ), 
        paysFor = ProductCategoryId(
            id = "example-storage", 
            name = "example-storage", 
            provider = "example", 
        ), 
        productType = ProductType.STORAGE, 
        unit = ProductPriceUnit.PER_UNIT, 
    )), 
    itemsPerPage = 50, 
    next = null, 
)
*/

/* This results in 950 GB being unused. */

```


</details>

<details>
<summary>
<b>Communication Flow:</b> Curl
</summary>

```bash
# ------------------------------------------------------------------------------------------------------
# $host is the UCloud instance to contact. Example: 'http://localhost:8080' or 'https://cloud.sdu.dk'
# $accessToken is a valid access-token issued by UCloud
# ------------------------------------------------------------------------------------------------------

# In this example, we will be performing some simple charge requests for a differential 
# product. Before and after each charge, we will show the current state of the system.
# We will perform the charges on a root allocation, that is, it has no ancestors.

# Authenticated as ucloud
curl -XGET -H "Authorization: Bearer $accessToken" "$host/api/accounting/wallets/browse?" 

# {
#     "itemsPerPage": 50,
#     "items": [
#         {
#             "owner": {
#                 "type": "project",
#                 "projectId": "my-research"
#             },
#             "paysFor": {
#                 "name": "example-storage",
#                 "provider": "example"
#             },
#             "allocations": [
#                 {
#                     "id": "42",
#                     "allocationPath": [
#                         "42"
#                     ],
#                     "balance": 1000,
#                     "initialBalance": 1000,
#                     "localBalance": 1000,
#                     "startDate": 1633941615074,
#                     "endDate": null,
#                     "grantedIn": 1,
#                     "canAllocate": false,
#                     "allowSubAllocationsToAllocate": true
#                 }
#             ],
#             "chargePolicy": "EXPIRE_FIRST",
#             "productType": "STORAGE",
#             "chargeType": "DIFFERENTIAL_QUOTA",
#             "unit": "PER_UNIT"
#         }
#     ],
#     "next": null
# }

# Currently, the allocation shows that we have 1000 GB unused.

curl -XPOST -H "Authorization: Bearer $accessToken" -H "Content-Type: content-type: application/json; charset=utf-8" "$host/api/accounting/charge" -d '{
    "items": [
        {
            "payer": {
                "type": "project",
                "projectId": "my-research"
            },
            "units": 100,
            "periods": 1,
            "product": {
                "id": "example-storage",
                "category": "example-storage",
                "provider": "example"
            },
            "performedBy": "user",
            "description": "A charge for storage usage",
            "transactionId": "charge-1"
        }
    ]
}'


# {
#     "responses": [
#         true
#     ]
# }

# The charge returns true, indicating that we had enough credits to complete the request.

curl -XGET -H "Authorization: Bearer $accessToken" "$host/api/accounting/wallets/browse?" 

# {
#     "itemsPerPage": 50,
#     "items": [
#         {
#             "owner": {
#                 "type": "project",
#                 "projectId": "my-research"
#             },
#             "paysFor": {
#                 "name": "example-storage",
#                 "provider": "example"
#             },
#             "allocations": [
#                 {
#                     "id": "42",
#                     "allocationPath": [
#                         "42"
#                     ],
#                     "balance": 900,
#                     "initialBalance": 1000,
#                     "localBalance": 900,
#                     "startDate": 1633941615074,
#                     "endDate": null,
#                     "grantedIn": 1,
#                     "canAllocate": false,
#                     "allowSubAllocationsToAllocate": true
#                 }
#             ],
#             "chargePolicy": "EXPIRE_FIRST",
#             "productType": "STORAGE",
#             "chargeType": "DIFFERENTIAL_QUOTA",
#             "unit": "PER_UNIT"
#         }
#     ],
#     "next": null
# }

# The charge has correctly record our usage. It now shows that we have 900 GB unused.

curl -XPOST -H "Authorization: Bearer $accessToken" -H "Content-Type: content-type: application/json; charset=utf-8" "$host/api/accounting/charge" -d '{
    "items": [
        {
            "payer": {
                "type": "project",
                "projectId": "my-research"
            },
            "units": 50,
            "periods": 1,
            "product": {
                "id": "example-storage",
                "category": "example-storage",
                "provider": "example"
            },
            "performedBy": "user",
            "description": "A charge for storage usage",
            "transactionId": "charge-1"
        }
    ]
}'


# {
#     "responses": [
#         true
#     ]
# }

# The new charge reports that we are only using 50 GB, that is data was removed since last period.

curl -XGET -H "Authorization: Bearer $accessToken" "$host/api/accounting/wallets/browse?" 

# {
#     "itemsPerPage": 50,
#     "items": [
#         {
#             "owner": {
#                 "type": "project",
#                 "projectId": "my-research"
#             },
#             "paysFor": {
#                 "name": "example-storage",
#                 "provider": "example"
#             },
#             "allocations": [
#                 {
#                     "id": "42",
#                     "allocationPath": [
#                         "42"
#                     ],
#                     "balance": 950,
#                     "initialBalance": 1000,
#                     "localBalance": 950,
#                     "startDate": 1633941615074,
#                     "endDate": null,
#                     "grantedIn": 1,
#                     "canAllocate": false,
#                     "allowSubAllocationsToAllocate": true
#                 }
#             ],
#             "chargePolicy": "EXPIRE_FIRST",
#             "productType": "STORAGE",
#             "chargeType": "DIFFERENTIAL_QUOTA",
#             "unit": "PER_UNIT"
#         }
#     ],
#     "next": null
# }

# This results in 950 GB being unused.

```


</details>

<details open>
<summary>
<b>Communication Flow:</b> Visual
</summary>

![](/docs/diagrams/accounting_charge-differential-single.png)

</details>


## Example: Charging a leaf allocation (Absolute)
<table>
<tr><th>Frequency of use</th><td>Common</td></tr>
<tr>
<th>Actors</th>
<td><ul>
<li>The UCloud/Core service user (<code>ucloud</code>)</li>
<li>The PI of the root project (<code>piRoot</code>)</li>
<li>The PI of the leaf project (<code>piLeaf</code>)</li>
</ul></td>
</tr>
</table>
<details>
<summary>
<b>Communication Flow:</b> Kotlin
</summary>

```kotlin

/* In this example, we will show how a charge affects the rest of the allocation hierarchy. The 
hierarchy we use consists of a single root allocation. The root allocation has a single child, 
which we will be referring to as the leaf, since it has no children. */

Wallets.browse.call(
    WalletBrowseRequest(
        consistency = null, 
        filterType = null, 
        itemsPerPage = null, 
        itemsToSkip = null, 
        next = null, 
    ),
    piRoot
).orThrow()

/*
PageV2(
    items = listOf(Wallet(
        allocations = listOf(WalletAllocation(
            allocationPath = listOf("42"), 
            allowSubAllocationsToAllocate = true, 
            balance = 1000, 
            canAllocate = false, 
            endDate = null, 
            grantedIn = 1, 
            id = "42", 
            initialBalance = 1000, 
            localBalance = 1000, 
            startDate = 1633941615074, 
        )), 
        chargePolicy = AllocationSelectorPolicy.EXPIRE_FIRST, 
        chargeType = ChargeType.ABSOLUTE, 
        owner = WalletOwner.Project(
            projectId = "root-project", 
        ), 
        paysFor = ProductCategoryId(
            id = "example-slim", 
            name = "example-slim", 
            provider = "example", 
        ), 
        productType = ProductType.COMPUTE, 
        unit = ProductPriceUnit.UNITS_PER_HOUR, 
    )), 
    itemsPerPage = 50, 
    next = null, 
)
*/
Wallets.browse.call(
    WalletBrowseRequest(
        consistency = null, 
        filterType = null, 
        itemsPerPage = null, 
        itemsToSkip = null, 
        next = null, 
    ),
    piLeaf
).orThrow()

/*
PageV2(
    items = listOf(Wallet(
        allocations = listOf(WalletAllocation(
            allocationPath = listOf("42", "52"), 
            allowSubAllocationsToAllocate = true, 
            balance = 500, 
            canAllocate = false, 
            endDate = null, 
            grantedIn = 1, 
            id = "52", 
            initialBalance = 500, 
            localBalance = 500, 
            startDate = 1633941615074, 
        )), 
        chargePolicy = AllocationSelectorPolicy.EXPIRE_FIRST, 
        chargeType = ChargeType.ABSOLUTE, 
        owner = WalletOwner.Project(
            projectId = "leaf-project", 
        ), 
        paysFor = ProductCategoryId(
            id = "example-slim", 
            name = "example-slim", 
            provider = "example", 
        ), 
        productType = ProductType.COMPUTE, 
        unit = ProductPriceUnit.UNITS_PER_HOUR, 
    )), 
    itemsPerPage = 50, 
    next = null, 
)
*/

/* As we can see, in our initial state, the root has 1000 core hours remaining and the leaf has 500. */


/* We now perform our charge of a single core hour. */

Accounting.charge.call(
    bulkRequestOf(ChargeWalletRequestItem(
        description = "A charge for compute usage", 
        payer = WalletOwner.Project(
            projectId = "leaf-project", 
        ), 
        performedBy = "user", 
        periods = 1, 
        product = ProductReference(
            category = "example-slim", 
            id = "example-slim-1", 
            provider = "example", 
        ), 
        transactionId = "charge-1", 
        units = 1, 
    )),
    ucloud
).orThrow()

/*
BulkResponse(
    responses = listOf(true), 
)
*/

/* The response, as expected, that we had enough credits for the transaction. This would have been 
false if _any_ of the allocation in the hierarchy runs out of credits. */

Wallets.browse.call(
    WalletBrowseRequest(
        consistency = null, 
        filterType = null, 
        itemsPerPage = null, 
        itemsToSkip = null, 
        next = null, 
    ),
    piRoot
).orThrow()

/*
PageV2(
    items = listOf(Wallet(
        allocations = listOf(WalletAllocation(
            allocationPath = listOf("42"), 
            allowSubAllocationsToAllocate = true, 
            balance = 999, 
            canAllocate = false, 
            endDate = null, 
            grantedIn = 1, 
            id = "42", 
            initialBalance = 1000, 
            localBalance = 1000, 
            startDate = 1633941615074, 
        )), 
        chargePolicy = AllocationSelectorPolicy.EXPIRE_FIRST, 
        chargeType = ChargeType.ABSOLUTE, 
        owner = WalletOwner.Project(
            projectId = "root-project", 
        ), 
        paysFor = ProductCategoryId(
            id = "example-slim", 
            name = "example-slim", 
            provider = "example", 
        ), 
        productType = ProductType.COMPUTE, 
        unit = ProductPriceUnit.UNITS_PER_HOUR, 
    )), 
    itemsPerPage = 50, 
    next = null, 
)
*/

/* On the root allocation, we see that this has subtracted a single core hour from the balance. Recall 
that balance shows the overall balance for the entire subtree. The local balance of the root 
remains unaffected, since this wasn't consumed by the root.  */

Wallets.browse.call(
    WalletBrowseRequest(
        consistency = null, 
        filterType = null, 
        itemsPerPage = null, 
        itemsToSkip = null, 
        next = null, 
    ),
    piLeaf
).orThrow()

/*
PageV2(
    items = listOf(Wallet(
        allocations = listOf(WalletAllocation(
            allocationPath = listOf("42", "52"), 
            allowSubAllocationsToAllocate = true, 
            balance = 499, 
            canAllocate = false, 
            endDate = null, 
            grantedIn = 1, 
            id = "52", 
            initialBalance = 500, 
            localBalance = 499, 
            startDate = 1633941615074, 
        )), 
        chargePolicy = AllocationSelectorPolicy.EXPIRE_FIRST, 
        chargeType = ChargeType.ABSOLUTE, 
        owner = WalletOwner.Project(
            projectId = "leaf-project", 
        ), 
        paysFor = ProductCategoryId(
            id = "example-slim", 
            name = "example-slim", 
            provider = "example", 
        ), 
        productType = ProductType.COMPUTE, 
        unit = ProductPriceUnit.UNITS_PER_HOUR, 
    )), 
    itemsPerPage = 50, 
    next = null, 
)
*/

/* In the leaf allocation, we see that this has affected both the balance and the local balance. */

```


</details>

<details>
<summary>
<b>Communication Flow:</b> Curl
</summary>

```bash
# ------------------------------------------------------------------------------------------------------
# $host is the UCloud instance to contact. Example: 'http://localhost:8080' or 'https://cloud.sdu.dk'
# $accessToken is a valid access-token issued by UCloud
# ------------------------------------------------------------------------------------------------------

# In this example, we will show how a charge affects the rest of the allocation hierarchy. The 
# hierarchy we use consists of a single root allocation. The root allocation has a single child, 
# which we will be referring to as the leaf, since it has no children.

# Authenticated as piRoot
curl -XGET -H "Authorization: Bearer $accessToken" "$host/api/accounting/wallets/browse?" 

# {
#     "itemsPerPage": 50,
#     "items": [
#         {
#             "owner": {
#                 "type": "project",
#                 "projectId": "root-project"
#             },
#             "paysFor": {
#                 "name": "example-slim",
#                 "provider": "example"
#             },
#             "allocations": [
#                 {
#                     "id": "42",
#                     "allocationPath": [
#                         "42"
#                     ],
#                     "balance": 1000,
#                     "initialBalance": 1000,
#                     "localBalance": 1000,
#                     "startDate": 1633941615074,
#                     "endDate": null,
#                     "grantedIn": 1,
#                     "canAllocate": false,
#                     "allowSubAllocationsToAllocate": true
#                 }
#             ],
#             "chargePolicy": "EXPIRE_FIRST",
#             "productType": "COMPUTE",
#             "chargeType": "ABSOLUTE",
#             "unit": "UNITS_PER_HOUR"
#         }
#     ],
#     "next": null
# }

# Authenticated as piLeaf
curl -XGET -H "Authorization: Bearer $accessToken" "$host/api/accounting/wallets/browse?" 

# {
#     "itemsPerPage": 50,
#     "items": [
#         {
#             "owner": {
#                 "type": "project",
#                 "projectId": "leaf-project"
#             },
#             "paysFor": {
#                 "name": "example-slim",
#                 "provider": "example"
#             },
#             "allocations": [
#                 {
#                     "id": "52",
#                     "allocationPath": [
#                         "42",
#                         "52"
#                     ],
#                     "balance": 500,
#                     "initialBalance": 500,
#                     "localBalance": 500,
#                     "startDate": 1633941615074,
#                     "endDate": null,
#                     "grantedIn": 1,
#                     "canAllocate": false,
#                     "allowSubAllocationsToAllocate": true
#                 }
#             ],
#             "chargePolicy": "EXPIRE_FIRST",
#             "productType": "COMPUTE",
#             "chargeType": "ABSOLUTE",
#             "unit": "UNITS_PER_HOUR"
#         }
#     ],
#     "next": null
# }

# As we can see, in our initial state, the root has 1000 core hours remaining and the leaf has 500.

# We now perform our charge of a single core hour.

# Authenticated as ucloud
curl -XPOST -H "Authorization: Bearer $accessToken" -H "Content-Type: content-type: application/json; charset=utf-8" "$host/api/accounting/charge" -d '{
    "items": [
        {
            "payer": {
                "type": "project",
                "projectId": "leaf-project"
            },
            "units": 1,
            "periods": 1,
            "product": {
                "id": "example-slim-1",
                "category": "example-slim",
                "provider": "example"
            },
            "performedBy": "user",
            "description": "A charge for compute usage",
            "transactionId": "charge-1"
        }
    ]
}'


# {
#     "responses": [
#         true
#     ]
# }

# The response, as expected, that we had enough credits for the transaction. This would have been 
# false if _any_ of the allocation in the hierarchy runs out of credits.

# Authenticated as piRoot
curl -XGET -H "Authorization: Bearer $accessToken" "$host/api/accounting/wallets/browse?" 

# {
#     "itemsPerPage": 50,
#     "items": [
#         {
#             "owner": {
#                 "type": "project",
#                 "projectId": "root-project"
#             },
#             "paysFor": {
#                 "name": "example-slim",
#                 "provider": "example"
#             },
#             "allocations": [
#                 {
#                     "id": "42",
#                     "allocationPath": [
#                         "42"
#                     ],
#                     "balance": 999,
#                     "initialBalance": 1000,
#                     "localBalance": 1000,
#                     "startDate": 1633941615074,
#                     "endDate": null,
#                     "grantedIn": 1,
#                     "canAllocate": false,
#                     "allowSubAllocationsToAllocate": true
#                 }
#             ],
#             "chargePolicy": "EXPIRE_FIRST",
#             "productType": "COMPUTE",
#             "chargeType": "ABSOLUTE",
#             "unit": "UNITS_PER_HOUR"
#         }
#     ],
#     "next": null
# }

# On the root allocation, we see that this has subtracted a single core hour from the balance. Recall 
# that balance shows the overall balance for the entire subtree. The local balance of the root 
# remains unaffected, since this wasn't consumed by the root. 

# Authenticated as piLeaf
curl -XGET -H "Authorization: Bearer $accessToken" "$host/api/accounting/wallets/browse?" 

# {
#     "itemsPerPage": 50,
#     "items": [
#         {
#             "owner": {
#                 "type": "project",
#                 "projectId": "leaf-project"
#             },
#             "paysFor": {
#                 "name": "example-slim",
#                 "provider": "example"
#             },
#             "allocations": [
#                 {
#                     "id": "52",
#                     "allocationPath": [
#                         "42",
#                         "52"
#                     ],
#                     "balance": 499,
#                     "initialBalance": 500,
#                     "localBalance": 499,
#                     "startDate": 1633941615074,
#                     "endDate": null,
#                     "grantedIn": 1,
#                     "canAllocate": false,
#                     "allowSubAllocationsToAllocate": true
#                 }
#             ],
#             "chargePolicy": "EXPIRE_FIRST",
#             "productType": "COMPUTE",
#             "chargeType": "ABSOLUTE",
#             "unit": "UNITS_PER_HOUR"
#         }
#     ],
#     "next": null
# }

# In the leaf allocation, we see that this has affected both the balance and the local balance.

```


</details>

<details open>
<summary>
<b>Communication Flow:</b> Visual
</summary>

![](/docs/diagrams/accounting_charge-absolute-multi.png)

</details>


## Example: Charging a leaf allocation (Differential)
<table>
<tr><th>Frequency of use</th><td>Common</td></tr>
<tr>
<th>Actors</th>
<td><ul>
<li>The UCloud/Core service user (<code>ucloud</code>)</li>
<li>The PI of the root project (<code>piRoot</code>)</li>
<li>The PI of the leaf project (<code>piLeaf</code>)</li>
</ul></td>
</tr>
</table>
<details>
<summary>
<b>Communication Flow:</b> Kotlin
</summary>

```kotlin

/* In this example, we will show how a charge affects the rest of the allocation hierarchy. The 
hierarchy we use consists of a single root allocation. The root allocation has a single child, 
which we will be referring to as the leaf, since it has no children. */

Wallets.browse.call(
    WalletBrowseRequest(
        consistency = null, 
        filterType = null, 
        itemsPerPage = null, 
        itemsToSkip = null, 
        next = null, 
    ),
    piRoot
).orThrow()

/*
PageV2(
    items = listOf(Wallet(
        allocations = listOf(WalletAllocation(
            allocationPath = listOf("42"), 
            allowSubAllocationsToAllocate = true, 
            balance = 1000, 
            canAllocate = false, 
            endDate = null, 
            grantedIn = 1, 
            id = "42", 
            initialBalance = 1000, 
            localBalance = 1000, 
            startDate = 1633941615074, 
        )), 
        chargePolicy = AllocationSelectorPolicy.EXPIRE_FIRST, 
        chargeType = ChargeType.DIFFERENTIAL_QUOTA, 
        owner = WalletOwner.Project(
            projectId = "root-project", 
        ), 
        paysFor = ProductCategoryId(
            id = "example-storage", 
            name = "example-storage", 
            provider = "example", 
        ), 
        productType = ProductType.STORAGE, 
        unit = ProductPriceUnit.PER_UNIT, 
    )), 
    itemsPerPage = 50, 
    next = null, 
)
*/
Wallets.browse.call(
    WalletBrowseRequest(
        consistency = null, 
        filterType = null, 
        itemsPerPage = null, 
        itemsToSkip = null, 
        next = null, 
    ),
    piLeaf
).orThrow()

/*
PageV2(
    items = listOf(Wallet(
        allocations = listOf(WalletAllocation(
            allocationPath = listOf("42", "52"), 
            allowSubAllocationsToAllocate = true, 
            balance = 500, 
            canAllocate = false, 
            endDate = null, 
            grantedIn = 1, 
            id = "52", 
            initialBalance = 500, 
            localBalance = 500, 
            startDate = 1633941615074, 
        )), 
        chargePolicy = AllocationSelectorPolicy.EXPIRE_FIRST, 
        chargeType = ChargeType.DIFFERENTIAL_QUOTA, 
        owner = WalletOwner.Project(
            projectId = "leaf-project", 
        ), 
        paysFor = ProductCategoryId(
            id = "example-storage", 
            name = "example-storage", 
            provider = "example", 
        ), 
        productType = ProductType.STORAGE, 
        unit = ProductPriceUnit.PER_UNIT, 
    )), 
    itemsPerPage = 50, 
    next = null, 
)
*/

/* As we can see, in our initial state, the root has 1000 GB remaining and the leaf has 500. */


/* We now perform our charge of 100 GB on the leaf. */

Accounting.charge.call(
    bulkRequestOf(ChargeWalletRequestItem(
        description = "A charge for compute usage", 
        payer = WalletOwner.Project(
            projectId = "leaf-project", 
        ), 
        performedBy = "user", 
        periods = 1, 
        product = ProductReference(
            category = "example-storage", 
            id = "example-storage", 
            provider = "example", 
        ), 
        transactionId = "charge-1", 
        units = 100, 
    )),
    ucloud
).orThrow()

/*
BulkResponse(
    responses = listOf(true), 
)
*/

/* The response, as expected, that we had enough credits for the transaction. This would have been 
false if _any_ of the allocation in the hierarchy runs out of credits. */

Wallets.browse.call(
    WalletBrowseRequest(
        consistency = null, 
        filterType = null, 
        itemsPerPage = null, 
        itemsToSkip = null, 
        next = null, 
    ),
    piRoot
).orThrow()

/*
PageV2(
    items = listOf(Wallet(
        allocations = listOf(WalletAllocation(
            allocationPath = listOf("42"), 
            allowSubAllocationsToAllocate = true, 
            balance = 900, 
            canAllocate = false, 
            endDate = null, 
            grantedIn = 1, 
            id = "42", 
            initialBalance = 1000, 
            localBalance = 1000, 
            startDate = 1633941615074, 
        )), 
        chargePolicy = AllocationSelectorPolicy.EXPIRE_FIRST, 
        chargeType = ChargeType.DIFFERENTIAL_QUOTA, 
        owner = WalletOwner.Project(
            projectId = "root-project", 
        ), 
        paysFor = ProductCategoryId(
            id = "example-storage", 
            name = "example-storage", 
            provider = "example", 
        ), 
        productType = ProductType.STORAGE, 
        unit = ProductPriceUnit.PER_UNIT, 
    )), 
    itemsPerPage = 50, 
    next = null, 
)
*/

/* On the root allocation, we see that this has subtracted 100 GB from the balance. Recall that 
balance shows the overall balance for the entire subtree. The local balance of the root remains 
unaffected, since this wasn't consumed by the root. */

Wallets.browse.call(
    WalletBrowseRequest(
        consistency = null, 
        filterType = null, 
        itemsPerPage = null, 
        itemsToSkip = null, 
        next = null, 
    ),
    piLeaf
).orThrow()

/*
PageV2(
    items = listOf(Wallet(
        allocations = listOf(WalletAllocation(
            allocationPath = listOf("42", "52"), 
            allowSubAllocationsToAllocate = true, 
            balance = 400, 
            canAllocate = false, 
            endDate = null, 
            grantedIn = 1, 
            id = "52", 
            initialBalance = 500, 
            localBalance = 400, 
            startDate = 1633941615074, 
        )), 
        chargePolicy = AllocationSelectorPolicy.EXPIRE_FIRST, 
        chargeType = ChargeType.DIFFERENTIAL_QUOTA, 
        owner = WalletOwner.Project(
            projectId = "leaf-project", 
        ), 
        paysFor = ProductCategoryId(
            id = "example-storage", 
            name = "example-storage", 
            provider = "example", 
        ), 
        productType = ProductType.STORAGE, 
        unit = ProductPriceUnit.PER_UNIT, 
    )), 
    itemsPerPage = 50, 
    next = null, 
)
*/

/* In the leaf allocation, we see that this has affected both the balance and the local balance.  */


/* We now attempt to perform a similar charge, of 50 GB, but this time on the root allocation. */

Accounting.charge.call(
    bulkRequestOf(ChargeWalletRequestItem(
        description = "A charge for compute usage", 
        payer = WalletOwner.Project(
            projectId = "root-project", 
        ), 
        performedBy = "user", 
        periods = 1, 
        product = ProductReference(
            category = "example-storage", 
            id = "example-storage", 
            provider = "example", 
        ), 
        transactionId = "charge-1", 
        units = 50, 
    )),
    ucloud
).orThrow()

/*
BulkResponse(
    responses = listOf(true), 
)
*/

/* Again, this allocation succeeds. */

Wallets.browse.call(
    WalletBrowseRequest(
        consistency = null, 
        filterType = null, 
        itemsPerPage = null, 
        itemsToSkip = null, 
        next = null, 
    ),
    piRoot
).orThrow()

/*
PageV2(
    items = listOf(Wallet(
        allocations = listOf(WalletAllocation(
            allocationPath = listOf("42"), 
            allowSubAllocationsToAllocate = true, 
            balance = 850, 
            canAllocate = false, 
            endDate = null, 
            grantedIn = 1, 
            id = "42", 
            initialBalance = 1000, 
            localBalance = 950, 
            startDate = 1633941615074, 
        )), 
        chargePolicy = AllocationSelectorPolicy.EXPIRE_FIRST, 
        chargeType = ChargeType.DIFFERENTIAL_QUOTA, 
        owner = WalletOwner.Project(
            projectId = "root-project", 
        ), 
        paysFor = ProductCategoryId(
            id = "example-storage", 
            name = "example-storage", 
            provider = "example", 
        ), 
        productType = ProductType.STORAGE, 
        unit = ProductPriceUnit.PER_UNIT, 
    )), 
    itemsPerPage = 50, 
    next = null, 
)
*/

/* This charge has affected the local and current balance of the root by the expected 50 GB. */

Wallets.browse.call(
    WalletBrowseRequest(
        consistency = null, 
        filterType = null, 
        itemsPerPage = null, 
        itemsToSkip = null, 
        next = null, 
    ),
    piLeaf
).orThrow()

/*
PageV2(
    items = listOf(Wallet(
        allocations = listOf(WalletAllocation(
            allocationPath = listOf("42", "52"), 
            allowSubAllocationsToAllocate = true, 
            balance = 400, 
            canAllocate = false, 
            endDate = null, 
            grantedIn = 1, 
            id = "52", 
            initialBalance = 500, 
            localBalance = 400, 
            startDate = 1633941615074, 
        )), 
        chargePolicy = AllocationSelectorPolicy.EXPIRE_FIRST, 
        chargeType = ChargeType.DIFFERENTIAL_QUOTA, 
        owner = WalletOwner.Project(
            projectId = "leaf-project", 
        ), 
        paysFor = ProductCategoryId(
            id = "example-storage", 
            name = "example-storage", 
            provider = "example", 
        ), 
        productType = ProductType.STORAGE, 
        unit = ProductPriceUnit.PER_UNIT, 
    )), 
    itemsPerPage = 50, 
    next = null, 
)
*/

/* The leaf allocation remains unchanged. Any and all charges will only affect the charged allocation 
and their ancestors. A descendant is never directly updated by such an operation. */

```


</details>

<details>
<summary>
<b>Communication Flow:</b> Curl
</summary>

```bash
# ------------------------------------------------------------------------------------------------------
# $host is the UCloud instance to contact. Example: 'http://localhost:8080' or 'https://cloud.sdu.dk'
# $accessToken is a valid access-token issued by UCloud
# ------------------------------------------------------------------------------------------------------

# In this example, we will show how a charge affects the rest of the allocation hierarchy. The 
# hierarchy we use consists of a single root allocation. The root allocation has a single child, 
# which we will be referring to as the leaf, since it has no children.

# Authenticated as piRoot
curl -XGET -H "Authorization: Bearer $accessToken" "$host/api/accounting/wallets/browse?" 

# {
#     "itemsPerPage": 50,
#     "items": [
#         {
#             "owner": {
#                 "type": "project",
#                 "projectId": "root-project"
#             },
#             "paysFor": {
#                 "name": "example-storage",
#                 "provider": "example"
#             },
#             "allocations": [
#                 {
#                     "id": "42",
#                     "allocationPath": [
#                         "42"
#                     ],
#                     "balance": 1000,
#                     "initialBalance": 1000,
#                     "localBalance": 1000,
#                     "startDate": 1633941615074,
#                     "endDate": null,
#                     "grantedIn": 1,
#                     "canAllocate": false,
#                     "allowSubAllocationsToAllocate": true
#                 }
#             ],
#             "chargePolicy": "EXPIRE_FIRST",
#             "productType": "STORAGE",
#             "chargeType": "DIFFERENTIAL_QUOTA",
#             "unit": "PER_UNIT"
#         }
#     ],
#     "next": null
# }

# Authenticated as piLeaf
curl -XGET -H "Authorization: Bearer $accessToken" "$host/api/accounting/wallets/browse?" 

# {
#     "itemsPerPage": 50,
#     "items": [
#         {
#             "owner": {
#                 "type": "project",
#                 "projectId": "leaf-project"
#             },
#             "paysFor": {
#                 "name": "example-storage",
#                 "provider": "example"
#             },
#             "allocations": [
#                 {
#                     "id": "52",
#                     "allocationPath": [
#                         "42",
#                         "52"
#                     ],
#                     "balance": 500,
#                     "initialBalance": 500,
#                     "localBalance": 500,
#                     "startDate": 1633941615074,
#                     "endDate": null,
#                     "grantedIn": 1,
#                     "canAllocate": false,
#                     "allowSubAllocationsToAllocate": true
#                 }
#             ],
#             "chargePolicy": "EXPIRE_FIRST",
#             "productType": "STORAGE",
#             "chargeType": "DIFFERENTIAL_QUOTA",
#             "unit": "PER_UNIT"
#         }
#     ],
#     "next": null
# }

# As we can see, in our initial state, the root has 1000 GB remaining and the leaf has 500.

# We now perform our charge of 100 GB on the leaf.

# Authenticated as ucloud
curl -XPOST -H "Authorization: Bearer $accessToken" -H "Content-Type: content-type: application/json; charset=utf-8" "$host/api/accounting/charge" -d '{
    "items": [
        {
            "payer": {
                "type": "project",
                "projectId": "leaf-project"
            },
            "units": 100,
            "periods": 1,
            "product": {
                "id": "example-storage",
                "category": "example-storage",
                "provider": "example"
            },
            "performedBy": "user",
            "description": "A charge for compute usage",
            "transactionId": "charge-1"
        }
    ]
}'


# {
#     "responses": [
#         true
#     ]
# }

# The response, as expected, that we had enough credits for the transaction. This would have been 
# false if _any_ of the allocation in the hierarchy runs out of credits.

# Authenticated as piRoot
curl -XGET -H "Authorization: Bearer $accessToken" "$host/api/accounting/wallets/browse?" 

# {
#     "itemsPerPage": 50,
#     "items": [
#         {
#             "owner": {
#                 "type": "project",
#                 "projectId": "root-project"
#             },
#             "paysFor": {
#                 "name": "example-storage",
#                 "provider": "example"
#             },
#             "allocations": [
#                 {
#                     "id": "42",
#                     "allocationPath": [
#                         "42"
#                     ],
#                     "balance": 900,
#                     "initialBalance": 1000,
#                     "localBalance": 1000,
#                     "startDate": 1633941615074,
#                     "endDate": null,
#                     "grantedIn": 1,
#                     "canAllocate": false,
#                     "allowSubAllocationsToAllocate": true
#                 }
#             ],
#             "chargePolicy": "EXPIRE_FIRST",
#             "productType": "STORAGE",
#             "chargeType": "DIFFERENTIAL_QUOTA",
#             "unit": "PER_UNIT"
#         }
#     ],
#     "next": null
# }

# On the root allocation, we see that this has subtracted 100 GB from the balance. Recall that 
# balance shows the overall balance for the entire subtree. The local balance of the root remains 
# unaffected, since this wasn't consumed by the root.

# Authenticated as piLeaf
curl -XGET -H "Authorization: Bearer $accessToken" "$host/api/accounting/wallets/browse?" 

# {
#     "itemsPerPage": 50,
#     "items": [
#         {
#             "owner": {
#                 "type": "project",
#                 "projectId": "leaf-project"
#             },
#             "paysFor": {
#                 "name": "example-storage",
#                 "provider": "example"
#             },
#             "allocations": [
#                 {
#                     "id": "52",
#                     "allocationPath": [
#                         "42",
#                         "52"
#                     ],
#                     "balance": 400,
#                     "initialBalance": 500,
#                     "localBalance": 400,
#                     "startDate": 1633941615074,
#                     "endDate": null,
#                     "grantedIn": 1,
#                     "canAllocate": false,
#                     "allowSubAllocationsToAllocate": true
#                 }
#             ],
#             "chargePolicy": "EXPIRE_FIRST",
#             "productType": "STORAGE",
#             "chargeType": "DIFFERENTIAL_QUOTA",
#             "unit": "PER_UNIT"
#         }
#     ],
#     "next": null
# }

# In the leaf allocation, we see that this has affected both the balance and the local balance. 

# We now attempt to perform a similar charge, of 50 GB, but this time on the root allocation.

# Authenticated as ucloud
curl -XPOST -H "Authorization: Bearer $accessToken" -H "Content-Type: content-type: application/json; charset=utf-8" "$host/api/accounting/charge" -d '{
    "items": [
        {
            "payer": {
                "type": "project",
                "projectId": "root-project"
            },
            "units": 50,
            "periods": 1,
            "product": {
                "id": "example-storage",
                "category": "example-storage",
                "provider": "example"
            },
            "performedBy": "user",
            "description": "A charge for compute usage",
            "transactionId": "charge-1"
        }
    ]
}'


# {
#     "responses": [
#         true
#     ]
# }

# Again, this allocation succeeds.

# Authenticated as piRoot
curl -XGET -H "Authorization: Bearer $accessToken" "$host/api/accounting/wallets/browse?" 

# {
#     "itemsPerPage": 50,
#     "items": [
#         {
#             "owner": {
#                 "type": "project",
#                 "projectId": "root-project"
#             },
#             "paysFor": {
#                 "name": "example-storage",
#                 "provider": "example"
#             },
#             "allocations": [
#                 {
#                     "id": "42",
#                     "allocationPath": [
#                         "42"
#                     ],
#                     "balance": 850,
#                     "initialBalance": 1000,
#                     "localBalance": 950,
#                     "startDate": 1633941615074,
#                     "endDate": null,
#                     "grantedIn": 1,
#                     "canAllocate": false,
#                     "allowSubAllocationsToAllocate": true
#                 }
#             ],
#             "chargePolicy": "EXPIRE_FIRST",
#             "productType": "STORAGE",
#             "chargeType": "DIFFERENTIAL_QUOTA",
#             "unit": "PER_UNIT"
#         }
#     ],
#     "next": null
# }

# This charge has affected the local and current balance of the root by the expected 50 GB.

# Authenticated as piLeaf
curl -XGET -H "Authorization: Bearer $accessToken" "$host/api/accounting/wallets/browse?" 

# {
#     "itemsPerPage": 50,
#     "items": [
#         {
#             "owner": {
#                 "type": "project",
#                 "projectId": "leaf-project"
#             },
#             "paysFor": {
#                 "name": "example-storage",
#                 "provider": "example"
#             },
#             "allocations": [
#                 {
#                     "id": "52",
#                     "allocationPath": [
#                         "42",
#                         "52"
#                     ],
#                     "balance": 400,
#                     "initialBalance": 500,
#                     "localBalance": 400,
#                     "startDate": 1633941615074,
#                     "endDate": null,
#                     "grantedIn": 1,
#                     "canAllocate": false,
#                     "allowSubAllocationsToAllocate": true
#                 }
#             ],
#             "chargePolicy": "EXPIRE_FIRST",
#             "productType": "STORAGE",
#             "chargeType": "DIFFERENTIAL_QUOTA",
#             "unit": "PER_UNIT"
#         }
#     ],
#     "next": null
# }

# The leaf allocation remains unchanged. Any and all charges will only affect the charged allocation 
# and their ancestors. A descendant is never directly updated by such an operation.

```


</details>

<details open>
<summary>
<b>Communication Flow:</b> Visual
</summary>

![](/docs/diagrams/accounting_charge-differential-multi.png)

</details>


## Example: Charging a leaf allocation with missing credits (Absolute)
<table>
<tr><th>Frequency of use</th><td>Common</td></tr>
<tr>
<th>Actors</th>
<td><ul>
<li>The UCloud/Core service user (<code>ucloud</code>)</li>
<li>The PI of the root project (<code>piRoot</code>)</li>
<li>The PI of the node project (child of root) (<code>piNode</code>)</li>
<li>The PI of the leaf project (child of node) (<code>piLeaf</code>)</li>
</ul></td>
</tr>
</table>
<details>
<summary>
<b>Communication Flow:</b> Kotlin
</summary>

```kotlin

/* In this example, we will show what happens when an allocation is unable to carry the full charge. 
We will be using a more complex hierarchy. The hierarchy will have a single root. The root has a 
single child, the 'node' allocation. This node has a single child allocation, the leaf. The leaf 
has no children. */

Wallets.browse.call(
    WalletBrowseRequest(
        consistency = null, 
        filterType = null, 
        itemsPerPage = null, 
        itemsToSkip = null, 
        next = null, 
    ),
    piRoot
).orThrow()

/*
PageV2(
    items = listOf(Wallet(
        allocations = listOf(WalletAllocation(
            allocationPath = listOf("42"), 
            allowSubAllocationsToAllocate = true, 
            balance = 550, 
            canAllocate = false, 
            endDate = null, 
            grantedIn = 1, 
            id = "42", 
            initialBalance = 1000, 
            localBalance = 1000, 
            startDate = 1633941615074, 
        )), 
        chargePolicy = AllocationSelectorPolicy.EXPIRE_FIRST, 
        chargeType = ChargeType.ABSOLUTE, 
        owner = WalletOwner.Project(
            projectId = "root-project", 
        ), 
        paysFor = ProductCategoryId(
            id = "example-slim", 
            name = "example-slim", 
            provider = "example", 
        ), 
        productType = ProductType.COMPUTE, 
        unit = ProductPriceUnit.UNITS_PER_HOUR, 
    )), 
    itemsPerPage = 50, 
    next = null, 
)
*/
Wallets.browse.call(
    WalletBrowseRequest(
        consistency = null, 
        filterType = null, 
        itemsPerPage = null, 
        itemsToSkip = null, 
        next = null, 
    ),
    piNode
).orThrow()

/*
PageV2(
    items = listOf(Wallet(
        allocations = listOf(WalletAllocation(
            allocationPath = listOf("42", "52"), 
            allowSubAllocationsToAllocate = true, 
            balance = 50, 
            canAllocate = false, 
            endDate = null, 
            grantedIn = 1, 
            id = "52", 
            initialBalance = 500, 
            localBalance = 100, 
            startDate = 1633941615074, 
        )), 
        chargePolicy = AllocationSelectorPolicy.EXPIRE_FIRST, 
        chargeType = ChargeType.ABSOLUTE, 
        owner = WalletOwner.Project(
            projectId = "node-project", 
        ), 
        paysFor = ProductCategoryId(
            id = "example-slim", 
            name = "example-slim", 
            provider = "example", 
        ), 
        productType = ProductType.COMPUTE, 
        unit = ProductPriceUnit.UNITS_PER_HOUR, 
    )), 
    itemsPerPage = 50, 
    next = null, 
)
*/
Wallets.browse.call(
    WalletBrowseRequest(
        consistency = null, 
        filterType = null, 
        itemsPerPage = null, 
        itemsToSkip = null, 
        next = null, 
    ),
    piLeaf
).orThrow()

/*
PageV2(
    items = listOf(Wallet(
        allocations = listOf(WalletAllocation(
            allocationPath = listOf("42", "52", "62"), 
            allowSubAllocationsToAllocate = true, 
            balance = 450, 
            canAllocate = false, 
            endDate = null, 
            grantedIn = 1, 
            id = "62", 
            initialBalance = 500, 
            localBalance = 450, 
            startDate = 1633941615074, 
        )), 
        chargePolicy = AllocationSelectorPolicy.EXPIRE_FIRST, 
        chargeType = ChargeType.ABSOLUTE, 
        owner = WalletOwner.Project(
            projectId = "leaf-project", 
        ), 
        paysFor = ProductCategoryId(
            id = "example-slim", 
            name = "example-slim", 
            provider = "example", 
        ), 
        productType = ProductType.COMPUTE, 
        unit = ProductPriceUnit.UNITS_PER_HOUR, 
    )), 
    itemsPerPage = 50, 
    next = null, 
)
*/

/* As we can see from the allocations, they have already been in use. To be concrete, you can reach 
this state by applying a 400 core hour charge on the node and another 50 core hours on the leaf. */


/* We now attempt to perform a charge of 100 core hours on the leaf. */

Accounting.charge.call(
    bulkRequestOf(ChargeWalletRequestItem(
        description = "A charge for compute usage", 
        payer = WalletOwner.Project(
            projectId = "leaf-project", 
        ), 
        performedBy = "user", 
        periods = 1, 
        product = ProductReference(
            category = "example-slim", 
            id = "example-slim-1", 
            provider = "example", 
        ), 
        transactionId = "charge-1", 
        units = 100, 
    )),
    ucloud
).orThrow()

/*
BulkResponse(
    responses = listOf(false), 
)
*/

/* Even though the leaf, seen in isolation, has enough credits. The failure occurs in the node which, 
before the charge, only has 50 core hours remaining. */

Wallets.browse.call(
    WalletBrowseRequest(
        consistency = null, 
        filterType = null, 
        itemsPerPage = null, 
        itemsToSkip = null, 
        next = null, 
    ),
    piRoot
).orThrow()

/*
PageV2(
    items = listOf(Wallet(
        allocations = listOf(WalletAllocation(
            allocationPath = listOf("42"), 
            allowSubAllocationsToAllocate = true, 
            balance = 450, 
            canAllocate = false, 
            endDate = null, 
            grantedIn = 1, 
            id = "42", 
            initialBalance = 1000, 
            localBalance = 1000, 
            startDate = 1633941615074, 
        )), 
        chargePolicy = AllocationSelectorPolicy.EXPIRE_FIRST, 
        chargeType = ChargeType.ABSOLUTE, 
        owner = WalletOwner.Project(
            projectId = "root-project", 
        ), 
        paysFor = ProductCategoryId(
            id = "example-slim", 
            name = "example-slim", 
            provider = "example", 
        ), 
        productType = ProductType.COMPUTE, 
        unit = ProductPriceUnit.UNITS_PER_HOUR, 
    )), 
    itemsPerPage = 50, 
    next = null, 
)
*/
Wallets.browse.call(
    WalletBrowseRequest(
        consistency = null, 
        filterType = null, 
        itemsPerPage = null, 
        itemsToSkip = null, 
        next = null, 
    ),
    piNode
).orThrow()

/*
PageV2(
    items = listOf(Wallet(
        allocations = listOf(WalletAllocation(
            allocationPath = listOf("42", "52"), 
            allowSubAllocationsToAllocate = true, 
            balance = -50, 
            canAllocate = false, 
            endDate = null, 
            grantedIn = 1, 
            id = "52", 
            initialBalance = 500, 
            localBalance = 100, 
            startDate = 1633941615074, 
        )), 
        chargePolicy = AllocationSelectorPolicy.EXPIRE_FIRST, 
        chargeType = ChargeType.ABSOLUTE, 
        owner = WalletOwner.Project(
            projectId = "node-project", 
        ), 
        paysFor = ProductCategoryId(
            id = "example-slim", 
            name = "example-slim", 
            provider = "example", 
        ), 
        productType = ProductType.COMPUTE, 
        unit = ProductPriceUnit.UNITS_PER_HOUR, 
    )), 
    itemsPerPage = 50, 
    next = null, 
)
*/
Wallets.browse.call(
    WalletBrowseRequest(
        consistency = null, 
        filterType = null, 
        itemsPerPage = null, 
        itemsToSkip = null, 
        next = null, 
    ),
    piLeaf
).orThrow()

/*
PageV2(
    items = listOf(Wallet(
        allocations = listOf(WalletAllocation(
            allocationPath = listOf("42", "52", "62"), 
            allowSubAllocationsToAllocate = true, 
            balance = 350, 
            canAllocate = false, 
            endDate = null, 
            grantedIn = 1, 
            id = "62", 
            initialBalance = 500, 
            localBalance = 350, 
            startDate = 1633941615074, 
        )), 
        chargePolicy = AllocationSelectorPolicy.EXPIRE_FIRST, 
        chargeType = ChargeType.ABSOLUTE, 
        owner = WalletOwner.Project(
            projectId = "leaf-project", 
        ), 
        paysFor = ProductCategoryId(
            id = "example-slim", 
            name = "example-slim", 
            provider = "example", 
        ), 
        productType = ProductType.COMPUTE, 
        unit = ProductPriceUnit.UNITS_PER_HOUR, 
    )), 
    itemsPerPage = 50, 
    next = null, 
)
*/

/* When we apply the charge, the node reaches a negative balance. If any allocation reaches a negative 
balance, then the charge has failed. As we can see, it is possible for a balance to go into the 
negatives. */

```


</details>

<details>
<summary>
<b>Communication Flow:</b> Curl
</summary>

```bash
# ------------------------------------------------------------------------------------------------------
# $host is the UCloud instance to contact. Example: 'http://localhost:8080' or 'https://cloud.sdu.dk'
# $accessToken is a valid access-token issued by UCloud
# ------------------------------------------------------------------------------------------------------

# In this example, we will show what happens when an allocation is unable to carry the full charge. 
# We will be using a more complex hierarchy. The hierarchy will have a single root. The root has a 
# single child, the 'node' allocation. This node has a single child allocation, the leaf. The leaf 
# has no children.

# Authenticated as piRoot
curl -XGET -H "Authorization: Bearer $accessToken" "$host/api/accounting/wallets/browse?" 

# {
#     "itemsPerPage": 50,
#     "items": [
#         {
#             "owner": {
#                 "type": "project",
#                 "projectId": "root-project"
#             },
#             "paysFor": {
#                 "name": "example-slim",
#                 "provider": "example"
#             },
#             "allocations": [
#                 {
#                     "id": "42",
#                     "allocationPath": [
#                         "42"
#                     ],
#                     "balance": 550,
#                     "initialBalance": 1000,
#                     "localBalance": 1000,
#                     "startDate": 1633941615074,
#                     "endDate": null,
#                     "grantedIn": 1,
#                     "canAllocate": false,
#                     "allowSubAllocationsToAllocate": true
#                 }
#             ],
#             "chargePolicy": "EXPIRE_FIRST",
#             "productType": "COMPUTE",
#             "chargeType": "ABSOLUTE",
#             "unit": "UNITS_PER_HOUR"
#         }
#     ],
#     "next": null
# }

# Authenticated as piNode
curl -XGET -H "Authorization: Bearer $accessToken" "$host/api/accounting/wallets/browse?" 

# {
#     "itemsPerPage": 50,
#     "items": [
#         {
#             "owner": {
#                 "type": "project",
#                 "projectId": "node-project"
#             },
#             "paysFor": {
#                 "name": "example-slim",
#                 "provider": "example"
#             },
#             "allocations": [
#                 {
#                     "id": "52",
#                     "allocationPath": [
#                         "42",
#                         "52"
#                     ],
#                     "balance": 50,
#                     "initialBalance": 500,
#                     "localBalance": 100,
#                     "startDate": 1633941615074,
#                     "endDate": null,
#                     "grantedIn": 1,
#                     "canAllocate": false,
#                     "allowSubAllocationsToAllocate": true
#                 }
#             ],
#             "chargePolicy": "EXPIRE_FIRST",
#             "productType": "COMPUTE",
#             "chargeType": "ABSOLUTE",
#             "unit": "UNITS_PER_HOUR"
#         }
#     ],
#     "next": null
# }

# Authenticated as piLeaf
curl -XGET -H "Authorization: Bearer $accessToken" "$host/api/accounting/wallets/browse?" 

# {
#     "itemsPerPage": 50,
#     "items": [
#         {
#             "owner": {
#                 "type": "project",
#                 "projectId": "leaf-project"
#             },
#             "paysFor": {
#                 "name": "example-slim",
#                 "provider": "example"
#             },
#             "allocations": [
#                 {
#                     "id": "62",
#                     "allocationPath": [
#                         "42",
#                         "52",
#                         "62"
#                     ],
#                     "balance": 450,
#                     "initialBalance": 500,
#                     "localBalance": 450,
#                     "startDate": 1633941615074,
#                     "endDate": null,
#                     "grantedIn": 1,
#                     "canAllocate": false,
#                     "allowSubAllocationsToAllocate": true
#                 }
#             ],
#             "chargePolicy": "EXPIRE_FIRST",
#             "productType": "COMPUTE",
#             "chargeType": "ABSOLUTE",
#             "unit": "UNITS_PER_HOUR"
#         }
#     ],
#     "next": null
# }

# As we can see from the allocations, they have already been in use. To be concrete, you can reach 
# this state by applying a 400 core hour charge on the node and another 50 core hours on the leaf.

# We now attempt to perform a charge of 100 core hours on the leaf.

# Authenticated as ucloud
curl -XPOST -H "Authorization: Bearer $accessToken" -H "Content-Type: content-type: application/json; charset=utf-8" "$host/api/accounting/charge" -d '{
    "items": [
        {
            "payer": {
                "type": "project",
                "projectId": "leaf-project"
            },
            "units": 100,
            "periods": 1,
            "product": {
                "id": "example-slim-1",
                "category": "example-slim",
                "provider": "example"
            },
            "performedBy": "user",
            "description": "A charge for compute usage",
            "transactionId": "charge-1"
        }
    ]
}'


# {
#     "responses": [
#         false
#     ]
# }

# Even though the leaf, seen in isolation, has enough credits. The failure occurs in the node which, 
# before the charge, only has 50 core hours remaining.

# Authenticated as piRoot
curl -XGET -H "Authorization: Bearer $accessToken" "$host/api/accounting/wallets/browse?" 

# {
#     "itemsPerPage": 50,
#     "items": [
#         {
#             "owner": {
#                 "type": "project",
#                 "projectId": "root-project"
#             },
#             "paysFor": {
#                 "name": "example-slim",
#                 "provider": "example"
#             },
#             "allocations": [
#                 {
#                     "id": "42",
#                     "allocationPath": [
#                         "42"
#                     ],
#                     "balance": 450,
#                     "initialBalance": 1000,
#                     "localBalance": 1000,
#                     "startDate": 1633941615074,
#                     "endDate": null,
#                     "grantedIn": 1,
#                     "canAllocate": false,
#                     "allowSubAllocationsToAllocate": true
#                 }
#             ],
#             "chargePolicy": "EXPIRE_FIRST",
#             "productType": "COMPUTE",
#             "chargeType": "ABSOLUTE",
#             "unit": "UNITS_PER_HOUR"
#         }
#     ],
#     "next": null
# }

# Authenticated as piNode
curl -XGET -H "Authorization: Bearer $accessToken" "$host/api/accounting/wallets/browse?" 

# {
#     "itemsPerPage": 50,
#     "items": [
#         {
#             "owner": {
#                 "type": "project",
#                 "projectId": "node-project"
#             },
#             "paysFor": {
#                 "name": "example-slim",
#                 "provider": "example"
#             },
#             "allocations": [
#                 {
#                     "id": "52",
#                     "allocationPath": [
#                         "42",
#                         "52"
#                     ],
#                     "balance": -50,
#                     "initialBalance": 500,
#                     "localBalance": 100,
#                     "startDate": 1633941615074,
#                     "endDate": null,
#                     "grantedIn": 1,
#                     "canAllocate": false,
#                     "allowSubAllocationsToAllocate": true
#                 }
#             ],
#             "chargePolicy": "EXPIRE_FIRST",
#             "productType": "COMPUTE",
#             "chargeType": "ABSOLUTE",
#             "unit": "UNITS_PER_HOUR"
#         }
#     ],
#     "next": null
# }

# Authenticated as piLeaf
curl -XGET -H "Authorization: Bearer $accessToken" "$host/api/accounting/wallets/browse?" 

# {
#     "itemsPerPage": 50,
#     "items": [
#         {
#             "owner": {
#                 "type": "project",
#                 "projectId": "leaf-project"
#             },
#             "paysFor": {
#                 "name": "example-slim",
#                 "provider": "example"
#             },
#             "allocations": [
#                 {
#                     "id": "62",
#                     "allocationPath": [
#                         "42",
#                         "52",
#                         "62"
#                     ],
#                     "balance": 350,
#                     "initialBalance": 500,
#                     "localBalance": 350,
#                     "startDate": 1633941615074,
#                     "endDate": null,
#                     "grantedIn": 1,
#                     "canAllocate": false,
#                     "allowSubAllocationsToAllocate": true
#                 }
#             ],
#             "chargePolicy": "EXPIRE_FIRST",
#             "productType": "COMPUTE",
#             "chargeType": "ABSOLUTE",
#             "unit": "UNITS_PER_HOUR"
#         }
#     ],
#     "next": null
# }

# When we apply the charge, the node reaches a negative balance. If any allocation reaches a negative 
# balance, then the charge has failed. As we can see, it is possible for a balance to go into the 
# negatives.

```


</details>

<details open>
<summary>
<b>Communication Flow:</b> Visual
</summary>

![](/docs/diagrams/accounting_charge-absolute-multi-missing.png)

</details>


## Example: Charging a leaf allocation with missing credits (Differential)
<table>
<tr><th>Frequency of use</th><td>Common</td></tr>
<tr>
<th>Actors</th>
<td><ul>
<li>The UCloud/Core service user (<code>ucloud</code>)</li>
<li>The PI of the root project (<code>piRoot</code>)</li>
<li>The PI of the node project (child of root) (<code>piNode</code>)</li>
<li>The PI of the leaf project (child of node) (<code>piLeaf</code>)</li>
</ul></td>
</tr>
</table>
<details>
<summary>
<b>Communication Flow:</b> Kotlin
</summary>

```kotlin

/* In this example, we will show what happens when an allocation is unable to carry the full charge. 
We will be using a more complex hierarchy. The hierarchy will have a single root. The root has a 
single child, the 'node' allocation. This node has a single child allocation, the leaf. The leaf 
has no children. */

Wallets.browse.call(
    WalletBrowseRequest(
        consistency = null, 
        filterType = null, 
        itemsPerPage = null, 
        itemsToSkip = null, 
        next = null, 
    ),
    piRoot
).orThrow()

/*
PageV2(
    items = listOf(Wallet(
        allocations = listOf(WalletAllocation(
            allocationPath = listOf("42"), 
            allowSubAllocationsToAllocate = true, 
            balance = 550, 
            canAllocate = false, 
            endDate = null, 
            grantedIn = 1, 
            id = "42", 
            initialBalance = 1000, 
            localBalance = 1000, 
            startDate = 1633941615074, 
        )), 
        chargePolicy = AllocationSelectorPolicy.EXPIRE_FIRST, 
        chargeType = ChargeType.DIFFERENTIAL_QUOTA, 
        owner = WalletOwner.Project(
            projectId = "root-project", 
        ), 
        paysFor = ProductCategoryId(
            id = "example-storage", 
            name = "example-storage", 
            provider = "example", 
        ), 
        productType = ProductType.STORAGE, 
        unit = ProductPriceUnit.PER_UNIT, 
    )), 
    itemsPerPage = 50, 
    next = null, 
)
*/
Wallets.browse.call(
    WalletBrowseRequest(
        consistency = null, 
        filterType = null, 
        itemsPerPage = null, 
        itemsToSkip = null, 
        next = null, 
    ),
    piNode
).orThrow()

/*
PageV2(
    items = listOf(Wallet(
        allocations = listOf(WalletAllocation(
            allocationPath = listOf("42", "52"), 
            allowSubAllocationsToAllocate = true, 
            balance = 50, 
            canAllocate = false, 
            endDate = null, 
            grantedIn = 1, 
            id = "52", 
            initialBalance = 500, 
            localBalance = 100, 
            startDate = 1633941615074, 
        )), 
        chargePolicy = AllocationSelectorPolicy.EXPIRE_FIRST, 
        chargeType = ChargeType.DIFFERENTIAL_QUOTA, 
        owner = WalletOwner.Project(
            projectId = "node-project", 
        ), 
        paysFor = ProductCategoryId(
            id = "example-storage", 
            name = "example-storage", 
            provider = "example", 
        ), 
        productType = ProductType.STORAGE, 
        unit = ProductPriceUnit.PER_UNIT, 
    )), 
    itemsPerPage = 50, 
    next = null, 
)
*/
Wallets.browse.call(
    WalletBrowseRequest(
        consistency = null, 
        filterType = null, 
        itemsPerPage = null, 
        itemsToSkip = null, 
        next = null, 
    ),
    piLeaf
).orThrow()

/*
PageV2(
    items = listOf(Wallet(
        allocations = listOf(WalletAllocation(
            allocationPath = listOf("42", "52", "62"), 
            allowSubAllocationsToAllocate = true, 
            balance = 450, 
            canAllocate = false, 
            endDate = null, 
            grantedIn = 1, 
            id = "62", 
            initialBalance = 500, 
            localBalance = 450, 
            startDate = 1633941615074, 
        )), 
        chargePolicy = AllocationSelectorPolicy.EXPIRE_FIRST, 
        chargeType = ChargeType.DIFFERENTIAL_QUOTA, 
        owner = WalletOwner.Project(
            projectId = "leaf-project", 
        ), 
        paysFor = ProductCategoryId(
            id = "example-storage", 
            name = "example-storage", 
            provider = "example", 
        ), 
        productType = ProductType.STORAGE, 
        unit = ProductPriceUnit.PER_UNIT, 
    )), 
    itemsPerPage = 50, 
    next = null, 
)
*/

/* As we can see from the allocations, they have already been in use. To be concrete, you can reach 
this state by applying a 400 GB charge on the node and another 50 GB on the leaf. */


/* We now attempt to perform a charge of 110 GB on the leaf. */

Accounting.charge.call(
    bulkRequestOf(ChargeWalletRequestItem(
        description = "A charge for compute usage", 
        payer = WalletOwner.Project(
            projectId = "leaf-project", 
        ), 
        performedBy = "user", 
        periods = 1, 
        product = ProductReference(
            category = "example-storage", 
            id = "example-storage", 
            provider = "example", 
        ), 
        transactionId = "charge-1", 
        units = 110, 
    )),
    ucloud
).orThrow()

/*
BulkResponse(
    responses = listOf(false), 
)
*/

/* Even though the leaf, seen in isolation, has enough credits. The failure occurs in the node which, 
before the charge, only has 50 GB remaining. */

Wallets.browse.call(
    WalletBrowseRequest(
        consistency = null, 
        filterType = null, 
        itemsPerPage = null, 
        itemsToSkip = null, 
        next = null, 
    ),
    piRoot
).orThrow()

/*
PageV2(
    items = listOf(Wallet(
        allocations = listOf(WalletAllocation(
            allocationPath = listOf("42"), 
            allowSubAllocationsToAllocate = true, 
            balance = 490, 
            canAllocate = false, 
            endDate = null, 
            grantedIn = 1, 
            id = "42", 
            initialBalance = 1000, 
            localBalance = 1000, 
            startDate = 1633941615074, 
        )), 
        chargePolicy = AllocationSelectorPolicy.EXPIRE_FIRST, 
        chargeType = ChargeType.DIFFERENTIAL_QUOTA, 
        owner = WalletOwner.Project(
            projectId = "root-project", 
        ), 
        paysFor = ProductCategoryId(
            id = "example-storage", 
            name = "example-storage", 
            provider = "example", 
        ), 
        productType = ProductType.STORAGE, 
        unit = ProductPriceUnit.PER_UNIT, 
    )), 
    itemsPerPage = 50, 
    next = null, 
)
*/
Wallets.browse.call(
    WalletBrowseRequest(
        consistency = null, 
        filterType = null, 
        itemsPerPage = null, 
        itemsToSkip = null, 
        next = null, 
    ),
    piNode
).orThrow()

/*
PageV2(
    items = listOf(Wallet(
        allocations = listOf(WalletAllocation(
            allocationPath = listOf("42", "52"), 
            allowSubAllocationsToAllocate = true, 
            balance = -10, 
            canAllocate = false, 
            endDate = null, 
            grantedIn = 1, 
            id = "52", 
            initialBalance = 500, 
            localBalance = 100, 
            startDate = 1633941615074, 
        )), 
        chargePolicy = AllocationSelectorPolicy.EXPIRE_FIRST, 
        chargeType = ChargeType.DIFFERENTIAL_QUOTA, 
        owner = WalletOwner.Project(
            projectId = "node-project", 
        ), 
        paysFor = ProductCategoryId(
            id = "example-storage", 
            name = "example-storage", 
            provider = "example", 
        ), 
        productType = ProductType.STORAGE, 
        unit = ProductPriceUnit.PER_UNIT, 
    )), 
    itemsPerPage = 50, 
    next = null, 
)
*/
Wallets.browse.call(
    WalletBrowseRequest(
        consistency = null, 
        filterType = null, 
        itemsPerPage = null, 
        itemsToSkip = null, 
        next = null, 
    ),
    piLeaf
).orThrow()

/*
PageV2(
    items = listOf(Wallet(
        allocations = listOf(WalletAllocation(
            allocationPath = listOf("42", "52", "62"), 
            allowSubAllocationsToAllocate = true, 
            balance = 390, 
            canAllocate = false, 
            endDate = null, 
            grantedIn = 1, 
            id = "62", 
            initialBalance = 500, 
            localBalance = 390, 
            startDate = 1633941615074, 
        )), 
        chargePolicy = AllocationSelectorPolicy.EXPIRE_FIRST, 
        chargeType = ChargeType.DIFFERENTIAL_QUOTA, 
        owner = WalletOwner.Project(
            projectId = "leaf-project", 
        ), 
        paysFor = ProductCategoryId(
            id = "example-storage", 
            name = "example-storage", 
            provider = "example", 
        ), 
        productType = ProductType.STORAGE, 
        unit = ProductPriceUnit.PER_UNIT, 
    )), 
    itemsPerPage = 50, 
    next = null, 
)
*/

/* When we apply the charge, the node reaches a negative balance. If any allocation reaches a negative 
balance, then the charge has failed. As we can see, it is possible for a balance to go into the 
negatives. */


/* We now assume that the leaf deletes all their data. The accounting system records this as a charge 
for 0 units (GB). */

Accounting.charge.call(
    bulkRequestOf(ChargeWalletRequestItem(
        description = "A charge for compute usage", 
        payer = WalletOwner.Project(
            projectId = "leaf-project", 
        ), 
        performedBy = "user", 
        periods = 1, 
        product = ProductReference(
            category = "example-storage", 
            id = "example-storage", 
            provider = "example", 
        ), 
        transactionId = "charge-1", 
        units = 0, 
    )),
    ucloud
).orThrow()

/*
BulkResponse(
    responses = listOf(true), 
)
*/

/* This charge succeeds, as it is bringing the balance back into the positive. */

Wallets.browse.call(
    WalletBrowseRequest(
        consistency = null, 
        filterType = null, 
        itemsPerPage = null, 
        itemsToSkip = null, 
        next = null, 
    ),
    piRoot
).orThrow()

/*
PageV2(
    items = listOf(Wallet(
        allocations = listOf(WalletAllocation(
            allocationPath = listOf("42"), 
            allowSubAllocationsToAllocate = true, 
            balance = 490, 
            canAllocate = false, 
            endDate = null, 
            grantedIn = 1, 
            id = "42", 
            initialBalance = 1000, 
            localBalance = 1000, 
            startDate = 1633941615074, 
        )), 
        chargePolicy = AllocationSelectorPolicy.EXPIRE_FIRST, 
        chargeType = ChargeType.DIFFERENTIAL_QUOTA, 
        owner = WalletOwner.Project(
            projectId = "root-project", 
        ), 
        paysFor = ProductCategoryId(
            id = "example-storage", 
            name = "example-storage", 
            provider = "example", 
        ), 
        productType = ProductType.STORAGE, 
        unit = ProductPriceUnit.PER_UNIT, 
    )), 
    itemsPerPage = 50, 
    next = null, 
)
*/
Wallets.browse.call(
    WalletBrowseRequest(
        consistency = null, 
        filterType = null, 
        itemsPerPage = null, 
        itemsToSkip = null, 
        next = null, 
    ),
    piLeaf
).orThrow()

/*
PageV2(
    items = listOf(Wallet(
        allocations = listOf(WalletAllocation(
            allocationPath = listOf("42", "52"), 
            allowSubAllocationsToAllocate = true, 
            balance = 100, 
            canAllocate = false, 
            endDate = null, 
            grantedIn = 1, 
            id = "52", 
            initialBalance = 500, 
            localBalance = 100, 
            startDate = 1633941615074, 
        )), 
        chargePolicy = AllocationSelectorPolicy.EXPIRE_FIRST, 
        chargeType = ChargeType.DIFFERENTIAL_QUOTA, 
        owner = WalletOwner.Project(
            projectId = "node-project", 
        ), 
        paysFor = ProductCategoryId(
            id = "example-storage", 
            name = "example-storage", 
            provider = "example", 
        ), 
        productType = ProductType.STORAGE, 
        unit = ProductPriceUnit.PER_UNIT, 
    )), 
    itemsPerPage = 50, 
    next = null, 
)
*/
Wallets.browse.call(
    WalletBrowseRequest(
        consistency = null, 
        filterType = null, 
        itemsPerPage = null, 
        itemsToSkip = null, 
        next = null, 
    ),
    piLeaf
).orThrow()

/*
PageV2(
    items = listOf(Wallet(
        allocations = listOf(WalletAllocation(
            allocationPath = listOf("42", "52", "62"), 
            allowSubAllocationsToAllocate = true, 
            balance = 500, 
            canAllocate = false, 
            endDate = null, 
            grantedIn = 1, 
            id = "62", 
            initialBalance = 500, 
            localBalance = 500, 
            startDate = 1633941615074, 
        )), 
        chargePolicy = AllocationSelectorPolicy.EXPIRE_FIRST, 
        chargeType = ChargeType.DIFFERENTIAL_QUOTA, 
        owner = WalletOwner.Project(
            projectId = "leaf-project", 
        ), 
        paysFor = ProductCategoryId(
            id = "example-storage", 
            name = "example-storage", 
            provider = "example", 
        ), 
        productType = ProductType.STORAGE, 
        unit = ProductPriceUnit.PER_UNIT, 
    )), 
    itemsPerPage = 50, 
    next = null, 
)
*/
```


</details>

<details>
<summary>
<b>Communication Flow:</b> Curl
</summary>

```bash
# ------------------------------------------------------------------------------------------------------
# $host is the UCloud instance to contact. Example: 'http://localhost:8080' or 'https://cloud.sdu.dk'
# $accessToken is a valid access-token issued by UCloud
# ------------------------------------------------------------------------------------------------------

# In this example, we will show what happens when an allocation is unable to carry the full charge. 
# We will be using a more complex hierarchy. The hierarchy will have a single root. The root has a 
# single child, the 'node' allocation. This node has a single child allocation, the leaf. The leaf 
# has no children.

# Authenticated as piRoot
curl -XGET -H "Authorization: Bearer $accessToken" "$host/api/accounting/wallets/browse?" 

# {
#     "itemsPerPage": 50,
#     "items": [
#         {
#             "owner": {
#                 "type": "project",
#                 "projectId": "root-project"
#             },
#             "paysFor": {
#                 "name": "example-storage",
#                 "provider": "example"
#             },
#             "allocations": [
#                 {
#                     "id": "42",
#                     "allocationPath": [
#                         "42"
#                     ],
#                     "balance": 550,
#                     "initialBalance": 1000,
#                     "localBalance": 1000,
#                     "startDate": 1633941615074,
#                     "endDate": null,
#                     "grantedIn": 1,
#                     "canAllocate": false,
#                     "allowSubAllocationsToAllocate": true
#                 }
#             ],
#             "chargePolicy": "EXPIRE_FIRST",
#             "productType": "STORAGE",
#             "chargeType": "DIFFERENTIAL_QUOTA",
#             "unit": "PER_UNIT"
#         }
#     ],
#     "next": null
# }

# Authenticated as piNode
curl -XGET -H "Authorization: Bearer $accessToken" "$host/api/accounting/wallets/browse?" 

# {
#     "itemsPerPage": 50,
#     "items": [
#         {
#             "owner": {
#                 "type": "project",
#                 "projectId": "node-project"
#             },
#             "paysFor": {
#                 "name": "example-storage",
#                 "provider": "example"
#             },
#             "allocations": [
#                 {
#                     "id": "52",
#                     "allocationPath": [
#                         "42",
#                         "52"
#                     ],
#                     "balance": 50,
#                     "initialBalance": 500,
#                     "localBalance": 100,
#                     "startDate": 1633941615074,
#                     "endDate": null,
#                     "grantedIn": 1,
#                     "canAllocate": false,
#                     "allowSubAllocationsToAllocate": true
#                 }
#             ],
#             "chargePolicy": "EXPIRE_FIRST",
#             "productType": "STORAGE",
#             "chargeType": "DIFFERENTIAL_QUOTA",
#             "unit": "PER_UNIT"
#         }
#     ],
#     "next": null
# }

# Authenticated as piLeaf
curl -XGET -H "Authorization: Bearer $accessToken" "$host/api/accounting/wallets/browse?" 

# {
#     "itemsPerPage": 50,
#     "items": [
#         {
#             "owner": {
#                 "type": "project",
#                 "projectId": "leaf-project"
#             },
#             "paysFor": {
#                 "name": "example-storage",
#                 "provider": "example"
#             },
#             "allocations": [
#                 {
#                     "id": "62",
#                     "allocationPath": [
#                         "42",
#                         "52",
#                         "62"
#                     ],
#                     "balance": 450,
#                     "initialBalance": 500,
#                     "localBalance": 450,
#                     "startDate": 1633941615074,
#                     "endDate": null,
#                     "grantedIn": 1,
#                     "canAllocate": false,
#                     "allowSubAllocationsToAllocate": true
#                 }
#             ],
#             "chargePolicy": "EXPIRE_FIRST",
#             "productType": "STORAGE",
#             "chargeType": "DIFFERENTIAL_QUOTA",
#             "unit": "PER_UNIT"
#         }
#     ],
#     "next": null
# }

# As we can see from the allocations, they have already been in use. To be concrete, you can reach 
# this state by applying a 400 GB charge on the node and another 50 GB on the leaf.

# We now attempt to perform a charge of 110 GB on the leaf.

# Authenticated as ucloud
curl -XPOST -H "Authorization: Bearer $accessToken" -H "Content-Type: content-type: application/json; charset=utf-8" "$host/api/accounting/charge" -d '{
    "items": [
        {
            "payer": {
                "type": "project",
                "projectId": "leaf-project"
            },
            "units": 110,
            "periods": 1,
            "product": {
                "id": "example-storage",
                "category": "example-storage",
                "provider": "example"
            },
            "performedBy": "user",
            "description": "A charge for compute usage",
            "transactionId": "charge-1"
        }
    ]
}'


# {
#     "responses": [
#         false
#     ]
# }

# Even though the leaf, seen in isolation, has enough credits. The failure occurs in the node which, 
# before the charge, only has 50 GB remaining.

# Authenticated as piRoot
curl -XGET -H "Authorization: Bearer $accessToken" "$host/api/accounting/wallets/browse?" 

# {
#     "itemsPerPage": 50,
#     "items": [
#         {
#             "owner": {
#                 "type": "project",
#                 "projectId": "root-project"
#             },
#             "paysFor": {
#                 "name": "example-storage",
#                 "provider": "example"
#             },
#             "allocations": [
#                 {
#                     "id": "42",
#                     "allocationPath": [
#                         "42"
#                     ],
#                     "balance": 490,
#                     "initialBalance": 1000,
#                     "localBalance": 1000,
#                     "startDate": 1633941615074,
#                     "endDate": null,
#                     "grantedIn": 1,
#                     "canAllocate": false,
#                     "allowSubAllocationsToAllocate": true
#                 }
#             ],
#             "chargePolicy": "EXPIRE_FIRST",
#             "productType": "STORAGE",
#             "chargeType": "DIFFERENTIAL_QUOTA",
#             "unit": "PER_UNIT"
#         }
#     ],
#     "next": null
# }

# Authenticated as piNode
curl -XGET -H "Authorization: Bearer $accessToken" "$host/api/accounting/wallets/browse?" 

# {
#     "itemsPerPage": 50,
#     "items": [
#         {
#             "owner": {
#                 "type": "project",
#                 "projectId": "node-project"
#             },
#             "paysFor": {
#                 "name": "example-storage",
#                 "provider": "example"
#             },
#             "allocations": [
#                 {
#                     "id": "52",
#                     "allocationPath": [
#                         "42",
#                         "52"
#                     ],
#                     "balance": -10,
#                     "initialBalance": 500,
#                     "localBalance": 100,
#                     "startDate": 1633941615074,
#                     "endDate": null,
#                     "grantedIn": 1,
#                     "canAllocate": false,
#                     "allowSubAllocationsToAllocate": true
#                 }
#             ],
#             "chargePolicy": "EXPIRE_FIRST",
#             "productType": "STORAGE",
#             "chargeType": "DIFFERENTIAL_QUOTA",
#             "unit": "PER_UNIT"
#         }
#     ],
#     "next": null
# }

# Authenticated as piLeaf
curl -XGET -H "Authorization: Bearer $accessToken" "$host/api/accounting/wallets/browse?" 

# {
#     "itemsPerPage": 50,
#     "items": [
#         {
#             "owner": {
#                 "type": "project",
#                 "projectId": "leaf-project"
#             },
#             "paysFor": {
#                 "name": "example-storage",
#                 "provider": "example"
#             },
#             "allocations": [
#                 {
#                     "id": "62",
#                     "allocationPath": [
#                         "42",
#                         "52",
#                         "62"
#                     ],
#                     "balance": 390,
#                     "initialBalance": 500,
#                     "localBalance": 390,
#                     "startDate": 1633941615074,
#                     "endDate": null,
#                     "grantedIn": 1,
#                     "canAllocate": false,
#                     "allowSubAllocationsToAllocate": true
#                 }
#             ],
#             "chargePolicy": "EXPIRE_FIRST",
#             "productType": "STORAGE",
#             "chargeType": "DIFFERENTIAL_QUOTA",
#             "unit": "PER_UNIT"
#         }
#     ],
#     "next": null
# }

# When we apply the charge, the node reaches a negative balance. If any allocation reaches a negative 
# balance, then the charge has failed. As we can see, it is possible for a balance to go into the 
# negatives.

# We now assume that the leaf deletes all their data. The accounting system records this as a charge 
# for 0 units (GB).

# Authenticated as ucloud
curl -XPOST -H "Authorization: Bearer $accessToken" -H "Content-Type: content-type: application/json; charset=utf-8" "$host/api/accounting/charge" -d '{
    "items": [
        {
            "payer": {
                "type": "project",
                "projectId": "leaf-project"
            },
            "units": 0,
            "periods": 1,
            "product": {
                "id": "example-storage",
                "category": "example-storage",
                "provider": "example"
            },
            "performedBy": "user",
            "description": "A charge for compute usage",
            "transactionId": "charge-1"
        }
    ]
}'


# {
#     "responses": [
#         true
#     ]
# }

# This charge succeeds, as it is bringing the balance back into the positive.

# Authenticated as piRoot
curl -XGET -H "Authorization: Bearer $accessToken" "$host/api/accounting/wallets/browse?" 

# {
#     "itemsPerPage": 50,
#     "items": [
#         {
#             "owner": {
#                 "type": "project",
#                 "projectId": "root-project"
#             },
#             "paysFor": {
#                 "name": "example-storage",
#                 "provider": "example"
#             },
#             "allocations": [
#                 {
#                     "id": "42",
#                     "allocationPath": [
#                         "42"
#                     ],
#                     "balance": 490,
#                     "initialBalance": 1000,
#                     "localBalance": 1000,
#                     "startDate": 1633941615074,
#                     "endDate": null,
#                     "grantedIn": 1,
#                     "canAllocate": false,
#                     "allowSubAllocationsToAllocate": true
#                 }
#             ],
#             "chargePolicy": "EXPIRE_FIRST",
#             "productType": "STORAGE",
#             "chargeType": "DIFFERENTIAL_QUOTA",
#             "unit": "PER_UNIT"
#         }
#     ],
#     "next": null
# }

# Authenticated as piLeaf
curl -XGET -H "Authorization: Bearer $accessToken" "$host/api/accounting/wallets/browse?" 

# {
#     "itemsPerPage": 50,
#     "items": [
#         {
#             "owner": {
#                 "type": "project",
#                 "projectId": "node-project"
#             },
#             "paysFor": {
#                 "name": "example-storage",
#                 "provider": "example"
#             },
#             "allocations": [
#                 {
#                     "id": "52",
#                     "allocationPath": [
#                         "42",
#                         "52"
#                     ],
#                     "balance": 100,
#                     "initialBalance": 500,
#                     "localBalance": 100,
#                     "startDate": 1633941615074,
#                     "endDate": null,
#                     "grantedIn": 1,
#                     "canAllocate": false,
#                     "allowSubAllocationsToAllocate": true
#                 }
#             ],
#             "chargePolicy": "EXPIRE_FIRST",
#             "productType": "STORAGE",
#             "chargeType": "DIFFERENTIAL_QUOTA",
#             "unit": "PER_UNIT"
#         }
#     ],
#     "next": null
# }

curl -XGET -H "Authorization: Bearer $accessToken" "$host/api/accounting/wallets/browse?" 

# {
#     "itemsPerPage": 50,
#     "items": [
#         {
#             "owner": {
#                 "type": "project",
#                 "projectId": "leaf-project"
#             },
#             "paysFor": {
#                 "name": "example-storage",
#                 "provider": "example"
#             },
#             "allocations": [
#                 {
#                     "id": "62",
#                     "allocationPath": [
#                         "42",
#                         "52",
#                         "62"
#                     ],
#                     "balance": 500,
#                     "initialBalance": 500,
#                     "localBalance": 500,
#                     "startDate": 1633941615074,
#                     "endDate": null,
#                     "grantedIn": 1,
#                     "canAllocate": false,
#                     "allowSubAllocationsToAllocate": true
#                 }
#             ],
#             "chargePolicy": "EXPIRE_FIRST",
#             "productType": "STORAGE",
#             "chargeType": "DIFFERENTIAL_QUOTA",
#             "unit": "PER_UNIT"
#         }
#     ],
#     "next": null
# }

```


</details>

<details open>
<summary>
<b>Communication Flow:</b> Visual
</summary>

![](/docs/diagrams/accounting_charge-differential-multi-missing.png)

</details>


## Example: Creating a sub-allocation (deposit operation)
<table>
<tr><th>Frequency of use</th><td>Common</td></tr>
<tr>
<th>Actors</th>
<td><ul>
<li>The PI of the root project (<code>piRoot</code>)</li>
<li>The PI of the leaf project (child of root) (<code>piLeaf</code>)</li>
</ul></td>
</tr>
</table>
<details>
<summary>
<b>Communication Flow:</b> Kotlin
</summary>

```kotlin

/* In this example, we will show how a workspace can create a sub-allocation. The new allocation will 
have an existing allocation as a child. This is the recommended way of creating allocations. 
Resources are not immediately removed from the parent allocation. In addition, workspaces can 
over-allocate resources. For example, a workspace can deposit more resources than they have into 
sub-allocations. This doesn't create more resources in the system. As we saw from the charge 
examples, all allocations in a hierarchy must be able to carry a charge. */

Wallets.browse.call(
    WalletBrowseRequest(
        consistency = null, 
        filterType = null, 
        itemsPerPage = null, 
        itemsToSkip = null, 
        next = null, 
    ),
    piRoot
).orThrow()

/*
PageV2(
    items = listOf(Wallet(
        allocations = listOf(WalletAllocation(
            allocationPath = listOf("42"), 
            allowSubAllocationsToAllocate = true, 
            balance = 500, 
            canAllocate = false, 
            endDate = null, 
            grantedIn = 1, 
            id = "42", 
            initialBalance = 500, 
            localBalance = 500, 
            startDate = 1633941615074, 
        )), 
        chargePolicy = AllocationSelectorPolicy.EXPIRE_FIRST, 
        chargeType = ChargeType.ABSOLUTE, 
        owner = WalletOwner.Project(
            projectId = "root-project", 
        ), 
        paysFor = ProductCategoryId(
            id = "example-slim", 
            name = "example-slim", 
            provider = "example", 
        ), 
        productType = ProductType.COMPUTE, 
        unit = ProductPriceUnit.UNITS_PER_HOUR, 
    )), 
    itemsPerPage = 50, 
    next = null, 
)
*/
Wallets.browse.call(
    WalletBrowseRequest(
        consistency = null, 
        filterType = null, 
        itemsPerPage = null, 
        itemsToSkip = null, 
        next = null, 
    ),
    piLeaf
).orThrow()

/*
PageV2(
    items = listOf(Wallet(
        allocations = emptyList(), 
        chargePolicy = AllocationSelectorPolicy.EXPIRE_FIRST, 
        chargeType = ChargeType.ABSOLUTE, 
        owner = WalletOwner.Project(
            projectId = "leaf-project", 
        ), 
        paysFor = ProductCategoryId(
            id = "example-slim", 
            name = "example-slim", 
            provider = "example", 
        ), 
        productType = ProductType.COMPUTE, 
        unit = ProductPriceUnit.UNITS_PER_HOUR, 
    )), 
    itemsPerPage = 50, 
    next = null, 
)
*/

/* Our initial state shows that the root project has 500 core hours. The leaf doesn't have any 
resources at the moment. */


/* We now perform a deposit operation with the leaf workspace as the target. */

Accounting.deposit.call(
    bulkRequestOf(DepositToWalletRequestItem(
        amount = 100, 
        description = "Create sub-allocation", 
        dry = false, 
        endDate = null, 
        recipient = WalletOwner.Project(
            projectId = "leaf-project", 
        ), 
        sourceAllocation = "42", 
        startDate = null, 
<<<<<<< HEAD
        transactionId = "-14867352711328311161669212995147", 
=======
        transactionId = "-76590842044587929331673008733224", 
>>>>>>> b48a1210
    )),
    piRoot
).orThrow()

/*
Unit
*/
Wallets.browse.call(
    WalletBrowseRequest(
        consistency = null, 
        filterType = null, 
        itemsPerPage = null, 
        itemsToSkip = null, 
        next = null, 
    ),
    piRoot
).orThrow()

/*
PageV2(
    items = listOf(Wallet(
        allocations = listOf(WalletAllocation(
            allocationPath = listOf("42"), 
            allowSubAllocationsToAllocate = true, 
            balance = 500, 
            canAllocate = false, 
            endDate = null, 
            grantedIn = 1, 
            id = "42", 
            initialBalance = 500, 
            localBalance = 500, 
            startDate = 1633941615074, 
        )), 
        chargePolicy = AllocationSelectorPolicy.EXPIRE_FIRST, 
        chargeType = ChargeType.ABSOLUTE, 
        owner = WalletOwner.Project(
            projectId = "root-project", 
        ), 
        paysFor = ProductCategoryId(
            id = "example-slim", 
            name = "example-slim", 
            provider = "example", 
        ), 
        productType = ProductType.COMPUTE, 
        unit = ProductPriceUnit.UNITS_PER_HOUR, 
    )), 
    itemsPerPage = 50, 
    next = null, 
)
*/
Wallets.browse.call(
    WalletBrowseRequest(
        consistency = null, 
        filterType = null, 
        itemsPerPage = null, 
        itemsToSkip = null, 
        next = null, 
    ),
    piLeaf
).orThrow()

/*
PageV2(
    items = listOf(Wallet(
        allocations = listOf(WalletAllocation(
            allocationPath = listOf("42", "52"), 
            allowSubAllocationsToAllocate = true, 
            balance = 100, 
            canAllocate = false, 
            endDate = null, 
            grantedIn = 1, 
            id = "52", 
            initialBalance = 100, 
            localBalance = 100, 
            startDate = 1633941615074, 
        )), 
        chargePolicy = AllocationSelectorPolicy.EXPIRE_FIRST, 
        chargeType = ChargeType.ABSOLUTE, 
        owner = WalletOwner.Project(
            projectId = "leaf-project", 
        ), 
        paysFor = ProductCategoryId(
            id = "example-slim", 
            name = "example-slim", 
            provider = "example", 
        ), 
        productType = ProductType.COMPUTE, 
        unit = ProductPriceUnit.UNITS_PER_HOUR, 
    )), 
    itemsPerPage = 50, 
    next = null, 
)
*/

/* After inspecting the allocations, we see that the original (root) allocation remains unchanged. 
However, the leaf workspace now have a new allocation. This allocation has the root allocation as a 
parent, indicated by the path.  */

```


</details>

<details>
<summary>
<<<<<<< HEAD
<b>Communication Flow:</b> TypeScript
</summary>

```typescript

/* In this example, we will show how a workspace can create a sub-allocation. The new allocation will 
have an existing allocation as a child. This is the recommended way of creating allocations. 
Resources are not immediately removed from the parent allocation. In addition, workspaces can 
over-allocate resources. For example, a workspace can deposit more resources than they have into 
sub-allocations. This doesn't create more resources in the system. As we saw from the charge 
examples, all allocations in a hierarchy must be able to carry a charge. */

// Authenticated as piRoot
await callAPI(AccountingWalletsApi.browse(
    {
        "itemsPerPage": null,
        "next": null,
        "consistency": null,
        "itemsToSkip": null,
        "filterType": null
    }
);

/*
{
    "itemsPerPage": 50,
    "items": [
        {
            "owner": {
                "type": "project",
                "projectId": "root-project"
            },
            "paysFor": {
                "name": "example-slim",
                "provider": "example"
            },
            "allocations": [
                {
                    "id": "42",
                    "allocationPath": [
                        "42"
                    ],
                    "balance": 500,
                    "initialBalance": 500,
                    "localBalance": 500,
                    "startDate": 1633941615074,
                    "endDate": null,
                    "grantedIn": 1
                }
            ],
            "chargePolicy": "EXPIRE_FIRST",
            "productType": "COMPUTE",
            "chargeType": "ABSOLUTE",
            "unit": "UNITS_PER_HOUR"
        }
    ],
    "next": null
}
*/
// Authenticated as piLeaf
await callAPI(AccountingWalletsApi.browse(
    {
        "itemsPerPage": null,
        "next": null,
        "consistency": null,
        "itemsToSkip": null,
        "filterType": null
    }
);

/*
{
    "itemsPerPage": 50,
    "items": [
        {
            "owner": {
                "type": "project",
                "projectId": "leaf-project"
            },
            "paysFor": {
                "name": "example-slim",
                "provider": "example"
            },
            "allocations": [
            ],
            "chargePolicy": "EXPIRE_FIRST",
            "productType": "COMPUTE",
            "chargeType": "ABSOLUTE",
            "unit": "UNITS_PER_HOUR"
        }
    ],
    "next": null
}
*/

/* Our initial state shows that the root project has 500 core hours. The leaf doesn't have any 
resources at the moment. */


/* We now perform a deposit operation with the leaf workspace as the target. */

// Authenticated as piRoot
await callAPI(AccountingApi.deposit(
    {
        "items": [
            {
                "recipient": {
                    "type": "project",
                    "projectId": "leaf-project"
                },
                "sourceAllocation": "42",
                "amount": 100,
                "description": "Create sub-allocation",
                "startDate": null,
                "endDate": null,
                "transactionId": "-14867352711328311161669212995147",
                "dry": false
            }
        ]
    }
);

/*
{
}
*/
await callAPI(AccountingWalletsApi.browse(
    {
        "itemsPerPage": null,
        "next": null,
        "consistency": null,
        "itemsToSkip": null,
        "filterType": null
    }
);

/*
{
    "itemsPerPage": 50,
    "items": [
        {
            "owner": {
                "type": "project",
                "projectId": "root-project"
            },
            "paysFor": {
                "name": "example-slim",
                "provider": "example"
            },
            "allocations": [
                {
                    "id": "42",
                    "allocationPath": [
                        "42"
                    ],
                    "balance": 500,
                    "initialBalance": 500,
                    "localBalance": 500,
                    "startDate": 1633941615074,
                    "endDate": null,
                    "grantedIn": 1
                }
            ],
            "chargePolicy": "EXPIRE_FIRST",
            "productType": "COMPUTE",
            "chargeType": "ABSOLUTE",
            "unit": "UNITS_PER_HOUR"
        }
    ],
    "next": null
}
*/
// Authenticated as piLeaf
await callAPI(AccountingWalletsApi.browse(
    {
        "itemsPerPage": null,
        "next": null,
        "consistency": null,
        "itemsToSkip": null,
        "filterType": null
    }
);

/*
{
    "itemsPerPage": 50,
    "items": [
        {
            "owner": {
                "type": "project",
                "projectId": "leaf-project"
            },
            "paysFor": {
                "name": "example-slim",
                "provider": "example"
            },
            "allocations": [
                {
                    "id": "52",
                    "allocationPath": [
                        "42",
                        "52"
                    ],
                    "balance": 100,
                    "initialBalance": 100,
                    "localBalance": 100,
                    "startDate": 1633941615074,
                    "endDate": null,
                    "grantedIn": 1
                }
            ],
            "chargePolicy": "EXPIRE_FIRST",
            "productType": "COMPUTE",
            "chargeType": "ABSOLUTE",
            "unit": "UNITS_PER_HOUR"
        }
    ],
    "next": null
}
*/

/* After inspecting the allocations, we see that the original (root) allocation remains unchanged. 
However, the leaf workspace now have a new allocation. This allocation has the root allocation as a 
parent, indicated by the path.  */

```


</details>

<details>
<summary>
=======
>>>>>>> b48a1210
<b>Communication Flow:</b> Curl
</summary>

```bash
# ------------------------------------------------------------------------------------------------------
# $host is the UCloud instance to contact. Example: 'http://localhost:8080' or 'https://cloud.sdu.dk'
# $accessToken is a valid access-token issued by UCloud
# ------------------------------------------------------------------------------------------------------

# In this example, we will show how a workspace can create a sub-allocation. The new allocation will 
# have an existing allocation as a child. This is the recommended way of creating allocations. 
# Resources are not immediately removed from the parent allocation. In addition, workspaces can 
# over-allocate resources. For example, a workspace can deposit more resources than they have into 
# sub-allocations. This doesn't create more resources in the system. As we saw from the charge 
# examples, all allocations in a hierarchy must be able to carry a charge.

# Authenticated as piRoot
curl -XGET -H "Authorization: Bearer $accessToken" "$host/api/accounting/wallets/browse?" 

# {
#     "itemsPerPage": 50,
#     "items": [
#         {
#             "owner": {
#                 "type": "project",
#                 "projectId": "root-project"
#             },
#             "paysFor": {
#                 "name": "example-slim",
#                 "provider": "example"
#             },
#             "allocations": [
#                 {
#                     "id": "42",
#                     "allocationPath": [
#                         "42"
#                     ],
#                     "balance": 500,
#                     "initialBalance": 500,
#                     "localBalance": 500,
#                     "startDate": 1633941615074,
#                     "endDate": null,
#                     "grantedIn": 1,
#                     "canAllocate": false,
#                     "allowSubAllocationsToAllocate": true
#                 }
#             ],
#             "chargePolicy": "EXPIRE_FIRST",
#             "productType": "COMPUTE",
#             "chargeType": "ABSOLUTE",
#             "unit": "UNITS_PER_HOUR"
#         }
#     ],
#     "next": null
# }

# Authenticated as piLeaf
curl -XGET -H "Authorization: Bearer $accessToken" "$host/api/accounting/wallets/browse?" 

# {
#     "itemsPerPage": 50,
#     "items": [
#         {
#             "owner": {
#                 "type": "project",
#                 "projectId": "leaf-project"
#             },
#             "paysFor": {
#                 "name": "example-slim",
#                 "provider": "example"
#             },
#             "allocations": [
#             ],
#             "chargePolicy": "EXPIRE_FIRST",
#             "productType": "COMPUTE",
#             "chargeType": "ABSOLUTE",
#             "unit": "UNITS_PER_HOUR"
#         }
#     ],
#     "next": null
# }

# Our initial state shows that the root project has 500 core hours. The leaf doesn't have any 
# resources at the moment.

# We now perform a deposit operation with the leaf workspace as the target.

# Authenticated as piRoot
curl -XPOST -H "Authorization: Bearer $accessToken" -H "Content-Type: content-type: application/json; charset=utf-8" "$host/api/accounting/deposit" -d '{
    "items": [
        {
            "recipient": {
                "type": "project",
                "projectId": "leaf-project"
            },
            "sourceAllocation": "42",
            "amount": 100,
            "description": "Create sub-allocation",
            "startDate": null,
            "endDate": null,
<<<<<<< HEAD
            "transactionId": "-14867352711328311161669212995147",
=======
            "transactionId": "-76590842044587929331673008733224",
>>>>>>> b48a1210
            "dry": false
        }
    ]
}'


# {
# }

curl -XGET -H "Authorization: Bearer $accessToken" "$host/api/accounting/wallets/browse?" 

# {
#     "itemsPerPage": 50,
#     "items": [
#         {
#             "owner": {
#                 "type": "project",
#                 "projectId": "root-project"
#             },
#             "paysFor": {
#                 "name": "example-slim",
#                 "provider": "example"
#             },
#             "allocations": [
#                 {
#                     "id": "42",
#                     "allocationPath": [
#                         "42"
#                     ],
#                     "balance": 500,
#                     "initialBalance": 500,
#                     "localBalance": 500,
#                     "startDate": 1633941615074,
#                     "endDate": null,
#                     "grantedIn": 1,
#                     "canAllocate": false,
#                     "allowSubAllocationsToAllocate": true
#                 }
#             ],
#             "chargePolicy": "EXPIRE_FIRST",
#             "productType": "COMPUTE",
#             "chargeType": "ABSOLUTE",
#             "unit": "UNITS_PER_HOUR"
#         }
#     ],
#     "next": null
# }

# Authenticated as piLeaf
curl -XGET -H "Authorization: Bearer $accessToken" "$host/api/accounting/wallets/browse?" 

# {
#     "itemsPerPage": 50,
#     "items": [
#         {
#             "owner": {
#                 "type": "project",
#                 "projectId": "leaf-project"
#             },
#             "paysFor": {
#                 "name": "example-slim",
#                 "provider": "example"
#             },
#             "allocations": [
#                 {
#                     "id": "52",
#                     "allocationPath": [
#                         "42",
#                         "52"
#                     ],
#                     "balance": 100,
#                     "initialBalance": 100,
#                     "localBalance": 100,
#                     "startDate": 1633941615074,
#                     "endDate": null,
#                     "grantedIn": 1,
#                     "canAllocate": false,
#                     "allowSubAllocationsToAllocate": true
#                 }
#             ],
#             "chargePolicy": "EXPIRE_FIRST",
#             "productType": "COMPUTE",
#             "chargeType": "ABSOLUTE",
#             "unit": "UNITS_PER_HOUR"
#         }
#     ],
#     "next": null
# }

# After inspecting the allocations, we see that the original (root) allocation remains unchanged. 
# However, the leaf workspace now have a new allocation. This allocation has the root allocation as a 
# parent, indicated by the path. 

```


</details>

<details open>
<summary>
<b>Communication Flow:</b> Visual
</summary>

![](/docs/diagrams/accounting_deposit.png)

</details>


## Example: Creating a new root allocation (transfer operation)
<table>
<tr><th>Frequency of use</th><td>Common</td></tr>
<tr>
<th>Actors</th>
<td><ul>
<li>The PI of the root project (<code>piRoot</code>)</li>
<li>The PI of the new root project (<code>piSecondRoot</code>)</li>
</ul></td>
</tr>
</table>
<details>
<summary>
<b>Communication Flow:</b> Kotlin
</summary>

```kotlin

/* In this example, we will show how a workspace can transfer money to another workspace. This is not 
the recommended way of creating granting resources. This approach immediately removes all resources 
from the parent. The parent cannot observe usage from the child. In addition, the workspace is not 
allowed to over-allocate resources. We recommend using deposit for almost all cases. Workspace PIs 
should only use transfers if they wish to give away resources that they otherwise will not be able 
to consume.  */

Wallets.browse.call(
    WalletBrowseRequest(
        consistency = null, 
        filterType = null, 
        itemsPerPage = null, 
        itemsToSkip = null, 
        next = null, 
    ),
    piRoot
).orThrow()

/*
PageV2(
    items = listOf(Wallet(
        allocations = listOf(WalletAllocation(
            allocationPath = listOf("42"), 
            allowSubAllocationsToAllocate = true, 
            balance = 500, 
            canAllocate = false, 
            endDate = null, 
            grantedIn = 1, 
            id = "42", 
            initialBalance = 500, 
            localBalance = 500, 
            startDate = 1633941615074, 
        )), 
        chargePolicy = AllocationSelectorPolicy.EXPIRE_FIRST, 
        chargeType = ChargeType.ABSOLUTE, 
        owner = WalletOwner.Project(
            projectId = "root-project", 
        ), 
        paysFor = ProductCategoryId(
            id = "example-slim", 
            name = "example-slim", 
            provider = "example", 
        ), 
        productType = ProductType.COMPUTE, 
        unit = ProductPriceUnit.UNITS_PER_HOUR, 
    )), 
    itemsPerPage = 50, 
    next = null, 
)
*/
Wallets.browse.call(
    WalletBrowseRequest(
        consistency = null, 
        filterType = null, 
        itemsPerPage = null, 
        itemsToSkip = null, 
        next = null, 
    ),
    piSecondRoot
).orThrow()

/*
PageV2(
    items = listOf(Wallet(
        allocations = emptyList(), 
        chargePolicy = AllocationSelectorPolicy.EXPIRE_FIRST, 
        chargeType = ChargeType.ABSOLUTE, 
        owner = WalletOwner.Project(
            projectId = "second-root-project", 
        ), 
        paysFor = ProductCategoryId(
            id = "example-slim", 
            name = "example-slim", 
            provider = "example", 
        ), 
        productType = ProductType.COMPUTE, 
        unit = ProductPriceUnit.UNITS_PER_HOUR, 
    )), 
    itemsPerPage = 50, 
    next = null, 
)
*/

/* Our initial state shows that the root project has 500 core hours. The leaf doesn't have any 
resources at the moment. */


/* We now perform a transfer operation with the leaf workspace as the target. */

Accounting.transfer.call(
    bulkRequestOf(TransferToWalletRequestItem(
        amount = 100, 
        categoryId = ProductCategoryId(
            id = "example-slim", 
            name = "example-slim", 
            provider = "example", 
        ), 
        dry = false, 
        endDate = null, 
        source = WalletOwner.Project(
            projectId = "root-project", 
        ), 
        startDate = null, 
        target = WalletOwner.Project(
            projectId = "second-root-project", 
        ), 
<<<<<<< HEAD
        transactionId = "-14639085967140448121669212995158", 
=======
        transactionId = "75602976760632648351673008733229", 
>>>>>>> b48a1210
    )),
    piRoot
).orThrow()

/*
Unit
*/
Wallets.browse.call(
    WalletBrowseRequest(
        consistency = null, 
        filterType = null, 
        itemsPerPage = null, 
        itemsToSkip = null, 
        next = null, 
    ),
    piRoot
).orThrow()

/*
PageV2(
    items = listOf(Wallet(
        allocations = listOf(WalletAllocation(
            allocationPath = listOf("42"), 
            allowSubAllocationsToAllocate = true, 
            balance = 400, 
            canAllocate = false, 
            endDate = null, 
            grantedIn = 1, 
            id = "42", 
            initialBalance = 500, 
            localBalance = 400, 
            startDate = 1633941615074, 
        )), 
        chargePolicy = AllocationSelectorPolicy.EXPIRE_FIRST, 
        chargeType = ChargeType.ABSOLUTE, 
        owner = WalletOwner.Project(
            projectId = "root-project", 
        ), 
        paysFor = ProductCategoryId(
            id = "example-slim", 
            name = "example-slim", 
            provider = "example", 
        ), 
        productType = ProductType.COMPUTE, 
        unit = ProductPriceUnit.UNITS_PER_HOUR, 
    )), 
    itemsPerPage = 50, 
    next = null, 
)
*/
Wallets.browse.call(
    WalletBrowseRequest(
        consistency = null, 
        filterType = null, 
        itemsPerPage = null, 
        itemsToSkip = null, 
        next = null, 
    ),
    piSecondRoot
).orThrow()

/*
PageV2(
    items = listOf(Wallet(
        allocations = listOf(WalletAllocation(
            allocationPath = listOf("52"), 
            allowSubAllocationsToAllocate = true, 
            balance = 100, 
            canAllocate = false, 
            endDate = null, 
            grantedIn = 1, 
            id = "52", 
            initialBalance = 100, 
            localBalance = 100, 
            startDate = 1633941615074, 
        )), 
        chargePolicy = AllocationSelectorPolicy.EXPIRE_FIRST, 
        chargeType = ChargeType.ABSOLUTE, 
        owner = WalletOwner.Project(
            projectId = "second-root-project", 
        ), 
        paysFor = ProductCategoryId(
            id = "example-slim", 
            name = "example-slim", 
            provider = "example", 
        ), 
        productType = ProductType.COMPUTE, 
        unit = ProductPriceUnit.UNITS_PER_HOUR, 
    )), 
    itemsPerPage = 50, 
    next = null, 
)
*/

/* After inspecting the allocations, we see that the original (root) allocation has changed. The 
system has immediately removed all the resources. The leaf workspace now have a new allocation. 
The new allocation does not have a parent. */

```


</details>

<details>
<summary>
<<<<<<< HEAD
<b>Communication Flow:</b> TypeScript
</summary>

```typescript

/* In this example, we will show how a workspace can transfer money to another workspace. This is not 
the recommended way of creating granting resources. This approach immediately removes all resources 
from the parent. The parent cannot observe usage from the child. In addition, the workspace is not 
allowed to over-allocate resources. We recommend using deposit for almost all cases. Workspace PIs 
should only use transfers if they wish to give away resources that they otherwise will not be able 
to consume.  */

// Authenticated as piRoot
await callAPI(AccountingWalletsApi.browse(
    {
        "itemsPerPage": null,
        "next": null,
        "consistency": null,
        "itemsToSkip": null,
        "filterType": null
    }
);

/*
{
    "itemsPerPage": 50,
    "items": [
        {
            "owner": {
                "type": "project",
                "projectId": "root-project"
            },
            "paysFor": {
                "name": "example-slim",
                "provider": "example"
            },
            "allocations": [
                {
                    "id": "42",
                    "allocationPath": [
                        "42"
                    ],
                    "balance": 500,
                    "initialBalance": 500,
                    "localBalance": 500,
                    "startDate": 1633941615074,
                    "endDate": null,
                    "grantedIn": 1
                }
            ],
            "chargePolicy": "EXPIRE_FIRST",
            "productType": "COMPUTE",
            "chargeType": "ABSOLUTE",
            "unit": "UNITS_PER_HOUR"
        }
    ],
    "next": null
}
*/
// Authenticated as piSecondRoot
await callAPI(AccountingWalletsApi.browse(
    {
        "itemsPerPage": null,
        "next": null,
        "consistency": null,
        "itemsToSkip": null,
        "filterType": null
    }
);

/*
{
    "itemsPerPage": 50,
    "items": [
        {
            "owner": {
                "type": "project",
                "projectId": "second-root-project"
            },
            "paysFor": {
                "name": "example-slim",
                "provider": "example"
            },
            "allocations": [
            ],
            "chargePolicy": "EXPIRE_FIRST",
            "productType": "COMPUTE",
            "chargeType": "ABSOLUTE",
            "unit": "UNITS_PER_HOUR"
        }
    ],
    "next": null
}
*/

/* Our initial state shows that the root project has 500 core hours. The leaf doesn't have any 
resources at the moment. */


/* We now perform a transfer operation with the leaf workspace as the target. */

// Authenticated as piRoot
await callAPI(AccountingApi.transfer(
    {
        "items": [
            {
                "categoryId": {
                    "name": "example-slim",
                    "provider": "example"
                },
                "target": {
                    "type": "project",
                    "projectId": "second-root-project"
                },
                "source": {
                    "type": "project",
                    "projectId": "root-project"
                },
                "amount": 100,
                "startDate": null,
                "endDate": null,
                "transactionId": "-14639085967140448121669212995158",
                "dry": false
            }
        ]
    }
);

/*
{
}
*/
await callAPI(AccountingWalletsApi.browse(
    {
        "itemsPerPage": null,
        "next": null,
        "consistency": null,
        "itemsToSkip": null,
        "filterType": null
    }
);

/*
{
    "itemsPerPage": 50,
    "items": [
        {
            "owner": {
                "type": "project",
                "projectId": "root-project"
            },
            "paysFor": {
                "name": "example-slim",
                "provider": "example"
            },
            "allocations": [
                {
                    "id": "42",
                    "allocationPath": [
                        "42"
                    ],
                    "balance": 400,
                    "initialBalance": 500,
                    "localBalance": 400,
                    "startDate": 1633941615074,
                    "endDate": null,
                    "grantedIn": 1
                }
            ],
            "chargePolicy": "EXPIRE_FIRST",
            "productType": "COMPUTE",
            "chargeType": "ABSOLUTE",
            "unit": "UNITS_PER_HOUR"
        }
    ],
    "next": null
}
*/
// Authenticated as piSecondRoot
await callAPI(AccountingWalletsApi.browse(
    {
        "itemsPerPage": null,
        "next": null,
        "consistency": null,
        "itemsToSkip": null,
        "filterType": null
    }
);

/*
{
    "itemsPerPage": 50,
    "items": [
        {
            "owner": {
                "type": "project",
                "projectId": "second-root-project"
            },
            "paysFor": {
                "name": "example-slim",
                "provider": "example"
            },
            "allocations": [
                {
                    "id": "52",
                    "allocationPath": [
                        "52"
                    ],
                    "balance": 100,
                    "initialBalance": 100,
                    "localBalance": 100,
                    "startDate": 1633941615074,
                    "endDate": null,
                    "grantedIn": 1
                }
            ],
            "chargePolicy": "EXPIRE_FIRST",
            "productType": "COMPUTE",
            "chargeType": "ABSOLUTE",
            "unit": "UNITS_PER_HOUR"
        }
    ],
    "next": null
}
*/

/* After inspecting the allocations, we see that the original (root) allocation has changed. The 
system has immediately removed all the resources. The leaf workspace now have a new allocation. 
The new allocation does not have a parent. */

```


</details>

<details>
<summary>
=======
>>>>>>> b48a1210
<b>Communication Flow:</b> Curl
</summary>

```bash
# ------------------------------------------------------------------------------------------------------
# $host is the UCloud instance to contact. Example: 'http://localhost:8080' or 'https://cloud.sdu.dk'
# $accessToken is a valid access-token issued by UCloud
# ------------------------------------------------------------------------------------------------------

# In this example, we will show how a workspace can transfer money to another workspace. This is not 
# the recommended way of creating granting resources. This approach immediately removes all resources 
# from the parent. The parent cannot observe usage from the child. In addition, the workspace is not 
# allowed to over-allocate resources. We recommend using deposit for almost all cases. Workspace PIs 
# should only use transfers if they wish to give away resources that they otherwise will not be able 
# to consume. 

# Authenticated as piRoot
curl -XGET -H "Authorization: Bearer $accessToken" "$host/api/accounting/wallets/browse?" 

# {
#     "itemsPerPage": 50,
#     "items": [
#         {
#             "owner": {
#                 "type": "project",
#                 "projectId": "root-project"
#             },
#             "paysFor": {
#                 "name": "example-slim",
#                 "provider": "example"
#             },
#             "allocations": [
#                 {
#                     "id": "42",
#                     "allocationPath": [
#                         "42"
#                     ],
#                     "balance": 500,
#                     "initialBalance": 500,
#                     "localBalance": 500,
#                     "startDate": 1633941615074,
#                     "endDate": null,
#                     "grantedIn": 1,
#                     "canAllocate": false,
#                     "allowSubAllocationsToAllocate": true
#                 }
#             ],
#             "chargePolicy": "EXPIRE_FIRST",
#             "productType": "COMPUTE",
#             "chargeType": "ABSOLUTE",
#             "unit": "UNITS_PER_HOUR"
#         }
#     ],
#     "next": null
# }

# Authenticated as piSecondRoot
curl -XGET -H "Authorization: Bearer $accessToken" "$host/api/accounting/wallets/browse?" 

# {
#     "itemsPerPage": 50,
#     "items": [
#         {
#             "owner": {
#                 "type": "project",
#                 "projectId": "second-root-project"
#             },
#             "paysFor": {
#                 "name": "example-slim",
#                 "provider": "example"
#             },
#             "allocations": [
#             ],
#             "chargePolicy": "EXPIRE_FIRST",
#             "productType": "COMPUTE",
#             "chargeType": "ABSOLUTE",
#             "unit": "UNITS_PER_HOUR"
#         }
#     ],
#     "next": null
# }

# Our initial state shows that the root project has 500 core hours. The leaf doesn't have any 
# resources at the moment.

# We now perform a transfer operation with the leaf workspace as the target.

# Authenticated as piRoot
curl -XPOST -H "Authorization: Bearer $accessToken" -H "Content-Type: content-type: application/json; charset=utf-8" "$host/api/accounting/transfer" -d '{
    "items": [
        {
            "categoryId": {
                "name": "example-slim",
                "provider": "example"
            },
            "target": {
                "type": "project",
                "projectId": "second-root-project"
            },
            "source": {
                "type": "project",
                "projectId": "root-project"
            },
            "amount": 100,
            "startDate": null,
            "endDate": null,
<<<<<<< HEAD
            "transactionId": "-14639085967140448121669212995158",
=======
            "transactionId": "75602976760632648351673008733229",
>>>>>>> b48a1210
            "dry": false
        }
    ]
}'


# {
# }

curl -XGET -H "Authorization: Bearer $accessToken" "$host/api/accounting/wallets/browse?" 

# {
#     "itemsPerPage": 50,
#     "items": [
#         {
#             "owner": {
#                 "type": "project",
#                 "projectId": "root-project"
#             },
#             "paysFor": {
#                 "name": "example-slim",
#                 "provider": "example"
#             },
#             "allocations": [
#                 {
#                     "id": "42",
#                     "allocationPath": [
#                         "42"
#                     ],
#                     "balance": 400,
#                     "initialBalance": 500,
#                     "localBalance": 400,
#                     "startDate": 1633941615074,
#                     "endDate": null,
#                     "grantedIn": 1,
#                     "canAllocate": false,
#                     "allowSubAllocationsToAllocate": true
#                 }
#             ],
#             "chargePolicy": "EXPIRE_FIRST",
#             "productType": "COMPUTE",
#             "chargeType": "ABSOLUTE",
#             "unit": "UNITS_PER_HOUR"
#         }
#     ],
#     "next": null
# }

# Authenticated as piSecondRoot
curl -XGET -H "Authorization: Bearer $accessToken" "$host/api/accounting/wallets/browse?" 

# {
#     "itemsPerPage": 50,
#     "items": [
#         {
#             "owner": {
#                 "type": "project",
#                 "projectId": "second-root-project"
#             },
#             "paysFor": {
#                 "name": "example-slim",
#                 "provider": "example"
#             },
#             "allocations": [
#                 {
#                     "id": "52",
#                     "allocationPath": [
#                         "52"
#                     ],
#                     "balance": 100,
#                     "initialBalance": 100,
#                     "localBalance": 100,
#                     "startDate": 1633941615074,
#                     "endDate": null,
#                     "grantedIn": 1,
#                     "canAllocate": false,
#                     "allowSubAllocationsToAllocate": true
#                 }
#             ],
#             "chargePolicy": "EXPIRE_FIRST",
#             "productType": "COMPUTE",
#             "chargeType": "ABSOLUTE",
#             "unit": "UNITS_PER_HOUR"
#         }
#     ],
#     "next": null
# }

# After inspecting the allocations, we see that the original (root) allocation has changed. The 
# system has immediately removed all the resources. The leaf workspace now have a new allocation. 
# The new allocation does not have a parent.

```


</details>

<details open>
<summary>
<b>Communication Flow:</b> Visual
</summary>

![](/docs/diagrams/accounting_transfer.png)

</details>



## Remote Procedure Calls

### `charge`

[![API: Internal/Beta](https://img.shields.io/static/v1?label=API&message=Internal/Beta&color=red&style=flat-square)](/docs/developer-guide/core/api-conventions.md)
[![Auth: Services](https://img.shields.io/static/v1?label=Auth&message=Services&color=informational&style=flat-square)](/docs/developer-guide/core/types.md#role)


_Records usage in the system_

| Request | Response | Error |
|---------|----------|-------|
|<code><a href='/docs/reference/dk.sdu.cloud.calls.BulkRequest.md'>BulkRequest</a>&lt;<a href='#chargewalletrequestitem'>ChargeWalletRequestItem</a>&gt;</code>|<code><a href='/docs/reference/dk.sdu.cloud.calls.BulkResponse.md'>BulkResponse</a>&lt;<a href='https://kotlinlang.org/api/latest/jvm/stdlib/kotlin/-boolean/'>Boolean</a>&gt;</code>|<code><a href='/docs/reference/dk.sdu.cloud.CommonErrorMessage.md'>CommonErrorMessage</a></code>|

Internal UCloud services invoke this endpoint to record usage from a workspace. Providers report data 
indirectly to this API through the outgoing `Control` API. This endpoint causes changes in the balances 
of the targeted allocation and ancestors. UCloud will change the `balance` and `localBalance` property 
of the targeted allocation. Ancestors of the targeted allocation will only update their `balance`.

UCloud returns a boolean, for every request, indicating if the charge was successful. A charge is 
successful if no affected allocation went into a negative balance.

---

__📝 NOTE:__ Unsuccessful charges are still deducted in their balances.

---

The semantics of `charge` depends on the Product's payment model.

__Absolute:__

- UCloud calculates the change in balances by multiplying: the Product's pricePerUnit, the number of 
  units, the number of periods
- UCloud subtracts this change from the balances

__Differential:__

- UCloud calculates the change in balances by comparing the units with the current `localBalance`
- UCloud subtracts this change from the balances
- Note: This change can cause the balance to go up, if the usage is lower than last period

#### Selecting Allocations

The charge operation targets a wallet (by combining the ProductCategoryId and WalletOwner). This means 
that the charge operation have multiple allocations to consider. We explain the approach for absolute 
payment models. The approach is similar for differential products.

UCloud first finds a set of leaf allocations which, when combined, can carry the full change. UCloud 
first finds a set of candidates. We do this by sorting allocations by the Wallet's `chargePolicy`. By 
default, this means that UCloud prioritizes allocations that expire soon. UCloud only considers 
allocations which are active and have a positive balance.

---

__📝 NOTE:__ UCloud does not consider ancestors at this point in the process.

---

UCloud now creates the list of allocations which it will use. We do this by performing a rolling sum of 
the balances. UCloud adds an allocation to the set if the rolling sum has not yet reached the total 
amount.

UCloud will use the full balance of each selected allocation. The only exception is the last element, 
which might use less. If the change in balance is never reached, then UCloud will further charge the 
first selected allocation. In this case, the priority allocation will have to pay the difference.

Finally, the system updates the balances of each selected leaf, and all of their ancestors.

__Examples:__

| Example |
|---------|
| [Charging a root allocation (Absolute)](/docs/reference/accounting_charge-absolute-single.md) |
| [Charging a leaf allocation (Absolute)](/docs/reference/accounting_charge-absolute-multi.md) |
| [Charging a leaf allocation with missing credits (Absolute)](/docs/reference/accounting_charge-absolute-multi-missing.md) |
| [Charging a root allocation (Differential)](/docs/reference/accounting_charge-differential-single.md) |
| [Charging a leaf allocation (Differential)](/docs/reference/accounting_charge-differential-multi.md) |
| [Charging a leaf allocation with missing credits (Differential)](/docs/reference/accounting_charge-differential-multi-missing.md) |


### `check`

[![API: Internal/Beta](https://img.shields.io/static/v1?label=API&message=Internal/Beta&color=red&style=flat-square)](/docs/developer-guide/core/api-conventions.md)
[![Auth: Services](https://img.shields.io/static/v1?label=Auth&message=Services&color=informational&style=flat-square)](/docs/developer-guide/core/types.md#role)


_Checks if one or more wallets are able to carry a charge_

| Request | Response | Error |
|---------|----------|-------|
|<code><a href='/docs/reference/dk.sdu.cloud.calls.BulkRequest.md'>BulkRequest</a>&lt;<a href='#chargewalletrequestitem'>ChargeWalletRequestItem</a>&gt;</code>|<code><a href='/docs/reference/dk.sdu.cloud.calls.BulkResponse.md'>BulkResponse</a>&lt;<a href='https://kotlinlang.org/api/latest/jvm/stdlib/kotlin/-boolean/'>Boolean</a>&gt;</code>|<code><a href='/docs/reference/dk.sdu.cloud.CommonErrorMessage.md'>CommonErrorMessage</a></code>|

Checks if one or more charges would succeed without lacking credits. This will not generate a
transaction message, and as a result, the description will never be used.


### `deposit`

[![API: Internal/Beta](https://img.shields.io/static/v1?label=API&message=Internal/Beta&color=red&style=flat-square)](/docs/developer-guide/core/api-conventions.md)
[![Auth: Users](https://img.shields.io/static/v1?label=Auth&message=Users&color=informational&style=flat-square)](/docs/developer-guide/core/types.md#role)


_Creates a new sub-allocation from a parent allocation_

| Request | Response | Error |
|---------|----------|-------|
|<code><a href='/docs/reference/dk.sdu.cloud.calls.BulkRequest.md'>BulkRequest</a>&lt;<a href='#deposittowalletrequestitem'>DepositToWalletRequestItem</a>&gt;</code>|<code><a href='https://kotlinlang.org/api/latest/jvm/stdlib/kotlin/-unit/'>Unit</a></code>|<code><a href='/docs/reference/dk.sdu.cloud.CommonErrorMessage.md'>CommonErrorMessage</a></code>|

The new allocation will have the current allocation as a parent. The balance of the parent allocation 
is not changed.

__Examples:__

| Example |
|---------|
| [Creating a sub-allocation](/docs/reference/accounting_deposit.md) |


### `rootDeposit`

[![API: Internal/Beta](https://img.shields.io/static/v1?label=API&message=Internal/Beta&color=red&style=flat-square)](/docs/developer-guide/core/api-conventions.md)
[![Auth: Services](https://img.shields.io/static/v1?label=Auth&message=Services&color=informational&style=flat-square)](/docs/developer-guide/core/types.md#role)



| Request | Response | Error |
|---------|----------|-------|
|<code><a href='/docs/reference/dk.sdu.cloud.calls.BulkRequest.md'>BulkRequest</a>&lt;<a href='#rootdepositrequestitem'>RootDepositRequestItem</a>&gt;</code>|<code><a href='https://kotlinlang.org/api/latest/jvm/stdlib/kotlin/-unit/'>Unit</a></code>|<code><a href='/docs/reference/dk.sdu.cloud.CommonErrorMessage.md'>CommonErrorMessage</a></code>|



### `transfer`

[![API: Experimental/Alpha](https://img.shields.io/static/v1?label=API&message=Experimental/Alpha&color=orange&style=flat-square)](/docs/developer-guide/core/api-conventions.md)
[![Auth: Users](https://img.shields.io/static/v1?label=Auth&message=Users&color=informational&style=flat-square)](/docs/developer-guide/core/types.md#role)
[![Deprecated: Yes](https://img.shields.io/static/v1?label=Deprecated&message=Yes&color=red&style=flat-square)](/docs/developer-guide/core/api-conventions.md)

_Creates a new root allocation from a parent allocation_

| Request | Response | Error |
|---------|----------|-------|
|<code><a href='/docs/reference/dk.sdu.cloud.calls.BulkRequest.md'>BulkRequest</a>&lt;<a href='#transfertowalletrequestitem'>TransferToWalletRequestItem</a>&gt;</code>|<code><a href='https://kotlinlang.org/api/latest/jvm/stdlib/kotlin/-unit/'>Unit</a></code>|<code><a href='/docs/reference/dk.sdu.cloud.CommonErrorMessage.md'>CommonErrorMessage</a></code>|

The new allocation will have no parents. The balance of the parent allocation is immediately removed, 
in full.

__Examples:__

| Example |
|---------|
| [Creating a new root allocation](/docs/reference/accounting_transfer.md) |


### `updateAllocation`

[![API: Internal/Beta](https://img.shields.io/static/v1?label=API&message=Internal/Beta&color=red&style=flat-square)](/docs/developer-guide/core/api-conventions.md)
[![Auth: Users](https://img.shields.io/static/v1?label=Auth&message=Users&color=informational&style=flat-square)](/docs/developer-guide/core/types.md#role)


_Update an existing allocation_

| Request | Response | Error |
|---------|----------|-------|
|<code><a href='/docs/reference/dk.sdu.cloud.calls.BulkRequest.md'>BulkRequest</a>&lt;<a href='#updateallocationrequestitem'>UpdateAllocationRequestItem</a>&gt;</code>|<code><a href='https://kotlinlang.org/api/latest/jvm/stdlib/kotlin/-unit/'>Unit</a></code>|<code><a href='/docs/reference/dk.sdu.cloud.CommonErrorMessage.md'>CommonErrorMessage</a></code>|

Updates one or more existing allocations. This endpoint will use all the provided values. That is,
you must provide all values, even if they do not change. This will generate a transaction indicating
the change. This will set the initial balance of the allocation, as if it was initially created with
this value.

The constraints that are in place during a standard creation are still in place when updating the
values. This means that the new start and end dates _must_ overlap with the values of all ancestors.



## Data Models

### `ChargeWalletRequestItem`

[![API: Internal/Beta](https://img.shields.io/static/v1?label=API&message=Internal/Beta&color=red&style=flat-square)](/docs/developer-guide/core/api-conventions.md)



```kotlin
data class ChargeWalletRequestItem(
    val payer: WalletOwner,
    val units: Long,
    val periods: Long,
    val product: ProductReference,
    val performedBy: String,
    val description: String,
    val transactionId: String?,
)
```

<details>
<summary>
<b>Properties</b>
</summary>

<details>
<summary>
<code>payer</code>: <code><code><a href='/docs/reference/dk.sdu.cloud.accounting.api.WalletOwner.md'>WalletOwner</a></code></code> The payer of this charge
</summary>





</details>

<details>
<summary>
<code>units</code>: <code><code><a href='https://kotlinlang.org/api/latest/jvm/stdlib/kotlin/-long/'>Long</a></code></code> The number of units that this charge is about
</summary>



The unit itself is defined by the product. The unit can, for example, describe that the 'units' describe the
number of minutes/hours/days.


</details>

<details>
<summary>
<code>periods</code>: <code><code><a href='https://kotlinlang.org/api/latest/jvm/stdlib/kotlin/-long/'>Long</a></code></code> The number of products involved in this charge, for example the number of nodes
</summary>





</details>

<details>
<summary>
<code>product</code>: <code><code><a href='/docs/reference/dk.sdu.cloud.accounting.api.ProductReference.md'>ProductReference</a></code></code> A reference to the product which the service is charging for
</summary>





</details>

<details>
<summary>
<code>performedBy</code>: <code><code><a href='https://kotlinlang.org/api/latest/jvm/stdlib/kotlin/-string/'>String</a></code></code> The username of the user who generated this request
</summary>





</details>

<details>
<summary>
<code>description</code>: <code><code><a href='https://kotlinlang.org/api/latest/jvm/stdlib/kotlin/-string/'>String</a></code></code> A description of the charge this is used purely for presentation purposes
</summary>





</details>

<details>
<summary>
<code>transactionId</code>: <code><code><a href='https://kotlinlang.org/api/latest/jvm/stdlib/kotlin/-string/'>String</a>?</code></code> An traceable id for this specific transaction. Used to counter duplicate transactions and to trace cascading transactions
</summary>





</details>



</details>



---

### `DepositToWalletRequestItem`

[![API: Internal/Beta](https://img.shields.io/static/v1?label=API&message=Internal/Beta&color=red&style=flat-square)](/docs/developer-guide/core/api-conventions.md)



```kotlin
data class DepositToWalletRequestItem(
    val recipient: WalletOwner,
    val sourceAllocation: String,
    val amount: Long,
    val description: String,
    val startDate: Long?,
    val endDate: Long?,
    val transactionId: String?,
    val dry: Boolean?,
)
```

<details>
<summary>
<b>Properties</b>
</summary>

<details>
<summary>
<code>recipient</code>: <code><code><a href='/docs/reference/dk.sdu.cloud.accounting.api.WalletOwner.md'>WalletOwner</a></code></code> The recipient of this deposit
</summary>





</details>

<details>
<summary>
<code>sourceAllocation</code>: <code><code><a href='https://kotlinlang.org/api/latest/jvm/stdlib/kotlin/-string/'>String</a></code></code> A reference to the source allocation which the deposit will draw from
</summary>





</details>

<details>
<summary>
<code>amount</code>: <code><code><a href='https://kotlinlang.org/api/latest/jvm/stdlib/kotlin/-long/'>Long</a></code></code> The amount of credits to deposit into the recipient's wallet
</summary>





</details>

<details>
<summary>
<code>description</code>: <code><code><a href='https://kotlinlang.org/api/latest/jvm/stdlib/kotlin/-string/'>String</a></code></code> A description of this change. This is used purely for presentation purposes.
</summary>





</details>

<details>
<summary>
<code>startDate</code>: <code><code><a href='https://kotlinlang.org/api/latest/jvm/stdlib/kotlin/-long/'>Long</a>?</code></code> A timestamp for when this deposit should become valid
</summary>



This value must overlap with the source allocation. A value of null indicates that the allocation becomes valid
immediately.


</details>

<details>
<summary>
<code>endDate</code>: <code><code><a href='https://kotlinlang.org/api/latest/jvm/stdlib/kotlin/-long/'>Long</a>?</code></code> A timestamp for when this deposit should become invalid
</summary>



This value must overlap with the source allocation. A value of null indicates that the allocation will never
expire.


</details>

<details>
<summary>
<code>transactionId</code>: <code><code><a href='https://kotlinlang.org/api/latest/jvm/stdlib/kotlin/-string/'>String</a>?</code></code> An traceable id for this specific transaction. Used to counter duplicate transactions and to trace cascading transactions
</summary>





</details>

<details>
<summary>
<code>dry</code>: <code><code><a href='https://kotlinlang.org/api/latest/jvm/stdlib/kotlin/-boolean/'>Boolean</a>?</code></code>
</summary>





</details>



</details>



---

### `RootDepositRequestItem`

[![API: Internal/Beta](https://img.shields.io/static/v1?label=API&message=Internal/Beta&color=red&style=flat-square)](/docs/developer-guide/core/api-conventions.md)


_See `DepositToWalletRequestItem`_

```kotlin
data class RootDepositRequestItem(
    val categoryId: ProductCategoryId,
    val recipient: WalletOwner,
    val amount: Long,
    val description: String,
    val startDate: Long?,
    val endDate: Long?,
    val transactionId: String?,
    val providerGeneratedId: String?,
)
```

<details>
<summary>
<b>Properties</b>
</summary>

<details>
<summary>
<code>categoryId</code>: <code><code><a href='/docs/reference/dk.sdu.cloud.accounting.api.ProductCategoryId.md'>ProductCategoryId</a></code></code>
</summary>





</details>

<details>
<summary>
<code>recipient</code>: <code><code><a href='/docs/reference/dk.sdu.cloud.accounting.api.WalletOwner.md'>WalletOwner</a></code></code>
</summary>





</details>

<details>
<summary>
<code>amount</code>: <code><code><a href='https://kotlinlang.org/api/latest/jvm/stdlib/kotlin/-long/'>Long</a></code></code>
</summary>





</details>

<details>
<summary>
<code>description</code>: <code><code><a href='https://kotlinlang.org/api/latest/jvm/stdlib/kotlin/-string/'>String</a></code></code>
</summary>





</details>

<details>
<summary>
<code>startDate</code>: <code><code><a href='https://kotlinlang.org/api/latest/jvm/stdlib/kotlin/-long/'>Long</a>?</code></code>
</summary>





</details>

<details>
<summary>
<code>endDate</code>: <code><code><a href='https://kotlinlang.org/api/latest/jvm/stdlib/kotlin/-long/'>Long</a>?</code></code>
</summary>





</details>

<details>
<summary>
<code>transactionId</code>: <code><code><a href='https://kotlinlang.org/api/latest/jvm/stdlib/kotlin/-string/'>String</a>?</code></code>
</summary>





</details>

<details>
<summary>
<code>providerGeneratedId</code>: <code><code><a href='https://kotlinlang.org/api/latest/jvm/stdlib/kotlin/-string/'>String</a>?</code></code>
</summary>





</details>



</details>



---

### `TransferToWalletRequestItem`

[![API: Experimental/Alpha](https://img.shields.io/static/v1?label=API&message=Experimental/Alpha&color=orange&style=flat-square)](/docs/developer-guide/core/api-conventions.md)
[![Deprecated: Yes](https://img.shields.io/static/v1?label=Deprecated&message=Yes&color=red&style=flat-square)](/docs/developer-guide/core/api-conventions.md)


```kotlin
data class TransferToWalletRequestItem(
    val categoryId: ProductCategoryId,
    val target: WalletOwner,
    val source: WalletOwner,
    val amount: Long,
    val startDate: Long?,
    val endDate: Long?,
    val transactionId: String?,
    val dry: Boolean?,
)
```

<details>
<summary>
<b>Properties</b>
</summary>

<details>
<summary>
<code>categoryId</code>: <code><code><a href='/docs/reference/dk.sdu.cloud.accounting.api.ProductCategoryId.md'>ProductCategoryId</a></code></code> The category to transfer from
</summary>





</details>

<details>
<summary>
<code>target</code>: <code><code><a href='/docs/reference/dk.sdu.cloud.accounting.api.WalletOwner.md'>WalletOwner</a></code></code> The target wallet to insert the credits into
</summary>





</details>

<details>
<summary>
<code>source</code>: <code><code><a href='/docs/reference/dk.sdu.cloud.accounting.api.WalletOwner.md'>WalletOwner</a></code></code> The source wallet from where the credits is transferred from
</summary>





</details>

<details>
<summary>
<code>amount</code>: <code><code><a href='https://kotlinlang.org/api/latest/jvm/stdlib/kotlin/-long/'>Long</a></code></code> The amount of credits to transfer
</summary>





</details>

<details>
<summary>
<code>startDate</code>: <code><code><a href='https://kotlinlang.org/api/latest/jvm/stdlib/kotlin/-long/'>Long</a>?</code></code> A timestamp for when this deposit should become valid
</summary>



This value must overlap with the source allocation. A value of null indicates that the allocation becomes valid
immediately.


</details>

<details>
<summary>
<code>endDate</code>: <code><code><a href='https://kotlinlang.org/api/latest/jvm/stdlib/kotlin/-long/'>Long</a>?</code></code> A timestamp for when this deposit should become invalid
</summary>



This value must overlap with the source allocation. A value of null indicates that the allocation will never
expire.


</details>

<details>
<summary>
<code>transactionId</code>: <code><code><a href='https://kotlinlang.org/api/latest/jvm/stdlib/kotlin/-string/'>String</a>?</code></code> An traceable id for this specific transaction. Used to counter duplicate transactions and to trace cascading transactions
</summary>





</details>

<details>
<summary>
<code>dry</code>: <code><code><a href='https://kotlinlang.org/api/latest/jvm/stdlib/kotlin/-boolean/'>Boolean</a>?</code></code>
</summary>





</details>



</details>



---

### `UpdateAllocationRequestItem`

[![API: Internal/Beta](https://img.shields.io/static/v1?label=API&message=Internal/Beta&color=red&style=flat-square)](/docs/developer-guide/core/api-conventions.md)



```kotlin
data class UpdateAllocationRequestItem(
    val id: String,
    val balance: Long,
    val startDate: Long,
    val endDate: Long?,
    val reason: String,
    val transactionId: String?,
)
```

<details>
<summary>
<b>Properties</b>
</summary>

<details>
<summary>
<code>id</code>: <code><code><a href='https://kotlinlang.org/api/latest/jvm/stdlib/kotlin/-string/'>String</a></code></code>
</summary>





</details>

<details>
<summary>
<code>balance</code>: <code><code><a href='https://kotlinlang.org/api/latest/jvm/stdlib/kotlin/-long/'>Long</a></code></code>
</summary>





</details>

<details>
<summary>
<code>startDate</code>: <code><code><a href='https://kotlinlang.org/api/latest/jvm/stdlib/kotlin/-long/'>Long</a></code></code>
</summary>





</details>

<details>
<summary>
<code>endDate</code>: <code><code><a href='https://kotlinlang.org/api/latest/jvm/stdlib/kotlin/-long/'>Long</a>?</code></code>
</summary>





</details>

<details>
<summary>
<code>reason</code>: <code><code><a href='https://kotlinlang.org/api/latest/jvm/stdlib/kotlin/-string/'>String</a></code></code>
</summary>





</details>

<details>
<summary>
<code>transactionId</code>: <code><code><a href='https://kotlinlang.org/api/latest/jvm/stdlib/kotlin/-string/'>String</a>?</code></code> An traceable id for this specific transaction. Used to counter duplicate transactions and to trace cascading transactions
</summary>





</details>



</details>



---
<|MERGE_RESOLUTION|>--- conflicted
+++ resolved
@@ -3930,11 +3930,7 @@
         ), 
         sourceAllocation = "42", 
         startDate = null, 
-<<<<<<< HEAD
-        transactionId = "-14867352711328311161669212995147", 
-=======
-        transactionId = "-76590842044587929331673008733224", 
->>>>>>> b48a1210
+        transactionId = "-81962005140484490751673350427698", 
     )),
     piRoot
 ).orThrow()
@@ -4040,241 +4036,6 @@
 
 <details>
 <summary>
-<<<<<<< HEAD
-<b>Communication Flow:</b> TypeScript
-</summary>
-
-```typescript
-
-/* In this example, we will show how a workspace can create a sub-allocation. The new allocation will 
-have an existing allocation as a child. This is the recommended way of creating allocations. 
-Resources are not immediately removed from the parent allocation. In addition, workspaces can 
-over-allocate resources. For example, a workspace can deposit more resources than they have into 
-sub-allocations. This doesn't create more resources in the system. As we saw from the charge 
-examples, all allocations in a hierarchy must be able to carry a charge. */
-
-// Authenticated as piRoot
-await callAPI(AccountingWalletsApi.browse(
-    {
-        "itemsPerPage": null,
-        "next": null,
-        "consistency": null,
-        "itemsToSkip": null,
-        "filterType": null
-    }
-);
-
-/*
-{
-    "itemsPerPage": 50,
-    "items": [
-        {
-            "owner": {
-                "type": "project",
-                "projectId": "root-project"
-            },
-            "paysFor": {
-                "name": "example-slim",
-                "provider": "example"
-            },
-            "allocations": [
-                {
-                    "id": "42",
-                    "allocationPath": [
-                        "42"
-                    ],
-                    "balance": 500,
-                    "initialBalance": 500,
-                    "localBalance": 500,
-                    "startDate": 1633941615074,
-                    "endDate": null,
-                    "grantedIn": 1
-                }
-            ],
-            "chargePolicy": "EXPIRE_FIRST",
-            "productType": "COMPUTE",
-            "chargeType": "ABSOLUTE",
-            "unit": "UNITS_PER_HOUR"
-        }
-    ],
-    "next": null
-}
-*/
-// Authenticated as piLeaf
-await callAPI(AccountingWalletsApi.browse(
-    {
-        "itemsPerPage": null,
-        "next": null,
-        "consistency": null,
-        "itemsToSkip": null,
-        "filterType": null
-    }
-);
-
-/*
-{
-    "itemsPerPage": 50,
-    "items": [
-        {
-            "owner": {
-                "type": "project",
-                "projectId": "leaf-project"
-            },
-            "paysFor": {
-                "name": "example-slim",
-                "provider": "example"
-            },
-            "allocations": [
-            ],
-            "chargePolicy": "EXPIRE_FIRST",
-            "productType": "COMPUTE",
-            "chargeType": "ABSOLUTE",
-            "unit": "UNITS_PER_HOUR"
-        }
-    ],
-    "next": null
-}
-*/
-
-/* Our initial state shows that the root project has 500 core hours. The leaf doesn't have any 
-resources at the moment. */
-
-
-/* We now perform a deposit operation with the leaf workspace as the target. */
-
-// Authenticated as piRoot
-await callAPI(AccountingApi.deposit(
-    {
-        "items": [
-            {
-                "recipient": {
-                    "type": "project",
-                    "projectId": "leaf-project"
-                },
-                "sourceAllocation": "42",
-                "amount": 100,
-                "description": "Create sub-allocation",
-                "startDate": null,
-                "endDate": null,
-                "transactionId": "-14867352711328311161669212995147",
-                "dry": false
-            }
-        ]
-    }
-);
-
-/*
-{
-}
-*/
-await callAPI(AccountingWalletsApi.browse(
-    {
-        "itemsPerPage": null,
-        "next": null,
-        "consistency": null,
-        "itemsToSkip": null,
-        "filterType": null
-    }
-);
-
-/*
-{
-    "itemsPerPage": 50,
-    "items": [
-        {
-            "owner": {
-                "type": "project",
-                "projectId": "root-project"
-            },
-            "paysFor": {
-                "name": "example-slim",
-                "provider": "example"
-            },
-            "allocations": [
-                {
-                    "id": "42",
-                    "allocationPath": [
-                        "42"
-                    ],
-                    "balance": 500,
-                    "initialBalance": 500,
-                    "localBalance": 500,
-                    "startDate": 1633941615074,
-                    "endDate": null,
-                    "grantedIn": 1
-                }
-            ],
-            "chargePolicy": "EXPIRE_FIRST",
-            "productType": "COMPUTE",
-            "chargeType": "ABSOLUTE",
-            "unit": "UNITS_PER_HOUR"
-        }
-    ],
-    "next": null
-}
-*/
-// Authenticated as piLeaf
-await callAPI(AccountingWalletsApi.browse(
-    {
-        "itemsPerPage": null,
-        "next": null,
-        "consistency": null,
-        "itemsToSkip": null,
-        "filterType": null
-    }
-);
-
-/*
-{
-    "itemsPerPage": 50,
-    "items": [
-        {
-            "owner": {
-                "type": "project",
-                "projectId": "leaf-project"
-            },
-            "paysFor": {
-                "name": "example-slim",
-                "provider": "example"
-            },
-            "allocations": [
-                {
-                    "id": "52",
-                    "allocationPath": [
-                        "42",
-                        "52"
-                    ],
-                    "balance": 100,
-                    "initialBalance": 100,
-                    "localBalance": 100,
-                    "startDate": 1633941615074,
-                    "endDate": null,
-                    "grantedIn": 1
-                }
-            ],
-            "chargePolicy": "EXPIRE_FIRST",
-            "productType": "COMPUTE",
-            "chargeType": "ABSOLUTE",
-            "unit": "UNITS_PER_HOUR"
-        }
-    ],
-    "next": null
-}
-*/
-
-/* After inspecting the allocations, we see that the original (root) allocation remains unchanged. 
-However, the leaf workspace now have a new allocation. This allocation has the root allocation as a 
-parent, indicated by the path.  */
-
-```
-
-
-</details>
-
-<details>
-<summary>
-=======
->>>>>>> b48a1210
 <b>Communication Flow:</b> Curl
 </summary>
 
@@ -4375,11 +4136,7 @@
             "description": "Create sub-allocation",
             "startDate": null,
             "endDate": null,
-<<<<<<< HEAD
-            "transactionId": "-14867352711328311161669212995147",
-=======
-            "transactionId": "-76590842044587929331673008733224",
->>>>>>> b48a1210
+            "transactionId": "-81962005140484490751673350427698",
             "dry": false
         }
     ]
@@ -4612,11 +4369,7 @@
         target = WalletOwner.Project(
             projectId = "second-root-project", 
         ), 
-<<<<<<< HEAD
-        transactionId = "-14639085967140448121669212995158", 
-=======
-        transactionId = "75602976760632648351673008733229", 
->>>>>>> b48a1210
+        transactionId = "-74254265709024341111673350427701", 
     )),
     piRoot
 ).orThrow()
@@ -4722,246 +4475,6 @@
 
 <details>
 <summary>
-<<<<<<< HEAD
-<b>Communication Flow:</b> TypeScript
-</summary>
-
-```typescript
-
-/* In this example, we will show how a workspace can transfer money to another workspace. This is not 
-the recommended way of creating granting resources. This approach immediately removes all resources 
-from the parent. The parent cannot observe usage from the child. In addition, the workspace is not 
-allowed to over-allocate resources. We recommend using deposit for almost all cases. Workspace PIs 
-should only use transfers if they wish to give away resources that they otherwise will not be able 
-to consume.  */
-
-// Authenticated as piRoot
-await callAPI(AccountingWalletsApi.browse(
-    {
-        "itemsPerPage": null,
-        "next": null,
-        "consistency": null,
-        "itemsToSkip": null,
-        "filterType": null
-    }
-);
-
-/*
-{
-    "itemsPerPage": 50,
-    "items": [
-        {
-            "owner": {
-                "type": "project",
-                "projectId": "root-project"
-            },
-            "paysFor": {
-                "name": "example-slim",
-                "provider": "example"
-            },
-            "allocations": [
-                {
-                    "id": "42",
-                    "allocationPath": [
-                        "42"
-                    ],
-                    "balance": 500,
-                    "initialBalance": 500,
-                    "localBalance": 500,
-                    "startDate": 1633941615074,
-                    "endDate": null,
-                    "grantedIn": 1
-                }
-            ],
-            "chargePolicy": "EXPIRE_FIRST",
-            "productType": "COMPUTE",
-            "chargeType": "ABSOLUTE",
-            "unit": "UNITS_PER_HOUR"
-        }
-    ],
-    "next": null
-}
-*/
-// Authenticated as piSecondRoot
-await callAPI(AccountingWalletsApi.browse(
-    {
-        "itemsPerPage": null,
-        "next": null,
-        "consistency": null,
-        "itemsToSkip": null,
-        "filterType": null
-    }
-);
-
-/*
-{
-    "itemsPerPage": 50,
-    "items": [
-        {
-            "owner": {
-                "type": "project",
-                "projectId": "second-root-project"
-            },
-            "paysFor": {
-                "name": "example-slim",
-                "provider": "example"
-            },
-            "allocations": [
-            ],
-            "chargePolicy": "EXPIRE_FIRST",
-            "productType": "COMPUTE",
-            "chargeType": "ABSOLUTE",
-            "unit": "UNITS_PER_HOUR"
-        }
-    ],
-    "next": null
-}
-*/
-
-/* Our initial state shows that the root project has 500 core hours. The leaf doesn't have any 
-resources at the moment. */
-
-
-/* We now perform a transfer operation with the leaf workspace as the target. */
-
-// Authenticated as piRoot
-await callAPI(AccountingApi.transfer(
-    {
-        "items": [
-            {
-                "categoryId": {
-                    "name": "example-slim",
-                    "provider": "example"
-                },
-                "target": {
-                    "type": "project",
-                    "projectId": "second-root-project"
-                },
-                "source": {
-                    "type": "project",
-                    "projectId": "root-project"
-                },
-                "amount": 100,
-                "startDate": null,
-                "endDate": null,
-                "transactionId": "-14639085967140448121669212995158",
-                "dry": false
-            }
-        ]
-    }
-);
-
-/*
-{
-}
-*/
-await callAPI(AccountingWalletsApi.browse(
-    {
-        "itemsPerPage": null,
-        "next": null,
-        "consistency": null,
-        "itemsToSkip": null,
-        "filterType": null
-    }
-);
-
-/*
-{
-    "itemsPerPage": 50,
-    "items": [
-        {
-            "owner": {
-                "type": "project",
-                "projectId": "root-project"
-            },
-            "paysFor": {
-                "name": "example-slim",
-                "provider": "example"
-            },
-            "allocations": [
-                {
-                    "id": "42",
-                    "allocationPath": [
-                        "42"
-                    ],
-                    "balance": 400,
-                    "initialBalance": 500,
-                    "localBalance": 400,
-                    "startDate": 1633941615074,
-                    "endDate": null,
-                    "grantedIn": 1
-                }
-            ],
-            "chargePolicy": "EXPIRE_FIRST",
-            "productType": "COMPUTE",
-            "chargeType": "ABSOLUTE",
-            "unit": "UNITS_PER_HOUR"
-        }
-    ],
-    "next": null
-}
-*/
-// Authenticated as piSecondRoot
-await callAPI(AccountingWalletsApi.browse(
-    {
-        "itemsPerPage": null,
-        "next": null,
-        "consistency": null,
-        "itemsToSkip": null,
-        "filterType": null
-    }
-);
-
-/*
-{
-    "itemsPerPage": 50,
-    "items": [
-        {
-            "owner": {
-                "type": "project",
-                "projectId": "second-root-project"
-            },
-            "paysFor": {
-                "name": "example-slim",
-                "provider": "example"
-            },
-            "allocations": [
-                {
-                    "id": "52",
-                    "allocationPath": [
-                        "52"
-                    ],
-                    "balance": 100,
-                    "initialBalance": 100,
-                    "localBalance": 100,
-                    "startDate": 1633941615074,
-                    "endDate": null,
-                    "grantedIn": 1
-                }
-            ],
-            "chargePolicy": "EXPIRE_FIRST",
-            "productType": "COMPUTE",
-            "chargeType": "ABSOLUTE",
-            "unit": "UNITS_PER_HOUR"
-        }
-    ],
-    "next": null
-}
-*/
-
-/* After inspecting the allocations, we see that the original (root) allocation has changed. The 
-system has immediately removed all the resources. The leaf workspace now have a new allocation. 
-The new allocation does not have a parent. */
-
-```
-
-
-</details>
-
-<details>
-<summary>
-=======
->>>>>>> b48a1210
 <b>Communication Flow:</b> Curl
 </summary>
 
@@ -5068,11 +4581,7 @@
             "amount": 100,
             "startDate": null,
             "endDate": null,
-<<<<<<< HEAD
-            "transactionId": "-14639085967140448121669212995158",
-=======
-            "transactionId": "75602976760632648351673008733229",
->>>>>>> b48a1210
+            "transactionId": "-74254265709024341111673350427701",
             "dry": false
         }
     ]
