package dk.sdu.cloud.plugins.allocations

import dk.sdu.cloud.config.*
import dk.sdu.cloud.controllers.RequestContext
import dk.sdu.cloud.plugins.*
import kotlinx.serialization.builtins.serializer

class ExtensionAllocationPlugin : AllocationPlugin {
    override val pluginTitle: String = "Extension"
    private lateinit var pluginConfig: ConfigSchema.Plugins.Allocations.Extension

    override fun configure(config: ConfigSchema.Plugins.Allocations) {
        this.pluginConfig = config as ConfigSchema.Plugins.Allocations.Extension
    }

    override suspend fun PluginContext.onResourceAllocationTotal(
        notifications: List<AllocationNotificationTotal>
    ): List<OnResourceAllocationResult> {
        val results = ArrayList<OnResourceAllocationResult>()
        for (notification in notifications) {
<<<<<<< HEAD
            results.add(onAllocationTotal.invoke(pluginConfig.extensions.onAllocationTotal, notification))
=======
            results.add(onAllocation.invoke(this, pluginConfig.extensions.onAllocation, notification))
>>>>>>> b17e6142
        }
        return results
    }

    override suspend fun PluginContext.onResourceAllocationSingle(
        notifications: List<AllocationNotificationSingle>
    ): List<OnResourceAllocationResult> {
        val results = ArrayList<OnResourceAllocationResult>()
        for (notification in notifications) {
            results.add(onAllocationSingle.invoke(pluginConfig.extensions.onAllocationSingle, notification))
        }
        return results
    }

    override suspend fun PluginContext.onResourceSynchronizationTotal(notifications: List<AllocationNotificationTotal>) {
        for (notification in notifications) {
            onSynchronizationTotal.invoke(pluginConfig.extensions.onSynchronizationTotal, notification)
        }
    }

    override suspend fun PluginContext.onResourceSynchronizationSingle(notifications: List<AllocationNotificationSingle>) {
        for (notification in notifications) {
<<<<<<< HEAD
            onSynchronizationSingle.invoke(pluginConfig.extensions.onSynchronizationSingle, notification)
=======
            onSynchronization.invoke(this, pluginConfig.extensions.onSynchronization, notification)
>>>>>>> b17e6142
        }
    }

    private companion object Extensions {
        val onAllocationTotal = extension(AllocationNotificationTotal.serializer(), OnResourceAllocationResult.serializer())
        val onAllocationSingle = extension(AllocationNotificationSingle.serializer(), OnResourceAllocationResult.serializer())
        val onSynchronizationTotal = extension(AllocationNotificationTotal.serializer(), Unit.serializer())
        val onSynchronizationSingle = extension(AllocationNotificationSingle.serializer(), Unit.serializer())
    }
}<|MERGE_RESOLUTION|>--- conflicted
+++ resolved
@@ -18,11 +18,7 @@
     ): List<OnResourceAllocationResult> {
         val results = ArrayList<OnResourceAllocationResult>()
         for (notification in notifications) {
-<<<<<<< HEAD
-            results.add(onAllocationTotal.invoke(pluginConfig.extensions.onAllocationTotal, notification))
-=======
-            results.add(onAllocation.invoke(this, pluginConfig.extensions.onAllocation, notification))
->>>>>>> b17e6142
+            results.add(onAllocationTotal.invoke(this, pluginConfig.extensions.onAllocationTotal, notification))
         }
         return results
     }
@@ -32,24 +28,20 @@
     ): List<OnResourceAllocationResult> {
         val results = ArrayList<OnResourceAllocationResult>()
         for (notification in notifications) {
-            results.add(onAllocationSingle.invoke(pluginConfig.extensions.onAllocationSingle, notification))
+            results.add(onAllocationSingle.invoke(this, pluginConfig.extensions.onAllocationSingle, notification))
         }
         return results
     }
 
     override suspend fun PluginContext.onResourceSynchronizationTotal(notifications: List<AllocationNotificationTotal>) {
         for (notification in notifications) {
-            onSynchronizationTotal.invoke(pluginConfig.extensions.onSynchronizationTotal, notification)
+            onSynchronizationTotal.invoke(this, pluginConfig.extensions.onSynchronizationTotal, notification)
         }
     }
 
     override suspend fun PluginContext.onResourceSynchronizationSingle(notifications: List<AllocationNotificationSingle>) {
         for (notification in notifications) {
-<<<<<<< HEAD
-            onSynchronizationSingle.invoke(pluginConfig.extensions.onSynchronizationSingle, notification)
-=======
-            onSynchronization.invoke(this, pluginConfig.extensions.onSynchronization, notification)
->>>>>>> b17e6142
+            onSynchronizationSingle.invoke(this, pluginConfig.extensions.onSynchronizationSingle, notification)
         }
     }
 
