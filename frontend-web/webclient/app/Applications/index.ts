import { Page } from "Types";
import { match } from "react-router";
import PromiseKeeper from "PromiseKeeper";
import { History } from "history";
import { ParameterValues } from "Utilities/ApplicationUtilities";
import { SetStatusLoading } from "Navigation/Redux/StatusActions";
import {ResponsiveReduxObject} from "DefaultObjects";

export interface Analysis {
    checked?: boolean
    status: string
    state: AppState
    jobId: string
    appName: string
    appVersion: string
    createdAt: number
    modifiedAt: number
    owner: string
    metadata: ApplicationMetadata
}

export interface AnalysesProps extends AnalysesStateProps, AnalysesOperations { }

export interface AnalysesStateProps {
    page: Page<Analysis>
    loading: boolean
    error?: string
    responsive: ResponsiveReduxObject
}

export interface AnalysesOperations {
    setLoading: (loading: boolean) => void
    fetchJobs: (itemsPerPage: number, pageNumber: number) => void
    onInit: () => void
    setRefresh: (refresh?: () => void) => void
    checkAnalysis: (jobId: string, checked: boolean) => void
    checkAllAnalyses: (checked: boolean) => void
}

export interface DetailedResultOperations {
    setPageTitle: (jobId: string) => void
    setLoading: (loading: boolean) => void
    setRefresh: (refresh?: () => void) => void
}

export interface DetailedResultProps extends DetailedResultOperations {
    match: match<{ jobId: string }>
    history: History
}

export interface Application {
    favorite: boolean
    owner: string
    createdAt: number
    modifiedAt: number
    description: ApplicationDescription
    tool: ApplicationTool
    imageUrl: string
}

interface ApplicationTool {
    owner: string
    createdAt: number
    modifiedAt: number
    description: {
        info: ApplicationInfo
        container: string
        defaultNumberOfNodes: number
        defaultTasksPerNode: number
        defaultAllocationTime: MaxTime
        requiredModules: string[]
        authors: string[]
        title: string
        description: string
        backend: string
        license: string
    }
}

interface ApplicationInfo {
    name: string
    version: string
}

export interface ApplicationDescription {
    info: ApplicationInfo
    tool: ApplicationInfo
    authors: string[]
    title: string
    description: string
    invocation: any[]
    parameters: ApplicationParameter[]
    outputFileGlobs: string[]
    website?: string
    resources: { multiNodeSupport: boolean }
    tags: string[]
}

export enum AppState {
    VALIDATED = "VALIDATED",
    PREPARED = "PREPARED",
    SCHEDULED = "SCHEDULED",
    RUNNING = "RUNNING",
    TRANSFER_SUCCESS = "TRANSFER_SUCCESS",
    SUCCESS = "SUCCESS",
    FAILURE = "FAILURE",
    CANCELLING = "CANCELLING"
}

export interface DetailedResultState {
    complete: boolean
    appState: AppState
    status: string
    app?: ApplicationMetadata
    stdout: string
    stderr: string
    stdoutLine: number
    stderrLine: number
    stdoutOldTop: number,
    stderrOldTop: number,
    reloadIntervalId: number
    promises: PromiseKeeper
<<<<<<< HEAD
=======
    fsError?: string
    fsLoading: boolean
    fsShown: boolean
    fsPath: string
    fsPage: Page<File>
    fsDisallowedPaths: string[]
    fsCallback: (file: File) => void
    fsIsFavorite: boolean
>>>>>>> 6c0c19fa
    outputFolder?: string
    appType?: ApplicationType
    webLink?: string
}

export type StdElement = { scrollTop: number, scrollHeight: number } | null

export interface MaxTime {
    hours: number
    minutes: number
    seconds: number
}

export interface MaxTimeForInput {
    hours: number
    minutes: number
    seconds: number
}

export interface JobSchedulingOptionsForInput {
    maxTime: MaxTimeForInput
    numberOfNodes: number
    tasksPerNode: number
}

export interface RefReadPair {
    readOnly: boolean
    ref: React.RefObject<HTMLInputElement>
    defaultValue?: string
}

export interface RunAppState {
    promises: PromiseKeeper
    jobSubmitted: boolean
    initialSubmit: boolean
    application?: FullAppInfo
    parameterValues: ParameterValues
    schedulingOptions: JobSchedulingOptionsForInput
    favorite: boolean
    favoriteLoading: boolean
    mountedFolders: RefReadPair[]

    // TODO: Not necessary in the long run
    fsPage: Page<File>
    fsShown: boolean
    fsPath: string
    fsIsFavorites: boolean
    fsLoading: boolean
}

export interface RunOperations extends SetStatusLoading {
    updatePageTitle: () => void
}

export interface RunAppProps extends RunOperations {
    match: match<{ appName: string, appVersion: string }>
    history: History
    updatePageTitle: () => void
}

export interface NumberParameter extends BaseParameter {
    defaultValue: { value: number, type: "double" | "int" } | null
    min: number | null
    max: number | null
    step: number | null
    type: ParameterTypes.Integer | ParameterTypes.FloatingPoint
}

export interface BooleanParameter extends BaseParameter {
    defaultValue: { value: boolean, type: "bool" } | null
    trueValue?: string | null
    falseValue?: string | null
    type: ParameterTypes.Boolean
}

export interface InputFileParameter extends BaseParameter {
    defaultValue: string | null
    type: ParameterTypes.InputFile
}

export interface InputDirectoryParameter extends BaseParameter {
    defaultValue: string | null
    type: ParameterTypes.InputDirectory
}

export interface TextParameter extends BaseParameter {
    defaultValue: { value: string, type: "string" } | null
    type: ParameterTypes.Text
}

interface BaseParameter {
    name: string
    optional: boolean
    title: string
    description: string
    unitName?: string | React.ReactNode | null
    type: string
    visible?: boolean
}

export type ApplicationParameter = InputFileParameter | InputDirectoryParameter | NumberParameter | BooleanParameter | TextParameter;

type Invocation = WordInvocation | VarInvocation

interface WordInvocation {
    type: "word"
    word: string
}

interface VarInvocation {
    type: "var"
    variableNames: string[]
    prefixGlobal: string
    suffixGlobal: string
    prefixVariable: string
    suffixVariable: string
    variableSeparator: string
}

type Info = { name: string, version: string }
export interface Description {
    info: Info
    tool: Info
    authors: string[]
    title: string
    description: string
    invocation: Invocation[]
    parameters: ApplicationParameter[]
    outputFileGlobs: [string, string]
    tags: string[]
}

export enum ParameterTypes {
    InputFile = "input_file",
    InputDirectory = "input_directory",
    Integer = "integer",
    FloatingPoint = "floating_point",
    Text = "text",
    Boolean = "boolean"
}

export interface SearchFieldProps {
    onSubmit: () => void
    icon: string
    placeholder: string
    value: string
    loading: boolean
    onValueChange: (value: string) => void
}

export interface DetailedApplicationSearchReduxState {
    hidden: boolean
    appName: string
    appVersion: string
    tags: string
    error?: string
    loading: boolean
}

export interface DetailedApplicationOperations {
    setAppName: (n: string) => void
    setVersionName: (v: string) => void
    fetchApplicationsFromName: (q: string, i: number, p: number, c?: Function) => void
    fetchApplicationsFromTag: (t: string, i: number, p: number, c?: Function) => void
}



// New interfaces
export interface ApplicationMetadata {
    name: string
    version: string
    authors: string[]
    title: string
    description: string
    tags: string[]
    website?: string
}

type ApplicationType = "BATCH" | "VNC" | "WEB"

export interface ApplicationInvocationDescription {
    tool: Tool
    invocation: Invocation[]
    parameters: ApplicationParameter[]
    outputFileGlobs: string[]
    applicationType: ApplicationType
    resources: Resources
}

interface Resources {
    multiNodeSupport: boolean
    coreRequirements: number
    memoryRequirementsMb: number
    gpuRequirements: number
    tempStorageRequirementsGb: number
    persistentStorageRequirementsGb: number
}

interface Tool {
    name: string
    version: string
    tool: ToolReference
}

interface ToolReference {
    owner: string
    createdAt: number
    modifiedAt: number
    description: ToolDescription
}

interface NameAndVersion {
    name: string
    version: string
}

interface ToolDescription {
    info: NameAndVersion
    container: string
    defaultNumberOfNodes: number
    defaultTasksPerNode: number
    defaultTimeAllocation: MaxTime
    requiredModules: string[]
    authors: string[]
    title: string
    description: string
    backend: string
    license: string
}

export interface WithAppMetadata {
    metadata: ApplicationMetadata
}

export interface WithAppInvocation {
    invocation: ApplicationInvocationDescription
}

export interface WithAppFavorite {
    favorite: boolean
}

export interface WithAllAppTags {
    tags: string[]
}

export type FullAppInfo = WithAppFavorite & WithAppInvocation & WithAppMetadata & WithAllAppTags<|MERGE_RESOLUTION|>--- conflicted
+++ resolved
@@ -120,17 +120,6 @@
     stderrOldTop: number,
     reloadIntervalId: number
     promises: PromiseKeeper
-<<<<<<< HEAD
-=======
-    fsError?: string
-    fsLoading: boolean
-    fsShown: boolean
-    fsPath: string
-    fsPage: Page<File>
-    fsDisallowedPaths: string[]
-    fsCallback: (file: File) => void
-    fsIsFavorite: boolean
->>>>>>> 6c0c19fa
     outputFolder?: string
     appType?: ApplicationType
     webLink?: string
@@ -172,13 +161,6 @@
     favorite: boolean
     favoriteLoading: boolean
     mountedFolders: RefReadPair[]
-
-    // TODO: Not necessary in the long run
-    fsPage: Page<File>
-    fsShown: boolean
-    fsPath: string
-    fsIsFavorites: boolean
-    fsLoading: boolean
 }
 
 export interface RunOperations extends SetStatusLoading {
