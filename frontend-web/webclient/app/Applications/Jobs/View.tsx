import * as React from "react";
import {SyntheticEvent, useCallback, useEffect, useLayoutEffect, useMemo, useRef, useState} from "react";
import CONF from "../../../site.config.json";
import {useHistory, useParams} from "react-router";
import {MainContainer} from "MainContainer/MainContainer";
import {useCloudAPI, useCloudCommand} from "Authentication/DataHook";
import {isJobStateTerminal, JobState, stateToTitle} from "./index";
import * as Heading from "ui-components/Heading";
import {SidebarPages, useSidebarPage} from "ui-components/Sidebar";
import {useTitle} from "Navigation/Redux/StatusActions";
import {joinToString, shortUUID, timestampUnixMs, useEffectSkipMount} from "UtilityFunctions";
import {AppToolLogo} from "Applications/AppToolLogo";
import styled, {keyframes} from "styled-components";
import {Box, Button, Flex, Icon, Link} from "ui-components";
import {DashboardCard} from "Dashboard/Dashboard";
import {IconName} from "ui-components/Icon";
import {buildQueryString, getQueryParamOrElse} from "Utilities/URIUtilities";
import {device, deviceBreakpoint} from "ui-components/Hide";
import {CSSTransition} from "react-transition-group";
import {appendToXterm, useXTerm} from "Applications/Jobs/xterm";
import {VirtualFileTable} from "Files/VirtualFileTable";
import {arrayToPage} from "Types";
import {fileTablePage, mockFile, replaceHomeOrProjectFolder} from "Utilities/FileUtilities";
import {Client, WSFactory} from "Authentication/HttpClientInstance";
import {compute} from "UCloud";
import Job = compute.Job;
import {dateToString, dateToTimeOfDayString} from "Utilities/DateUtilities";
import AppParameterValueNS = compute.AppParameterValueNS;
import JobUpdate = compute.JobUpdate;
import {creditFormatter} from "Project/ProjectUsage";
import JobStatus = compute.JobStatus;
import {margin, MarginProps} from "styled-system";
import {useProjectStatus} from "Project/cache";
import {ProjectName} from "Project";
import {getProjectNames} from "Utilities/ProjectUtilities";
import {ConfirmationButton} from "ui-components/ConfirmationAction";
import {File} from "Files";
import JobSpecification = compute.JobSpecification;
import {bulkRequestOf} from "DefaultObjects";
import {retrieveBalance, RetrieveBalanceResponse} from "Accounting";
import {addStandardDialog} from "UtilityComponents";

const enterAnimation = keyframes`
    from {
      transform: scale3d(1, 1, 1);
    }
    50% {
      transform: scale3d(1.05, 1.05, 1.05);
    }
    to {
      transform: scale3d(1, 1, 1);
    }
`;

const busyAnim = keyframes`
    from {
        opacity: 0;
    }
    to {
        opacity: 1;
    }
`;

const zoomInAnim = keyframes`
    from {
        opacity: 0;
        transform: scale3d(0.3, 0.3, 0.3);
    }
    50% {
        opacity: 1;
    }
`;

const Container = styled.div`
  --logoScale: 1;
  --logoBaseSize: 200px;
  --logoSize: calc(var(--logoBaseSize) * var(--logoScale));

  margin: 50px; /* when header is not wrapped this should be equal to logoPX and logoPY */
  max-width: 2200px;

  ${device("xs")} {
    margin-left: 0;
    margin-right: 0;
  }

  & {
    display: flex;
    flex-direction: column;
    position: relative;
  }

  .logo-wrapper {
    position: absolute;
    left: 0;
    top: 0;
    animation: 800ms ${zoomInAnim};
  }

  .logo-wrapper.active {
    transition: scale 1000ms cubic-bezier(0.57, 0.10, 0.28, 0.84);
  }

  .logo-wrapper.active .logo-scale {
    transition: transform 300ms cubic-bezier(0.57, 0.10, 0.28, 0.84);
    transform: scale(var(--logoScale));
    transform-origin: top left;
  }

  .fake-logo {
    /* NOTE(Dan): the fake logo takes the same amount of space as the actual logo, 
       this basically fixes our document flow */
    display: block;
    width: var(--logoSize);
    height: var(--logoSize);
    content: '';
  }

  .data.data-enter-done {
    opacity: 1;
    transform: translate3d(0, 0, 0);
  }

  .data.data-enter-active {
    opacity: 1;
    transform: translate3d(0, 0, 0);
    transition: transform 1000ms cubic-bezier(0.57, 0.10, 0.28, 0.84);
  }

  .data.data-exit {
    opacity: 1;
  }

  .data-exit-active {
    display: none;
  }

  .data {
    width: 100%; /* fix info card width */
    opacity: 0;
    transform: translate3d(0, 50vh, 0);
  }

  .header-text {
    margin-left: 32px;
    margin-top: calc(var(--logoScale) * 16px);
    width: calc(100% - var(--logoBaseSize) * var(--logoScale) - 32px);
  }

  ${deviceBreakpoint({maxWidth: "1000px"})} {
    .fake-logo {
      width: 100%; /* force the header to wrap */
    }

    .logo-wrapper {
      left: calc(50% - var(--logoSize) / 2);
    }

    .header {
      text-align: center;
    }

    .header-text {
      margin-left: 0;
      margin-top: 0;
      width: 100%;
    }
  }

  &.IN_QUEUE .logo {
    animation: 2s ${enterAnimation} infinite;
  }

  &.RUNNING {
    --logoScale: 0.5;
  }

  .top-buttons {
    display: flex;
    gap: 8px;
  }
`;

// TODO WS calls don't currently have their types generated
interface JobsFollowResponse {
    updates: compute.JobUpdate[];
    log: { rank: number; stdout?: string; stderr?: string }[];
    newStatus?: JobStatus;
}

function useJobUpdates(job: Job | undefined, callback: (entry: JobsFollowResponse) => void): void {
    useEffect(() => {
        if (!job) return;

        const conn = WSFactory.open(
            "/jobs", {
                init: conn => {
                    conn.subscribe({
                        call: "jobs.follow",
                        payload: {id: job.id},
                        handler: message => {
                            const streamEntry = message.payload as JobsFollowResponse;
                            callback(streamEntry);
                        }
                    });
                }
            });

        return () => {
            conn.close();
        };
    }, [job, callback]);
}

interface JobUpdateListener {
    handler: (e: JobsFollowResponse) => void;
}

export const View: React.FunctionComponent = () => {
    const {id} = useParams<{ id: string }>();
    const history = useHistory();

    // Note: This might not match the real app name
    const appNameHint = getQueryParamOrElse(history.location.search, "app", "");
    const action = getQueryParamOrElse(history.location.search, "action", "view");
    const delayInitialAnim = action === "start";

    const [jobFetcher, fetchJob] = useCloudAPI<Job | undefined>({noop: true}, undefined);
    const job = jobFetcher.data;
    const [balanceFetcher, fetchBalance, balanceParams] = useCloudAPI<RetrieveBalanceResponse>(
        retrieveBalance({includeChildren: true}),
        {wallets: []}
    );

    const useFakeState = useMemo(() => localStorage.getItem("useFakeState") !== null, []);

    useSidebarPage(SidebarPages.Runs);
    useTitle(`Job ${shortUUID(id)}`);
    useEffect(() => {
        fetchJob(compute.jobs.retrieve({
            id,
            includeParameters: true,
            includeProduct: true,
            includeApplication: true,
            includeUpdates: true
        }));
    }, [id]);

    const [dataAnimationAllowed, setDataAnimationAllowed] = useState<boolean>(false);
    const [logoAnimationAllowed, setLogoAnimationAllowed] = useState<boolean>(false);
    const [showInsufficientFundsWarning, setShowInsufficientFundsWarning] = useState<boolean>(true);
    const [status, setStatus] = useState<JobStatus | null>(null);

    async function confirmExtendAllocation(duration: number): Promise<boolean> {
        if (showInsufficientFundsWarning) {
            fetchBalance({...balanceParams, reloadId: Math.random()});
            const balance = balanceFetcher.data;
            if (!balance || !status?.expiresAt || !job) {
                return true;
            }

            const expires = status.expiresAt + (3600 * 1000 * duration);
            const needed = Math.floor(((expires - new Date().getTime()) / 1000 / 60) * job.billing.pricePerUnit) * job.specification.replicas;
            const wallet = balance.wallets.find(it => it.wallet.paysFor.id === job.specification.resolvedProduct?.category.id);

            if (!wallet) {
                return true;
            }

            if (wallet.balance < needed) {
                const extend = await new Promise(resolve => addStandardDialog({
                    title: "Extend job beyond balance?",
                    message: <>
                        <Box mb="20px">You are trying to extend the allocation of the job beyond your current
                            funds.</Box>
                        <Box><b>Current balance:</b> {creditFormatter(wallet.balance)}</Box>
                        <Box><b>New estimated cost for finishing the job:</b> {creditFormatter(needed)}</Box>
                        <Box mt="20px">You are allowed to do so, but your job will be terminated without warning when
                            your balance reaches 0 DKK.</Box>
                    </>,
                    confirmText: "Extend allocation",
                    cancelText: "Cancel",
                    onConfirm: () => {
                        resolve(true)
                    },
                    onCancel: () => {
                        resolve(false)
                    }
                }));

                setShowInsufficientFundsWarning(false);

                if (!extend) {
                    return false
                }
            }
        }
        return true;
    }

    useEffect(() => {
        if (useFakeState) {
            const t = setInterval(() => {
                const jobState = (window["fakeState"] as JobState | undefined) ??
                    (localStorage.getItem("fakeState") as JobState | null) ??
                    status?.state;

                if (jobState) {
                    setStatus({
                        state: jobState,
                        startedAt: timestampUnixMs()
                    });
                }
            }, 100);

            return () => {
                clearInterval(t);
            };
        } else {
            return () => {
                // Do nothing
            };
        }
    }, [status]);

    useEffect(() => {
        let t1: number | undefined;
        let t2: number | undefined;
        if (job) {
            t1 = setTimeout(() => {
                setDataAnimationAllowed(true);

                // NOTE(Dan): Remove action to avoid getting delay if the user refreshes their browser
                history.replace(buildQueryString(history.location.pathname, {app: appNameHint}));
            }, delayInitialAnim ? 3000 : 400);

            t2 = setTimeout(() => {
                setLogoAnimationAllowed(true);
            }, delayInitialAnim ? 2200 : 0);
        }

        return () => {
            if (t1 != undefined) clearTimeout(t1);
            if (t2 != undefined) clearTimeout(t2);
        };
    }, [job]);

    const jobUpdateCallbackHandlers = useRef<JobUpdateListener[]>([]);
    useEffect(() => {
        jobUpdateCallbackHandlers.current = [{
            handler: (e) => {
                if (!useFakeState) {
                    if (e.newStatus != null) {
                        setStatus(e.newStatus);
                    }
                } else {
                    if (e.newStatus != null) {
                        console.log("Wanted to switch status, but didn't. " +
                            "Remove localStorage useFakeState if you wish to use real status.");
                    }
                }
            }
        }];
    }, [id]);
    const jobUpdateListener = useCallback((e: JobsFollowResponse) => {
        if (!e) return;
        if (e.updates) {
            for (const update of e.updates) job?.updates?.push(update);
        }
        jobUpdateCallbackHandlers.current.forEach(({handler}) => {
            handler(e);
        });
    }, [job]);
    useJobUpdates(job, jobUpdateListener);

    if (jobFetcher.error !== undefined) {
        return <MainContainer main={<Heading.h2>An error occurred</Heading.h2>}/>;
    }

    return <MainContainer
        main={
            <Container className={status?.state ?? "state-loading"}>
                <div className={`logo-wrapper ${logoAnimationAllowed && status ? "active" : ""}`}>
                    <div className="logo-scale">
                        <div className={"logo"}>
                            <AppToolLogo name={job?.specification?.application?.name ?? appNameHint}
                                         type={"APPLICATION"}
                                         size={"200px"}/>
                        </div>
                    </div>
                </div>

                {!job || !status ? null : (
                    <CSSTransition
                        in={status?.state === "IN_QUEUE" && dataAnimationAllowed}
                        timeout={{
                            enter: 1000,
                            exit: 0,
                        }}
                        classNames={"data"}
                        unmountOnExit
                    >
                        <div className={"data"}>
                            <Flex flexDirection={"row"} flexWrap={"wrap"} className={"header"}>
                                <div className={"fake-logo"}/>
                                <div className={"header-text"}>
                                    <InQueueText job={job!}/>
                                </div>
                            </Flex>

                            <Content>
                                <Box width={"100%"} maxWidth={"1572px"} margin={"32px auto"}>
                                    <DashboardCard color={"purple"}>
                                        <Box py={"16px"}>
                                            <ProviderUpdates job={job} updateListeners={jobUpdateCallbackHandlers}/>
                                        </Box>
                                    </DashboardCard>
                                </Box>
                                <InfoCards job={job} status={status}/>
                            </Content>
                        </div>
                    </CSSTransition>
                )}

                {!job || !status ? null : (
                    <CSSTransition
                        in={status?.state === "RUNNING" && dataAnimationAllowed}
                        timeout={{enter: 1000, exit: 0}}
                        classNames={"data"}
                        unmountOnExit
                    >
                        <div className={"data"}>
                            <Flex flexDirection={"row"} flexWrap={"wrap"} className={"header"}>
                                <div className={"fake-logo"}/>
                                <div className={"header-text"}>
                                    <RunningText job={job}/>
                                </div>
                            </Flex>

                            <RunningContent
                                job={job}
                                updateListeners={jobUpdateCallbackHandlers}
                                status={status}
                                confirmExtendAllocation={confirmExtendAllocation}
                            />
                        </div>
                    </CSSTransition>
                )}

                {!job || !status ? null : (
                    <CSSTransition
                        in={isJobStateTerminal(status.state) && dataAnimationAllowed}
                        timeout={{enter: 1000, exit: 0}}
                        classNames={"data"}
                        unmountOnExit
                    >
                        <div className={"data"}>
                            <Flex flexDirection={"row"} flexWrap={"wrap"} className={"header"}>
                                <div className={"fake-logo"}/>
                                <div className={"header-text"}>
                                    <CompletedText job={job} state={status.state}/>
                                </div>
                            </Flex>

                            <Content>
                                <OutputFiles job={job}/>
                                <InfoCards job={job} status={status}/>
                            </Content>
                        </div>
                    </CSSTransition>
                )}
            </Container>
        }
    />;
};

const Content = styled.div`
  display: flex;
  align-items: center;
  flex-direction: column;
`;

const InQueueText: React.FunctionComponent<{ job: Job }> = ({job}) => {
    const [utilization, setUtilization] = useCloudAPI<compute.JobsRetrieveUtilizationResponse | null>(
        {noop: true},
        null
    );

    useEffect(() => {
        setUtilization(compute.jobs.retrieveUtilization({jobId: job.id}))
    }, [status]);

    return <>
        <Heading.h2>{CONF.PRODUCT_NAME} is preparing your job</Heading.h2>
        <Heading.h3>
            {job.specification.name ?
                (<>
                    Starting <i>{job.specification.resolvedApplication?.metadata?.title ?? job.specification.application.name} v{job.specification.application.version}</i>
                    {" "}for <i>{job.specification.name}</i> (ID: {shortUUID(job.id)})
                </>) :
                (<>
                    Starting <i>{job.specification.resolvedApplication?.metadata?.title ?? job.specification.application.name} v{job.specification.application.version}</i>
                    {" "}(ID: {shortUUID(job.id)})
                </>)
            }
        </Heading.h3>
        <Busy job={job} utilization={utilization.data}/>
    </>;
};

const BusyWrapper = styled(Box)`
  display: none;

  &.active {
    animation: 1s ${busyAnim};
    display: block;
  }
`;

const Busy: React.FunctionComponent<{
    job: Job;
    utilization: compute.JobsRetrieveUtilizationResponse | null
}> = ({job, utilization}) => {
    const ref = useRef<HTMLDivElement>(null);
    const clusterUtilization = utilization ?
        Math.floor((utilization.usedCapacity.cpu / utilization.capacity.cpu) * 100) : 0;

    useEffect(() => {
        const t = setTimeout(() => {
            ref.current?.classList.add("active");
        }, 6000);
        return () => {
            clearTimeout(t);
        };
    }, []);

    return <BusyWrapper ref={ref}>
        <Box mt={"16px"}>
            <Box mb={"16px"}>
                {clusterUtilization > 80 ? (
                    <>
                        Due to high resource utilization, it might take longer than normal to prepare the machine you
                        requested.<br/>
                        {utilization ? (
                            <>
                                Cluster utilization is currently at {clusterUtilization}%
                                with {utilization.queueStatus.running} jobs
                                running and {utilization.queueStatus.pending} in the queue.
                            </>
                        ) : null}
                    </>
                ) : (
                    <>We are currently preparing your job. This step might take a few
                        minutes.</>
                )}
            </Box>

            <CancelButton job={job} state={"IN_QUEUE"}/>
        </Box>
    </BusyWrapper>;
};

const InfoCardsContainer = styled.div`
  margin-top: 32px;
  display: grid;
  width: 100%;
  grid-template-columns: repeat(auto-fit, minmax(200px, 380px));
  grid-gap: 16px;
  justify-content: center;
`;

const InfoCards: React.FunctionComponent<{ job: Job, status: JobStatus }> = ({job, status}) => {
    let time = job.specification.timeAllocation;
    if (status.expiresAt && status.startedAt) {
        const msTime = status.expiresAt - status.startedAt;
        time = {
            hours: Math.floor(msTime / (1000 * 3600)),
            minutes: Math.floor((msTime % (1000 * 3600)) / (1000 * 60)),
            seconds: Math.floor((msTime % (1000 * 60)) / (1000))
        };
    }

    const projectNames = getProjectNames(useProjectStatus());

    let prettyTime = "No job deadline";
    if (time) {
        prettyTime = "";
        if (time.hours > 0) {
            prettyTime += time.hours;
            if (time.hours > 1) prettyTime += " hours";
            else prettyTime += " hour";
        }
        if (time.minutes > 0) {
            if (prettyTime !== "") prettyTime += " ";
            prettyTime += time.minutes;
            if (time.minutes > 1) prettyTime += " minutes";
            else prettyTime += " minute";
        }

        if (prettyTime === "") {
            prettyTime = "< 1 minute";
        }
    }

    const projects = useProjectStatus();
    const workspaceTitle = projects.fetch().membership.find(it => it.projectId === job.owner.project)?.title ??
        "My Workspace";

    const machine = job.specification.resolvedProduct;
    const pricePerUnit = machine?.pricePerUnit ?? 0;
    const estimatedCost = time ?
        (time.hours * 60 * pricePerUnit + (time.minutes * pricePerUnit)) * job.specification.replicas :
        0;

    return <InfoCardsContainer>
        <InfoCard
            stat={job.specification.replicas.toString()}
            statTitle={job.specification.replicas === 1 ? "Node" : "Nodes"}
            icon={"cpu"}
        >
            <b>{job.specification.product.provider} / {job.specification.product.id}</b><br/>
            {!machine?.cpu ? null : <>{machine?.cpu}x vCPU </>}

            {machine?.cpu && (machine.memoryInGigs || machine.gpu) ? <>&mdash;</> : null}
            {!machine?.memoryInGigs ? null : <>{machine?.memoryInGigs}GB RAM</>}

            {machine?.cpu && machine.gpu ? <>&mdash;</> : null}
            {!machine?.gpu ? null : <>{" "}{machine?.gpu}x GPU</>}
        </InfoCard>
        {job.specification.resolvedApplication?.invocation?.tool?.tool?.description?.backend === "VIRTUAL_MACHINE" ?
            null :
            <InfoCard
                stat={prettyTime}
                statTitle={["SUCCESS", "EXPIRED"].includes(job.status.state) ? "Used" : "Allocated"}
                icon={"hourglass"}
            >
                {!time ? null : <><b>Estimated price:</b> {creditFormatter(estimatedCost, 0)} <br/></>}
                <b>Price per hour:</b> {creditFormatter(pricePerUnit * 60, 0)}
            </InfoCard>
        }
        <InfoCard
            stat={Object.keys(jobFiles(job.specification)).length.toString()}
            statTitle={Object.keys(jobFiles(job.specification)).length === 1 ? "Input file" : "Input files"}
            icon={"ftFolder"}
        >
            {jobInputString(job.specification, projectNames)}
        </InfoCard>
        <InfoCard stat={workspaceTitle} statTitle={"Project"} icon={"projects"}>
            <b>Launched by:</b> {job.owner.createdBy}
        </InfoCard>
    </InfoCardsContainer>;
};

const InfoCardContainer = styled.div`
  margin: 15px 10px;
  text-align: center;

  .stat {
    font-size: 250%;
    line-height: 150%;
  }

  .stat-title {
    font-size: 150%;
  }

  .content {
    margin-top: 30px;
    text-align: left;
  }
`;

const InfoCard: React.FunctionComponent<{
    stat: string,
    statTitle: string,
    icon: IconName,
}> = props => {
    return <DashboardCard color={"purple"} isLoading={false}>
        <InfoCardContainer>
            <Icon name={props.icon} size={"60px"} color={"iconColor"} color2={"iconColor2"}/>
            <div className={"stat"}>{props.stat}</div>
            <div className={"stat-title"}>{props.statTitle}</div>
            <div className={"content"}>
                {props.children}
            </div>
        </InfoCardContainer>
    </DashboardCard>;
};

const RunningText: React.FunctionComponent<{ job: Job }> = ({job}) => {
    return <>
        <Flex justifyContent={"space-between"}>
            <Box>
                <Heading.h2>
                    {!job.specification.name ? "Your job" : (<><i>{job.specification.name}</i></>)} is now running
                </Heading.h2>
                <Heading.h3>
                    <i>
                        {job.specification.resolvedApplication?.metadata?.title ?? job.specification.application.name}
                        {" "}v{job.specification.application.version}
                    </i>
                </Heading.h3>
            </Box>
            {job.specification.replicas > 1 ? null : (
                <RunningButtonGroup job={job} rank={0}/>
            )}
        </Flex>
    </>;
};

const RunningInfoWrapper = styled.div`
  margin-top: 32px;
  display: grid;
  width: 100%;
  grid-template-columns: repeat(auto-fit, minmax(300px, 1fr));
  grid-gap: 16px;
  justify-content: center;
`;

const AltButtonGroup = styled.div<{ minButtonWidth: string } & MarginProps>`
  display: grid;
  width: 100%;
  grid-template-columns: repeat(auto-fit, minmax(${props => props.minButtonWidth}, max-content));
  grid-gap: 8px;
  ${margin}
`;

AltButtonGroup.defaultProps = {
    marginTop: "8px",
    marginBottom: "8px"
};

function jobFiles(parameters: JobSpecification): Record<string, AppParameterValueNS.File> {
    const result: Record<string, AppParameterValueNS.File> = {};
    const userParams = parameters.parameters ?? {};

    for (const paramName of Object.keys(parameters.parameters ?? {})) {
        const value = userParams[paramName];
        if (value.type !== "file") continue;
        result[paramName] = value as AppParameterValueNS.File;
    }

    let i = 0;
    const randomString = Math.random().toString();
    for (const resource of parameters.resources ?? []) {
        if (resource.type !== "file") continue;
        result[`${randomString}_resourceParam${i++}`] = resource as AppParameterValueNS.File;
    }

    return result;
}

function jobInputString(parameters: JobSpecification, projects: ProjectName[]): string {
    const allFiles = Object.values(jobFiles(parameters)).map(it => replaceHomeOrProjectFolder(it.path, Client, projects));

    if (allFiles.length === 0) return "No files";
    return joinToString(allFiles, ", ");
}

const RunningContent: React.FunctionComponent<{
    job: Job;
    updateListeners: React.RefObject<JobUpdateListener[]>;
    status: JobStatus;
    confirmExtendAllocation: (duration: number) => Promise<boolean>;
}> = ({job, updateListeners, status, confirmExtendAllocation}) => {
    const [commandLoading, invokeCommand] = useCloudCommand();
    const [expiresAt, setExpiresAt] = useState(status.expiresAt);
    const projects = useProjectStatus();
    const workspaceTitle = projects.fetch().membership.find(it => it.projectId === job.owner.project)?.title ?? "My Workspace";
    const extendJob: React.EventHandler<SyntheticEvent<HTMLElement>> = useCallback(async e => {
        const duration = parseInt(e.currentTarget.dataset["duration"]!, 10);
        if (!commandLoading && expiresAt) {
            if (await confirmExtendAllocation(duration)) {
                setExpiresAt(expiresAt + (3600 * 1000 * duration));
                try {
                    await invokeCommand(compute.jobs.extend(bulkRequestOf({
                        jobId: job.id,
                        requestedTime: {hours: duration, minutes: 0, seconds: 0}
                    })));
                } catch (e) {
                    setExpiresAt(expiresAt);
                }
            }
        }
    }, [job.id, commandLoading, expiresAt]);

    useEffectSkipMount(() => {
        setExpiresAt(status.expiresAt);
    }, [status.expiresAt]);

    const projectNames = getProjectNames(useProjectStatus());

    const calculateTimeLeft = (expiresAt: number | undefined) => {
        if (!expiresAt) return {hours: 0, minutes: 0, seconds: 0};

        const now = new Date().getTime();
        const difference = expiresAt - now;

        if (difference < 0) return {hours: 0, minutes: 0, seconds: 0};

        return {
            hours: Math.floor(difference / 1000 / 60 / 60),
            minutes: Math.floor((difference / 1000 / 60) % 60),
            seconds: Math.floor((difference / 1000) % 60)
        }
    }

    const [timeLeft, setTimeLeft] = useState(calculateTimeLeft(expiresAt));


    useEffect(() => {
        setTimeout(() => {
            setTimeLeft(calculateTimeLeft(expiresAt));
        }, 1000);
    });

    return <>
        <RunningInfoWrapper>
            <DashboardCard color={"purple"} isLoading={false} title={"Job info"} icon={"properties"}>
                <Flex flexDirection={"column"} height={"calc(100% - 57px)"}>
                    {!job.specification.name ? null : <Box><b>Name:</b> {job.specification.name}</Box>}
                    <Box><b>ID:</b> {shortUUID(job.id)}</Box>
                    <Box><b>Reservation:</b> {job.specification.product.provider} / {job.specification.product.id} (x{job.specification.replicas})</Box>
                    <Box><b>Input:</b> {jobInputString(job.specification, projectNames)}</Box>
                    <Box><b>Launched by:</b> {job.owner.createdBy} in {workspaceTitle}</Box>
                    <Box flexGrow={1}/>
                    <Box mt={"16px"}>
                        <CancelButton job={job} state={"RUNNING"} fullWidth/>
                    </Box>
                </Flex>
            </DashboardCard>
            {job.specification.resolvedApplication?.invocation?.tool?.tool?.description?.backend === "VIRTUAL_MACHINE"
                ? null :
                <DashboardCard color={"purple"} isLoading={false} title={"Time allocation"} icon={"hourglass"}>
                    <Flex flexDirection={"column"} height={"calc(100% - 57px)"}>
                        <Box>
                            <b>Job start: </b> {status.startedAt ? dateToString(status.startedAt) : "Not started yet"}
                        </Box>
                        {!expiresAt ? null :
                            <>
                                <Box>
                                    <b>Job expiry: </b> {dateToString(expiresAt)}
                                </Box>
                                <Box>
                                    <b>Time remaining: </b>{timeLeft.hours < 10 ? "0" + timeLeft.hours : timeLeft.hours}
                                    :{timeLeft.minutes < 10 ? "0" + timeLeft.minutes : timeLeft.minutes}
                                    :{timeLeft.seconds < 10 ? "0" + timeLeft.seconds : timeLeft.seconds}
                                </Box>
                            </>
                        }


                        <Box flexGrow={1}/>

                        {!expiresAt ? null :
                            <Box>
                                Extend allocation (hours):
                                <AltButtonGroup minButtonWidth={"50px"} marginBottom={0}>
                                    <Button data-duration={"1"} onClick={extendJob}>+1</Button>
                                    <Button data-duration={"6"} onClick={extendJob}>+6</Button>
                                    <Button data-duration={"12"} onClick={extendJob}>+12</Button>
                                    <Button data-duration={"24"} onClick={extendJob}>+24</Button>
                                    <Button data-duration={"48"} onClick={extendJob}>+48</Button>
                                </AltButtonGroup>
                            </Box>
                        }
                    </Flex>
                </DashboardCard>
            }
            <DashboardCard color={"purple"} isLoading={false} title={"Messages"} icon={"chat"}>
                <ProviderUpdates job={job} updateListeners={updateListeners}/>
            </DashboardCard>
        </RunningInfoWrapper>

        <RunningJobsWrapper>
            {Array(job.specification.replicas).fill(0).map((_, i) => {
                return <RunningJobRank key={i} job={job} rank={i} updateListeners={updateListeners}/>;
            })}
        </RunningJobsWrapper>
    </>;
};

const RunningJobsWrapper = styled.div`
  display: grid;
  grid-template-columns: repeat(1, 1fr);
  margin-top: 32px;

  margin-bottom: 32px;
  grid-gap: 32px;
`;

const RunningJobRankWrapper = styled.div`
  margin-top: 16px;
  margin-bottom: 16px;

  display: grid;
  grid-template-columns: 80px 1fr 200px;
  grid-template-rows: 1fr auto;
  grid-gap: 16px;

  .rank {
    text-align: center;
    width: 100%;
    flex-direction: column;
  }

  .term {
    height: 100%;
  }

  .term .terminal {
    /* NOTE(Dan): This fixes a feedback loop in the xtermjs fit function. Without this, the fit function is
       unable to correctly determine the size of the terminal */
    position: absolute;
  }

  .buttons {
    display: flex;
    flex-direction: column;
  }

  .buttons ${Button} {
    margin-top: 8px;
    width: 100%;
  }

  ${deviceBreakpoint({minWidth: "1001px"})} {
    &.expanded {
      height: 80vh;
    }

    &.expanded .term {
      grid-row: 1;
      grid-column: 2 / 4;
    }

    &.expanded .buttons {
      grid-row: 2;
      grid-column: 2 / 4;
    }
  }

  ${deviceBreakpoint({maxWidth: "1000px"})} {
    grid-template-columns: 1fr !important;

    .term {
      height: 400px;
    }

    .expand-btn {
      display: none;
    }
  }
`;

const RunningJobRank: React.FunctionComponent<{
    job: Job,
    rank: number,
    updateListeners: React.RefObject<JobUpdateListener[]>,
}> = ({job, rank, updateListeners}) => {
    const {termRef, terminal, fitAddon} = useXTerm({autofit: true});
    const [expanded, setExpanded] = useState(false);
    const toggleExpand = useCallback((autoScroll = true) => {
        setExpanded(!expanded);
        const targetView = termRef.current?.parentElement;
        if (targetView != null) {
            setTimeout(() => {
                // FIXME(Dan): Work around a weird resizing bug in xterm.js
                fitAddon.fit();
                fitAddon.fit();
                fitAddon.fit();
                if (autoScroll) {
                    window.scrollTo({
                        top: targetView.getBoundingClientRect().top - 100 + window.pageYOffset,
                    });
                }
            }, 0);
        }
    }, [expanded, termRef]);

    useEffect(() => {
        updateListeners.current?.push({
            handler: e => {
                for (const logEvent of e.log) {
                    if (logEvent.rank === rank && logEvent.stderr != null) {
                        appendToXterm(terminal, logEvent.stderr);
                    }

                    if (logEvent.rank === rank && logEvent.stdout != null) {
                        appendToXterm(terminal, logEvent.stdout);
                    }
                }
            }
        });
        // NOTE(Dan): Clean up is performed by the parent object

        if (job.specification.replicas === 1) {
            toggleExpand(false)
        }
    }, [job.id, rank]);

    return <>
        <DashboardCard color={"purple"} isLoading={false}>
            <RunningJobRankWrapper className={expanded ? "expanded" : undefined}>
                <div className="rank">
                    <Heading.h2>{rank + 1}</Heading.h2>
                    <Heading.h3>Node</Heading.h3>
                </div>

                <div className={"term"} ref={termRef}/>

                {job.specification.replicas === 1 ? null : (
                    <RunningButtonGroup job={job} rank={rank} expanded={expanded}
                                        toggleExpand={toggleExpand}></RunningButtonGroup>
                )}
            </RunningJobRankWrapper>
        </DashboardCard>
    </>;
};

const CompletedTextWrapper = styled.div`
  ${deviceBreakpoint({maxWidth: "1000px"})} {
    ${AltButtonGroup} {
      justify-content: center;
    }
  }
`;

function jobStateToText(state: JobState) {
    switch (state) {
        case "EXPIRED":
            return "reached its time limit";
        case "FAILURE":
            return "failed"
        case "SUCCESS":
            return "completed";
        default:
            return "";
    }
}

const CompletedText: React.FunctionComponent<{ job: Job, state: JobState }> = ({job, state}) => {
    return <CompletedTextWrapper>
        <Heading.h2>Your job has {jobStateToText(state)}</Heading.h2>
        <Heading.h3>
            <i>
                {job.specification.resolvedApplication?.metadata?.title ?? job.specification.application.name}
                {" "}v{job.specification.application.version}
            </i>
            {job.specification.name ? <>for <i>{job.specification.name}</i></> : null}
            {" "}(ID: {shortUUID(job.id)})
        </Heading.h3>
        <AltButtonGroup minButtonWidth={"200px"}>
            <Link to={`/applications/${job.specification.application.name}/${job.specification.application.version}`}>
                <Button>Run application again</Button>
            </Link>
        </AltButtonGroup>
    </CompletedTextWrapper>;
};

const OutputFilesWrapper = styled.div`
  display: flex;
  flex-direction: column;
  width: 100%;

  h1, h2, h3, h4 {
    margin-top: 15px;
    margin-bottom: 15px;
  }
`;

const OutputFiles: React.FunctionComponent<{ job: Job }> = ({job}) => {
    const history = useHistory();
    const files: File[] = [];

    const extractedFiles = jobFiles(job.specification);
    for (const paramName of Object.keys(extractedFiles)) {
        const file = extractedFiles[paramName];
        const allParameters = job.specification.resolvedApplication?.invocation?.parameters ?? [];

        const isFile = allParameters.find(it => it.name === paramName)?.type === "input_file" ?? false;
        files.push(mockFile({path: file.path, type: isFile ? "FILE" : "DIRECTORY"}));
    }

    const outputFolder = job.output?.outputFolder;
    if (outputFolder) files.push(mockFile({path: outputFolder, type: "DIRECTORY"}));

    if (files.length === 0) return null;
    return <OutputFilesWrapper>
        <Heading.h3>Files</Heading.h3>
        <VirtualFileTable
            embedded
            disableNavigationButtons
            previewEnabled
            permissionAlertEnabled={false}
            onFileNavigation={f => history.push(fileTablePage(f))}
            page={arrayToPage(files)}
        />
    </OutputFilesWrapper>;
};

const RunningButtonGroup: React.FunctionComponent<{
    job: Job,
    rank: number,
    expanded?: boolean | false,
    toggleExpand?: () => void | undefined
}> = ({job, rank, expanded, toggleExpand}) => {
    return <div className={job.specification.replicas > 1 ? "buttons" : "top-buttons"}>
        {job.specification.resolvedApplication?.invocation?.tool?.tool?.description?.backend ===
<<<<<<< HEAD
        "VIRTUAL_MACHINE" ? null : (
=======
            "VIRTUAL_MACHINE" ? null : (
>>>>>>> 919ba49d
            <Link to={`/applications/shell/${job.id}/${rank}?hide-frame`} onClick={e => {
                e.preventDefault();

                window.open(
                    ((e.target as HTMLDivElement).parentElement as HTMLAnchorElement).href,
                    undefined,
                    "width=800,height=600,status=no"
                );
            }}>
                <Button type={"button"}>
                    Open terminal
                </Button>
            </Link>
        )}
        {job.specification.resolvedApplication?.invocation.applicationType !== "WEB" ? null : (
            <Link to={`/applications/web/${job.id}/${rank}?hide-frame`} target={"_blank"}>
                <Button>Open interface</Button>
            </Link>
        )}
        {job.specification.resolvedApplication?.invocation.applicationType !== "VNC" ? null : (
            <Link to={`/applications/vnc/${job.id}/${rank}?hide-frame`} target={"_blank"} onClick={e => {
                e.preventDefault();

                window.open(
                    ((e.target as HTMLDivElement).parentElement as HTMLAnchorElement).href,
                    `vnc-${job.id}-${rank}`,
                    "width=800,height=450,status=no"
                );
            }}>
                <Button>Open interface</Button>
            </Link>
        )}
        {job.specification.replicas === 1 ? null :
            <Button className={"expand-btn"} onClick={toggleExpand}>
                {expanded ? "Shrink" : "Expand"} output
            </Button>
        }
    </div>
};


const CancelButton: React.FunctionComponent<{
    job: Job,
    state: JobState,
    fullWidth?: boolean
}> = ({job, state, fullWidth}) => {
    const [loading, invokeCommand] = useCloudCommand();
    const onCancel = useCallback(async () => {
        if (!loading) {
            await invokeCommand(compute.jobs.remove(bulkRequestOf({id: job.id})));
        }
    }, [loading]);

    return <ConfirmationButton
        color={"red"} icon={"trash"} onAction={onCancel} fullWidth={fullWidth}
        actionText={state !== "IN_QUEUE" ? "Stop application" : "Cancel reservation"}
    />;
};

const ProviderUpdates: React.FunctionComponent<{
    job: Job;
    updateListeners: React.RefObject<JobUpdateListener[]>;
}> = ({job, updateListeners}) => {
    const {termRef, terminal} = useXTerm({autofit: true});

    const appendUpdate = useCallback((update: JobUpdate) => {
        if (update.status) {
            appendToXterm(
                terminal,
                `[${dateToTimeOfDayString(update.timestamp)}] ${update.status}\n`
            );
        } else if (update.state) {
            let message = "Your job is now: " + stateToTitle(update.state);
            switch (update.state) {
                case "CANCELING":
                    message = "Your job is now canceling";
                    break;
                case "FAILURE":
                    message = "Your job has failed";
                    break;
                case "IN_QUEUE":
                    message = "Your job is now in the queue";
                    break;
                case "SUCCESS":
                    message = "Your job has been processed successfully";
                    break;
                case "RUNNING":
                    message = "Your job is now running";
                    break;
            }
            appendToXterm(
                terminal,
                `[${dateToTimeOfDayString(update.timestamp)}] ${message}\n`
            );
        }
    }, [terminal]);

    useLayoutEffect(() => {
        for (const update of job.updates) {
            appendUpdate(update)
        }
    }, []);

    useLayoutEffect(() => {
        let mounted = true;
        const listener: JobUpdateListener = {
            handler: e => {
                if (!mounted) return;
                for (const update of e.updates) {
                    appendUpdate(update);
                }
            }
        }
        updateListeners.current?.push(listener);
        return () => {
            mounted = false;
        };
    }, [updateListeners]);
    return <Box height={"200px"} ref={termRef}/>
};

export default View;<|MERGE_RESOLUTION|>--- conflicted
+++ resolved
@@ -22,7 +22,7 @@
 import {arrayToPage} from "Types";
 import {fileTablePage, mockFile, replaceHomeOrProjectFolder} from "Utilities/FileUtilities";
 import {Client, WSFactory} from "Authentication/HttpClientInstance";
-import {compute} from "UCloud";
+import {compute, file} from "UCloud";
 import Job = compute.Job;
 import {dateToString, dateToTimeOfDayString} from "Utilities/DateUtilities";
 import AppParameterValueNS = compute.AppParameterValueNS;
@@ -184,7 +184,7 @@
 // TODO WS calls don't currently have their types generated
 interface JobsFollowResponse {
     updates: compute.JobUpdate[];
-    log: { rank: number; stdout?: string; stderr?: string }[];
+    log: {rank: number; stdout?: string; stderr?: string}[];
     newStatus?: JobStatus;
 }
 
@@ -194,17 +194,17 @@
 
         const conn = WSFactory.open(
             "/jobs", {
-                init: conn => {
-                    conn.subscribe({
-                        call: "jobs.follow",
-                        payload: {id: job.id},
-                        handler: message => {
-                            const streamEntry = message.payload as JobsFollowResponse;
-                            callback(streamEntry);
-                        }
-                    });
-                }
-            });
+            init: conn => {
+                conn.subscribe({
+                    call: "jobs.follow",
+                    payload: {id: job.id},
+                    handler: message => {
+                        const streamEntry = message.payload as JobsFollowResponse;
+                        callback(streamEntry);
+                    }
+                });
+            }
+        });
 
         return () => {
             conn.close();
@@ -217,7 +217,7 @@
 }
 
 export const View: React.FunctionComponent = () => {
-    const {id} = useParams<{ id: string }>();
+    const {id} = useParams<{id: string}>();
     const history = useHistory();
 
     // Note: This might not match the real app name
@@ -374,7 +374,7 @@
     useJobUpdates(job, jobUpdateListener);
 
     if (jobFetcher.error !== undefined) {
-        return <MainContainer main={<Heading.h2>An error occurred</Heading.h2>}/>;
+        return <MainContainer main={<Heading.h2>An error occurred</Heading.h2>} />;
     }
 
     return <MainContainer
@@ -384,8 +384,8 @@
                     <div className="logo-scale">
                         <div className={"logo"}>
                             <AppToolLogo name={job?.specification?.application?.name ?? appNameHint}
-                                         type={"APPLICATION"}
-                                         size={"200px"}/>
+                                type={"APPLICATION"}
+                                size={"200px"} />
                         </div>
                     </div>
                 </div>
@@ -402,9 +402,9 @@
                     >
                         <div className={"data"}>
                             <Flex flexDirection={"row"} flexWrap={"wrap"} className={"header"}>
-                                <div className={"fake-logo"}/>
+                                <div className={"fake-logo"} />
                                 <div className={"header-text"}>
-                                    <InQueueText job={job!}/>
+                                    <InQueueText job={job!} />
                                 </div>
                             </Flex>
 
@@ -412,11 +412,11 @@
                                 <Box width={"100%"} maxWidth={"1572px"} margin={"32px auto"}>
                                     <DashboardCard color={"purple"}>
                                         <Box py={"16px"}>
-                                            <ProviderUpdates job={job} updateListeners={jobUpdateCallbackHandlers}/>
+                                            <ProviderUpdates job={job} updateListeners={jobUpdateCallbackHandlers} />
                                         </Box>
                                     </DashboardCard>
                                 </Box>
-                                <InfoCards job={job} status={status}/>
+                                <InfoCards job={job} status={status} />
                             </Content>
                         </div>
                     </CSSTransition>
@@ -431,9 +431,9 @@
                     >
                         <div className={"data"}>
                             <Flex flexDirection={"row"} flexWrap={"wrap"} className={"header"}>
-                                <div className={"fake-logo"}/>
+                                <div className={"fake-logo"} />
                                 <div className={"header-text"}>
-                                    <RunningText job={job}/>
+                                    <RunningText job={job} />
                                 </div>
                             </Flex>
 
@@ -456,15 +456,15 @@
                     >
                         <div className={"data"}>
                             <Flex flexDirection={"row"} flexWrap={"wrap"} className={"header"}>
-                                <div className={"fake-logo"}/>
+                                <div className={"fake-logo"} />
                                 <div className={"header-text"}>
-                                    <CompletedText job={job} state={status.state}/>
+                                    <CompletedText job={job} state={status.state} />
                                 </div>
                             </Flex>
 
                             <Content>
-                                <OutputFiles job={job}/>
-                                <InfoCards job={job} status={status}/>
+                                <OutputFiles job={job} />
+                                <InfoCards job={job} status={status} />
                             </Content>
                         </div>
                     </CSSTransition>
@@ -480,7 +480,7 @@
   flex-direction: column;
 `;
 
-const InQueueText: React.FunctionComponent<{ job: Job }> = ({job}) => {
+const InQueueText: React.FunctionComponent<{job: Job}> = ({job}) => {
     const [utilization, setUtilization] = useCloudAPI<compute.JobsRetrieveUtilizationResponse | null>(
         {noop: true},
         null
@@ -504,7 +504,7 @@
                 </>)
             }
         </Heading.h3>
-        <Busy job={job} utilization={utilization.data}/>
+        <Busy job={job} utilization={utilization.data} />
     </>;
 };
 
@@ -540,7 +540,7 @@
                 {clusterUtilization > 80 ? (
                     <>
                         Due to high resource utilization, it might take longer than normal to prepare the machine you
-                        requested.<br/>
+                        requested.<br />
                         {utilization ? (
                             <>
                                 Cluster utilization is currently at {clusterUtilization}%
@@ -569,7 +569,7 @@
   justify-content: center;
 `;
 
-const InfoCards: React.FunctionComponent<{ job: Job, status: JobStatus }> = ({job, status}) => {
+const InfoCards: React.FunctionComponent<{job: Job, status: JobStatus}> = ({job, status}) => {
     let time = job.specification.timeAllocation;
     if (status.expiresAt && status.startedAt) {
         const msTime = status.expiresAt - status.startedAt;
@@ -618,7 +618,7 @@
             statTitle={job.specification.replicas === 1 ? "Node" : "Nodes"}
             icon={"cpu"}
         >
-            <b>{job.specification.product.provider} / {job.specification.product.id}</b><br/>
+            <b>{job.specification.product.provider} / {job.specification.product.id}</b><br />
             {!machine?.cpu ? null : <>{machine?.cpu}x vCPU </>}
 
             {machine?.cpu && (machine.memoryInGigs || machine.gpu) ? <>&mdash;</> : null}
@@ -634,7 +634,7 @@
                 statTitle={["SUCCESS", "EXPIRED"].includes(job.status.state) ? "Used" : "Allocated"}
                 icon={"hourglass"}
             >
-                {!time ? null : <><b>Estimated price:</b> {creditFormatter(estimatedCost, 0)} <br/></>}
+                {!time ? null : <><b>Estimated price:</b> {creditFormatter(estimatedCost, 0)} <br /></>}
                 <b>Price per hour:</b> {creditFormatter(pricePerUnit * 60, 0)}
             </InfoCard>
         }
@@ -677,7 +677,7 @@
 }> = props => {
     return <DashboardCard color={"purple"} isLoading={false}>
         <InfoCardContainer>
-            <Icon name={props.icon} size={"60px"} color={"iconColor"} color2={"iconColor2"}/>
+            <Icon name={props.icon} size={"60px"} color={"iconColor"} color2={"iconColor2"} />
             <div className={"stat"}>{props.stat}</div>
             <div className={"stat-title"}>{props.statTitle}</div>
             <div className={"content"}>
@@ -687,7 +687,7 @@
     </DashboardCard>;
 };
 
-const RunningText: React.FunctionComponent<{ job: Job }> = ({job}) => {
+const RunningText: React.FunctionComponent<{job: Job}> = ({job}) => {
     return <>
         <Flex justifyContent={"space-between"}>
             <Box>
@@ -702,7 +702,7 @@
                 </Heading.h3>
             </Box>
             {job.specification.replicas > 1 ? null : (
-                <RunningButtonGroup job={job} rank={0}/>
+                <RunningButtonGroup job={job} rank={0} />
             )}
         </Flex>
     </>;
@@ -717,7 +717,7 @@
   justify-content: center;
 `;
 
-const AltButtonGroup = styled.div<{ minButtonWidth: string } & MarginProps>`
+const AltButtonGroup = styled.div<{minButtonWidth: string} & MarginProps>`
   display: grid;
   width: 100%;
   grid-template-columns: repeat(auto-fit, minmax(${props => props.minButtonWidth}, max-content));
@@ -823,9 +823,9 @@
                     <Box><b>Reservation:</b> {job.specification.product.provider} / {job.specification.product.id} (x{job.specification.replicas})</Box>
                     <Box><b>Input:</b> {jobInputString(job.specification, projectNames)}</Box>
                     <Box><b>Launched by:</b> {job.owner.createdBy} in {workspaceTitle}</Box>
-                    <Box flexGrow={1}/>
+                    <Box flexGrow={1} />
                     <Box mt={"16px"}>
-                        <CancelButton job={job} state={"RUNNING"} fullWidth/>
+                        <CancelButton job={job} state={"RUNNING"} fullWidth />
                     </Box>
                 </Flex>
             </DashboardCard>
@@ -850,7 +850,7 @@
                         }
 
 
-                        <Box flexGrow={1}/>
+                        <Box flexGrow={1} />
 
                         {!expiresAt ? null :
                             <Box>
@@ -868,13 +868,13 @@
                 </DashboardCard>
             }
             <DashboardCard color={"purple"} isLoading={false} title={"Messages"} icon={"chat"}>
-                <ProviderUpdates job={job} updateListeners={updateListeners}/>
+                <ProviderUpdates job={job} updateListeners={updateListeners} />
             </DashboardCard>
         </RunningInfoWrapper>
 
         <RunningJobsWrapper>
             {Array(job.specification.replicas).fill(0).map((_, i) => {
-                return <RunningJobRank key={i} job={job} rank={i} updateListeners={updateListeners}/>;
+                return <RunningJobRank key={i} job={job} rank={i} updateListeners={updateListeners} />;
             })}
         </RunningJobsWrapper>
     </>;
@@ -1007,11 +1007,11 @@
                     <Heading.h3>Node</Heading.h3>
                 </div>
 
-                <div className={"term"} ref={termRef}/>
+                <div className={"term"} ref={termRef} />
 
                 {job.specification.replicas === 1 ? null : (
                     <RunningButtonGroup job={job} rank={rank} expanded={expanded}
-                                        toggleExpand={toggleExpand}></RunningButtonGroup>
+                        toggleExpand={toggleExpand}></RunningButtonGroup>
                 )}
             </RunningJobRankWrapper>
         </DashboardCard>
@@ -1039,7 +1039,7 @@
     }
 }
 
-const CompletedText: React.FunctionComponent<{ job: Job, state: JobState }> = ({job, state}) => {
+const CompletedText: React.FunctionComponent<{job: Job, state: JobState}> = ({job, state}) => {
     return <CompletedTextWrapper>
         <Heading.h2>Your job has {jobStateToText(state)}</Heading.h2>
         <Heading.h3>
@@ -1069,7 +1069,7 @@
   }
 `;
 
-const OutputFiles: React.FunctionComponent<{ job: Job }> = ({job}) => {
+const OutputFiles: React.FunctionComponent<{job: Job}> = ({job}) => {
     const history = useHistory();
     const files: File[] = [];
 
@@ -1107,25 +1107,21 @@
 }> = ({job, rank, expanded, toggleExpand}) => {
     return <div className={job.specification.replicas > 1 ? "buttons" : "top-buttons"}>
         {job.specification.resolvedApplication?.invocation?.tool?.tool?.description?.backend ===
-<<<<<<< HEAD
-        "VIRTUAL_MACHINE" ? null : (
-=======
             "VIRTUAL_MACHINE" ? null : (
->>>>>>> 919ba49d
             <Link to={`/applications/shell/${job.id}/${rank}?hide-frame`} onClick={e => {
                 e.preventDefault();
 
-                window.open(
-                    ((e.target as HTMLDivElement).parentElement as HTMLAnchorElement).href,
-                    undefined,
-                    "width=800,height=600,status=no"
-                );
-            }}>
-                <Button type={"button"}>
-                    Open terminal
+                    window.open(
+                        ((e.target as HTMLDivElement).parentElement as HTMLAnchorElement).href,
+                        undefined,
+                        "width=800,height=600,status=no"
+                    );
+                }}>
+                    <Button type={"button"}>
+                        Open terminal
                 </Button>
-            </Link>
-        )}
+                </Link>
+            )}
         {job.specification.resolvedApplication?.invocation.applicationType !== "WEB" ? null : (
             <Link to={`/applications/web/${job.id}/${rank}?hide-frame`} target={"_blank"}>
                 <Button>Open interface</Button>
@@ -1161,7 +1157,7 @@
     const [loading, invokeCommand] = useCloudCommand();
     const onCancel = useCallback(async () => {
         if (!loading) {
-            await invokeCommand(compute.jobs.remove(bulkRequestOf({id: job.id})));
+            await invokeCommand(compute.jobs.remove({id: job.id}));
         }
     }, [loading]);
 
@@ -1230,7 +1226,7 @@
             mounted = false;
         };
     }, [updateListeners]);
-    return <Box height={"200px"} ref={termRef}/>
+    return <Box height={"200px"} ref={termRef} />
 };
 
 export default View;