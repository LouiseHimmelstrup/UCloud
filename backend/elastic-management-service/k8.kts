--- conflicted
+++ resolved
@@ -3,11 +3,7 @@
 
 bundle {
     name = "elastic-management"
-<<<<<<< HEAD
-    version = "1.3.9"
-=======
-    version = "2021.3.0-alpha1"
->>>>>>> 2688ee69
+    version = "2022.1.0"
 
     val deployment = withDeployment {
         injectSecret("elasticsearch-logging-cluster-credentials")
