--- conflicted
+++ resolved
@@ -85,12 +85,8 @@
         }
     }
 
-<<<<<<< HEAD
     // FIXME, should be replaced;
     componentWillReceiveProps(nextProps: ApplicationsProps) {
-=======
-    public componentWillReceiveProps(nextProps: ApplicationsProps) {
->>>>>>> d4450546
         this.props.setRefresh(() => this.fetch(nextProps));
     }
 
