--- conflicted
+++ resolved
@@ -77,17 +77,13 @@
     }
 `);
 
-<<<<<<< HEAD
-export const Tag = ({label, bg = "darkGray"}: {label: string; bg?: string}): JSX.Element => (
-=======
 export const SlimApplicationCard: React.FunctionComponent<ApplicationCardProps> = (props) => {
-    const {metadata} = props.app;
     return (
-        <Link className={AppCardBase} to={Pages.runApplication(metadata)}>
+        <Box className={AppCardBase}>
             <Box mr={16}>
-                <AppToolLogo name={metadata.name} type={"APPLICATION"} size={"32px"} />
+                <AppToolLogo name={props.logo} type={"APPLICATION"} size={"32px"} />
             </Box>
-            <b>{metadata.title}</b>
+            <b>{props.title}</b>
             <EllipsedText>
                 <Markdown
                     disallowedElements={[
@@ -114,16 +110,15 @@
                         "html"]}
                     unwrapDisallowed
                 >
-                    {metadata.description}
+                    {props.description ?? ""}
                 </Markdown>
             </EllipsedText>
             <Flex><Icon name="chevronDown" size={"18px"} rotation={-90} /></Flex>
-        </Link>
+        </Box>
     );
 };
 
 export const Tag = ({label, bg = "black"}: {label: string; bg?: ThemeColor}): JSX.Element => (
->>>>>>> 48630d4b
     <div style={{
         marginRight: "3px",
         background: `var(--${bg})`,
