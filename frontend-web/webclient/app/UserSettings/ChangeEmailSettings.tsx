--- conflicted
+++ resolved
@@ -219,18 +219,6 @@
                 <Label ml={10} width="45%" style={{display: "inline-block"}}>
                     <Checkbox
                         size={27}
-<<<<<<< HEAD
-                        onClick={() => toggleSubscription(MailType.GRANT_AUTO_APPROVE)}
-                        onChange={() => undefined}
-                        checked={state.settings.grantAutoApprove}
-                    />
-                    <span>On auto approval</span>
-                </Label>
-                <Label ml={10} width="45%" style={{display: "inline-block"}}>
-                    <Checkbox
-                        size={27}
-=======
->>>>>>> 562dfef2
                         onClick={() => toggleSubscription(MailType.NEW_COMMENT_ON_APPLICATION)}
                         onChange={() => undefined}
                         checked={state.settings.newCommentOnApplication}
