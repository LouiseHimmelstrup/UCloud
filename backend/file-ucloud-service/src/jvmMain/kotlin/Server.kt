package dk.sdu.cloud.file.ucloud

import dk.sdu.cloud.auth.api.*
import dk.sdu.cloud.calls.client.OutgoingHttpCall
import dk.sdu.cloud.debug.DebugSystem
import dk.sdu.cloud.file.ucloud.rpc.FileCollectionsController
import dk.sdu.cloud.file.ucloud.rpc.FilesController
import dk.sdu.cloud.file.ucloud.rpc.SyncController
import dk.sdu.cloud.file.ucloud.rpc.ShareController
import dk.sdu.cloud.file.ucloud.services.*
import dk.sdu.cloud.file.ucloud.services.tasks.*
import dk.sdu.cloud.CommonErrorMessage
import dk.sdu.cloud.calls.*
import dk.sdu.cloud.calls.server.RpcServer
import dk.sdu.cloud.micro.*
import dk.sdu.cloud.service.*
import dk.sdu.cloud.service.db.async.AsyncDBSessionFactory
import dk.sdu.cloud.service.TokenValidationChain
import dk.sdu.cloud.Roles
import dk.sdu.cloud.calls.client.call
import dk.sdu.cloud.calls.client.orThrow
import dk.sdu.cloud.sync.mounter.api.Mounts
import io.ktor.http.*
import java.io.File
import kotlin.system.exitProcess
import kotlinx.coroutines.GlobalScope
import kotlinx.coroutines.delay
import kotlinx.coroutines.runBlocking
import kotlinx.coroutines.launch
<<<<<<< HEAD
import java.util.concurrent.atomic.AtomicLong
=======
import org.elasticsearch.client.RestHighLevelClient
import dk.sdu.cloud.file.ucloud.services.FileScanner
>>>>>>> e9e6cfb9

// NOTE(Dan): This is only used in development mode
object Scans : CallDescriptionContainer("file.ucloud.scans") {
    const val baseContext = "/api/file/ucloud/scans"

    val start = call<Unit, Unit, CommonErrorMessage>("start") {
        httpUpdate(baseContext, "start", roles = Roles.PUBLIC)
    }
}

class Server(
    override val micro: Micro,
    private val configuration: Configuration,
    private val cephConfig: CephConfiguration,
    private val syncConfig: SyncConfiguration,
    private val syncMounterSharedSecret: String?
) : CommonServer {
    override val log = logger()
<<<<<<< HEAD
    private val lastWrite = AtomicLong(Time.now())
=======
    private lateinit var elastic: RestHighLevelClient
>>>>>>> e9e6cfb9

    @OptIn(ExperimentalStdlibApi::class)
    override fun start() {
        val (refreshToken, validation) =
            if (configuration.providerRefreshToken == null || configuration.ucloudCertificate == null) {
                throw IllegalStateException("Missing configuration at files.ucloud.providerRefreshToken")
            } else {
                Pair(
                    configuration.providerRefreshToken,
                    InternalTokenValidationJWT.withPublicCertificate(configuration.ucloudCertificate)
                )
            }

        val authenticator = RefreshingJWTAuthenticator(micro.client, JwtRefresher.Provider(refreshToken))
        val internalAuthenticator = RefreshingJWTAuthenticator(
            micro.client,
            JwtRefresherSharedSecret(syncMounterSharedSecret ?: "this_will_fail")
        )
        @Suppress("UNCHECKED_CAST")
        micro.providerTokenValidation = TokenValidationChain(
            buildList {
                add(validation as TokenValidation<Any>)
                if (syncMounterSharedSecret != null) {
                    InternalTokenValidationJWT.withSharedSecret(syncMounterSharedSecret)
                } else {
                    log.warn("Missing shared secret for file-ucloud-service and sync-mounter. Sync will not work")
                }
            }
        )
        val authenticatedClient = authenticator.authenticateClient(OutgoingHttpCall)
        val db = AsyncDBSessionFactory(micro)

        val fsRootFile =
            File((cephConfig.cephfsBaseMount ?: "/mnt/cephfs/") + cephConfig.subfolder).takeIf { it.exists() }
                ?: if (micro.developmentModeEnabled) File("./fs") else throw IllegalStateException("No mount found!")

        val pathConverter = PathConverter(InternalFile(fsRootFile.absolutePath), authenticatedClient)
        val nativeFs = NativeFS(pathConverter, micro)
        val cephStats = CephFsFastDirectoryStats(nativeFs)

        elastic = micro.elasticHighLevelClient
        val limitChecker = LimitChecker(db, pathConverter)
        val usageScan = UsageScan(pathConverter, nativeFs, cephStats, authenticatedClient, db)

        val scriptManager = micro.feature(ScriptManager)

        val distributedStateFactory = RedisDistributedStateFactory(micro)
        val trashService = TrashService(pathConverter)
        val fileQueries = FileQueries(pathConverter, distributedStateFactory, nativeFs, trashService, cephStats)
        val chunkedUploadService = ChunkedUploadService(db, pathConverter, nativeFs)
        val downloadService = DownloadService(db, pathConverter, nativeFs)
        val memberFiles = MemberFiles(nativeFs, pathConverter, authenticatedClient)
        val distributedLocks = DistributedLockBestEffortFactory(micro)
        val syncthingClient = SyncthingClient(syncConfig, db, distributedLocks, lastWrite)
        val syncService =
            SyncService(syncthingClient, db, authenticatedClient, cephStats, pathConverter)

        val shareService = ShareService(nativeFs, pathConverter, authenticatedClient)
        val taskSystem = TaskSystem(db, pathConverter, nativeFs, micro.backgroundScope, authenticatedClient,
            micro.feature(DebugSystem)).apply {
            install(CopyTask())
            install(DeleteTask())
            install(MoveTask())
            install(CreateFolderTask())
            install(TrashTask(memberFiles, trashService))
            install(EmptyTrashTask())
        }
        val fileCollectionService = FileCollectionsService(
            pathConverter,
            db,
            taskSystem,
            nativeFs,
            memberFiles
        )

        FilesIndex.create(micro.elasticHighLevelClient, numberOfShards = 2, numberOfReplicas = 5)

        val elasticQueryService = ElasticQueryService(
            micro.elasticHighLevelClient,
            nativeFs,
            pathConverter
        )

        taskSystem.launchScheduler(micro.backgroundScope)

        scriptManager.register(
            Script(
                ScriptMetadata(
                    "ucloud-scan",
                    "UCloud/Storage: Accounting",
                    WhenToStart.Periodically(1000L * 60L * 60L * 3)
                ),
                script = {
                    usageScan.startScan()
                }
            )
        )

        scriptManager.register(
            Script(
                ScriptMetadata(
                    "ucloud-storage-index",
                    "UCloud/Storage: Indexing",
                    WhenToStart.Periodically(1000L * 60L * 60L * 96)
                ),
                script = {
                    FileScanner(
                        micro.elasticHighLevelClient,
                        authenticatedClient,
                        db,
                        nativeFs,
                        pathConverter,
                        cephStats,
                        elasticQueryService
                    ).runScan()
                }
            )
        )

        configureControllers(
            FilesController(fileQueries, taskSystem, chunkedUploadService, downloadService, limitChecker, elasticQueryService, memberFiles),
            FileCollectionsController(fileCollectionService),
            SyncController(syncService),
            ShareController(shareService),
            object : Controller {
                override fun configure(rpcServer: RpcServer) {
                    if (micro.developmentModeEnabled) {
                        rpcServer.implement(Scans.start) {
                            GlobalScope.launch {
                                usageScan.startScan()
                            }
                            ok(Unit)
                        }
                    }
                }
            }
        )

        Runtime.getRuntime().addShutdownHook(Thread {
            runBlocking {
                syncthingClient.drainConfig()
            }
        })

        startServices()
    }

    override fun onKtorReady() {
        runBlocking {
            try {
                val running: List<LocalSyncthingDevice> = syncConfig.devices.mapNotNull { device ->
                    val client = micro.authenticator.authenticateClient(OutgoingHttpCall)
                    var foldersMounted = false
                    var retryCount = 0

                    while (!foldersMounted && retryCount < 5) {
                        delay(1000L)
                        retryCount += 1

                        val ready = Mounts.ready.call(
                            Unit,
                            client
                            //client.withMounterInfo(device)
                        )

                        if (ready.statusCode == HttpStatusCode.OK) {
                            if (ready.orThrow().ready) {
                                foldersMounted = true
                            }
                        }
                    }

                    if (foldersMounted) {
                        device
                    } else {
                        null
                    }
                }

                val db = AsyncDBSessionFactory(micro.databaseConfig)
                val distributedLocks = DistributedLockBestEffortFactory(micro)
                val syncthingClient = SyncthingClient(syncConfig, db, distributedLocks, lastWrite)
                syncthingClient.writeConfig(running)
                syncthingClient.rescan(running)
            } catch (ex: Throwable) {
                log.warn("Caught exception while trying to configure sync-thing (is it running?)")
                log.warn(ex.stackTraceToString())
            }
        }
    }
}
<|MERGE_RESOLUTION|>--- conflicted
+++ resolved
@@ -22,17 +22,13 @@
 import dk.sdu.cloud.sync.mounter.api.Mounts
 import io.ktor.http.*
 import java.io.File
-import kotlin.system.exitProcess
 import kotlinx.coroutines.GlobalScope
 import kotlinx.coroutines.delay
 import kotlinx.coroutines.runBlocking
 import kotlinx.coroutines.launch
-<<<<<<< HEAD
 import java.util.concurrent.atomic.AtomicLong
-=======
 import org.elasticsearch.client.RestHighLevelClient
 import dk.sdu.cloud.file.ucloud.services.FileScanner
->>>>>>> e9e6cfb9
 
 // NOTE(Dan): This is only used in development mode
 object Scans : CallDescriptionContainer("file.ucloud.scans") {
@@ -51,11 +47,8 @@
     private val syncMounterSharedSecret: String?
 ) : CommonServer {
     override val log = logger()
-<<<<<<< HEAD
     private val lastWrite = AtomicLong(Time.now())
-=======
     private lateinit var elastic: RestHighLevelClient
->>>>>>> e9e6cfb9
 
     @OptIn(ExperimentalStdlibApi::class)
     override fun start() {
