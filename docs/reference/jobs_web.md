--- conflicted
+++ resolved
@@ -84,92 +84,6 @@
 
 <details>
 <summary>
-<<<<<<< HEAD
-<b>Communication Flow:</b> TypeScript
-</summary>
-
-```typescript
-
-/* In this example, the user will create a Job which uses an Application that exposes a web interface */
-
-// Authenticated as user
-await callAPI(JobsApi.create(
-    {
-        "items": [
-            {
-                "application": {
-                    "name": "acme-web-application",
-                    "version": "1.0.0"
-                },
-                "product": {
-                    "id": "example-compute",
-                    "category": "example-compute",
-                    "provider": "example"
-                },
-                "name": null,
-                "replicas": 1,
-                "allowDuplicateJob": false,
-                "parameters": null,
-                "resources": null,
-                "timeAllocation": null,
-                "openedFile": null,
-                "restartOnExit": null,
-                "sshEnabled": null
-            }
-        ]
-    }
-);
-
-/*
-{
-    "responses": [
-        {
-            "id": "62342"
-        }
-    ]
-}
-*/
-await callAPI(JobsApi.openInteractiveSession(
-    {
-        "items": [
-            {
-                "id": "62342",
-                "rank": 0,
-                "sessionType": "WEB"
-            }
-        ]
-    }
-);
-
-/*
-{
-    "responses": [
-        {
-            "providerDomain": "provider.example.com",
-            "providerId": "example",
-            "session": {
-                "type": "web",
-                "jobId": "62342",
-                "rank": 0,
-                "redirectClientTo": "app-gateway.provider.example.com?token=aa2dd29a-fe83-4201-b28e-fe211f94ac9d",
-                "domainOverride": null
-            }
-        }
-    ]
-}
-*/
-
-/* The user should now proceed to the link provided in the response */
-
-```
-
-
-</details>
-
-<details>
-<summary>
-=======
->>>>>>> b48a1210
 <b>Communication Flow:</b> Curl
 </summary>
 
