import * as React from "react";
import {
    ResolvedSupport,
    Resource,
    ResourceApi,
    ResourceBrowseCallbacks,
    ResourceStatus,
    ResourceUpdate,
    SupportByProvider,
    ResourceSpecification,
    UCLOUD_CORE
} from "UCloud/ResourceApi";
import {useCloudAPI, useCloudCommand} from "Authentication/DataHook";
import {PropsWithChildren, ReactElement, useCallback, useEffect, useMemo, useRef, useState} from "react";
import {bulkRequestOf} from "DefaultObjects";
import {useLoading, useTitle} from "Navigation/Redux/StatusActions";
import {useToggleSet} from "Utilities/ToggleSet";
import {useScrollStatus} from "Utilities/ScrollStatus";
import {PageRenderer} from "Pagination/PaginationV2";
import {Box, Icon, List} from "ui-components";
import {ListRowStat} from "ui-components/List";
import {Operation, Operations} from "ui-components/Operation";
import {dateToString} from "Utilities/DateUtilities";
import MainContainer from "MainContainer/MainContainer";
import {StickyBox} from "ui-components/StickyBox";
import {NamingField} from "UtilityComponents";
import {ProductSelector} from "Resource/ProductSelector";
import {doNothing, timestampUnixMs, useEffectSkipMount} from "UtilityFunctions";
import {Client} from "Authentication/HttpClientInstance";
import {useSidebarPage} from "ui-components/Sidebar";
import * as Heading from "ui-components/Heading";
import {useHistory, useLocation} from "react-router";
import {ResourceFilter} from "Resource/Filter";
import {useResourceSearch} from "Resource/Search";
import {getQueryParamOrElse} from "Utilities/URIUtilities";
import {useDispatch} from "react-redux";
import * as H from "history";
import {ItemRenderer, ItemRow, StandardBrowse, useRenamingState} from "ui-components/Browse";
<<<<<<< HEAD
import {Product} from "Accounting";
=======
import {useAvatars} from "AvataaarLib/hook";
import {Avatar} from "AvataaarLib";
import {defaultAvatar} from "UserSettings/Avataaar";
import {IconName} from "ui-components/Icon";
>>>>>>> 735bb9cf

export interface ResourceBrowseProps<Res extends Resource, CB> extends BaseResourceBrowseProps<Res> {
    api: ResourceApi<Res, never>;

    onInlineCreation?: (text: string, product: Product, cb: ResourceBrowseCallbacks<Res> & CB) => Res["specification"] | APICallParameters;
    inlinePrefix?: (productWithSupport: ResolvedSupport) => string;
    inlineSuffix?: (productWithSupport: ResolvedSupport) => string;
    inlineCreationMode?: "TEXT" | "NONE";
    inlineProduct?: Product;

    withDefaultStats?: boolean;
    additionalFilters?: Record<string, string>;
    header?: JSX.Element;
    headerSize?: number;
    onRename?: (text: string, resource: Res, cb: ResourceBrowseCallbacks<Res>) => Promise<void>;

    navigateToChildren?: (history: H.History, resource: Res) => void;
    emptyPage?: JSX.Element;
    propsForInlineResources?: Record<string, any>;
    extraCallbacks?: any;

    inspectValidator?: (res: Res) => boolean;
}

export interface BaseResourceBrowseProps<Res extends Resource> {
    embedded?: boolean;
    isSearch?: boolean;

    onSelect?: (resource: Res) => void;
}

export const ResourceBrowse = <Res extends Resource, CB = undefined>(
    {
        onSelect, api, ...props
    }: PropsWithChildren<ResourceBrowseProps<Res, CB>>
): ReactElement | null => {

    const [productsWithSupport, fetchProductsWithSupport] = useCloudAPI<SupportByProvider>({noop: true},
        {productsByProvider: {}})
    const includeOthers = !props.embedded;
    const [selectedProduct, setSelectedProduct] = useState<Product | null>(props.inlineProduct ?? null);
    const [renamingValue, setRenamingValue] = useState("");
    const [commandLoading, invokeCommand] = useCloudCommand();
    const [filters, setFilters] = useState<Record<string, string>>({});
    const [sortDirection, setSortDirection] = useState<"ascending" | "descending">("ascending");
    const [sortColumn, setSortColumn] = useState<string | undefined>(undefined);
    const history = useHistory();
    const location = useLocation();
    const query = getQueryParamOrElse(location.search, "q", "");

    const reloadRef = useRef<() => void>(doNothing);
    const toggleSet = useToggleSet<Res>([]);
    const scrollingContainerRef = useRef<HTMLDivElement>(null);
    const scrollStatus = useScrollStatus(scrollingContainerRef, true);
    const [isCreating, setIsCreating] = useState(false);
    const dispatch = useDispatch();

    useEffect(() => toggleSet.uncheckAll(), [props.additionalFilters]);

    const [inlineInspecting, setInlineInspecting] = useState<Res | null>(null);
    const closeProperties = useCallback(() => setInlineInspecting(null), [setInlineInspecting]);
    useEffect(() => fetchProductsWithSupport(api.retrieveProducts()), []);
    const renaming = useRenamingState<Res>(
        () => renamingValue, [renamingValue],
        (a, b) => a.id === b.id, [],

        async (item, text) => {
            await props.onRename?.(text, item, callbacks);
            callbacks.reload();
        },
        [props.onRename]
    );

    const products: Product[] = useMemo(() => {
        const allProducts: Product[] = [];
        for (const provider of Object.keys(productsWithSupport.data.productsByProvider)) {
            for (const productWithSupport of productsWithSupport.data.productsByProvider[provider]) {
                allProducts.push(productWithSupport.product as unknown as Product);
            }
        }
        return allProducts;
    }, [productsWithSupport]);

    const selectedProductWithSupport: ResolvedSupport | null = useMemo(() => {
        if (selectedProduct) {
            return productsWithSupport.data.productsByProvider[selectedProduct.category.provider]
                ?.find(it => it.product.id === selectedProduct.name &&
                    it.product.category.name === selectedProduct.category.name) ?? null;
        }
        return null;
    }, [selectedProduct, productsWithSupport]);

    const generateFetch = useCallback((next?: string): APICallParameters => {
        if (props.isSearch) {
            return api.search({
                itemsPerPage: 50, flags: {includeOthers, ...filters}, query,
                next, sortDirection, sortBy: sortColumn, ...props.additionalFilters
            });
        } else {
            return api.browse({
                next, itemsPerPage: 50, includeOthers,
                ...filters, sortBy: sortColumn, sortDirection, ...props.additionalFilters
            });
        }
    }, [filters, query, props.isSearch, sortColumn, sortDirection, props.additionalFilters]);

    useEffectSkipMount(() => {
        setSelectedProduct(props.inlineProduct ?? null);
    }, [props.inlineProduct]);

    const viewProperties = useCallback((res: Res) => {
        if (props.embedded) {
            setInlineInspecting(res);
        } else {
            history.push(`/${api.routingNamespace}/properties/${encodeURIComponent(res.id)}`);
        }
    }, [setInlineInspecting, props.embedded, history, api]);

    const callbacks: ResourceBrowseCallbacks<Res> & CB = useMemo(() => ({
        api,
        isCreating,
        invokeCommand,
        commandLoading,
        reload: () => reloadRef.current(),
        embedded: props.embedded == true,
        onSelect,
        dispatch,
        history,
        startRenaming: (res, value) => {
            renaming.setRenaming(res);
            setRenamingValue(value);
        },
        startCreation: () => {
            if (props.onInlineCreation != null) {
                setSelectedProduct(props.inlineProduct ?? null);
                setIsCreating(true);
            }
        },
        viewProperties,
        ...props.extraCallbacks
    }), [api, invokeCommand, commandLoading, reloadRef, isCreating, props.onInlineCreation, history, dispatch,
        viewProperties, props.inlineProduct, props.extraCallbacks]);

    const onProductSelected = useCallback(async (product: Product) => {
        if (props.inlineCreationMode !== "NONE") {
            setSelectedProduct(product);
        } else {
            if (!props.onInlineCreation) return;
            const spec = props.onInlineCreation("", product, callbacks);
            setIsCreating(false);
            if ("path" in spec && "method" in spec) {
                await callbacks.invokeCommand(spec);
            } else {
                await callbacks.invokeCommand(api.create(bulkRequestOf(spec as Res["specification"])));
            }
            callbacks.reload();
        }
    }, [setSelectedProduct, props.inlineCreationMode, props.onInlineCreation, callbacks]);

    const inlineInputRef = useRef<HTMLInputElement>(null);
    const onInlineCreate = useCallback(async () => {
        if (inlineInputRef.current && props.onInlineCreation) {
            const prefix = props?.inlinePrefix?.(selectedProductWithSupport!) ?? "";
            const suffix = props?.inlineSuffix?.(selectedProductWithSupport!) ?? "";
            const spec = props.onInlineCreation(
                prefix + inlineInputRef.current.value + suffix,
                selectedProduct!,
                callbacks
            );

            if ("path" in spec && "method" in spec) {
                await callbacks.invokeCommand(spec);
            } else {
                await callbacks.invokeCommand(api.create(bulkRequestOf(spec as Res["specification"])));
            }
            callbacks.reload();
        }
        setIsCreating(false);
    }, [props.onInlineCreation, inlineInputRef, callbacks, setIsCreating, selectedProduct]);

    const operations: Operation<Res, ResourceBrowseCallbacks<Res>>[] = useMemo(() => {
        return api.retrieveOperations();
    }, [callbacks, api]);

    const onSortUpdated = useCallback((dir, column) => {
        setSortColumn(column);
        setSortDirection(dir)
    }, []);

    const modifiedRenderer = useMemo((): ItemRenderer<Res> => {
        const renderer: ItemRenderer<Res> = {...api.renderer};
        const RemainingStats = renderer.Stats;
        const NormalMainTitle = renderer.MainTitle;
        renderer.MainTitle = ({resource}) => {
            if (resource === undefined) {
                return !selectedProduct ?
                    <ProductSelector products={products} onProductSelected={onProductSelected} />
                    :
                    <NamingField
                        confirmText={"Create"}
                        onCancel={() => setIsCreating(false)}
                        onSubmit={onInlineCreate}
                        inputRef={inlineInputRef}
                        prefix={props.inlinePrefix && selectedProductWithSupport ?
                            props.inlinePrefix(selectedProductWithSupport) : null}
                        suffix={props.inlineSuffix && selectedProductWithSupport ?
                            props.inlineSuffix(selectedProductWithSupport) : null}
                    />;
            } else {
                return NormalMainTitle ? <NormalMainTitle resource={resource} /> : null;
            }
        };
        renderer.Stats = props.withDefaultStats !== false ? ({resource}) => (<>
            {!resource ? <>
                <ListRowStat icon={"calendar"}>{dateToString(timestampUnixMs())}</ListRowStat>
                <ListRowStat icon={"user"}>{Client.username}</ListRowStat>
                {!selectedProduct ? null : <>
                    <ListRowStat icon={"cubeSolid"}>{selectedProduct.name} / {selectedProduct.category.name}</ListRowStat>
                </>}
            </> : <>
                <ListRowStat icon={"calendar"}>{dateToString(resource.createdAt)}</ListRowStat>
                <div className="tooltip">
                    <ListRowStat icon={"user"}>{" "}{resource.owner.createdBy}</ListRowStat>
                    <div className="tooltip-content centered">
                        <UserBox username={resource.owner.createdBy} />
                    </div>
                </div>
                {resource.specification.product.provider === UCLOUD_CORE ? null :
                    <div className="tooltip">
                        <ListRowStat icon={"cubeSolid"}>
                            {" "}{resource.specification.product.id} / {resource.specification.product.category}
                        </ListRowStat>
                        <div className="tooltip-content">
                            <ProductBox resource={resource} icon="ftFileSystem" />
                        </div>
                    </div>
                }
            </>}
            {RemainingStats ? <RemainingStats resource={resource} /> : null}
        </>) : renderer.Stats;
        return renderer;
    }, [api, props.withDefaultStats, props.inlinePrefix, props.inlineSuffix, products, onProductSelected,
        onInlineCreate, inlineInputRef, selectedProductWithSupport]);

    const pageRenderer = useCallback<PageRenderer<Res>>(items => {
        return <List childPadding={"8px"} bordered={false}>
            {!isCreating ? null :
                <ItemRow
                    renderer={modifiedRenderer as ItemRenderer<unknown>}
                    itemTitle={api.title} itemTitlePlural={api.titlePlural} toggleSet={toggleSet}
                    operations={operations} callbacks={callbacks}
                />
            }
            {items.length > 0 || isCreating ? null : props.emptyPage ? props.emptyPage :
                <>
                    No {api.titlePlural.toLowerCase()} available. Click &quot;Create {api.title.toLowerCase()}&quot;
                    to create a new one.
                </>
            }
            {items.map(it =>
                <ItemRow
                    key={it.id}
                    navigate={() => {
                        if (props.inspectValidator?.(it)) {
                            viewProperties(it);
                        } else if (props.navigateToChildren) {
                            props.navigateToChildren?.(history, it)
                        } else {
                            viewProperties(it);
                        }
                    }}
                    renderer={modifiedRenderer as ItemRenderer<unknown>} callbacks={callbacks} operations={operations}
                    item={it} itemTitle={api.title} itemTitlePlural={api.titlePlural} toggleSet={toggleSet}
                    renaming={renaming}
                />
            )}
        </List>
    }, [toggleSet, isCreating, selectedProduct, props.withDefaultStats, selectedProductWithSupport, renaming,
        viewProperties]);

    if (!props.embedded) {
        useTitle(api.titlePlural);
        useLoading(commandLoading);
        useSidebarPage(api.page);
        useResourceSearch(api);
    }

    const main = !inlineInspecting ? <>
        <StandardBrowse generateCall={generateFetch} pageRenderer={pageRenderer} reloadRef={reloadRef}
            setRefreshFunction={props.embedded != true} />
    </> : <>
        <api.Properties api={api} resource={inlineInspecting} reload={reloadRef.current} embedded={true}
            closeProperties={closeProperties} {...props.propsForInlineResources} />
    </>;

    if (props.embedded) {
        return <Box ref={scrollingContainerRef}>
            <StickyBox shadow={!scrollStatus.isAtTheTop} normalMarginX={"20px"}>
                {inlineInspecting ?
                    <Heading.h3 flexGrow={1}>{api.titlePlural}</Heading.h3> :
                    <>
                        <Operations selected={toggleSet.checked.items} location={"TOPBAR"}
                            entityNameSingular={api.title} entityNamePlural={api.titlePlural}
                            extra={callbacks} operations={operations} />
                        {props.header}
                        <ResourceFilter
                            embedded
                            pills={api.filterPills} filterWidgets={api.filterWidgets}
                            sortEntries={api.sortEntries} sortDirection={sortDirection}
                            onSortUpdated={onSortUpdated} properties={filters} setProperties={setFilters}
                            onApplyFilters={reloadRef.current} />
                    </>
                }
            </StickyBox>
            {main}
        </Box>;
    } else {
        return <MainContainer
            header={props.header}
            headerSize={props.headerSize}
            main={main}
            sidebar={
                inlineInspecting ? null :
                    <>
                        <Operations selected={toggleSet.checked.items} location={"SIDEBAR"}
                            entityNameSingular={api.title} entityNamePlural={api.titlePlural}
                            extra={callbacks} operations={operations} />

                        <ResourceFilter pills={api.filterPills} filterWidgets={api.filterWidgets}
                            sortEntries={api.sortEntries} sortDirection={sortDirection}
                            onSortUpdated={onSortUpdated} properties={filters} setProperties={setFilters}
                            onApplyFilters={reloadRef.current} />
                    </>
            }
        />
    }
};

function UserBox(props: {username: string}) {
    const avatars = useAvatars();
    const avatar = avatars.cache[props.username] ?? defaultAvatar;
    return <div className="user-box" style={{display: "relative"}}>
        <Avatar style={{marginTop: "-70px", width: "150px", marginBottom: "-70px"}} avatarStyle="circle" {...avatar} />
        <div className="centered" style={{display: "flex", justifyContent: "center"}}>
            <h1>{props.username}</h1>
        </div>
        {/* Re-add when we know what to render below  */}
        {/* <div style={{justifyContent: "left", textAlign: "left"}}>
            <div><b>INFO:</b> The lifespan of foxes depend on where they live.</div>
            <div><b>INFO:</b> A fox living in the city, usually lives 3-5 years.</div>
            <div><b>INFO:</b> A fox living in a forest, usually lives 12-15 years.</div>
        </div> */}
    </div>;
}

function ProductBox<T extends Resource<ResourceUpdate, ResourceStatus, ResourceSpecification>>(
    props: {
        resource: T;
        icon: IconName
    }
) {
    const {resource} = props;
    const {product} = resource.specification;
    return <div className="product-box">
        <Icon size="36px" mr="4px" name={props.icon} /><span>{product.id} / {product.category}</span>
        <div><b>ID:</b> {product.id}</div>
        <div><b>Category:</b> {product.category}</div>
        <div><b>Provider:</b> {product.provider}</div>
    </div>
}<|MERGE_RESOLUTION|>--- conflicted
+++ resolved
@@ -36,14 +36,11 @@
 import {useDispatch} from "react-redux";
 import * as H from "history";
 import {ItemRenderer, ItemRow, StandardBrowse, useRenamingState} from "ui-components/Browse";
-<<<<<<< HEAD
-import {Product} from "Accounting";
-=======
 import {useAvatars} from "AvataaarLib/hook";
 import {Avatar} from "AvataaarLib";
 import {defaultAvatar} from "UserSettings/Avataaar";
 import {IconName} from "ui-components/Icon";
->>>>>>> 735bb9cf
+import {Product} from "Accounting";
 
 export interface ResourceBrowseProps<Res extends Resource, CB> extends BaseResourceBrowseProps<Res> {
     api: ResourceApi<Res, never>;
