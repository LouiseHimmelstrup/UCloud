import {Page, ClearRefresh, Operation, PredicatedOperation} from "Types";
import Cloud from "Authentication/lib";
import * as React from "react";
import PromiseKeeper from "PromiseKeeper";
import {ResponsiveReduxObject, SensitivityLevelMap} from "DefaultObjects";
import {Times} from "./Redux/DetailedFileSearchActions";
import {RouterLocationProps} from "Utilities/URIUtilities";

export enum SortOrder {
    ASCENDING = "ASCENDING",
    DESCENDING = "DESCENDING"
}

export type FileType = "FILE" | "DIRECTORY" | "FAVFOLDER" | "TRASHFOLDER" | "RESULTFOLDER";
export interface File {
    fileType: FileType
    path: string
    creator: string | null
    fileId: string | null
    createdAt: number | null
    modifiedAt: number | null
    ownerName: string | null
    size: number | null
    acl: Acl[] | null
    favorited: boolean | null
    sensitivityLevel: SensitivityLevelMap | null
    ownSensitivityLevel: SensitivityLevelMap | null
    mockTag?: string

    // TODO Delete below this line
    isChecked?: boolean
    beingRenamed?: boolean | null
    link: boolean
    isMockFolder?: boolean | null
}

export interface Acl {
    entity: string
    rights: string[]
    group: boolean
}

// FIXME: SortBy is subset of {FileResource}
export enum SortBy {
    FILE_TYPE = "fileType",
    PATH = "path",
    CREATED_AT = "createdAt",
    MODIFIED_AT = "modifiedAt",
    SIZE = "size",
    ACL = "acl",
    SENSITIVITY_LEVEL = "sensitivityLevel",
}

export enum FileResource {
    FAVORITED = "favorited",
    FILE_TYPE = "fileType",
    PATH = "path",
    CREATED_AT = "createdAt",
    MODIFIED_AT = "modifiedAt",
    OWNER_NAME = "ownerName",
    SIZE = "size",
    ACL = "acl",
    SENSITIVITY_LEVEL = "sensitivityLevel",
    OWN_SENSITIVITY_LEVEL = "ownSensitivityLevel",
    FILE_ID = "fileId",
    CREATOR = "creator"
}

export type FilesProps = FilesStateProps & FilesOperations & RouterLocationProps;

export interface FilesStateProps {
    path: string
    page: Page<File>
    loading: boolean
    fileSelectorShown: boolean
    fileSelectorLoading: boolean
    disallowedPaths: string[]
    fileSelectorCallback: (file: File) => void
    fileSelectorPath: string
    fileSelectorPage: Page<File>
    fileSelectorIsFavorites: boolean
    sortBy: SortBy
    sortOrder: SortOrder
    error?: string
    fileSelectorError?: string
    favFilesCount: number
    renamingCount: number
    sensitivityCount: number
    aclCount: number
    fileCount: number
    leftSortingColumn: SortBy
    rightSortingColumn: SortBy
    invalidPath: boolean
    responsive?: ResponsiveReduxObject
}

export interface FilesOperations extends ClearRefresh {
    onInit: () => void
    onFileSelectorErrorDismiss: () => void
    dismissError: () => void
    fetchFiles: (path: string, itemsPerPage: number, pageNumber: number, sortOrder: SortOrder, sortBy: SortBy, attrs: FileResource[], index?: number) => void
    fetchPageFromPath: (path: string, itemsPerPage: number, sortOrder: SortOrder, sortBy: SortBy, attrs: FileResource[]) => void;
    fetchSelectorFiles: (path: string, pageNumber: number, itemsPerPage: number) => void
    fetchFileSelectorFavorites: (pageNumber: number, itemsPerPage: number) => void
    setFileSelectorCallback: (callback: (file: File) => void) => void
    checkFile: (checked: boolean, path: string) => void
    setLoading: (loading: boolean) => void
    updateFiles: (files: Page<File>) => void
    updatePath: (path: string) => void
    showFileSelector: (open: boolean) => void
    checkAllFiles: (checked: boolean) => void
    setDisallowedPaths: (disallowedPaths: string[]) => void
    showUploader: () => void
    setUploaderCallback: (callback: (s: string) => void) => void
    createFolder: () => void
}

export interface FileSelectorProps {
    onFileSelect: (file: {path: string} | null) => void
    canSelectFolders?: boolean
    onlyAllowFolders?: boolean
    trigger: React.ReactNode
    visible: boolean
    disallowedPaths?: string[]
}

export enum FileSource {
    HOME,
    FAVORITES,
    SHARES
}

export interface FilesTableProps {
    onNavigationClick?: (path: string) => void
    canNavigateFiles?: boolean
    sortOrder: SortOrder
    onDropdownSelect?: (sortOrder: SortOrder, sortBy: SortBy, index?: number) => void
    sortingColumns: SortBy[]
    files: File[]
    masterCheckbox?: React.ReactNode
    sortingIcon?: (name: SortBy) => "arrowUp" | "arrowDown" | undefined
    sortFiles: (sortOrder: SortOrder, sortBy: SortBy) => void
    onRenameFile?: (key: number, file: File, name: string) => void
    onCreateFolder?: (key: number, name: string) => void
    onCheckFile: (c: boolean, f: File) => void
    refetchFiles: () => void
    sortBy: SortBy
    onFavoriteFile?: (f: File[]) => void
    fileOperations: FileOperation[]
    responsive: ResponsiveReduxObject
    notStickyHeader?: boolean
}

export interface FilesTableHeaderProps {
    toSortingIcon?: (s: SortBy) => "arrowUp" | "arrowDown" | undefined
    sortFiles?: (sortOrder: SortOrder, sortBy: SortBy) => void
    sortOrder: SortOrder
    sortBy: SortBy
    masterCheckbox?: React.ReactNode
    sortingColumns: SortBy[]
    onDropdownSelect?: (sortOrder: SortOrder, sortBy: SortBy, index: number) => void
    customEntriesWidth?: string
    notStickyHeader?: boolean
}

export interface FilenameAndIconsProps {
    size?: number | string
    canNavigateFiles: boolean
    file: File
    hasCheckbox: boolean
    onRenameFile?: (key: number, file: File, name: string) => void
    onCheckFile?: (c: boolean) => void
    onFavoriteFile?: (files: File[]) => void
    onNavigationClick?: (path: string) => void
}

<<<<<<< HEAD
=======
export interface FileSelectorModalProps {
    toFavorites?: () => void
    show: boolean
    loading: boolean
    path: string
    onHide: () => void
    page: Page<File>
    setSelectedFile: (file: File) => void
    fetchFiles: (path: string, pageNumber: number, itemsPerPage: number) => void
    fetchFavorites: (pageNumber: number, itemsPerPage: number) => void
    disallowedPaths?: string[]
    onlyAllowFolders?: boolean
    canSelectFolders?: boolean
    isFavorites: boolean
    errorMessage?: string
    onErrorDismiss?: () => void
    navigate?: (path: string, pageNumber: number, itemsPerPage: number) => void
}

export interface FileSelectorBodyProps {
    entriesPerPageSelector?: React.ReactNode
    disallowedPaths?: string[]
    onlyAllowFolders?: boolean
    creatingFolder?: boolean
    canSelectFolders: boolean
    page: Page<File>
    fetchFiles: (path: string) => void
    setSelectedFile: Function
    createFolder?: () => void
    path: string
    omitRelativeFolders: boolean
}

>>>>>>> 6c0c19fa
export interface MoveCopyOperations {
    showFileSelector: (show: boolean) => void
    setDisallowedPaths: (paths: string[]) => void
    setFileSelectorCallback: (callback: (file: File) => void) => void
    fetchPageFromPath: (path: string) => void
    fetchFilesPage: (path: string) => void
}

export interface FileOptionsProps {
    files: File[]
    fileOperations: FileOperation[]
}

export interface SortByDropdownProps {
    currentSelection: SortBy
    sortOrder: SortOrder
    onSelect: (sortorder: SortOrder, s: SortBy) => void
    asDropdown: boolean
    isSortedBy: boolean
}

export type FileOperation = Operation<File> | PredicatedOperation<File>

export interface ContextButtonsProps {
    createFolder: () => void
    showUploader: () => void
    inTrashFolder: boolean
    toHome: () => void
}


export interface DetailedFileSearchOperations {
    toggleHidden: () => void
    addExtensions: (ext: string[]) => void
    removeExtensions: (ext: string[]) => void
    toggleFolderAllowed: () => void
    toggleFilesAllowed: () => void
    addSensitivity: (sensitivity: SensitivityLevel) => void
    removeSensitivity: (sensitivity: SensitivityLevel[]) => void
    addTags: (tags: string[]) => void
    removeTags: (tags: string[]) => void
    setFilename: (filename: string) => void
    fetchPage: (request: AdvancedSearchRequest, callback?: () => void) => void
    setLoading: (loading: boolean) => void
    setTimes: (times: Times) => void
}

export type DetailedFileSearchStateProps = DetailedFileSearchReduxState & DetailedFileSearchOperations;

export type SensitivityLevel = "Private" | "Confidential" | "Sensitive";

export interface DetailedFileSearchReduxState {
    hidden: boolean
    allowFolders: boolean
    allowFiles: boolean
    fileName: string
    extensions: Set<string>
    tags: Set<string>
    sensitivities: Set<SensitivityLevel>
    createdBefore?: Date
    createdAfter?: Date
    modifiedBefore?: Date
    modifiedAfter?: Date
    error?: string
    loading: boolean
}

export type ContextBarProps = ContextButtonsProps & FileOptionsProps & {invalidPath: boolean}

export type PossibleTime = "createdBefore" | "createdAfter" | "modifiedBefore" | "modifiedAfter";

export interface ResponsiveTableColumnProps extends SortByDropdownProps {
    iconName?: "arrowUp" | "arrowDown"
    minWidth?: number
    notSticky?: boolean
}

export type AdvancedSearchRequest = {
    fileName?: string
    extensions?: String[]
    fileTypes: [FileType?, FileType?]
    createdAt?: {after?: number, before?: number}
    modifiedAt?: {after?: number, before?: number}
    sensitivity?: SensitivityLevel[]
    itemsPerPage?: number
    page?: number
};<|MERGE_RESOLUTION|>--- conflicted
+++ resolved
@@ -174,42 +174,6 @@
     onNavigationClick?: (path: string) => void
 }
 
-<<<<<<< HEAD
-=======
-export interface FileSelectorModalProps {
-    toFavorites?: () => void
-    show: boolean
-    loading: boolean
-    path: string
-    onHide: () => void
-    page: Page<File>
-    setSelectedFile: (file: File) => void
-    fetchFiles: (path: string, pageNumber: number, itemsPerPage: number) => void
-    fetchFavorites: (pageNumber: number, itemsPerPage: number) => void
-    disallowedPaths?: string[]
-    onlyAllowFolders?: boolean
-    canSelectFolders?: boolean
-    isFavorites: boolean
-    errorMessage?: string
-    onErrorDismiss?: () => void
-    navigate?: (path: string, pageNumber: number, itemsPerPage: number) => void
-}
-
-export interface FileSelectorBodyProps {
-    entriesPerPageSelector?: React.ReactNode
-    disallowedPaths?: string[]
-    onlyAllowFolders?: boolean
-    creatingFolder?: boolean
-    canSelectFolders: boolean
-    page: Page<File>
-    fetchFiles: (path: string) => void
-    setSelectedFile: Function
-    createFolder?: () => void
-    path: string
-    omitRelativeFolders: boolean
-}
-
->>>>>>> 6c0c19fa
 export interface MoveCopyOperations {
     showFileSelector: (show: boolean) => void
     setDisallowedPaths: (paths: string[]) => void
