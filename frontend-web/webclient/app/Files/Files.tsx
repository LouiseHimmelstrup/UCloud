import * as React from "react";
<<<<<<< HEAD
import {useCallback, useEffect, useMemo, useState} from "react";
import {api as FilesApi, UFile, UFileIncludeFlags} from "@/UCloud/FilesApi";
import {ResourceBrowse} from "@/Resource/Browse";
import {BrowseType} from "@/Resource/BrowseType";
import {ResourceRouter} from "@/Resource/Router";
import {useHistory, useLocation} from "react-router";
import {buildQueryString, getQueryParamOrElse} from "@/Utilities/URIUtilities";
import {useGlobal} from "@/Utilities/ReduxHooks";
import {BreadCrumbsBase} from "@/ui-components/Breadcrumbs";
import {getParentPath, pathComponents} from "@/Utilities/FileUtilities";
import {isLightThemeStored, joinToString, removeTrailingSlash} from "@/UtilityFunctions";
import {api as FileCollectionsApi, FileCollection} from "@/UCloud/FileCollectionsApi";
import {useCloudAPI, useCloudCommand} from "@/Authentication/DataHook";
import {bulkRequestOf, emptyPage, emptyPageV2} from "@/DefaultObjects";
=======
import { useCallback, useEffect, useMemo, useState } from "react";
import { api as FilesApi, UFile, UFileIncludeFlags } from "@/UCloud/FilesApi";
import { ResourceBrowse } from "@/Resource/Browse";
import { BrowseType } from "@/Resource/BrowseType";
import { ResourceRouter } from "@/Resource/Router";
import { useHistory, useLocation } from "react-router";
import { buildQueryString, getQueryParamOrElse } from "@/Utilities/URIUtilities";
import { useGlobal } from "@/Utilities/ReduxHooks";
import { BreadCrumbsBase } from "@/ui-components/Breadcrumbs";
import { getParentPath, pathComponents } from "@/Utilities/FileUtilities";
import {
    defaultErrorHandler,
    isLightThemeStored,
    joinToString,
    randomUUID,
    removeTrailingSlash,
    onDevSite,
    inDevEnvironment
} from "@/UtilityFunctions";
import { api as FileCollectionsApi, FileCollection } from "@/UCloud/FileCollectionsApi";
import { useCloudAPI, useCloudCommand } from "@/Authentication/DataHook";
import { bulkRequestOf, emptyPage, emptyPageV2 } from "@/DefaultObjects";
>>>>>>> a7780e51
import * as H from "history";
import { ResourceBrowseCallbacks } from "@/UCloud/ResourceApi";
import { Box, Button, Flex, Icon, Link, List, Text } from "@/ui-components";
import { PageV2 } from "@/UCloud";
import { ListV2, List as ListV1 } from "@/Pagination";
import styled from "styled-components";
import ClickableDropdown from "@/ui-components/ClickableDropdown";
import { getCssVar } from "@/Utilities/StyledComponentsUtilities";
import { FilesSearchTabs } from "@/Files/FilesSearchTabs";
import { UserInProject, ListProjectsRequest, listProjects } from "@/Project";
import { Client } from "@/Authentication/HttpClientInstance";
import { SyncthingConfig } from "@/Syncthing/api";
import * as Sync from "@/Syncthing/api";
import { useDidUnmount } from "@/Utilities/ReactUtilities";
import { deepCopy } from "@/Utilities/CollectionUtilities";
import { getCookie } from "@/Login/Wayf";

export const FilesBrowse: React.FunctionComponent<{
    onSelect?: (selection: UFile) => void;
    additionalFilters?: UFileIncludeFlags;
    onSelectRestriction?: (res: UFile) => boolean;
    isSearch?: boolean;
    browseType?: BrowseType;
    pathRef?: React.MutableRefObject<string>;
    forceNavigationToPage?: boolean;
    allowMoveCopyOverride?: boolean;
}> = props => {
    // Input parameters and configuration
    const lightTheme = isLightThemeStored();

    const location = useLocation();
    const history = useHistory();

    const browseType = props.browseType ?? BrowseType.MainContent;
    const [, setUploadPath] = useGlobal("uploadPath", "/");
    const pathFromQuery = getQueryParamOrElse(location.search, "path", "/");

    // UI state
    const didUnmount = useDidUnmount();
    const [syncthingConfig, setSyncthingConfig] = useState<SyncthingConfig | null>(null);
    const [collection, fetchCollection] = useCloudAPI<FileCollection | null>({noop: true}, null);
    const [directory, fetchDirectory] = useCloudAPI<UFile | null>({noop: true}, null);
    const [drives, setDrives] = useState<PageV2<FileCollection>>(emptyPageV2);
    const [projects, fetchProjects] = useCloudAPI<Page<UserInProject>, ListProjectsRequest>(
        listProjects({page: 0, itemsPerPage: 25, archived: false}),
        emptyPage
    );

    const [localActiveProject, setLocalActiveProject] = useState(Client.projectId ?? "");
    const [pathFromState, setPathFromState] = useState(browseType !== BrowseType.Embedded ?
        pathFromQuery :
        props.pathRef?.current ?? pathFromQuery
    );
    const path = browseType === BrowseType.Embedded ? pathFromState : pathFromQuery;
    const shouldFetch = useCallback(() => path.length > 0, [path]);
    const additionalFilters = useMemo((() => {
        const base = {
            path, includeMetadata: "true",
        };

        if (props.additionalFilters != null) {
            Object.keys(props.additionalFilters).forEach(it => {
                base[it] = props.additionalFilters![it].toString();
            });
        }

        return base;
    }), [path, props.additionalFilters]);


    // UI callbacks and state manipulation
    const [loading, invokeCommand] = useCloudCommand();

    const viewPropertiesInline = useCallback((file: UFile): boolean =>
            browseType === BrowseType.Embedded &&
            props.forceNavigationToPage !== true,
        []
    );

    const navigateToPath = useCallback((history: H.History, path: string) => {
        if (browseType === BrowseType.Embedded && !props.forceNavigationToPage) {
            setPathFromState(path);
        } else {
            history.push(buildQueryString("/files", {path}));
        }
    }, [browseType, props.forceNavigationToPage]);

    const navigateToFile = useCallback((history: H.History, file: UFile): "properties" | void => {
        if (file.status.type === "DIRECTORY") {
            navigateToPath(history, file.id);
        } else {
            return "properties";
        }
    }, [navigateToPath]);

    const setSynchronization = useCallback((file: UFile, shouldAdd: boolean) => {
        setSyncthingConfig((conf) => {
            if (!conf) return conf;
            const newConf = deepCopy(conf);

            const folders = newConf?.folders ?? []

            if (shouldAdd) {
                const newFolders = [...folders];
                newConf.folders = newFolders;

                if (newFolders.every(it => it.ucloudPath !== file.id)) {
                    newFolders.push({ id: randomUUID(), ucloudPath: file.id });
                }
            } else {
                newConf.folders = folders.filter(it => it.ucloudPath !== file.id);
            }

            invokeCommand(Sync.api.updateConfiguration({providerId: "ucloud", config: newConf}))
                .catch(e => {
                    if (didUnmount.current) return;
                    defaultErrorHandler(e);
                    setSyncthingConfig(conf);
                });
            return newConf;
        });
    }, []);

    const selectLocalProject = useCallback(async (projectOverride: string) => {
        const result = await invokeCommand<PageV2<FileCollection>>({
            ...FileCollectionsApi.browse({
                itemsPerPage: drives.itemsPerPage,
                filterMemberFiles: "all"
            } as any), projectOverride
        });
        if (result != null) {
            setDrives(result);
            setLocalActiveProject(projectOverride);
            setPathFromState("");
        }
    }, [drives]);

    const onRename = useCallback(async (text: string, res: UFile, cb: ResourceBrowseCallbacks<UFile>) => {
        await cb.invokeCommand(FilesApi.move(bulkRequestOf({
            conflictPolicy: "REJECT",
            oldId: res.id,
            newId: getParentPath(res.id) + text
        })));
    }, []);

    const onInlineCreation = useCallback((text: string) => {
        return FilesApi.createFolder(bulkRequestOf({
            id: removeTrailingSlash(path) + "/" + text,
            conflictPolicy: "RENAME"
        }));
    }, [path]);

    const callbacks = useMemo(() => ({
        collection: collection?.data ?? undefined,
        allowMoveCopyOverride: props.allowMoveCopyOverride,
        directory: directory?.data ?? undefined,
        syncthingConfig: syncthingConfig ?? undefined,
        setSynchronization
    }), [collection.data, directory.data, syncthingConfig]);

    // Effects
    useEffect(() => {
        // NOTE(Dan): We load relevant file collections (for the header) only on load
        invokeCommand(FileCollectionsApi.browse({itemsPerPage: 250, filterMemberFiles: "all"} as any))
            .then(it => setDrives(it));
    }, []);

    useEffect(() => {
        // NOTE(Dan): Load relevant synchronization configuration. We don't currently reload any of this information,
        // but maybe we should.
        Sync.fetchConfig().then(config => {
            if (didUnmount.current) return;
            setSyncthingConfig(config);
        });
    }, []);

    useEffect(() => {
        // NOTE(Dan): The uploader component, triggered by one of the operations, need to know about the current folder.
        // We store this in global application state and set it if we are rendering a main UI.
        if (browseType !== BrowseType.Embedded) setUploadPath(path);
        if (props.pathRef) props.pathRef.current = path;
    }, [path, browseType, props.pathRef]);

    useEffect(() => {
        // NOTE(Dan): Trigger a redirect to an appropriate drive, if no path was supplied to us. This typically happens
        // when displaying a file selector.
        if (browseType !== BrowseType.MainContent) {
            if (path === "" && drives.items.length > 0) {
                setPathFromState("/" + drives.items[0].id);
            }
        }
    }, [browseType, path, drives.items]);

    useEffect(() => {
        // NOTE(Dan): Fetch information about the current directory and associated drive when the path/project changes.
        const components = pathComponents(path);
        if (path.length > 0) {
            if (components.length >= 1) {
                const collectionId = components[0];

                if (collection.data?.id !== collectionId && !collection.loading) {
                    fetchCollection({
                        ...FileCollectionsApi.retrieve({id: collectionId, includeSupport: true}),
                        projectOverride: localActiveProject
                    });
                }
            }
            fetchDirectory({...FilesApi.retrieve({id: path}), projectOverride: localActiveProject})
        }
    }, [path, localActiveProject]);

    const headerComponent = useMemo((): JSX.Element => {
        const components = pathComponents(path);
        let breadcrumbs: string[] = [];
        if (components.length >= 1) {
            if (collection.data !== null) {
                breadcrumbs.push(collection.data.specification.title)
                for (let i = 1; i < components.length; i++) {
                    breadcrumbs.push(components[i]);
                }
            }
        } else {
            breadcrumbs = components;
        }

        return <Box backgroundColor={getCssVar("white")}>
            {props.isSearch !== true || browseType != BrowseType.MainContent ? null :
                <FilesSearchTabs active={"FILES"}/>}
            {browseType !== BrowseType.Embedded ? null : <Flex>
                <DriveDropdown iconName="projects">
                    <ListV1
                        loading={projects.loading}
                        onPageChanged={newPage => fetchProjects(listProjects({
                            itemsPerPage: projects.data.itemsPerPage,
                            page: newPage
                        }))}
                        page={projects.data}
                        pageRenderer={page => (
                            <>
                                <List childPadding={"8px"} bordered={false}>
                                    <DriveInDropdown
                                        className="expandable-row-child"
                                        onClick={() => selectLocalProject("")}
                                    >
                                        My Workspace
                                    </DriveInDropdown>
                                    {page.items.filter(it => it.projectId !== localActiveProject).map(project => (
                                        <DriveInDropdown
                                            key={project.projectId}
                                            className="expandable-row-child"
                                            onClick={() => selectLocalProject(project.projectId)}
                                        >
                                            {project.title}
                                        </DriveInDropdown>

                                    ))}
                                </List>
                            </>
                        )}
                    />
                </DriveDropdown>
                <Text fontSize="25px">
                    {localActiveProject === "" ? "My Workspace" : (projects.data.items.find(it => it.projectId === localActiveProject)?.title ?? "")}
                </Text>
            </Flex>}
            <Flex>
                <DriveDropdown iconName="hdd">
                    <ListV2
                        loading={loading}
                        onLoadMore={() => invokeCommand(FileCollectionsApi.browse({
                            itemsPerPage: 25,
                            next: drives.next,
                            filterMemberFiles: "all"
                        } as any)).then(page => setDrives(page)).catch(e => console.log(e))}
                        page={drives}
                        pageRenderer={items => (
                            <List childPadding={"8px"} bordered={false}>
                                {items.map(drive => (
                                    <DriveInDropdown
                                        key={drive.id}
                                        className="expandable-row-child"
                                        onClick={() => navigateToPath(history, `/${drive.id}`)}
                                    >
                                        {drive.specification?.title}
                                    </DriveInDropdown>
                                ))}
                            </List>
                        )}
                    />
                </DriveDropdown>
                <BreadCrumbsBase embedded={browseType === BrowseType.Embedded}
                                 className={browseType == BrowseType.MainContent ? "isMain" : undefined}>
                    {breadcrumbs.map((it, idx) => (
                        <span data-component={"crumb"} key={it} test-tag={it} title={it}
                              onClick={() => {
                                  navigateToPath(
                                      history,
                                      "/" + joinToString(components.slice(0, idx + 1), "/")
                                  );
                              }}
                        >
                            {it}
                        </span>
                    ))}
                </BreadCrumbsBase>
            </Flex>
        </Box>;
    }, [path, browseType, collection.data, drives.items, projects.data.items, lightTheme, localActiveProject]);

    const hasSyncCookie = onDevSite() || inDevEnvironment() || !!getCookie("synchronization");

    return <ResourceBrowse
        api={FilesApi}
        onSelect={props.onSelect}
        onSelectRestriction={props.onSelectRestriction}
        browseType={browseType}
        inlineProduct={collection.data?.status.resolvedSupport?.product}
        onInlineCreation={onInlineCreation}
        onRename={onRename}
        emptyPage={
            <>No files found. Click &quot;Create folder&quot; or &quot;Upload files&quot;.</>
        }
        isSearch={props.isSearch}
        additionalFilters={additionalFilters}
        header={headerComponent}
        headerSize={75}
        navigateToChildren={navigateToFile}
        extraCallbacks={callbacks}
        viewPropertiesInline={viewPropertiesInline}
        showCreatedBy={false}
        showProduct={false}
        shouldFetch={shouldFetch}
        extraSidebar={
            <>
                <Box flexGrow={1}/>
                {!hasSyncCookie ? null :
                    <Link to={"/syncthing"}>
                        <Button>Manage Synchronization</Button>
                    </Link>
                }
            </>
        }
    />;
};

const Router: React.FunctionComponent = () => {
    return <ResourceRouter
        api={FilesApi}
        Browser={FilesBrowse}
    />;
};

const DriveDropdown: React.FunctionComponent<{ iconName: "hdd" | "projects" }> = props => {
    return (
        <ClickableDropdown
            colorOnHover={false}
            paddingControlledByContent={true}
            width={"450px"}
            trigger={<div style={{display: "flex"}}>
                <Icon mt="8px" mr="6px" name={props.iconName} color2="white" size="24px"/>
                <Icon
                    size="12px"
                    mr="8px"
                    mt="15px"
                    name="chevronDownLight"
                />
            </div>}
        >
            {props.children}
        </ClickableDropdown>
    );
}

const DriveInDropdown = styled.div`
  padding: 0 17px;
  width: 450px;
  overflow-x: hidden;

  &:hover {
    background-color: var(--lightBlue);
  }
`;

export default Router;<|MERGE_RESOLUTION|>--- conflicted
+++ resolved
@@ -1,5 +1,4 @@
 import * as React from "react";
-<<<<<<< HEAD
 import {useCallback, useEffect, useMemo, useState} from "react";
 import {api as FilesApi, UFile, UFileIncludeFlags} from "@/UCloud/FilesApi";
 import {ResourceBrowse} from "@/Resource/Browse";
@@ -10,21 +9,6 @@
 import {useGlobal} from "@/Utilities/ReduxHooks";
 import {BreadCrumbsBase} from "@/ui-components/Breadcrumbs";
 import {getParentPath, pathComponents} from "@/Utilities/FileUtilities";
-import {isLightThemeStored, joinToString, removeTrailingSlash} from "@/UtilityFunctions";
-import {api as FileCollectionsApi, FileCollection} from "@/UCloud/FileCollectionsApi";
-import {useCloudAPI, useCloudCommand} from "@/Authentication/DataHook";
-import {bulkRequestOf, emptyPage, emptyPageV2} from "@/DefaultObjects";
-=======
-import { useCallback, useEffect, useMemo, useState } from "react";
-import { api as FilesApi, UFile, UFileIncludeFlags } from "@/UCloud/FilesApi";
-import { ResourceBrowse } from "@/Resource/Browse";
-import { BrowseType } from "@/Resource/BrowseType";
-import { ResourceRouter } from "@/Resource/Router";
-import { useHistory, useLocation } from "react-router";
-import { buildQueryString, getQueryParamOrElse } from "@/Utilities/URIUtilities";
-import { useGlobal } from "@/Utilities/ReduxHooks";
-import { BreadCrumbsBase } from "@/ui-components/Breadcrumbs";
-import { getParentPath, pathComponents } from "@/Utilities/FileUtilities";
 import {
     defaultErrorHandler,
     isLightThemeStored,
@@ -34,26 +18,25 @@
     onDevSite,
     inDevEnvironment
 } from "@/UtilityFunctions";
-import { api as FileCollectionsApi, FileCollection } from "@/UCloud/FileCollectionsApi";
-import { useCloudAPI, useCloudCommand } from "@/Authentication/DataHook";
-import { bulkRequestOf, emptyPage, emptyPageV2 } from "@/DefaultObjects";
->>>>>>> a7780e51
+import {api as FileCollectionsApi, FileCollection} from "@/UCloud/FileCollectionsApi";
+import {useCloudAPI, useCloudCommand} from "@/Authentication/DataHook";
+import {bulkRequestOf, emptyPage, emptyPageV2} from "@/DefaultObjects";
 import * as H from "history";
-import { ResourceBrowseCallbacks } from "@/UCloud/ResourceApi";
-import { Box, Button, Flex, Icon, Link, List, Text } from "@/ui-components";
-import { PageV2 } from "@/UCloud";
-import { ListV2, List as ListV1 } from "@/Pagination";
+import {ResourceBrowseCallbacks} from "@/UCloud/ResourceApi";
+import {Box, Button, Flex, Icon, Link, List, Text} from "@/ui-components";
+import {PageV2} from "@/UCloud";
+import {ListV2, List as ListV1} from "@/Pagination";
 import styled from "styled-components";
 import ClickableDropdown from "@/ui-components/ClickableDropdown";
-import { getCssVar } from "@/Utilities/StyledComponentsUtilities";
-import { FilesSearchTabs } from "@/Files/FilesSearchTabs";
-import { UserInProject, ListProjectsRequest, listProjects } from "@/Project";
-import { Client } from "@/Authentication/HttpClientInstance";
-import { SyncthingConfig } from "@/Syncthing/api";
+import {getCssVar} from "@/Utilities/StyledComponentsUtilities";
+import {FilesSearchTabs} from "@/Files/FilesSearchTabs";
+import {UserInProject, ListProjectsRequest, listProjects} from "@/Project";
+import {Client} from "@/Authentication/HttpClientInstance";
+import {SyncthingConfig} from "@/Syncthing/api";
 import * as Sync from "@/Syncthing/api";
-import { useDidUnmount } from "@/Utilities/ReactUtilities";
-import { deepCopy } from "@/Utilities/CollectionUtilities";
-import { getCookie } from "@/Login/Wayf";
+import {useDidUnmount} from "@/Utilities/ReactUtilities";
+import {deepCopy} from "@/Utilities/CollectionUtilities";
+import {getCookie} from "@/Login/Wayf";
 
 export const FilesBrowse: React.FunctionComponent<{
     onSelect?: (selection: UFile) => void;
@@ -112,8 +95,8 @@
     const [loading, invokeCommand] = useCloudCommand();
 
     const viewPropertiesInline = useCallback((file: UFile): boolean =>
-            browseType === BrowseType.Embedded &&
-            props.forceNavigationToPage !== true,
+        browseType === BrowseType.Embedded &&
+        props.forceNavigationToPage !== true,
         []
     );
 
@@ -145,7 +128,7 @@
                 newConf.folders = newFolders;
 
                 if (newFolders.every(it => it.ucloudPath !== file.id)) {
-                    newFolders.push({ id: randomUUID(), ucloudPath: file.id });
+                    newFolders.push({id: randomUUID(), ucloudPath: file.id});
                 }
             } else {
                 newConf.folders = folders.filter(it => it.ucloudPath !== file.id);
@@ -265,7 +248,7 @@
 
         return <Box backgroundColor={getCssVar("white")}>
             {props.isSearch !== true || browseType != BrowseType.MainContent ? null :
-                <FilesSearchTabs active={"FILES"}/>}
+                <FilesSearchTabs active={"FILES"} />}
             {browseType !== BrowseType.Embedded ? null : <Flex>
                 <DriveDropdown iconName="projects">
                     <ListV1
@@ -329,15 +312,15 @@
                     />
                 </DriveDropdown>
                 <BreadCrumbsBase embedded={browseType === BrowseType.Embedded}
-                                 className={browseType == BrowseType.MainContent ? "isMain" : undefined}>
+                    className={browseType == BrowseType.MainContent ? "isMain" : undefined}>
                     {breadcrumbs.map((it, idx) => (
                         <span data-component={"crumb"} key={it} test-tag={it} title={it}
-                              onClick={() => {
-                                  navigateToPath(
-                                      history,
-                                      "/" + joinToString(components.slice(0, idx + 1), "/")
-                                  );
-                              }}
+                            onClick={() => {
+                                navigateToPath(
+                                    history,
+                                    "/" + joinToString(components.slice(0, idx + 1), "/")
+                                );
+                            }}
                         >
                             {it}
                         </span>
@@ -372,7 +355,7 @@
         shouldFetch={shouldFetch}
         extraSidebar={
             <>
-                <Box flexGrow={1}/>
+                <Box flexGrow={1} />
                 {!hasSyncCookie ? null :
                     <Link to={"/syncthing"}>
                         <Button>Manage Synchronization</Button>
@@ -390,14 +373,14 @@
     />;
 };
 
-const DriveDropdown: React.FunctionComponent<{ iconName: "hdd" | "projects" }> = props => {
+const DriveDropdown: React.FunctionComponent<{iconName: "hdd" | "projects"}> = props => {
     return (
         <ClickableDropdown
             colorOnHover={false}
             paddingControlledByContent={true}
             width={"450px"}
             trigger={<div style={{display: "flex"}}>
-                <Icon mt="8px" mr="6px" name={props.iconName} color2="white" size="24px"/>
+                <Icon mt="8px" mr="6px" name={props.iconName} color2="white" size="24px" />
                 <Icon
                     size="12px"
                     mr="8px"
