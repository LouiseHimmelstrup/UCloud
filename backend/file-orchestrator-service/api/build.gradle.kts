dependencies {
   api(project(":accounting-service:api"))
<<<<<<< HEAD
    // api("com.github.java-json-tools:json-schema-validator:2.2.14")
=======
>>>>>>> b54e1993
}<|MERGE_RESOLUTION|>--- conflicted
+++ resolved
@@ -1,7 +1,3 @@
 dependencies {
    api(project(":accounting-service:api"))
-<<<<<<< HEAD
-    // api("com.github.java-json-tools:json-schema-validator:2.2.14")
-=======
->>>>>>> b54e1993
 }