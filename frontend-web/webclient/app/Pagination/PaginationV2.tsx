import * as React from "react";
import * as UCloud from "@/UCloud";
import {PropsWithChildren, useState} from "react";
import HexSpin from "@/LoadingIcon/LoadingIcon";
import * as Heading from "@/ui-components/Heading";
import {Box, Button, Error} from "@/ui-components";
import {useEffectSkipMount} from "@/UtilityFunctions";

export type PageRenderer<T> = (page: T[]) => React.ReactNode;

interface ListV2Props<T> {
    page: UCloud.PageV2<T>;
    pageRenderer: PageRenderer<T>;
    loading: boolean;
    customEmptyPage?: React.ReactNode;
    onLoadMore: () => void;
    error?: string;

    // This can be used to reset infinite scrolling
    infiniteScrollGeneration?: number;
    dataIsStatic?: boolean;
}

export function ListV2<T>(props: PropsWithChildren<ListV2Props<T>>): JSX.Element {
    // eslint-disable-next-line
    const [allItems, setAllItems] = useState<T[]>(props.page.items);

    useEffectSkipMount(() => {
        if (props.dataIsStatic !== true) {
            setAllItems([]);
        }
    }, [props.infiniteScrollGeneration, props.dataIsStatic]);

<<<<<<< HEAD
    useEffect(() => {
        setAllItems(oldItems => 
            oldItems.concat(props.page.items)
        );
    }, [props.page]);
=======
    useEffectSkipMount(() => {
        if (props.dataIsStatic !== true) {
            setAllItems(oldItems => {
                return Array.prototype.concat(oldItems, props.page.items);
            });
        } else {
            setAllItems(props.page.items);
        }
    }, [props.page, props.dataIsStatic]);
>>>>>>> 2688ee69

    if (props.loading && props.page.items.length === 0) {
        return <HexSpin />;
    }

    if (props.page.items.length === 0) {
        if (!props.customEmptyPage) {
            return <div><Heading.h4>No results.</Heading.h4></div>;
        } else {
            return <>{props.customEmptyPage}</>;
        }
    }

    return <Box>
        <Box mt="6px"><Error error={props.error} /></Box>
        {props.pageRenderer(allItems)}
        {props.page.next || allItems.length > 1 ?
<<<<<<< HEAD
            <Box margin="0 auto" maxWidth="500px">
                <Button fullWidth type="button" onClick={props.onLoadMore} disabled={!props.page.next}>
                    {!props.page.next ? "No more results returned from UCloud" : "Load more"}
                </Button>
=======
            <Box margin={"0 auto"} maxWidth={"500px"}>
                {!props.page.next ? null :
                    <Button fullWidth type={"button"} onClick={props.onLoadMore}>
                        Load more
                    </Button>
                }
>>>>>>> 2688ee69
            </Box> : null
        }
    </Box>;
}<|MERGE_RESOLUTION|>--- conflicted
+++ resolved
@@ -31,13 +31,6 @@
         }
     }, [props.infiniteScrollGeneration, props.dataIsStatic]);
 
-<<<<<<< HEAD
-    useEffect(() => {
-        setAllItems(oldItems => 
-            oldItems.concat(props.page.items)
-        );
-    }, [props.page]);
-=======
     useEffectSkipMount(() => {
         if (props.dataIsStatic !== true) {
             setAllItems(oldItems => {
@@ -47,7 +40,6 @@
             setAllItems(props.page.items);
         }
     }, [props.page, props.dataIsStatic]);
->>>>>>> 2688ee69
 
     if (props.loading && props.page.items.length === 0) {
         return <HexSpin />;
@@ -65,19 +57,12 @@
         <Box mt="6px"><Error error={props.error} /></Box>
         {props.pageRenderer(allItems)}
         {props.page.next || allItems.length > 1 ?
-<<<<<<< HEAD
-            <Box margin="0 auto" maxWidth="500px">
-                <Button fullWidth type="button" onClick={props.onLoadMore} disabled={!props.page.next}>
-                    {!props.page.next ? "No more results returned from UCloud" : "Load more"}
-                </Button>
-=======
             <Box margin={"0 auto"} maxWidth={"500px"}>
                 {!props.page.next ? null :
                     <Button fullWidth type={"button"} onClick={props.onLoadMore}>
                         Load more
                     </Button>
                 }
->>>>>>> 2688ee69
             </Box> : null
         }
     </Box>;
