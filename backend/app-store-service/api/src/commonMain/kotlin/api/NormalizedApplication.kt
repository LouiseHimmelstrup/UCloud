--- conflicted
+++ resolved
@@ -133,11 +133,6 @@
 
     @UCloudApiDoc("Additional environment variables to be added in the environment")
     val environment: Map<String, InvocationParameter>? = null,
-<<<<<<< HEAD
-    private val allowAdditionalMounts: Boolean? = null,
-    private val allowAdditionalPeers: Boolean? = null,
-    val allowPublicIp: Boolean = false,
-=======
 
     @UCloudApiDoc("Flag to enable/disable support for additional file mounts (default: true for interactive apps)")
     internal val allowAdditionalMounts: Boolean? = null,
@@ -146,7 +141,6 @@
     internal val allowAdditionalPeers: Boolean? = null,
 
     @UCloudApiDoc("Flag to enable/disable multiple replicas of this Application (default: false)")
->>>>>>> 2688ee69
     val allowMultiNode: Boolean = false,
 
     @UCloudApiDoc("Flag to enable/disable support for public IP (default false)")
