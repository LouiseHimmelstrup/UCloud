// Jest Snapshot v1, https://goo.gl/fbAQLP

<<<<<<< HEAD
exports[`Applications component Render empty component 1`] = `
Array [
  <i
    aria-hidden="true"
    className="sync small circular link icon pagination-float-right"
    onClick={[Function]}
  />,
  <span
    className="items-per-page-padding pagination-float-right"
  >
    <span>
      Items per page 
    </span>
    <div
      aria-expanded={false}
      className="ui compact inline dropdown"
      onBlur={[Function]}
      onChange={[Function]}
      onClick={[Function]}
      onFocus={[Function]}
      onMouseDown={[Function]}
      role="listbox"
      tabIndex={0}
    >
      <div
        aria-live="polite"
        className="text"
        role="alert"
      >
        25
      </div>
      <i
        aria-hidden="true"
        className="dropdown icon"
        onClick={[Function]}
      />
      <div
        className="menu transition"
      >
        <div
          aria-checked={false}
          aria-selected={false}
          className="item"
          onClick={[Function]}
          role="option"
          style={
            Object {
              "pointerEvents": "all",
            }
          }
        >
          <span
            className="text"
          >
            10
          </span>
        </div>
        <div
          aria-checked={true}
          aria-selected={true}
          className="active selected item"
          onClick={[Function]}
          role="option"
          style={
            Object {
              "pointerEvents": "all",
            }
          }
        >
          <span
            className="text"
          >
            25
          </span>
        </div>
        <div
          aria-checked={false}
          aria-selected={false}
          className="item"
          onClick={[Function]}
          role="option"
          style={
            Object {
              "pointerEvents": "all",
            }
          }
        >
          <span
            className="text"
          >
            50
          </span>
        </div>
        <div
          aria-checked={false}
          aria-selected={false}
          className="item"
          onClick={[Function]}
          role="option"
          style={
            Object {
              "pointerEvents": "all",
            }
          }
        >
          <span
            className="text"
          >
            100
          </span>
        </div>
      </div>
    </div>
  </span>,
  <div
    className="ui cards card-margin"
  >
    <div
      className="ui card"
      onClick={[Function]}
    >
      <div
        style={
          Object {
            "background": "#D4E157",
          }
        }
      >
        <a
          href="/applications/details/palms/1.0.0/"
          onClick={[Function]}
        >
          <div
            className="app-image"
            style={
              Object {
                "backgroundImage": "url('function loader(content) {
  if (!this.emitFile) throw new Error('File Loader\\\\n\\\\nemitFile is required from module system');

  const options = _loaderUtils2.default.getOptions(this) || {};

  (0, _schemaUtils2.default)(_options2.default, options, 'File Loader');

  const context = options.context || this.rootContext || this.options && this.options.context;

  const url = _loaderUtils2.default.interpolateName(this, options.name, {
    context,
    content,
    regExp: options.regExp
  });

  let outputPath = url;

  if (options.outputPath) {
    if (typeof options.outputPath === 'function') {
      outputPath = options.outputPath(url);
    } else {
      outputPath = _path2.default.posix.join(options.outputPath, url);
    }
  }

  if (options.useRelativePath) {
    const filePath = this.resourcePath;

    const issuer = options.context ? context : this._module && this._module.issuer && this._module.issuer.context;

    const relativeUrl = issuer && _path2.default.relative(issuer, filePath).split(_path2.default.sep).join('/');

    const relativePath = relativeUrl && \`\${_path2.default.dirname(relativeUrl)}/\`;
    // eslint-disable-next-line no-bitwise
    if (~relativePath.indexOf('../')) {
      outputPath = _path2.default.posix.join(outputPath, relativePath, url);
    } else {
      outputPath = _path2.default.posix.join(relativePath, url);
    }
  }

  let publicPath = \`__webpack_public_path__ + \${JSON.stringify(outputPath)}\`;

  if (options.publicPath) {
    if (typeof options.publicPath === 'function') {
      publicPath = options.publicPath(url);
    } else if (options.publicPath.endsWith('/')) {
      publicPath = options.publicPath + url;
    } else {
      publicPath = \`\${options.publicPath}/\${url}\`;
    }

    publicPath = JSON.stringify(publicPath);
  }

  // eslint-disable-next-line no-undefined
  if (options.emitFile === undefined || options.emitFile) {
    this.emitFile(outputPath, content);
  }
  // TODO revert to ES2015 Module export, when new CSS Pipeline is in place
  return \`module.exports = \${publicPath};\`;
}')",
                "opacity": 0.3,
              }
            }
          />
        </a>
      </div>
      <div
        className="content"
      >
        <div
          className="ui horizontal right floated list"
          role="list"
        >
          <div
            className="item"
            onClick={[Function]}
            role="listitem"
          >
            <div
              className="ui star rating"
              onClick={[Function]}
              onMouseLeave={[Function]}
              role="radiogroup"
            >
              <i
                aria-checked={false}
                aria-posinset={1}
                aria-setsize={1}
                className="icon"
                onClick={[Function]}
                onKeyUp={[Function]}
                onMouseEnter={[Function]}
                role="radio"
                tabIndex={0}
              />
            </div>
          </div>
          <div
            className="item"
            onClick={[Function]}
            role="listitem"
          >
            <a
              href="/applications/palms/1.0.0/"
              onClick={[Function]}
            >
              <i
                aria-hidden="true"
                className="green play icon"
              />
            </a>
          </div>
        </div>
        <a
          className="header"
          href="/applications/details/palms/1.0.0/"
          onClick={[Function]}
        >
          PALMS
        </a>
        <div
          className="meta"
        >
          1.0.0
        </div>
      </div>
      <div
        className="extra content"
      >
        The central role of places in which physical activity (PA) is done is no...
      </div>
    </div>
    <div
      className="ui card"
      onClick={[Function]}
    >
      <div
        style={
          Object {
            "background": "#FFF176",
          }
        }
      >
        <a
          href="/applications/details/bwa-mem/1.0.0/"
          onClick={[Function]}
        >
          <div
            className="app-image"
            style={
              Object {
                "backgroundImage": "url('https://placekitten.com/200/200')",
                "opacity": 1,
              }
            }
          />
        </a>
      </div>
      <div
        className="content"
      >
        <div
          className="ui horizontal right floated list"
          role="list"
        >
          <div
            className="item"
            onClick={[Function]}
            role="listitem"
          >
            <div
              className="ui star rating"
              onClick={[Function]}
              onMouseLeave={[Function]}
              role="radiogroup"
            >
              <i
                aria-checked={false}
                aria-posinset={1}
                aria-setsize={1}
                className="icon"
                onClick={[Function]}
                onKeyUp={[Function]}
                onMouseEnter={[Function]}
                role="radio"
                tabIndex={0}
              />
            </div>
          </div>
          <div
            className="item"
            onClick={[Function]}
            role="listitem"
          >
            <a
              href="/applications/bwa-mem/1.0.0/"
              onClick={[Function]}
            >
              <i
                aria-hidden="true"
                className="green play icon"
              />
            </a>
          </div>
        </div>
        <a
          className="header"
          href="/applications/details/bwa-mem/1.0.0/"
          onClick={[Function]}
        >
          BWA-MEM
        </a>
        <div
          className="meta"
        >
          1.0.0
        </div>
      </div>
      <div
        className="extra content"
      >
        BWA-MEM
      </div>
    </div>
    <div
      className="ui card"
      onClick={[Function]}
    >
      <div
        style={
          Object {
            "background": "#5D4037",
          }
        }
      >
        <a
          href="/applications/details/figlet-count/1.0.0/"
          onClick={[Function]}
        >
          <div
            className="app-image"
            style={
              Object {
                "backgroundImage": "url('https://placekitten.com/200/200')",
                "opacity": 1,
              }
            }
          />
        </a>
      </div>
      <div
        className="content"
      >
        <div
          className="ui horizontal right floated list"
          role="list"
        >
          <div
            className="item"
            onClick={[Function]}
            role="listitem"
          >
            <div
              className="ui star rating"
              onClick={[Function]}
              onMouseLeave={[Function]}
              role="radiogroup"
            >
              <i
                aria-checked={false}
                aria-posinset={1}
                aria-setsize={1}
                className="icon"
                onClick={[Function]}
                onKeyUp={[Function]}
                onMouseEnter={[Function]}
                role="radio"
                tabIndex={0}
              />
            </div>
          </div>
          <div
            className="item"
            onClick={[Function]}
            role="listitem"
          >
            <a
              href="/applications/figlet-count/1.0.0/"
              onClick={[Function]}
            >
              <i
                aria-hidden="true"
                className="green play icon"
              />
            </a>
          </div>
        </div>
        <a
          className="header"
          href="/applications/details/figlet-count/1.0.0/"
          onClick={[Function]}
        >
          Figlet Counter
        </a>
        <div
          className="meta"
        >
          1.0.0
        </div>
      </div>
      <div
        className="extra content"
      >
        Count with Figlet!

      </div>
    </div>
    <div
      className="ui card"
      onClick={[Function]}
    >
      <div
        style={
          Object {
            "background": "#455A64",
          }
        }
      >
        <a
          href="/applications/details/tqdist_triplet/1.0.0/"
          onClick={[Function]}
        >
          <div
            className="app-image"
            style={
              Object {
                "backgroundImage": "url('https://placekitten.com/200/200')",
                "opacity": 1,
              }
            }
          />
        </a>
      </div>
      <div
        className="content"
      >
        <div
          className="ui horizontal right floated list"
          role="list"
        >
          <div
            className="item"
            onClick={[Function]}
            role="listitem"
          >
            <div
              className="ui star rating"
              onClick={[Function]}
              onMouseLeave={[Function]}
              role="radiogroup"
            >
              <i
                aria-checked={false}
                aria-posinset={1}
                aria-setsize={1}
                className="icon"
                onClick={[Function]}
                onKeyUp={[Function]}
                onMouseEnter={[Function]}
                role="radio"
                tabIndex={0}
              />
            </div>
          </div>
          <div
            className="item"
            onClick={[Function]}
            role="listitem"
          >
            <a
              href="/applications/tqdist_triplet/1.0.0/"
              onClick={[Function]}
            >
              <i
                aria-hidden="true"
                className="green play icon"
              />
            </a>
          </div>
        </div>
        <a
          className="header"
          href="/applications/details/tqdist_triplet/1.0.0/"
          onClick={[Function]}
        >
          tqDist: Triplet Distance
        </a>
        <div
          className="meta"
        >
          1.0.0
        </div>
      </div>
      <div
        className="extra content"
      >
        Distance measures between trees are useful for comparing trees in a syst...
      </div>
    </div>
    <div
      className="ui card"
      onClick={[Function]}
    >
      <div
        style={
          Object {
            "background": "#FF8F00",
          }
        }
      >
        <a
          href="/applications/details/figlet/1.0.0/"
          onClick={[Function]}
        >
          <div
            className="app-image"
            style={
              Object {
                "backgroundImage": "url('function loader(content) {
  if (!this.emitFile) throw new Error('File Loader\\\\n\\\\nemitFile is required from module system');

  const options = _loaderUtils2.default.getOptions(this) || {};

  (0, _schemaUtils2.default)(_options2.default, options, 'File Loader');

  const context = options.context || this.rootContext || this.options && this.options.context;

  const url = _loaderUtils2.default.interpolateName(this, options.name, {
    context,
    content,
    regExp: options.regExp
  });

  let outputPath = url;

  if (options.outputPath) {
    if (typeof options.outputPath === 'function') {
      outputPath = options.outputPath(url);
    } else {
      outputPath = _path2.default.posix.join(options.outputPath, url);
    }
  }

  if (options.useRelativePath) {
    const filePath = this.resourcePath;

    const issuer = options.context ? context : this._module && this._module.issuer && this._module.issuer.context;

    const relativeUrl = issuer && _path2.default.relative(issuer, filePath).split(_path2.default.sep).join('/');

    const relativePath = relativeUrl && \`\${_path2.default.dirname(relativeUrl)}/\`;
    // eslint-disable-next-line no-bitwise
    if (~relativePath.indexOf('../')) {
      outputPath = _path2.default.posix.join(outputPath, relativePath, url);
    } else {
      outputPath = _path2.default.posix.join(relativePath, url);
    }
  }

  let publicPath = \`__webpack_public_path__ + \${JSON.stringify(outputPath)}\`;

  if (options.publicPath) {
    if (typeof options.publicPath === 'function') {
      publicPath = options.publicPath(url);
    } else if (options.publicPath.endsWith('/')) {
      publicPath = options.publicPath + url;
    } else {
      publicPath = \`\${options.publicPath}/\${url}\`;
    }

    publicPath = JSON.stringify(publicPath);
  }

  // eslint-disable-next-line no-undefined
  if (options.emitFile === undefined || options.emitFile) {
    this.emitFile(outputPath, content);
  }
  // TODO revert to ES2015 Module export, when new CSS Pipeline is in place
  return \`module.exports = \${publicPath};\`;
}')",
                "opacity": 0.3,
              }
            }
          />
        </a>
      </div>
      <div
        className="content"
      >
        <div
          className="ui horizontal right floated list"
          role="list"
        >
          <div
            className="item"
            onClick={[Function]}
            role="listitem"
          >
            <div
              className="ui star rating"
              onClick={[Function]}
              onMouseLeave={[Function]}
              role="radiogroup"
            >
              <i
                aria-checked={false}
                aria-posinset={1}
                aria-setsize={1}
                className="icon"
                onClick={[Function]}
                onKeyUp={[Function]}
                onMouseEnter={[Function]}
                role="radio"
                tabIndex={0}
              />
            </div>
          </div>
          <div
            className="item"
            onClick={[Function]}
            role="listitem"
          >
            <a
              href="/applications/figlet/1.0.0/"
              onClick={[Function]}
            >
              <i
                aria-hidden="true"
                className="green play icon"
              />
            </a>
          </div>
        </div>
        <a
          className="header"
          href="/applications/details/figlet/1.0.0/"
          onClick={[Function]}
        >
          Figlet
        </a>
        <div
          className="meta"
        >
          1.0.0
        </div>
      </div>
      <div
        className="extra content"
      >
        Render some text!

      </div>
    </div>
    <div
      className="ui card"
      onClick={[Function]}
    >
      <div
        style={
          Object {
            "background": "#37474F",
          }
        }
      >
        <a
          href="/applications/details/rapidnj/2.3.2/"
          onClick={[Function]}
        >
          <div
            className="app-image"
            style={
              Object {
                "backgroundImage": "url('https://placekitten.com/200/200')",
                "opacity": 1,
              }
            }
          />
        </a>
      </div>
      <div
        className="content"
      >
        <div
          className="ui horizontal right floated list"
          role="list"
        >
          <div
            className="item"
            onClick={[Function]}
            role="listitem"
          >
            <div
              className="ui star rating"
              onClick={[Function]}
              onMouseLeave={[Function]}
              role="radiogroup"
            >
              <i
                aria-checked={false}
                aria-posinset={1}
                aria-setsize={1}
                className="icon"
                onClick={[Function]}
                onKeyUp={[Function]}
                onMouseEnter={[Function]}
                role="radio"
                tabIndex={0}
              />
            </div>
          </div>
          <div
            className="item"
            onClick={[Function]}
            role="listitem"
          >
            <a
              href="/applications/rapidnj/2.3.2/"
              onClick={[Function]}
            >
              <i
                aria-hidden="true"
                className="green play icon"
              />
            </a>
          </div>
        </div>
        <a
          className="header"
          href="/applications/details/rapidnj/2.3.2/"
          onClick={[Function]}
        >
          RapidNJ
        </a>
        <div
          className="meta"
        >
          2.3.2
        </div>
      </div>
      <div
        className="extra content"
      >
        RapidNJ is an algorithmic engineered implementation of canonical neighbo...
      </div>
    </div>
    <div
      className="ui card"
      onClick={[Function]}
    >
      <div
        style={
          Object {
            "background": "#DCE775",
          }
        }
      >
        <a
          href="/applications/details/searchgui_msgf/3.3.0/"
          onClick={[Function]}
        >
          <div
            className="app-image"
            style={
              Object {
                "backgroundImage": "url('function loader(content) {
  if (!this.emitFile) throw new Error('File Loader\\\\n\\\\nemitFile is required from module system');

  const options = _loaderUtils2.default.getOptions(this) || {};

  (0, _schemaUtils2.default)(_options2.default, options, 'File Loader');

  const context = options.context || this.rootContext || this.options && this.options.context;

  const url = _loaderUtils2.default.interpolateName(this, options.name, {
    context,
    content,
    regExp: options.regExp
  });

  let outputPath = url;

  if (options.outputPath) {
    if (typeof options.outputPath === 'function') {
      outputPath = options.outputPath(url);
    } else {
      outputPath = _path2.default.posix.join(options.outputPath, url);
    }
  }

  if (options.useRelativePath) {
    const filePath = this.resourcePath;

    const issuer = options.context ? context : this._module && this._module.issuer && this._module.issuer.context;

    const relativeUrl = issuer && _path2.default.relative(issuer, filePath).split(_path2.default.sep).join('/');

    const relativePath = relativeUrl && \`\${_path2.default.dirname(relativeUrl)}/\`;
    // eslint-disable-next-line no-bitwise
    if (~relativePath.indexOf('../')) {
      outputPath = _path2.default.posix.join(outputPath, relativePath, url);
    } else {
      outputPath = _path2.default.posix.join(relativePath, url);
    }
  }

  let publicPath = \`__webpack_public_path__ + \${JSON.stringify(outputPath)}\`;

  if (options.publicPath) {
    if (typeof options.publicPath === 'function') {
      publicPath = options.publicPath(url);
    } else if (options.publicPath.endsWith('/')) {
      publicPath = options.publicPath + url;
    } else {
      publicPath = \`\${options.publicPath}/\${url}\`;
    }

    publicPath = JSON.stringify(publicPath);
  }

  // eslint-disable-next-line no-undefined
  if (options.emitFile === undefined || options.emitFile) {
    this.emitFile(outputPath, content);
  }
  // TODO revert to ES2015 Module export, when new CSS Pipeline is in place
  return \`module.exports = \${publicPath};\`;
}')",
                "opacity": 0.3,
              }
            }
          />
        </a>
      </div>
      <div
        className="content"
      >
        <div
          className="ui horizontal right floated list"
          role="list"
        >
          <div
            className="item"
            onClick={[Function]}
            role="listitem"
          >
            <div
              className="ui star rating"
              onClick={[Function]}
              onMouseLeave={[Function]}
              role="radiogroup"
            >
              <i
                aria-checked={false}
                aria-posinset={1}
                aria-setsize={1}
                className="icon"
                onClick={[Function]}
                onKeyUp={[Function]}
                onMouseEnter={[Function]}
                role="radio"
                tabIndex={0}
              />
            </div>
          </div>
          <div
            className="item"
            onClick={[Function]}
            role="listitem"
          >
            <a
              href="/applications/searchgui_msgf/3.3.0/"
              onClick={[Function]}
            >
              <i
                aria-hidden="true"
                className="green play icon"
              />
            </a>
          </div>
        </div>
        <a
          className="header"
          href="/applications/details/searchgui_msgf/3.3.0/"
          onClick={[Function]}
        >
          SearchCLI: MS-GF+
        </a>
        <div
          className="meta"
        >
          3.3.0
        </div>
      </div>
      <div
        className="extra content"
      >
        SearchGUI is a user-friendly open-source graphical user interface for co...
      </div>
    </div>
    <div
      className="ui card"
      onClick={[Function]}
    >
      <div
        style={
          Object {
            "background": "#AD1457",
          }
        }
      >
        <a
          href="/applications/details/tqdist_quartet/1.0.0/"
          onClick={[Function]}
        >
          <div
            className="app-image"
            style={
              Object {
                "backgroundImage": "url('https://placekitten.com/200/200')",
                "opacity": 1,
              }
            }
          />
        </a>
      </div>
      <div
        className="content"
      >
        <div
          className="ui horizontal right floated list"
          role="list"
        >
          <div
            className="item"
            onClick={[Function]}
            role="listitem"
          >
            <div
              className="ui star rating"
              onClick={[Function]}
              onMouseLeave={[Function]}
              role="radiogroup"
            >
              <i
                aria-checked={false}
                aria-posinset={1}
                aria-setsize={1}
                className="icon"
                onClick={[Function]}
                onKeyUp={[Function]}
                onMouseEnter={[Function]}
                role="radio"
                tabIndex={0}
              />
            </div>
          </div>
          <div
            className="item"
            onClick={[Function]}
            role="listitem"
          >
            <a
              href="/applications/tqdist_quartet/1.0.0/"
              onClick={[Function]}
            >
              <i
                aria-hidden="true"
                className="green play icon"
              />
            </a>
          </div>
        </div>
        <a
          className="header"
          href="/applications/details/tqdist_quartet/1.0.0/"
          onClick={[Function]}
        >
          tqDist: Quartet Distance
        </a>
        <div
          className="meta"
        >
          1.0.0
        </div>
      </div>
      <div
        className="extra content"
      >
        Distance measures between trees are useful for comparing trees in a syst...
      </div>
    </div>
  </div>,
  <div />,
]
`;

exports[`Applications component Render full component 1`] = `
Array [
  <i
    aria-hidden="true"
    className="sync small circular link icon pagination-float-right"
    onClick={[Function]}
  />,
  <span
    className="items-per-page-padding pagination-float-right"
  >
    <span>
      Items per page 
    </span>
    <div
      aria-expanded={false}
      className="ui compact inline dropdown"
      onBlur={[Function]}
      onChange={[Function]}
      onClick={[Function]}
      onFocus={[Function]}
      onMouseDown={[Function]}
      role="listbox"
      tabIndex={0}
    >
      <div
        aria-live="polite"
        className="text"
        role="alert"
      >
        25
      </div>
      <i
        aria-hidden="true"
        className="dropdown icon"
        onClick={[Function]}
      />
      <div
        className="menu transition"
      >
        <div
          aria-checked={false}
          aria-selected={false}
          className="item"
          onClick={[Function]}
          role="option"
          style={
            Object {
              "pointerEvents": "all",
            }
          }
        >
          <span
            className="text"
          >
            10
          </span>
        </div>
        <div
          aria-checked={true}
          aria-selected={true}
          className="active selected item"
          onClick={[Function]}
          role="option"
          style={
            Object {
              "pointerEvents": "all",
            }
          }
        >
          <span
            className="text"
          >
            25
          </span>
        </div>
        <div
          aria-checked={false}
          aria-selected={false}
          className="item"
          onClick={[Function]}
          role="option"
          style={
            Object {
              "pointerEvents": "all",
            }
          }
        >
          <span
            className="text"
          >
            50
          </span>
        </div>
        <div
          aria-checked={false}
          aria-selected={false}
          className="item"
          onClick={[Function]}
          role="option"
          style={
            Object {
              "pointerEvents": "all",
            }
          }
        >
          <span
            className="text"
          >
            100
          </span>
        </div>
      </div>
    </div>
  </span>,
  <div
    className="ui cards card-margin"
  >
    <div
      className="ui card"
      onClick={[Function]}
    >
      <div
        style={
          Object {
            "background": "#D4E157",
          }
        }
      >
        <a
          href="/applications/details/palms/1.0.0/"
          onClick={[Function]}
        >
          <div
            className="app-image"
            style={
              Object {
                "backgroundImage": "url('function loader(content) {
  if (!this.emitFile) throw new Error('File Loader\\\\n\\\\nemitFile is required from module system');

  const options = _loaderUtils2.default.getOptions(this) || {};

  (0, _schemaUtils2.default)(_options2.default, options, 'File Loader');

  const context = options.context || this.rootContext || this.options && this.options.context;

  const url = _loaderUtils2.default.interpolateName(this, options.name, {
    context,
    content,
    regExp: options.regExp
  });

  let outputPath = url;

  if (options.outputPath) {
    if (typeof options.outputPath === 'function') {
      outputPath = options.outputPath(url);
    } else {
      outputPath = _path2.default.posix.join(options.outputPath, url);
    }
  }

  if (options.useRelativePath) {
    const filePath = this.resourcePath;

    const issuer = options.context ? context : this._module && this._module.issuer && this._module.issuer.context;

    const relativeUrl = issuer && _path2.default.relative(issuer, filePath).split(_path2.default.sep).join('/');

    const relativePath = relativeUrl && \`\${_path2.default.dirname(relativeUrl)}/\`;
    // eslint-disable-next-line no-bitwise
    if (~relativePath.indexOf('../')) {
      outputPath = _path2.default.posix.join(outputPath, relativePath, url);
    } else {
      outputPath = _path2.default.posix.join(relativePath, url);
    }
  }

  let publicPath = \`__webpack_public_path__ + \${JSON.stringify(outputPath)}\`;

  if (options.publicPath) {
    if (typeof options.publicPath === 'function') {
      publicPath = options.publicPath(url);
    } else if (options.publicPath.endsWith('/')) {
      publicPath = options.publicPath + url;
    } else {
      publicPath = \`\${options.publicPath}/\${url}\`;
    }

    publicPath = JSON.stringify(publicPath);
  }

  // eslint-disable-next-line no-undefined
  if (options.emitFile === undefined || options.emitFile) {
    this.emitFile(outputPath, content);
  }
  // TODO revert to ES2015 Module export, when new CSS Pipeline is in place
  return \`module.exports = \${publicPath};\`;
}')",
                "opacity": 0.3,
              }
            }
          />
        </a>
      </div>
      <div
        className="content"
      >
        <div
          className="ui horizontal right floated list"
          role="list"
        >
          <div
            className="item"
            onClick={[Function]}
            role="listitem"
          >
            <div
              className="ui star rating"
              onClick={[Function]}
              onMouseLeave={[Function]}
              role="radiogroup"
            >
              <i
                aria-checked={false}
                aria-posinset={1}
                aria-setsize={1}
                className="icon"
                onClick={[Function]}
                onKeyUp={[Function]}
                onMouseEnter={[Function]}
                role="radio"
                tabIndex={0}
              />
            </div>
          </div>
          <div
            className="item"
            onClick={[Function]}
            role="listitem"
          >
            <a
              href="/applications/palms/1.0.0/"
              onClick={[Function]}
            >
              <i
                aria-hidden="true"
                className="green play icon"
              />
            </a>
          </div>
        </div>
        <a
          className="header"
          href="/applications/details/palms/1.0.0/"
          onClick={[Function]}
        >
          PALMS
        </a>
        <div
          className="meta"
        >
          1.0.0
        </div>
      </div>
      <div
        className="extra content"
      >
        The central role of places in which physical activity (PA) is done is no...
      </div>
    </div>
    <div
      className="ui card"
      onClick={[Function]}
    >
      <div
        style={
          Object {
            "background": "#FFF176",
          }
        }
      >
        <a
          href="/applications/details/bwa-mem/1.0.0/"
          onClick={[Function]}
        >
          <div
            className="app-image"
            style={
              Object {
                "backgroundImage": "url('https://placekitten.com/200/200')",
                "opacity": 1,
              }
            }
          />
        </a>
      </div>
      <div
        className="content"
      >
        <div
          className="ui horizontal right floated list"
          role="list"
        >
          <div
            className="item"
            onClick={[Function]}
            role="listitem"
          >
            <div
              className="ui star rating"
              onClick={[Function]}
              onMouseLeave={[Function]}
              role="radiogroup"
            >
              <i
                aria-checked={false}
                aria-posinset={1}
                aria-setsize={1}
                className="icon"
                onClick={[Function]}
                onKeyUp={[Function]}
                onMouseEnter={[Function]}
                role="radio"
                tabIndex={0}
              />
            </div>
          </div>
          <div
            className="item"
            onClick={[Function]}
            role="listitem"
          >
            <a
              href="/applications/bwa-mem/1.0.0/"
              onClick={[Function]}
            >
              <i
                aria-hidden="true"
                className="green play icon"
              />
            </a>
          </div>
        </div>
        <a
          className="header"
          href="/applications/details/bwa-mem/1.0.0/"
          onClick={[Function]}
        >
          BWA-MEM
        </a>
        <div
          className="meta"
        >
          1.0.0
        </div>
      </div>
      <div
        className="extra content"
      >
        BWA-MEM
      </div>
    </div>
=======
exports[`Single Application Component Render Single Application 1`] = `
<div
  className="sc-kGXeez cABhMr"
  height={212}
  width={252}
>
  <div
    className="sc-gipzik hYhsek"
  >
>>>>>>> 1f81bcf9
    <div
      className="sc-bdVaJa bQBfBb"
    >
      <div
        className="sc-bdVaJa bQBfBb"
        style={
          Object {
            "background": "#E91E63",
          }
        }
      >
<<<<<<< HEAD
        <a
          href="/applications/details/figlet-count/1.0.0/"
          onClick={[Function]}
        >
          <div
            className="app-image"
            style={
              Object {
                "backgroundImage": "url('https://placekitten.com/200/200')",
                "opacity": 1,
              }
            }
          />
        </a>
      </div>
      <div
        className="content"
      >
        <div
          className="ui horizontal right floated list"
          role="list"
        >
          <div
            className="item"
            onClick={[Function]}
            role="listitem"
          >
            <div
              className="ui star rating"
              onClick={[Function]}
              onMouseLeave={[Function]}
              role="radiogroup"
            >
              <i
                aria-checked={false}
                aria-posinset={1}
                aria-setsize={1}
                className="icon"
                onClick={[Function]}
                onKeyUp={[Function]}
                onMouseEnter={[Function]}
                role="radio"
                tabIndex={0}
              />
            </div>
          </div>
          <div
            className="item"
            onClick={[Function]}
            role="listitem"
          >
            <a
              href="/applications/figlet-count/1.0.0/"
              onClick={[Function]}
            >
              <i
                aria-hidden="true"
                className="green play icon"
              />
            </a>
          </div>
        </div>
        <a
          className="header"
          href="/applications/details/figlet-count/1.0.0/"
          onClick={[Function]}
        >
          Figlet Counter
        </a>
        <div
          className="meta"
        >
          1.0.0
        </div>
      </div>
      <div
        className="extra content"
      >
        Count with Figlet!

      </div>
    </div>
    <div
      className="ui card"
      onClick={[Function]}
    >
      <div
        style={
          Object {
            "background": "#455A64",
          }
        }
      >
        <a
          href="/applications/details/tqdist_triplet/1.0.0/"
          onClick={[Function]}
        >
          <div
            className="app-image"
            style={
              Object {
                "backgroundImage": "url('https://placekitten.com/200/200')",
                "opacity": 1,
              }
            }
          />
        </a>
=======
        <img
          className="sc-hMqMXs iipvbU"
          src={[Function]}
          style={
            Object {
              "opacity": 0.4,
            }
          }
        />
>>>>>>> 1f81bcf9
      </div>
      <div
        className="sc-bwzfXH hDECRi"
      >
        <div
<<<<<<< HEAD
          className="ui horizontal right floated list"
          role="list"
        >
          <div
            className="item"
            onClick={[Function]}
            role="listitem"
          >
            <div
              className="ui star rating"
              onClick={[Function]}
              onMouseLeave={[Function]}
              role="radiogroup"
            >
              <i
                aria-checked={false}
                aria-posinset={1}
                aria-setsize={1}
                className="icon"
                onClick={[Function]}
                onKeyUp={[Function]}
                onMouseEnter={[Function]}
                role="radio"
                tabIndex={0}
              />
            </div>
          </div>
          <div
            className="item"
            onClick={[Function]}
            role="listitem"
          >
            <a
              href="/applications/tqdist_triplet/1.0.0/"
              onClick={[Function]}
            >
              <i
                aria-hidden="true"
                className="green play icon"
              />
            </a>
          </div>
        </div>
        <a
          className="header"
          href="/applications/details/tqdist_triplet/1.0.0/"
          onClick={[Function]}
        >
          tqDist: Triplet Distance
        </a>
        <div
          className="meta"
=======
          className="sc-EHOje jjZauP"
          color="white"
          cursor="inherit"
          fontSize={2}
>>>>>>> 1f81bcf9
        >
          PALMS
        </div>
      </div>
      <div
<<<<<<< HEAD
        className="extra content"
      >
        Distance measures between trees are useful for comparing trees in a syst...
      </div>
    </div>
    <div
      className="ui card"
      onClick={[Function]}
    >
      <div
        style={
          Object {
            "background": "#FF8F00",
          }
        }
      >
        <a
          href="/applications/details/figlet/1.0.0/"
          onClick={[Function]}
        >
          <div
            className="app-image"
            style={
              Object {
                "backgroundImage": "url('function loader(content) {
  if (!this.emitFile) throw new Error('File Loader\\\\n\\\\nemitFile is required from module system');

  const options = _loaderUtils2.default.getOptions(this) || {};

  (0, _schemaUtils2.default)(_options2.default, options, 'File Loader');

  const context = options.context || this.rootContext || this.options && this.options.context;

  const url = _loaderUtils2.default.interpolateName(this, options.name, {
    context,
    content,
    regExp: options.regExp
  });

  let outputPath = url;

  if (options.outputPath) {
    if (typeof options.outputPath === 'function') {
      outputPath = options.outputPath(url);
    } else {
      outputPath = _path2.default.posix.join(options.outputPath, url);
    }
  }

  if (options.useRelativePath) {
    const filePath = this.resourcePath;

    const issuer = options.context ? context : this._module && this._module.issuer && this._module.issuer.context;

    const relativeUrl = issuer && _path2.default.relative(issuer, filePath).split(_path2.default.sep).join('/');

    const relativePath = relativeUrl && \`\${_path2.default.dirname(relativeUrl)}/\`;
    // eslint-disable-next-line no-bitwise
    if (~relativePath.indexOf('../')) {
      outputPath = _path2.default.posix.join(outputPath, relativePath, url);
    } else {
      outputPath = _path2.default.posix.join(relativePath, url);
    }
  }

  let publicPath = \`__webpack_public_path__ + \${JSON.stringify(outputPath)}\`;

  if (options.publicPath) {
    if (typeof options.publicPath === 'function') {
      publicPath = options.publicPath(url);
    } else if (options.publicPath.endsWith('/')) {
      publicPath = options.publicPath + url;
    } else {
      publicPath = \`\${options.publicPath}/\${url}\`;
    }

    publicPath = JSON.stringify(publicPath);
  }

  // eslint-disable-next-line no-undefined
  if (options.emitFile === undefined || options.emitFile) {
    this.emitFile(outputPath, content);
  }
  // TODO revert to ES2015 Module export, when new CSS Pipeline is in place
  return \`module.exports = \${publicPath};\`;
}')",
                "opacity": 0.3,
              }
            }
          />
        </a>
      </div>
      <div
        className="content"
      >
        <div
          className="ui horizontal right floated list"
          role="list"
        >
          <div
            className="item"
            onClick={[Function]}
            role="listitem"
          >
            <div
              className="ui star rating"
              onClick={[Function]}
              onMouseLeave={[Function]}
              role="radiogroup"
            >
              <i
                aria-checked={false}
                aria-posinset={1}
                aria-setsize={1}
                className="icon"
                onClick={[Function]}
                onKeyUp={[Function]}
                onMouseEnter={[Function]}
                role="radio"
                tabIndex={0}
              />
            </div>
          </div>
          <div
            className="item"
            onClick={[Function]}
            role="listitem"
          >
            <a
              href="/applications/figlet/1.0.0/"
              onClick={[Function]}
            >
              <i
                aria-hidden="true"
                className="green play icon"
              />
            </a>
          </div>
        </div>
        <a
          className="header"
          href="/applications/details/figlet/1.0.0/"
          onClick={[Function]}
        >
          Figlet
        </a>
        <div
          className="meta"
=======
        className="sc-bwzfXH iLsITc"
      >
        <div
          className="sc-EHOje irgxuc"
          color="white"
          cursor="inherit"
          fontSize="xxs-small"
>>>>>>> 1f81bcf9
        >
          v 
          1.0.0
        </div>
      </div>
      <div
        className="sc-bwzfXH hTtHjt"
      >
<<<<<<< HEAD
        <a
          href="/applications/details/rapidnj/2.3.2/"
=======
        <svg
          className="sc-gZMcBi gyTeqP sc-iwsKbI jzxgXF"
          color="red"
          cursor="pointer"
          fill="currentcolor"
          height={24}
>>>>>>> 1f81bcf9
          onClick={[Function]}
          viewBox="0 0 23 22"
          width={24}
        >
          <path
            d="M14.939 7.146l7.886 1.146-5.707 5.562 1.347 7.854L11.412 18 4.36 21.708l1.347-7.854L0 8.292l7.886-1.146L11.412 0l3.527 7.146zM9.878 9.888l-3.432.498 2.483 2.42-.586 3.418 3.07-1.614 3.068 1.614-.586-3.417 2.483-2.42-3.431-.499-1.535-3.11-1.534 3.11z"
            fill="#c00"
          />
        </svg>
      </div>
      <div
        className="sc-bwzfXH biWzgY"
      >
        <div
<<<<<<< HEAD
          className="ui horizontal right floated list"
          role="list"
        >
          <div
            className="item"
            onClick={[Function]}
            role="listitem"
          >
            <div
              className="ui star rating"
              onClick={[Function]}
              onMouseLeave={[Function]}
              role="radiogroup"
            >
              <i
                aria-checked={false}
                aria-posinset={1}
                aria-setsize={1}
                className="icon"
                onClick={[Function]}
                onKeyUp={[Function]}
                onMouseEnter={[Function]}
                role="radio"
                tabIndex={0}
              />
            </div>
          </div>
          <div
            className="item"
            onClick={[Function]}
            role="listitem"
          >
            <a
              href="/applications/rapidnj/2.3.2/"
              onClick={[Function]}
            >
              <i
                aria-hidden="true"
                className="green play icon"
              />
            </a>
          </div>
        </div>
        <a
          className="header"
          href="/applications/details/rapidnj/2.3.2/"
          onClick={[Function]}
        >
          RapidNJ
        </a>
        <div
          className="meta"
=======
          className="sc-dnqmqq gAvPes"
          color="white"
          title="by Dan Sebastian Thrane <dthrane@imada.sdu.dk>"
          width={180}
>>>>>>> 1f81bcf9
        >
          by 
          Dan Sebastian Thrane &lt;dthrane@imada.sdu.dk&gt;
        </div>
      </div>
      <div
        className="sc-bwzfXH cebrxn"
      >
        <a
<<<<<<< HEAD
          href="/applications/details/searchgui_msgf/3.3.0/"
=======
          className="sc-cMljjf gvnKqJ"
          color="black"
          href="/applications/palms/1.0.0/"
>>>>>>> 1f81bcf9
          onClick={[Function]}
          theme={
            Object {
              "bold": 400,
              "boxShadows": Array [
                "0 0 2px 0 rgba(0,0,0,.08),0 1px 4px 0 rgba(0,0,0,.16)",
                "0 0 2px 0 rgba(0,0,0,.08),0 2px 8px 0 rgba(0,0,0,.16)",
                "0 0 2px 0 rgba(0,0,0,.08),0 4px 16px 0 rgba(0,0,0,.16)",
                "0 0 2px 0 rgba(0,0,0,.08),0 8px 32px 0 rgba(0,0,0,.16)",
              ],
              "breakpoints": Array [
                "32em",
                "40em",
                "48em",
                "64em",
              ],
              "colorStyles": Object {
                "blueOnLightBlue": Object {
                  "backgroundColor": "#cdf",
                  "color": "#0055d5",
                },
                "blueOnWhite": Object {
                  "backgroundColor": "#fff",
                  "color": "#0055d5",
                },
                "danger": Object {
                  "backgroundColor": "#c00",
                  "color": "#fff",
                },
                "grayOnWhite": Object {
                  "backgroundColor": "#fff",
                  "color": "#c9d3df",
                },
                "greenOnLightGreen": Object {
                  "backgroundColor": "#cec",
                  "color": "#0a0",
                },
                "greenOnWhite": Object {
                  "backgroundColor": "#fff",
                  "color": "#0a0",
                },
                "info": Object {
                  "backgroundColor": "#ebeff3",
                  "color": "#001833",
                },
                "purpleOnLightPurple": Object {
                  "backgroundColor": "#ecf",
                  "color": "#70b",
                },
                "purpleOnWhite": Object {
                  "backgroundColor": "#fff",
                  "color": "#70b",
                },
                "redOnLightRed": Object {
                  "backgroundColor": "#fcc",
                  "color": "#c00",
                },
                "redOnWhite": Object {
                  "backgroundColor": "#fff",
                  "color": "#c00",
                },
                "success": Object {
                  "backgroundColor": "#0a0",
                  "color": "#fff",
                },
                "textOnLightGray": Object {
                  "backgroundColor": "#ebeff3",
                  "color": "#001833",
                },
                "textOnOrange": Object {
                  "backgroundColor": "#fa0",
                  "color": "#001833",
                },
                "textOnWhite": Object {
                  "backgroundColor": "#fff",
                  "color": "#001833",
                },
                "warning": Object {
                  "backgroundColor": "#fa0",
                  "color": "#001833",
                },
                "whiteOnBlue": Object {
                  "backgroundColor": "#0055d5",
                  "color": "#fff",
                },
                "whiteOnDarkOrange": Object {
                  "backgroundColor": "#a50",
                  "color": "#fff",
                },
                "whiteOnGray": Object {
                  "backgroundColor": "#c9d3df",
                  "color": "#fff",
                },
                "whiteOnGreen": Object {
                  "backgroundColor": "#0a0",
                  "color": "#fff",
                },
                "whiteOnPurple": Object {
                  "backgroundColor": "#70b",
                  "color": "#fff",
                },
                "whiteOnRed": Object {
                  "backgroundColor": "#c00",
                  "color": "#fff",
                },
                "whiteOnText": Object {
                  "backgroundColor": "#001833",
                  "color": "#fff",
                },
              },
              "colors": Object {
                "black": "#000",
                "blue": "#0055d5",
                "borderGray": "#d1d6db",
                "darkBlue": "#049",
                "darkGray": "#53657d",
                "darkGreen": "#060",
                "darkOrange": "#a50",
                "darkRed": "#800",
                "gray": "#c9d3df",
                "green": "#0a0",
                "lightBlue": "#cdf",
                "lightGray": "#ebeff3",
                "lightGreen": "#cec",
                "lightPurple": "#ecf",
                "lightRed": "#fcc",
                "midGray": "#53657d",
                "orange": "#fa0",
                "paginationHoverColor": "#f7f7f7",
                "purple": "#70b",
                "red": "#c00",
                "text": "#001833",
                "white": "#fff",
              },
              "duration": Object {
                "fast": "150ms",
                "normal": "300ms",
                "slow": "450ms",
                "slowest": "600ms",
              },
              "fontFamily": "'IBM Plex Sans',sans-serif",
              "fontSizes": Array [
                12,
                14,
                16,
                20,
                24,
                32,
                40,
                56,
                72,
              ],
              "fontWeights": Object {
                "bold": 400,
                "medium": 300,
                "regular": 300,
              },
              "letterSpacings": Object {
                "caps": "0.025em",
                "normal": "normal",
              },
              "lineHeights": Object {
                "display": 1.25,
                "standard": 1.5,
              },
              "maxContainerWidth": "1280px",
              "mediaQueries": Array [
                "@media screen and (min-width:32em)",
                "@media screen and (min-width:40em)",
                "@media screen and (min-width:48em)",
                "@media screen and (min-width:64em)",
              ],
              "radii": Array [
                0,
                2,
                6,
              ],
              "radius": "2px",
              "regular": 300,
              "space": Array [
                0,
                4,
                8,
                16,
                32,
                64,
                128,
              ],
              "textStyles": Object {
                "body0": Object {
                  "fontSize": "12px",
                  "fontWeight": 300,
                  "lineHeight": 1.5,
                },
                "body1": Object {
                  "fontSize": "14px",
                  "fontWeight": 300,
                  "lineHeight": 1.5,
                },
                "body2": Object {
                  "fontSize": "16px",
                  "fontWeight": 300,
                  "lineHeight": 1.5,
                },
                "display0": Object {
                  "fontSize": "12px",
                  "fontWeight": 400,
                  "letterSpacing": "0.025em",
                  "lineHeight": 1.25,
                  "textTransform": "uppercase",
                },
                "display1": Object {
                  "fontSize": "14px",
                  "fontWeight": 400,
                  "lineHeight": 1.25,
                },
                "display2": Object {
                  "fontSize": "16px",
                  "fontWeight": 400,
                  "lineHeight": 1.25,
                },
                "display3": Object {
                  "fontSize": "20px",
                  "fontWeight": 400,
                  "lineHeight": 1.25,
                },
                "display4": Object {
                  "fontSize": "24px",
                  "fontWeight": 400,
                  "lineHeight": 1.25,
                },
                "display5": Object {
                  "fontSize": "32px",
                  "fontWeight": 400,
                  "lineHeight": 1.25,
                },
                "display6": Object {
                  "fontSize": "40px",
                  "fontWeight": 400,
                  "lineHeight": 1.25,
                },
                "display7": Object {
                  "fontSize": "56px",
                  "fontWeight": 400,
                  "lineHeight": 1.25,
                },
                "display8": Object {
                  "fontSize": "72px",
                  "fontWeight": 400,
                  "lineHeight": 1.25,
                },
              },
              "timingFunctions": Object {
                "easeIn": "cubic-bezier(0.5, 0, 1, 1)",
                "easeInOut": "cubic-bezier(0.5, 0, 0.25, 1)",
                "easeOut": "cubic-bezier(0, 0, 0.25, 1)",
              },
              "transitionDelays": Object {
                "large": "260ms",
                "medium": "160ms",
                "small": "60ms",
                "xLarge": "360ms",
              },
            }
<<<<<<< HEAD
          />
        </a>
      </div>
      <div
        className="content"
      >
        <div
          className="ui horizontal right floated list"
          role="list"
        >
          <div
            className="item"
            onClick={[Function]}
            role="listitem"
          >
            <div
              className="ui star rating"
              onClick={[Function]}
              onMouseLeave={[Function]}
              role="radiogroup"
            >
              <i
                aria-checked={false}
                aria-posinset={1}
                aria-setsize={1}
                className="icon"
                onClick={[Function]}
                onKeyUp={[Function]}
                onMouseEnter={[Function]}
                role="radio"
                tabIndex={0}
              />
            </div>
          </div>
          <div
            className="item"
            onClick={[Function]}
            role="listitem"
          >
            <a
              href="/applications/searchgui_msgf/3.3.0/"
              onClick={[Function]}
            >
              <i
                aria-hidden="true"
                className="green play icon"
              />
            </a>
          </div>
        </div>
        <a
          className="header"
          href="/applications/details/searchgui_msgf/3.3.0/"
          onClick={[Function]}
        >
          SearchCLI: MS-GF+
        </a>
        <div
          className="meta"
        >
          3.3.0
        </div>
      </div>
      <div
        className="extra content"
      >
        SearchGUI is a user-friendly open-source graphical user interface for co...
      </div>
    </div>
    <div
      className="ui card"
      onClick={[Function]}
    >
      <div
        style={
          Object {
            "background": "#AD1457",
          }
        }
      >
        <a
          href="/applications/details/tqdist_quartet/1.0.0/"
          onClick={[Function]}
        >
          <div
            className="app-image"
            style={
              Object {
                "backgroundImage": "url('https://placekitten.com/200/200')",
                "opacity": 1,
              }
            }
          />
        </a>
      </div>
      <div
        className="content"
      >
        <div
          className="ui horizontal right floated list"
          role="list"
=======
          }
>>>>>>> 1f81bcf9
        >
          <svg
            className="sc-dxgOiQ jQZQST sc-iwsKbI fSJFTj"
            cursor="pointer"
            fill="currentcolor"
            height={38}
            viewBox="0 0 32 36"
            width={38}
          >
<<<<<<< HEAD
            <a
              href="/applications/tqdist_quartet/1.0.0/"
              onClick={[Function]}
            >
              <i
                aria-hidden="true"
                className="green play icon"
              />
            </a>
          </div>
        </div>
        <a
          className="header"
          href="/applications/details/tqdist_quartet/1.0.0/"
          onClick={[Function]}
        >
          tqDist: Quartet Distance
=======
            <path
              d="M0 2.04C0 1.3.37.65 1.02.28c.65-.37 1.4-.37 2.04.02l27.27 15.88c.64.37 1 1 1 1.74 0 .73-.36 1.38-1 1.75L3.06 35.55a2 2 0 0 1-2.04.01A1.98 1.98 0 0 1 0 33.8V2.04z"
              fill="#8393a7"
            />
          </svg>
>>>>>>> 1f81bcf9
        </a>
      </div>
    </div>
<<<<<<< HEAD
  </div>,
  <div />,
]
`;

exports[`Single Application Component Render Single Application 1`] = `
<div
  className="ui card"
  onClick={[Function]}
>
  <div
    style={
      Object {
        "background": "#D4E157",
      }
    }
  >
    <a
      href="/applications/details/palms/1.0.0/"
      onClick={[Function]}
    >
      <div
        className="app-image"
        style={
          Object {
            "backgroundImage": "url('function loader(content) {
  if (!this.emitFile) throw new Error('File Loader\\\\n\\\\nemitFile is required from module system');

  const options = _loaderUtils2.default.getOptions(this) || {};

  (0, _schemaUtils2.default)(_options2.default, options, 'File Loader');

  const context = options.context || this.rootContext || this.options && this.options.context;

  const url = _loaderUtils2.default.interpolateName(this, options.name, {
    context,
    content,
    regExp: options.regExp
  });

  let outputPath = url;

  if (options.outputPath) {
    if (typeof options.outputPath === 'function') {
      outputPath = options.outputPath(url);
    } else {
      outputPath = _path2.default.posix.join(options.outputPath, url);
    }
  }

  if (options.useRelativePath) {
    const filePath = this.resourcePath;

    const issuer = options.context ? context : this._module && this._module.issuer && this._module.issuer.context;

    const relativeUrl = issuer && _path2.default.relative(issuer, filePath).split(_path2.default.sep).join('/');

    const relativePath = relativeUrl && \`\${_path2.default.dirname(relativeUrl)}/\`;
    // eslint-disable-next-line no-bitwise
    if (~relativePath.indexOf('../')) {
      outputPath = _path2.default.posix.join(outputPath, relativePath, url);
    } else {
      outputPath = _path2.default.posix.join(relativePath, url);
    }
  }

  let publicPath = \`__webpack_public_path__ + \${JSON.stringify(outputPath)}\`;

  if (options.publicPath) {
    if (typeof options.publicPath === 'function') {
      publicPath = options.publicPath(url);
    } else if (options.publicPath.endsWith('/')) {
      publicPath = options.publicPath + url;
    } else {
      publicPath = \`\${options.publicPath}/\${url}\`;
    }

    publicPath = JSON.stringify(publicPath);
  }

  // eslint-disable-next-line no-undefined
  if (options.emitFile === undefined || options.emitFile) {
    this.emitFile(outputPath, content);
  }
  // TODO revert to ES2015 Module export, when new CSS Pipeline is in place
  return \`module.exports = \${publicPath};\`;
}')",
            "opacity": 0.3,
          }
        }
      />
    </a>
=======
>>>>>>> 1f81bcf9
  </div>
  <div
    className="sc-gipzik hYhsek"
  >
    <div
      className="sc-bwzfXH bVqAki"
    >
      <div
        className="sc-EHOje kvayUm"
        cursor="inherit"
      >
        The central role of places in which physical activity (PA) is done is now widely recognized, so it i
      </div>
    </div>
<<<<<<< HEAD
    <a
      className="header"
      href="/applications/details/palms/1.0.0/"
      onClick={[Function]}
    >
      PALMS
    </a>
    <div
      className="meta"
    >
      1.0.0
    </div>
  </div>
  <div
    className="extra content"
  >
    The central role of places in which physical activity (PA) is done is no...
=======
>>>>>>> 1f81bcf9
  </div>
</div>
`;<|MERGE_RESOLUTION|>--- conflicted
+++ resolved
@@ -1,1412 +1,5 @@
 // Jest Snapshot v1, https://goo.gl/fbAQLP
 
-<<<<<<< HEAD
-exports[`Applications component Render empty component 1`] = `
-Array [
-  <i
-    aria-hidden="true"
-    className="sync small circular link icon pagination-float-right"
-    onClick={[Function]}
-  />,
-  <span
-    className="items-per-page-padding pagination-float-right"
-  >
-    <span>
-      Items per page 
-    </span>
-    <div
-      aria-expanded={false}
-      className="ui compact inline dropdown"
-      onBlur={[Function]}
-      onChange={[Function]}
-      onClick={[Function]}
-      onFocus={[Function]}
-      onMouseDown={[Function]}
-      role="listbox"
-      tabIndex={0}
-    >
-      <div
-        aria-live="polite"
-        className="text"
-        role="alert"
-      >
-        25
-      </div>
-      <i
-        aria-hidden="true"
-        className="dropdown icon"
-        onClick={[Function]}
-      />
-      <div
-        className="menu transition"
-      >
-        <div
-          aria-checked={false}
-          aria-selected={false}
-          className="item"
-          onClick={[Function]}
-          role="option"
-          style={
-            Object {
-              "pointerEvents": "all",
-            }
-          }
-        >
-          <span
-            className="text"
-          >
-            10
-          </span>
-        </div>
-        <div
-          aria-checked={true}
-          aria-selected={true}
-          className="active selected item"
-          onClick={[Function]}
-          role="option"
-          style={
-            Object {
-              "pointerEvents": "all",
-            }
-          }
-        >
-          <span
-            className="text"
-          >
-            25
-          </span>
-        </div>
-        <div
-          aria-checked={false}
-          aria-selected={false}
-          className="item"
-          onClick={[Function]}
-          role="option"
-          style={
-            Object {
-              "pointerEvents": "all",
-            }
-          }
-        >
-          <span
-            className="text"
-          >
-            50
-          </span>
-        </div>
-        <div
-          aria-checked={false}
-          aria-selected={false}
-          className="item"
-          onClick={[Function]}
-          role="option"
-          style={
-            Object {
-              "pointerEvents": "all",
-            }
-          }
-        >
-          <span
-            className="text"
-          >
-            100
-          </span>
-        </div>
-      </div>
-    </div>
-  </span>,
-  <div
-    className="ui cards card-margin"
-  >
-    <div
-      className="ui card"
-      onClick={[Function]}
-    >
-      <div
-        style={
-          Object {
-            "background": "#D4E157",
-          }
-        }
-      >
-        <a
-          href="/applications/details/palms/1.0.0/"
-          onClick={[Function]}
-        >
-          <div
-            className="app-image"
-            style={
-              Object {
-                "backgroundImage": "url('function loader(content) {
-  if (!this.emitFile) throw new Error('File Loader\\\\n\\\\nemitFile is required from module system');
-
-  const options = _loaderUtils2.default.getOptions(this) || {};
-
-  (0, _schemaUtils2.default)(_options2.default, options, 'File Loader');
-
-  const context = options.context || this.rootContext || this.options && this.options.context;
-
-  const url = _loaderUtils2.default.interpolateName(this, options.name, {
-    context,
-    content,
-    regExp: options.regExp
-  });
-
-  let outputPath = url;
-
-  if (options.outputPath) {
-    if (typeof options.outputPath === 'function') {
-      outputPath = options.outputPath(url);
-    } else {
-      outputPath = _path2.default.posix.join(options.outputPath, url);
-    }
-  }
-
-  if (options.useRelativePath) {
-    const filePath = this.resourcePath;
-
-    const issuer = options.context ? context : this._module && this._module.issuer && this._module.issuer.context;
-
-    const relativeUrl = issuer && _path2.default.relative(issuer, filePath).split(_path2.default.sep).join('/');
-
-    const relativePath = relativeUrl && \`\${_path2.default.dirname(relativeUrl)}/\`;
-    // eslint-disable-next-line no-bitwise
-    if (~relativePath.indexOf('../')) {
-      outputPath = _path2.default.posix.join(outputPath, relativePath, url);
-    } else {
-      outputPath = _path2.default.posix.join(relativePath, url);
-    }
-  }
-
-  let publicPath = \`__webpack_public_path__ + \${JSON.stringify(outputPath)}\`;
-
-  if (options.publicPath) {
-    if (typeof options.publicPath === 'function') {
-      publicPath = options.publicPath(url);
-    } else if (options.publicPath.endsWith('/')) {
-      publicPath = options.publicPath + url;
-    } else {
-      publicPath = \`\${options.publicPath}/\${url}\`;
-    }
-
-    publicPath = JSON.stringify(publicPath);
-  }
-
-  // eslint-disable-next-line no-undefined
-  if (options.emitFile === undefined || options.emitFile) {
-    this.emitFile(outputPath, content);
-  }
-  // TODO revert to ES2015 Module export, when new CSS Pipeline is in place
-  return \`module.exports = \${publicPath};\`;
-}')",
-                "opacity": 0.3,
-              }
-            }
-          />
-        </a>
-      </div>
-      <div
-        className="content"
-      >
-        <div
-          className="ui horizontal right floated list"
-          role="list"
-        >
-          <div
-            className="item"
-            onClick={[Function]}
-            role="listitem"
-          >
-            <div
-              className="ui star rating"
-              onClick={[Function]}
-              onMouseLeave={[Function]}
-              role="radiogroup"
-            >
-              <i
-                aria-checked={false}
-                aria-posinset={1}
-                aria-setsize={1}
-                className="icon"
-                onClick={[Function]}
-                onKeyUp={[Function]}
-                onMouseEnter={[Function]}
-                role="radio"
-                tabIndex={0}
-              />
-            </div>
-          </div>
-          <div
-            className="item"
-            onClick={[Function]}
-            role="listitem"
-          >
-            <a
-              href="/applications/palms/1.0.0/"
-              onClick={[Function]}
-            >
-              <i
-                aria-hidden="true"
-                className="green play icon"
-              />
-            </a>
-          </div>
-        </div>
-        <a
-          className="header"
-          href="/applications/details/palms/1.0.0/"
-          onClick={[Function]}
-        >
-          PALMS
-        </a>
-        <div
-          className="meta"
-        >
-          1.0.0
-        </div>
-      </div>
-      <div
-        className="extra content"
-      >
-        The central role of places in which physical activity (PA) is done is no...
-      </div>
-    </div>
-    <div
-      className="ui card"
-      onClick={[Function]}
-    >
-      <div
-        style={
-          Object {
-            "background": "#FFF176",
-          }
-        }
-      >
-        <a
-          href="/applications/details/bwa-mem/1.0.0/"
-          onClick={[Function]}
-        >
-          <div
-            className="app-image"
-            style={
-              Object {
-                "backgroundImage": "url('https://placekitten.com/200/200')",
-                "opacity": 1,
-              }
-            }
-          />
-        </a>
-      </div>
-      <div
-        className="content"
-      >
-        <div
-          className="ui horizontal right floated list"
-          role="list"
-        >
-          <div
-            className="item"
-            onClick={[Function]}
-            role="listitem"
-          >
-            <div
-              className="ui star rating"
-              onClick={[Function]}
-              onMouseLeave={[Function]}
-              role="radiogroup"
-            >
-              <i
-                aria-checked={false}
-                aria-posinset={1}
-                aria-setsize={1}
-                className="icon"
-                onClick={[Function]}
-                onKeyUp={[Function]}
-                onMouseEnter={[Function]}
-                role="radio"
-                tabIndex={0}
-              />
-            </div>
-          </div>
-          <div
-            className="item"
-            onClick={[Function]}
-            role="listitem"
-          >
-            <a
-              href="/applications/bwa-mem/1.0.0/"
-              onClick={[Function]}
-            >
-              <i
-                aria-hidden="true"
-                className="green play icon"
-              />
-            </a>
-          </div>
-        </div>
-        <a
-          className="header"
-          href="/applications/details/bwa-mem/1.0.0/"
-          onClick={[Function]}
-        >
-          BWA-MEM
-        </a>
-        <div
-          className="meta"
-        >
-          1.0.0
-        </div>
-      </div>
-      <div
-        className="extra content"
-      >
-        BWA-MEM
-      </div>
-    </div>
-    <div
-      className="ui card"
-      onClick={[Function]}
-    >
-      <div
-        style={
-          Object {
-            "background": "#5D4037",
-          }
-        }
-      >
-        <a
-          href="/applications/details/figlet-count/1.0.0/"
-          onClick={[Function]}
-        >
-          <div
-            className="app-image"
-            style={
-              Object {
-                "backgroundImage": "url('https://placekitten.com/200/200')",
-                "opacity": 1,
-              }
-            }
-          />
-        </a>
-      </div>
-      <div
-        className="content"
-      >
-        <div
-          className="ui horizontal right floated list"
-          role="list"
-        >
-          <div
-            className="item"
-            onClick={[Function]}
-            role="listitem"
-          >
-            <div
-              className="ui star rating"
-              onClick={[Function]}
-              onMouseLeave={[Function]}
-              role="radiogroup"
-            >
-              <i
-                aria-checked={false}
-                aria-posinset={1}
-                aria-setsize={1}
-                className="icon"
-                onClick={[Function]}
-                onKeyUp={[Function]}
-                onMouseEnter={[Function]}
-                role="radio"
-                tabIndex={0}
-              />
-            </div>
-          </div>
-          <div
-            className="item"
-            onClick={[Function]}
-            role="listitem"
-          >
-            <a
-              href="/applications/figlet-count/1.0.0/"
-              onClick={[Function]}
-            >
-              <i
-                aria-hidden="true"
-                className="green play icon"
-              />
-            </a>
-          </div>
-        </div>
-        <a
-          className="header"
-          href="/applications/details/figlet-count/1.0.0/"
-          onClick={[Function]}
-        >
-          Figlet Counter
-        </a>
-        <div
-          className="meta"
-        >
-          1.0.0
-        </div>
-      </div>
-      <div
-        className="extra content"
-      >
-        Count with Figlet!
-
-      </div>
-    </div>
-    <div
-      className="ui card"
-      onClick={[Function]}
-    >
-      <div
-        style={
-          Object {
-            "background": "#455A64",
-          }
-        }
-      >
-        <a
-          href="/applications/details/tqdist_triplet/1.0.0/"
-          onClick={[Function]}
-        >
-          <div
-            className="app-image"
-            style={
-              Object {
-                "backgroundImage": "url('https://placekitten.com/200/200')",
-                "opacity": 1,
-              }
-            }
-          />
-        </a>
-      </div>
-      <div
-        className="content"
-      >
-        <div
-          className="ui horizontal right floated list"
-          role="list"
-        >
-          <div
-            className="item"
-            onClick={[Function]}
-            role="listitem"
-          >
-            <div
-              className="ui star rating"
-              onClick={[Function]}
-              onMouseLeave={[Function]}
-              role="radiogroup"
-            >
-              <i
-                aria-checked={false}
-                aria-posinset={1}
-                aria-setsize={1}
-                className="icon"
-                onClick={[Function]}
-                onKeyUp={[Function]}
-                onMouseEnter={[Function]}
-                role="radio"
-                tabIndex={0}
-              />
-            </div>
-          </div>
-          <div
-            className="item"
-            onClick={[Function]}
-            role="listitem"
-          >
-            <a
-              href="/applications/tqdist_triplet/1.0.0/"
-              onClick={[Function]}
-            >
-              <i
-                aria-hidden="true"
-                className="green play icon"
-              />
-            </a>
-          </div>
-        </div>
-        <a
-          className="header"
-          href="/applications/details/tqdist_triplet/1.0.0/"
-          onClick={[Function]}
-        >
-          tqDist: Triplet Distance
-        </a>
-        <div
-          className="meta"
-        >
-          1.0.0
-        </div>
-      </div>
-      <div
-        className="extra content"
-      >
-        Distance measures between trees are useful for comparing trees in a syst...
-      </div>
-    </div>
-    <div
-      className="ui card"
-      onClick={[Function]}
-    >
-      <div
-        style={
-          Object {
-            "background": "#FF8F00",
-          }
-        }
-      >
-        <a
-          href="/applications/details/figlet/1.0.0/"
-          onClick={[Function]}
-        >
-          <div
-            className="app-image"
-            style={
-              Object {
-                "backgroundImage": "url('function loader(content) {
-  if (!this.emitFile) throw new Error('File Loader\\\\n\\\\nemitFile is required from module system');
-
-  const options = _loaderUtils2.default.getOptions(this) || {};
-
-  (0, _schemaUtils2.default)(_options2.default, options, 'File Loader');
-
-  const context = options.context || this.rootContext || this.options && this.options.context;
-
-  const url = _loaderUtils2.default.interpolateName(this, options.name, {
-    context,
-    content,
-    regExp: options.regExp
-  });
-
-  let outputPath = url;
-
-  if (options.outputPath) {
-    if (typeof options.outputPath === 'function') {
-      outputPath = options.outputPath(url);
-    } else {
-      outputPath = _path2.default.posix.join(options.outputPath, url);
-    }
-  }
-
-  if (options.useRelativePath) {
-    const filePath = this.resourcePath;
-
-    const issuer = options.context ? context : this._module && this._module.issuer && this._module.issuer.context;
-
-    const relativeUrl = issuer && _path2.default.relative(issuer, filePath).split(_path2.default.sep).join('/');
-
-    const relativePath = relativeUrl && \`\${_path2.default.dirname(relativeUrl)}/\`;
-    // eslint-disable-next-line no-bitwise
-    if (~relativePath.indexOf('../')) {
-      outputPath = _path2.default.posix.join(outputPath, relativePath, url);
-    } else {
-      outputPath = _path2.default.posix.join(relativePath, url);
-    }
-  }
-
-  let publicPath = \`__webpack_public_path__ + \${JSON.stringify(outputPath)}\`;
-
-  if (options.publicPath) {
-    if (typeof options.publicPath === 'function') {
-      publicPath = options.publicPath(url);
-    } else if (options.publicPath.endsWith('/')) {
-      publicPath = options.publicPath + url;
-    } else {
-      publicPath = \`\${options.publicPath}/\${url}\`;
-    }
-
-    publicPath = JSON.stringify(publicPath);
-  }
-
-  // eslint-disable-next-line no-undefined
-  if (options.emitFile === undefined || options.emitFile) {
-    this.emitFile(outputPath, content);
-  }
-  // TODO revert to ES2015 Module export, when new CSS Pipeline is in place
-  return \`module.exports = \${publicPath};\`;
-}')",
-                "opacity": 0.3,
-              }
-            }
-          />
-        </a>
-      </div>
-      <div
-        className="content"
-      >
-        <div
-          className="ui horizontal right floated list"
-          role="list"
-        >
-          <div
-            className="item"
-            onClick={[Function]}
-            role="listitem"
-          >
-            <div
-              className="ui star rating"
-              onClick={[Function]}
-              onMouseLeave={[Function]}
-              role="radiogroup"
-            >
-              <i
-                aria-checked={false}
-                aria-posinset={1}
-                aria-setsize={1}
-                className="icon"
-                onClick={[Function]}
-                onKeyUp={[Function]}
-                onMouseEnter={[Function]}
-                role="radio"
-                tabIndex={0}
-              />
-            </div>
-          </div>
-          <div
-            className="item"
-            onClick={[Function]}
-            role="listitem"
-          >
-            <a
-              href="/applications/figlet/1.0.0/"
-              onClick={[Function]}
-            >
-              <i
-                aria-hidden="true"
-                className="green play icon"
-              />
-            </a>
-          </div>
-        </div>
-        <a
-          className="header"
-          href="/applications/details/figlet/1.0.0/"
-          onClick={[Function]}
-        >
-          Figlet
-        </a>
-        <div
-          className="meta"
-        >
-          1.0.0
-        </div>
-      </div>
-      <div
-        className="extra content"
-      >
-        Render some text!
-
-      </div>
-    </div>
-    <div
-      className="ui card"
-      onClick={[Function]}
-    >
-      <div
-        style={
-          Object {
-            "background": "#37474F",
-          }
-        }
-      >
-        <a
-          href="/applications/details/rapidnj/2.3.2/"
-          onClick={[Function]}
-        >
-          <div
-            className="app-image"
-            style={
-              Object {
-                "backgroundImage": "url('https://placekitten.com/200/200')",
-                "opacity": 1,
-              }
-            }
-          />
-        </a>
-      </div>
-      <div
-        className="content"
-      >
-        <div
-          className="ui horizontal right floated list"
-          role="list"
-        >
-          <div
-            className="item"
-            onClick={[Function]}
-            role="listitem"
-          >
-            <div
-              className="ui star rating"
-              onClick={[Function]}
-              onMouseLeave={[Function]}
-              role="radiogroup"
-            >
-              <i
-                aria-checked={false}
-                aria-posinset={1}
-                aria-setsize={1}
-                className="icon"
-                onClick={[Function]}
-                onKeyUp={[Function]}
-                onMouseEnter={[Function]}
-                role="radio"
-                tabIndex={0}
-              />
-            </div>
-          </div>
-          <div
-            className="item"
-            onClick={[Function]}
-            role="listitem"
-          >
-            <a
-              href="/applications/rapidnj/2.3.2/"
-              onClick={[Function]}
-            >
-              <i
-                aria-hidden="true"
-                className="green play icon"
-              />
-            </a>
-          </div>
-        </div>
-        <a
-          className="header"
-          href="/applications/details/rapidnj/2.3.2/"
-          onClick={[Function]}
-        >
-          RapidNJ
-        </a>
-        <div
-          className="meta"
-        >
-          2.3.2
-        </div>
-      </div>
-      <div
-        className="extra content"
-      >
-        RapidNJ is an algorithmic engineered implementation of canonical neighbo...
-      </div>
-    </div>
-    <div
-      className="ui card"
-      onClick={[Function]}
-    >
-      <div
-        style={
-          Object {
-            "background": "#DCE775",
-          }
-        }
-      >
-        <a
-          href="/applications/details/searchgui_msgf/3.3.0/"
-          onClick={[Function]}
-        >
-          <div
-            className="app-image"
-            style={
-              Object {
-                "backgroundImage": "url('function loader(content) {
-  if (!this.emitFile) throw new Error('File Loader\\\\n\\\\nemitFile is required from module system');
-
-  const options = _loaderUtils2.default.getOptions(this) || {};
-
-  (0, _schemaUtils2.default)(_options2.default, options, 'File Loader');
-
-  const context = options.context || this.rootContext || this.options && this.options.context;
-
-  const url = _loaderUtils2.default.interpolateName(this, options.name, {
-    context,
-    content,
-    regExp: options.regExp
-  });
-
-  let outputPath = url;
-
-  if (options.outputPath) {
-    if (typeof options.outputPath === 'function') {
-      outputPath = options.outputPath(url);
-    } else {
-      outputPath = _path2.default.posix.join(options.outputPath, url);
-    }
-  }
-
-  if (options.useRelativePath) {
-    const filePath = this.resourcePath;
-
-    const issuer = options.context ? context : this._module && this._module.issuer && this._module.issuer.context;
-
-    const relativeUrl = issuer && _path2.default.relative(issuer, filePath).split(_path2.default.sep).join('/');
-
-    const relativePath = relativeUrl && \`\${_path2.default.dirname(relativeUrl)}/\`;
-    // eslint-disable-next-line no-bitwise
-    if (~relativePath.indexOf('../')) {
-      outputPath = _path2.default.posix.join(outputPath, relativePath, url);
-    } else {
-      outputPath = _path2.default.posix.join(relativePath, url);
-    }
-  }
-
-  let publicPath = \`__webpack_public_path__ + \${JSON.stringify(outputPath)}\`;
-
-  if (options.publicPath) {
-    if (typeof options.publicPath === 'function') {
-      publicPath = options.publicPath(url);
-    } else if (options.publicPath.endsWith('/')) {
-      publicPath = options.publicPath + url;
-    } else {
-      publicPath = \`\${options.publicPath}/\${url}\`;
-    }
-
-    publicPath = JSON.stringify(publicPath);
-  }
-
-  // eslint-disable-next-line no-undefined
-  if (options.emitFile === undefined || options.emitFile) {
-    this.emitFile(outputPath, content);
-  }
-  // TODO revert to ES2015 Module export, when new CSS Pipeline is in place
-  return \`module.exports = \${publicPath};\`;
-}')",
-                "opacity": 0.3,
-              }
-            }
-          />
-        </a>
-      </div>
-      <div
-        className="content"
-      >
-        <div
-          className="ui horizontal right floated list"
-          role="list"
-        >
-          <div
-            className="item"
-            onClick={[Function]}
-            role="listitem"
-          >
-            <div
-              className="ui star rating"
-              onClick={[Function]}
-              onMouseLeave={[Function]}
-              role="radiogroup"
-            >
-              <i
-                aria-checked={false}
-                aria-posinset={1}
-                aria-setsize={1}
-                className="icon"
-                onClick={[Function]}
-                onKeyUp={[Function]}
-                onMouseEnter={[Function]}
-                role="radio"
-                tabIndex={0}
-              />
-            </div>
-          </div>
-          <div
-            className="item"
-            onClick={[Function]}
-            role="listitem"
-          >
-            <a
-              href="/applications/searchgui_msgf/3.3.0/"
-              onClick={[Function]}
-            >
-              <i
-                aria-hidden="true"
-                className="green play icon"
-              />
-            </a>
-          </div>
-        </div>
-        <a
-          className="header"
-          href="/applications/details/searchgui_msgf/3.3.0/"
-          onClick={[Function]}
-        >
-          SearchCLI: MS-GF+
-        </a>
-        <div
-          className="meta"
-        >
-          3.3.0
-        </div>
-      </div>
-      <div
-        className="extra content"
-      >
-        SearchGUI is a user-friendly open-source graphical user interface for co...
-      </div>
-    </div>
-    <div
-      className="ui card"
-      onClick={[Function]}
-    >
-      <div
-        style={
-          Object {
-            "background": "#AD1457",
-          }
-        }
-      >
-        <a
-          href="/applications/details/tqdist_quartet/1.0.0/"
-          onClick={[Function]}
-        >
-          <div
-            className="app-image"
-            style={
-              Object {
-                "backgroundImage": "url('https://placekitten.com/200/200')",
-                "opacity": 1,
-              }
-            }
-          />
-        </a>
-      </div>
-      <div
-        className="content"
-      >
-        <div
-          className="ui horizontal right floated list"
-          role="list"
-        >
-          <div
-            className="item"
-            onClick={[Function]}
-            role="listitem"
-          >
-            <div
-              className="ui star rating"
-              onClick={[Function]}
-              onMouseLeave={[Function]}
-              role="radiogroup"
-            >
-              <i
-                aria-checked={false}
-                aria-posinset={1}
-                aria-setsize={1}
-                className="icon"
-                onClick={[Function]}
-                onKeyUp={[Function]}
-                onMouseEnter={[Function]}
-                role="radio"
-                tabIndex={0}
-              />
-            </div>
-          </div>
-          <div
-            className="item"
-            onClick={[Function]}
-            role="listitem"
-          >
-            <a
-              href="/applications/tqdist_quartet/1.0.0/"
-              onClick={[Function]}
-            >
-              <i
-                aria-hidden="true"
-                className="green play icon"
-              />
-            </a>
-          </div>
-        </div>
-        <a
-          className="header"
-          href="/applications/details/tqdist_quartet/1.0.0/"
-          onClick={[Function]}
-        >
-          tqDist: Quartet Distance
-        </a>
-        <div
-          className="meta"
-        >
-          1.0.0
-        </div>
-      </div>
-      <div
-        className="extra content"
-      >
-        Distance measures between trees are useful for comparing trees in a syst...
-      </div>
-    </div>
-  </div>,
-  <div />,
-]
-`;
-
-exports[`Applications component Render full component 1`] = `
-Array [
-  <i
-    aria-hidden="true"
-    className="sync small circular link icon pagination-float-right"
-    onClick={[Function]}
-  />,
-  <span
-    className="items-per-page-padding pagination-float-right"
-  >
-    <span>
-      Items per page 
-    </span>
-    <div
-      aria-expanded={false}
-      className="ui compact inline dropdown"
-      onBlur={[Function]}
-      onChange={[Function]}
-      onClick={[Function]}
-      onFocus={[Function]}
-      onMouseDown={[Function]}
-      role="listbox"
-      tabIndex={0}
-    >
-      <div
-        aria-live="polite"
-        className="text"
-        role="alert"
-      >
-        25
-      </div>
-      <i
-        aria-hidden="true"
-        className="dropdown icon"
-        onClick={[Function]}
-      />
-      <div
-        className="menu transition"
-      >
-        <div
-          aria-checked={false}
-          aria-selected={false}
-          className="item"
-          onClick={[Function]}
-          role="option"
-          style={
-            Object {
-              "pointerEvents": "all",
-            }
-          }
-        >
-          <span
-            className="text"
-          >
-            10
-          </span>
-        </div>
-        <div
-          aria-checked={true}
-          aria-selected={true}
-          className="active selected item"
-          onClick={[Function]}
-          role="option"
-          style={
-            Object {
-              "pointerEvents": "all",
-            }
-          }
-        >
-          <span
-            className="text"
-          >
-            25
-          </span>
-        </div>
-        <div
-          aria-checked={false}
-          aria-selected={false}
-          className="item"
-          onClick={[Function]}
-          role="option"
-          style={
-            Object {
-              "pointerEvents": "all",
-            }
-          }
-        >
-          <span
-            className="text"
-          >
-            50
-          </span>
-        </div>
-        <div
-          aria-checked={false}
-          aria-selected={false}
-          className="item"
-          onClick={[Function]}
-          role="option"
-          style={
-            Object {
-              "pointerEvents": "all",
-            }
-          }
-        >
-          <span
-            className="text"
-          >
-            100
-          </span>
-        </div>
-      </div>
-    </div>
-  </span>,
-  <div
-    className="ui cards card-margin"
-  >
-    <div
-      className="ui card"
-      onClick={[Function]}
-    >
-      <div
-        style={
-          Object {
-            "background": "#D4E157",
-          }
-        }
-      >
-        <a
-          href="/applications/details/palms/1.0.0/"
-          onClick={[Function]}
-        >
-          <div
-            className="app-image"
-            style={
-              Object {
-                "backgroundImage": "url('function loader(content) {
-  if (!this.emitFile) throw new Error('File Loader\\\\n\\\\nemitFile is required from module system');
-
-  const options = _loaderUtils2.default.getOptions(this) || {};
-
-  (0, _schemaUtils2.default)(_options2.default, options, 'File Loader');
-
-  const context = options.context || this.rootContext || this.options && this.options.context;
-
-  const url = _loaderUtils2.default.interpolateName(this, options.name, {
-    context,
-    content,
-    regExp: options.regExp
-  });
-
-  let outputPath = url;
-
-  if (options.outputPath) {
-    if (typeof options.outputPath === 'function') {
-      outputPath = options.outputPath(url);
-    } else {
-      outputPath = _path2.default.posix.join(options.outputPath, url);
-    }
-  }
-
-  if (options.useRelativePath) {
-    const filePath = this.resourcePath;
-
-    const issuer = options.context ? context : this._module && this._module.issuer && this._module.issuer.context;
-
-    const relativeUrl = issuer && _path2.default.relative(issuer, filePath).split(_path2.default.sep).join('/');
-
-    const relativePath = relativeUrl && \`\${_path2.default.dirname(relativeUrl)}/\`;
-    // eslint-disable-next-line no-bitwise
-    if (~relativePath.indexOf('../')) {
-      outputPath = _path2.default.posix.join(outputPath, relativePath, url);
-    } else {
-      outputPath = _path2.default.posix.join(relativePath, url);
-    }
-  }
-
-  let publicPath = \`__webpack_public_path__ + \${JSON.stringify(outputPath)}\`;
-
-  if (options.publicPath) {
-    if (typeof options.publicPath === 'function') {
-      publicPath = options.publicPath(url);
-    } else if (options.publicPath.endsWith('/')) {
-      publicPath = options.publicPath + url;
-    } else {
-      publicPath = \`\${options.publicPath}/\${url}\`;
-    }
-
-    publicPath = JSON.stringify(publicPath);
-  }
-
-  // eslint-disable-next-line no-undefined
-  if (options.emitFile === undefined || options.emitFile) {
-    this.emitFile(outputPath, content);
-  }
-  // TODO revert to ES2015 Module export, when new CSS Pipeline is in place
-  return \`module.exports = \${publicPath};\`;
-}')",
-                "opacity": 0.3,
-              }
-            }
-          />
-        </a>
-      </div>
-      <div
-        className="content"
-      >
-        <div
-          className="ui horizontal right floated list"
-          role="list"
-        >
-          <div
-            className="item"
-            onClick={[Function]}
-            role="listitem"
-          >
-            <div
-              className="ui star rating"
-              onClick={[Function]}
-              onMouseLeave={[Function]}
-              role="radiogroup"
-            >
-              <i
-                aria-checked={false}
-                aria-posinset={1}
-                aria-setsize={1}
-                className="icon"
-                onClick={[Function]}
-                onKeyUp={[Function]}
-                onMouseEnter={[Function]}
-                role="radio"
-                tabIndex={0}
-              />
-            </div>
-          </div>
-          <div
-            className="item"
-            onClick={[Function]}
-            role="listitem"
-          >
-            <a
-              href="/applications/palms/1.0.0/"
-              onClick={[Function]}
-            >
-              <i
-                aria-hidden="true"
-                className="green play icon"
-              />
-            </a>
-          </div>
-        </div>
-        <a
-          className="header"
-          href="/applications/details/palms/1.0.0/"
-          onClick={[Function]}
-        >
-          PALMS
-        </a>
-        <div
-          className="meta"
-        >
-          1.0.0
-        </div>
-      </div>
-      <div
-        className="extra content"
-      >
-        The central role of places in which physical activity (PA) is done is no...
-      </div>
-    </div>
-    <div
-      className="ui card"
-      onClick={[Function]}
-    >
-      <div
-        style={
-          Object {
-            "background": "#FFF176",
-          }
-        }
-      >
-        <a
-          href="/applications/details/bwa-mem/1.0.0/"
-          onClick={[Function]}
-        >
-          <div
-            className="app-image"
-            style={
-              Object {
-                "backgroundImage": "url('https://placekitten.com/200/200')",
-                "opacity": 1,
-              }
-            }
-          />
-        </a>
-      </div>
-      <div
-        className="content"
-      >
-        <div
-          className="ui horizontal right floated list"
-          role="list"
-        >
-          <div
-            className="item"
-            onClick={[Function]}
-            role="listitem"
-          >
-            <div
-              className="ui star rating"
-              onClick={[Function]}
-              onMouseLeave={[Function]}
-              role="radiogroup"
-            >
-              <i
-                aria-checked={false}
-                aria-posinset={1}
-                aria-setsize={1}
-                className="icon"
-                onClick={[Function]}
-                onKeyUp={[Function]}
-                onMouseEnter={[Function]}
-                role="radio"
-                tabIndex={0}
-              />
-            </div>
-          </div>
-          <div
-            className="item"
-            onClick={[Function]}
-            role="listitem"
-          >
-            <a
-              href="/applications/bwa-mem/1.0.0/"
-              onClick={[Function]}
-            >
-              <i
-                aria-hidden="true"
-                className="green play icon"
-              />
-            </a>
-          </div>
-        </div>
-        <a
-          className="header"
-          href="/applications/details/bwa-mem/1.0.0/"
-          onClick={[Function]}
-        >
-          BWA-MEM
-        </a>
-        <div
-          className="meta"
-        >
-          1.0.0
-        </div>
-      </div>
-      <div
-        className="extra content"
-      >
-        BWA-MEM
-      </div>
-    </div>
-=======
 exports[`Single Application Component Render Single Application 1`] = `
 <div
   className="sc-kGXeez cABhMr"
@@ -1416,7 +9,6 @@
   <div
     className="sc-gipzik hYhsek"
   >
->>>>>>> 1f81bcf9
     <div
       className="sc-bdVaJa bQBfBb"
     >
@@ -1428,115 +20,6 @@
           }
         }
       >
-<<<<<<< HEAD
-        <a
-          href="/applications/details/figlet-count/1.0.0/"
-          onClick={[Function]}
-        >
-          <div
-            className="app-image"
-            style={
-              Object {
-                "backgroundImage": "url('https://placekitten.com/200/200')",
-                "opacity": 1,
-              }
-            }
-          />
-        </a>
-      </div>
-      <div
-        className="content"
-      >
-        <div
-          className="ui horizontal right floated list"
-          role="list"
-        >
-          <div
-            className="item"
-            onClick={[Function]}
-            role="listitem"
-          >
-            <div
-              className="ui star rating"
-              onClick={[Function]}
-              onMouseLeave={[Function]}
-              role="radiogroup"
-            >
-              <i
-                aria-checked={false}
-                aria-posinset={1}
-                aria-setsize={1}
-                className="icon"
-                onClick={[Function]}
-                onKeyUp={[Function]}
-                onMouseEnter={[Function]}
-                role="radio"
-                tabIndex={0}
-              />
-            </div>
-          </div>
-          <div
-            className="item"
-            onClick={[Function]}
-            role="listitem"
-          >
-            <a
-              href="/applications/figlet-count/1.0.0/"
-              onClick={[Function]}
-            >
-              <i
-                aria-hidden="true"
-                className="green play icon"
-              />
-            </a>
-          </div>
-        </div>
-        <a
-          className="header"
-          href="/applications/details/figlet-count/1.0.0/"
-          onClick={[Function]}
-        >
-          Figlet Counter
-        </a>
-        <div
-          className="meta"
-        >
-          1.0.0
-        </div>
-      </div>
-      <div
-        className="extra content"
-      >
-        Count with Figlet!
-
-      </div>
-    </div>
-    <div
-      className="ui card"
-      onClick={[Function]}
-    >
-      <div
-        style={
-          Object {
-            "background": "#455A64",
-          }
-        }
-      >
-        <a
-          href="/applications/details/tqdist_triplet/1.0.0/"
-          onClick={[Function]}
-        >
-          <div
-            className="app-image"
-            style={
-              Object {
-                "backgroundImage": "url('https://placekitten.com/200/200')",
-                "opacity": 1,
-              }
-            }
-          />
-        </a>
-=======
         <img
           className="sc-hMqMXs iipvbU"
           src={[Function]}
@@ -1546,226 +29,20 @@
             }
           }
         />
->>>>>>> 1f81bcf9
       </div>
       <div
         className="sc-bwzfXH hDECRi"
       >
         <div
-<<<<<<< HEAD
-          className="ui horizontal right floated list"
-          role="list"
-        >
-          <div
-            className="item"
-            onClick={[Function]}
-            role="listitem"
-          >
-            <div
-              className="ui star rating"
-              onClick={[Function]}
-              onMouseLeave={[Function]}
-              role="radiogroup"
-            >
-              <i
-                aria-checked={false}
-                aria-posinset={1}
-                aria-setsize={1}
-                className="icon"
-                onClick={[Function]}
-                onKeyUp={[Function]}
-                onMouseEnter={[Function]}
-                role="radio"
-                tabIndex={0}
-              />
-            </div>
-          </div>
-          <div
-            className="item"
-            onClick={[Function]}
-            role="listitem"
-          >
-            <a
-              href="/applications/tqdist_triplet/1.0.0/"
-              onClick={[Function]}
-            >
-              <i
-                aria-hidden="true"
-                className="green play icon"
-              />
-            </a>
-          </div>
-        </div>
-        <a
-          className="header"
-          href="/applications/details/tqdist_triplet/1.0.0/"
-          onClick={[Function]}
-        >
-          tqDist: Triplet Distance
-        </a>
-        <div
-          className="meta"
-=======
           className="sc-EHOje jjZauP"
           color="white"
           cursor="inherit"
           fontSize={2}
->>>>>>> 1f81bcf9
         >
           PALMS
         </div>
       </div>
       <div
-<<<<<<< HEAD
-        className="extra content"
-      >
-        Distance measures between trees are useful for comparing trees in a syst...
-      </div>
-    </div>
-    <div
-      className="ui card"
-      onClick={[Function]}
-    >
-      <div
-        style={
-          Object {
-            "background": "#FF8F00",
-          }
-        }
-      >
-        <a
-          href="/applications/details/figlet/1.0.0/"
-          onClick={[Function]}
-        >
-          <div
-            className="app-image"
-            style={
-              Object {
-                "backgroundImage": "url('function loader(content) {
-  if (!this.emitFile) throw new Error('File Loader\\\\n\\\\nemitFile is required from module system');
-
-  const options = _loaderUtils2.default.getOptions(this) || {};
-
-  (0, _schemaUtils2.default)(_options2.default, options, 'File Loader');
-
-  const context = options.context || this.rootContext || this.options && this.options.context;
-
-  const url = _loaderUtils2.default.interpolateName(this, options.name, {
-    context,
-    content,
-    regExp: options.regExp
-  });
-
-  let outputPath = url;
-
-  if (options.outputPath) {
-    if (typeof options.outputPath === 'function') {
-      outputPath = options.outputPath(url);
-    } else {
-      outputPath = _path2.default.posix.join(options.outputPath, url);
-    }
-  }
-
-  if (options.useRelativePath) {
-    const filePath = this.resourcePath;
-
-    const issuer = options.context ? context : this._module && this._module.issuer && this._module.issuer.context;
-
-    const relativeUrl = issuer && _path2.default.relative(issuer, filePath).split(_path2.default.sep).join('/');
-
-    const relativePath = relativeUrl && \`\${_path2.default.dirname(relativeUrl)}/\`;
-    // eslint-disable-next-line no-bitwise
-    if (~relativePath.indexOf('../')) {
-      outputPath = _path2.default.posix.join(outputPath, relativePath, url);
-    } else {
-      outputPath = _path2.default.posix.join(relativePath, url);
-    }
-  }
-
-  let publicPath = \`__webpack_public_path__ + \${JSON.stringify(outputPath)}\`;
-
-  if (options.publicPath) {
-    if (typeof options.publicPath === 'function') {
-      publicPath = options.publicPath(url);
-    } else if (options.publicPath.endsWith('/')) {
-      publicPath = options.publicPath + url;
-    } else {
-      publicPath = \`\${options.publicPath}/\${url}\`;
-    }
-
-    publicPath = JSON.stringify(publicPath);
-  }
-
-  // eslint-disable-next-line no-undefined
-  if (options.emitFile === undefined || options.emitFile) {
-    this.emitFile(outputPath, content);
-  }
-  // TODO revert to ES2015 Module export, when new CSS Pipeline is in place
-  return \`module.exports = \${publicPath};\`;
-}')",
-                "opacity": 0.3,
-              }
-            }
-          />
-        </a>
-      </div>
-      <div
-        className="content"
-      >
-        <div
-          className="ui horizontal right floated list"
-          role="list"
-        >
-          <div
-            className="item"
-            onClick={[Function]}
-            role="listitem"
-          >
-            <div
-              className="ui star rating"
-              onClick={[Function]}
-              onMouseLeave={[Function]}
-              role="radiogroup"
-            >
-              <i
-                aria-checked={false}
-                aria-posinset={1}
-                aria-setsize={1}
-                className="icon"
-                onClick={[Function]}
-                onKeyUp={[Function]}
-                onMouseEnter={[Function]}
-                role="radio"
-                tabIndex={0}
-              />
-            </div>
-          </div>
-          <div
-            className="item"
-            onClick={[Function]}
-            role="listitem"
-          >
-            <a
-              href="/applications/figlet/1.0.0/"
-              onClick={[Function]}
-            >
-              <i
-                aria-hidden="true"
-                className="green play icon"
-              />
-            </a>
-          </div>
-        </div>
-        <a
-          className="header"
-          href="/applications/details/figlet/1.0.0/"
-          onClick={[Function]}
-        >
-          Figlet
-        </a>
-        <div
-          className="meta"
-=======
         className="sc-bwzfXH iLsITc"
       >
         <div
@@ -1773,7 +50,6 @@
           color="white"
           cursor="inherit"
           fontSize="xxs-small"
->>>>>>> 1f81bcf9
         >
           v 
           1.0.0
@@ -1782,17 +58,12 @@
       <div
         className="sc-bwzfXH hTtHjt"
       >
-<<<<<<< HEAD
-        <a
-          href="/applications/details/rapidnj/2.3.2/"
-=======
         <svg
           className="sc-gZMcBi gyTeqP sc-iwsKbI jzxgXF"
           color="red"
           cursor="pointer"
           fill="currentcolor"
           height={24}
->>>>>>> 1f81bcf9
           onClick={[Function]}
           viewBox="0 0 23 22"
           width={24}
@@ -1807,65 +78,10 @@
         className="sc-bwzfXH biWzgY"
       >
         <div
-<<<<<<< HEAD
-          className="ui horizontal right floated list"
-          role="list"
-        >
-          <div
-            className="item"
-            onClick={[Function]}
-            role="listitem"
-          >
-            <div
-              className="ui star rating"
-              onClick={[Function]}
-              onMouseLeave={[Function]}
-              role="radiogroup"
-            >
-              <i
-                aria-checked={false}
-                aria-posinset={1}
-                aria-setsize={1}
-                className="icon"
-                onClick={[Function]}
-                onKeyUp={[Function]}
-                onMouseEnter={[Function]}
-                role="radio"
-                tabIndex={0}
-              />
-            </div>
-          </div>
-          <div
-            className="item"
-            onClick={[Function]}
-            role="listitem"
-          >
-            <a
-              href="/applications/rapidnj/2.3.2/"
-              onClick={[Function]}
-            >
-              <i
-                aria-hidden="true"
-                className="green play icon"
-              />
-            </a>
-          </div>
-        </div>
-        <a
-          className="header"
-          href="/applications/details/rapidnj/2.3.2/"
-          onClick={[Function]}
-        >
-          RapidNJ
-        </a>
-        <div
-          className="meta"
-=======
           className="sc-dnqmqq gAvPes"
           color="white"
           title="by Dan Sebastian Thrane <dthrane@imada.sdu.dk>"
           width={180}
->>>>>>> 1f81bcf9
         >
           by 
           Dan Sebastian Thrane &lt;dthrane@imada.sdu.dk&gt;
@@ -1875,13 +91,9 @@
         className="sc-bwzfXH cebrxn"
       >
         <a
-<<<<<<< HEAD
-          href="/applications/details/searchgui_msgf/3.3.0/"
-=======
           className="sc-cMljjf gvnKqJ"
           color="black"
           href="/applications/palms/1.0.0/"
->>>>>>> 1f81bcf9
           onClick={[Function]}
           theme={
             Object {
@@ -2146,111 +358,7 @@
                 "xLarge": "360ms",
               },
             }
-<<<<<<< HEAD
-          />
-        </a>
-      </div>
-      <div
-        className="content"
-      >
-        <div
-          className="ui horizontal right floated list"
-          role="list"
-        >
-          <div
-            className="item"
-            onClick={[Function]}
-            role="listitem"
-          >
-            <div
-              className="ui star rating"
-              onClick={[Function]}
-              onMouseLeave={[Function]}
-              role="radiogroup"
-            >
-              <i
-                aria-checked={false}
-                aria-posinset={1}
-                aria-setsize={1}
-                className="icon"
-                onClick={[Function]}
-                onKeyUp={[Function]}
-                onMouseEnter={[Function]}
-                role="radio"
-                tabIndex={0}
-              />
-            </div>
-          </div>
-          <div
-            className="item"
-            onClick={[Function]}
-            role="listitem"
-          >
-            <a
-              href="/applications/searchgui_msgf/3.3.0/"
-              onClick={[Function]}
-            >
-              <i
-                aria-hidden="true"
-                className="green play icon"
-              />
-            </a>
-          </div>
-        </div>
-        <a
-          className="header"
-          href="/applications/details/searchgui_msgf/3.3.0/"
-          onClick={[Function]}
-        >
-          SearchCLI: MS-GF+
-        </a>
-        <div
-          className="meta"
-        >
-          3.3.0
-        </div>
-      </div>
-      <div
-        className="extra content"
-      >
-        SearchGUI is a user-friendly open-source graphical user interface for co...
-      </div>
-    </div>
-    <div
-      className="ui card"
-      onClick={[Function]}
-    >
-      <div
-        style={
-          Object {
-            "background": "#AD1457",
           }
-        }
-      >
-        <a
-          href="/applications/details/tqdist_quartet/1.0.0/"
-          onClick={[Function]}
-        >
-          <div
-            className="app-image"
-            style={
-              Object {
-                "backgroundImage": "url('https://placekitten.com/200/200')",
-                "opacity": 1,
-              }
-            }
-          />
-        </a>
-      </div>
-      <div
-        className="content"
-      >
-        <div
-          className="ui horizontal right floated list"
-          role="list"
-=======
-          }
->>>>>>> 1f81bcf9
         >
           <svg
             className="sc-dxgOiQ jQZQST sc-iwsKbI fSJFTj"
@@ -2260,129 +368,14 @@
             viewBox="0 0 32 36"
             width={38}
           >
-<<<<<<< HEAD
-            <a
-              href="/applications/tqdist_quartet/1.0.0/"
-              onClick={[Function]}
-            >
-              <i
-                aria-hidden="true"
-                className="green play icon"
-              />
-            </a>
-          </div>
-        </div>
-        <a
-          className="header"
-          href="/applications/details/tqdist_quartet/1.0.0/"
-          onClick={[Function]}
-        >
-          tqDist: Quartet Distance
-=======
             <path
               d="M0 2.04C0 1.3.37.65 1.02.28c.65-.37 1.4-.37 2.04.02l27.27 15.88c.64.37 1 1 1 1.74 0 .73-.36 1.38-1 1.75L3.06 35.55a2 2 0 0 1-2.04.01A1.98 1.98 0 0 1 0 33.8V2.04z"
               fill="#8393a7"
             />
           </svg>
->>>>>>> 1f81bcf9
         </a>
       </div>
     </div>
-<<<<<<< HEAD
-  </div>,
-  <div />,
-]
-`;
-
-exports[`Single Application Component Render Single Application 1`] = `
-<div
-  className="ui card"
-  onClick={[Function]}
->
-  <div
-    style={
-      Object {
-        "background": "#D4E157",
-      }
-    }
-  >
-    <a
-      href="/applications/details/palms/1.0.0/"
-      onClick={[Function]}
-    >
-      <div
-        className="app-image"
-        style={
-          Object {
-            "backgroundImage": "url('function loader(content) {
-  if (!this.emitFile) throw new Error('File Loader\\\\n\\\\nemitFile is required from module system');
-
-  const options = _loaderUtils2.default.getOptions(this) || {};
-
-  (0, _schemaUtils2.default)(_options2.default, options, 'File Loader');
-
-  const context = options.context || this.rootContext || this.options && this.options.context;
-
-  const url = _loaderUtils2.default.interpolateName(this, options.name, {
-    context,
-    content,
-    regExp: options.regExp
-  });
-
-  let outputPath = url;
-
-  if (options.outputPath) {
-    if (typeof options.outputPath === 'function') {
-      outputPath = options.outputPath(url);
-    } else {
-      outputPath = _path2.default.posix.join(options.outputPath, url);
-    }
-  }
-
-  if (options.useRelativePath) {
-    const filePath = this.resourcePath;
-
-    const issuer = options.context ? context : this._module && this._module.issuer && this._module.issuer.context;
-
-    const relativeUrl = issuer && _path2.default.relative(issuer, filePath).split(_path2.default.sep).join('/');
-
-    const relativePath = relativeUrl && \`\${_path2.default.dirname(relativeUrl)}/\`;
-    // eslint-disable-next-line no-bitwise
-    if (~relativePath.indexOf('../')) {
-      outputPath = _path2.default.posix.join(outputPath, relativePath, url);
-    } else {
-      outputPath = _path2.default.posix.join(relativePath, url);
-    }
-  }
-
-  let publicPath = \`__webpack_public_path__ + \${JSON.stringify(outputPath)}\`;
-
-  if (options.publicPath) {
-    if (typeof options.publicPath === 'function') {
-      publicPath = options.publicPath(url);
-    } else if (options.publicPath.endsWith('/')) {
-      publicPath = options.publicPath + url;
-    } else {
-      publicPath = \`\${options.publicPath}/\${url}\`;
-    }
-
-    publicPath = JSON.stringify(publicPath);
-  }
-
-  // eslint-disable-next-line no-undefined
-  if (options.emitFile === undefined || options.emitFile) {
-    this.emitFile(outputPath, content);
-  }
-  // TODO revert to ES2015 Module export, when new CSS Pipeline is in place
-  return \`module.exports = \${publicPath};\`;
-}')",
-            "opacity": 0.3,
-          }
-        }
-      />
-    </a>
-=======
->>>>>>> 1f81bcf9
   </div>
   <div
     className="sc-gipzik hYhsek"
@@ -2397,26 +390,6 @@
         The central role of places in which physical activity (PA) is done is now widely recognized, so it i
       </div>
     </div>
-<<<<<<< HEAD
-    <a
-      className="header"
-      href="/applications/details/palms/1.0.0/"
-      onClick={[Function]}
-    >
-      PALMS
-    </a>
-    <div
-      className="meta"
-    >
-      1.0.0
-    </div>
-  </div>
-  <div
-    className="extra content"
-  >
-    The central role of places in which physical activity (PA) is done is no...
-=======
->>>>>>> 1f81bcf9
   </div>
 </div>
 `;