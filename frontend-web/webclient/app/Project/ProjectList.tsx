import {useAsyncCommand, useCloudAPI} from "@/Authentication/DataHook";
import {emptyPage} from "@/DefaultObjects";
import {MainContainer} from "@/MainContainer/MainContainer";
import * as Pagination from "@/Pagination";
import {
    listProjects,
    ListProjectsRequest,
    UserInProject,
    IngoingInvite,
    listIngoingInvites,
    acceptInvite,
    rejectInvite,
    ListFavoriteProjectsRequest,
    listFavoriteProjects,
    projectRoleToString
} from "@/Project/index";
import * as React from "react";
import {connect} from "react-redux";
import {Dispatch} from "redux";
import {Operation} from "Types";
<<<<<<< HEAD
import {Button, Flex, Icon, List, Text, Box, Checkbox, Label, Link, Tooltip} from "@/ui-components";
import VerticalButtonGroup from "@/ui-components/VerticalButtonGroup";
import {updatePageTitle, setActivePage} from "@/Navigation/Redux/StatusActions";
import {setRefreshFunction} from "@/Navigation/Redux/HeaderActions";
import {ListRow} from "@/ui-components/List";
=======
import {Button, Flex, Icon, List, Text, Box, Checkbox, Label, Link, Tooltip, Card} from "ui-components";
import VerticalButtonGroup from "ui-components/VerticalButtonGroup";
import {updatePageTitle, setActivePage} from "Navigation/Redux/StatusActions";
import {setRefreshFunction} from "Navigation/Redux/HeaderActions";
import {ListRow} from "ui-components/List";
>>>>>>> 40f49dfc
import {useHistory} from "react-router";
import {loadingAction} from "@/Loading";
import {dispatchSetProjectAction} from "@/Project/Redux";
import {projectRoleToStringIcon, toggleFavoriteProject} from "@/Project";
import {snackbarStore} from "@/Snackbar/SnackbarStore";
import {Client} from "@/Authentication/HttpClientInstance";
import {stopPropagation} from "@/UtilityFunctions";
import ClickableDropdown from "@/ui-components/ClickableDropdown";
import {ThemeColor} from "@/ui-components/theme";
import {useEffect, useState} from "react";
import * as Heading from "@/ui-components/Heading";
import {SidebarPages} from "@/ui-components/Sidebar";
import {Toggle} from "@/ui-components/Toggle";
import {Spacer} from "@/ui-components/Spacer";
import {defaultAvatar} from "@/UserSettings/Avataaar";
import {UserAvatar} from "@/AvataaarLib/UserAvatar";
import {useAvatars} from "@/AvataaarLib/hook";
import {dialogStore} from "@/Dialog/DialogStore";
import {ArchiveProject, LeaveProject} from "./ProjectSettings";
import {isAdminOrPI} from "@/Utilities/ProjectUtilities";
import {useProjectStatus} from "./cache";
<<<<<<< HEAD
import {ShareCardBase} from "@/Files/Shares";
=======
import styled from "styled-components";

const BorderedFlex = styled(Flex)`
  border-radius: 6px 6px 0 0;
`;

const ShareCardBase: React.FunctionComponent<{
    title?: JSX.Element | string | null;
    body?: JSX.Element | null;
    bottom?: JSX.Element | null;
}> = props => (
    <Card overflow={"hidden"} height={"auto"} width={1} boxShadow={"sm"} borderWidth={1} borderRadius={6} mb={12}>
        <BorderedFlex
            bg="lightGray"
            color="darkGray"
            px={3}
            py={2}
            alignItems="center"
        >
            {props.title}
        </BorderedFlex>
        <Box px={3} pt={3}>
            {props.body}
        </Box>
        {props.bottom}
    </Card>
);
>>>>>>> 40f49dfc

// eslint-disable-next-line no-underscore-dangle
const _List: React.FunctionComponent<DispatchProps & {project?: string}> = props => {
    const [archived, setArchived] = useState<boolean>(false);
    const [response, setFetchParams] = useCloudAPI<Page<UserInProject>, ListProjectsRequest>(
        {noop: true},
        emptyPage
    );
    const [favorites, setFavoriteParams] = useCloudAPI<Page<UserInProject>, ListFavoriteProjectsRequest>(
        listFavoriteProjects({page: 0, itemsPerPage: 25, archived: true, showAncestorPath: true}),
        emptyPage
    );

    const [ingoingInvites, fetchIngoingInvites, ingoingInvitesParams] = useCloudAPI<Page<IngoingInvite>>(
        listIngoingInvites({page: 0, itemsPerPage: 10}),
        emptyPage
    );

    const usernames = ingoingInvites.data.items.map(it => it.invitedBy);
    const avatars = useAvatars();
    const projectStatus = useProjectStatus();

    useEffect(() => {
        avatars.updateCache(usernames);
    }, [usernames]);

    const [selectedProjects, setSelectedProjects] = React.useState(new Set());
    const [, runCommand] = useAsyncCommand();

    useEffect(() => {
        props.setLoading(response.loading);
    }, [response.loading]);

    const history = useHistory();

    const reload = (): void => {
        setFavoriteParams(listFavoriteProjects({
            page: favorites.data.pageNumber,
            itemsPerPage: response.data.itemsPerPage,
            archived,
            showAncestorPath: true
        }));
        setFetchParams(listProjects({
            page: response.data.pageNumber,
            itemsPerPage: response.data.itemsPerPage,
            archived,
            noFavorites: true,
            showAncestorPath: true
        }));
        fetchIngoingInvites(listIngoingInvites({page: 0, itemsPerPage: 10}));
    };

    useEffect(() => {
        props.onInit();
    }, []);

    useEffect(() => {
        props.setRefresh(reload);
        return () => props.setRefresh();
    }, [reload, archived]);

    useEffect(() => {
        reload();
    }, [archived]);

    const projectOperations: ProjectOperation[] = [
        {
            text: "Archive",
            disabled: projects =>
                projects.length < 1 ||
                projects.some(it => it.archived) ||
                projects.some(it => !isAdminOrPI(it.whoami.role)),
            icon: "tags",
            onClick: (projects) =>
                dialogStore.addDialog(
                    <ArchiveProject
                        onSuccess={() => {
                            dialogStore.success();
                            setSelectedProjects(new Set());
                            reload();
                        }}
                        projects={projects}
                    />,
                    () => undefined
                )
        },
        {
            text: "Unarchive",
            disabled: projects => projects.length < 1 || projects.some(it => !it.archived),
            icon: "tags",
            onClick: (projects) => dialogStore.addDialog(
                <ArchiveProject
                    onSuccess={() => {
                        dialogStore.success();
                        setSelectedProjects(new Set());
                        reload();
                    }}
                    projects={projects}
                />,
                () => undefined
            )
        },
        {
            text: "Leave",
            disabled: projects => projects.length !== 1,
            icon: "open",
            onClick: ([project]) => dialogStore.addDialog(
                <LeaveProject
                    onSuccess={() => {
                        if (project.projectId === Client.projectId) {
                            props.setProject();
                        }
                        reload();
                    }}
                    projectId={project.projectId}
                    projectRole={project.whoami.role}
                    projectDetails={project}
                />,
                () => undefined)
        },
        {
            text: "Manage",
            disabled: projects => projects.length !== 1,
            icon: "properties",
            onClick: ([project]) => {
                props.setProject(project.projectId);
                history.push("/project/dashboard");
            }
        }
    ];

    return (
        <MainContainer
            headerSize={58}
            main={(
                <>
                    {ingoingInvites.data.items.length !== 0 ? (
                        <>
                            <Heading.h3 mb={16}>Invitations</Heading.h3>
                            <Pagination.List
                                customEmptyPage={<Box mb={32}>You have no invitations.</Box>}
                                loading={ingoingInvites.loading}
                                page={ingoingInvites.data}
                                onPageChanged={newPage =>
                                    fetchIngoingInvites(
                                        listIngoingInvites({...ingoingInvitesParams.parameters, page: newPage})
                                    )
                                }
                                pageRenderer={() => (
                                    <Box mb={32}>
                                        {ingoingInvites.data.items.map(invite => (
                                            <ShareCardBase
                                                key={invite.project}
                                                title={invite.title}
                                                body={
                                                    <Spacer
                                                        left={<>
                                                            <UserAvatar
                                                                avatar={
                                                                    avatars.cache[invite.invitedBy] ?? defaultAvatar
                                                                }
                                                                mr="10px"
                                                            />
                                                            <Flex alignItems="center">
                                                                Invited by {invite.invitedBy}
                                                            </Flex>
                                                        </>}
                                                        right={<Flex alignItems="center">
                                                            <Button
                                                                color="green"
                                                                height="42px"
                                                                mr={8}
                                                                onClick={async () => {
                                                                    await runCommand(
                                                                        acceptInvite({projectId: invite.project})
                                                                    );
                                                                    reload();
                                                                }}
                                                            >
                                                                Accept
                                                            </Button>
                                                            <Button
                                                                color="red"
                                                                height="42px"
                                                                onClick={async () => {
                                                                    await runCommand(
                                                                        rejectInvite({projectId: invite.project})
                                                                    );
                                                                    reload();
                                                                }}
                                                            >
                                                                Reject
                                                            </Button>
                                                        </Flex>}
                                                    />
                                                }
                                                bottom={<Box height="16px" />}
                                            />
                                        ))}
                                    </Box>
                                )}
                            />
                        </>
                    ) : (
                            <></>
                        )}
                    {favorites.data.items.length === 0 ? null : (<>
                        <Heading.h3>Favorites</Heading.h3>
                        <List mb="10px">
                            <Pagination.List
                                page={favorites.data}
                                loading={false}
                                onPageChanged={newPage => {
                                    setFavoriteParams(
                                        listFavoriteProjects({
                                            page: newPage,
                                            itemsPerPage: response.data.itemsPerPage,
                                            archived,
                                            showAncestorPath: true
                                        })
                                    );
                                }}
                                pageRenderer={pageRenderer}
                            />
                        </List>
                    </>)}
                    <Heading.h3 mb={16}>My Projects</Heading.h3>
                    <List>
                        <Pagination.List
                            page={response.data}
                            pageRenderer={pageRenderer}
                            loading={response.loading}
                            onPageChanged={newPage => {
                                setFetchParams(
                                    listProjects({
                                        page: newPage,
                                        itemsPerPage: response.data.itemsPerPage,
                                        archived,
                                        showAncestorPath: true,
                                        noFavorites: true
                                    })
                                );
                            }}
                            customEmptyPage={<div />}
                        />
                    </List>
                </>
            )}
            sidebar={(<>
                <VerticalButtonGroup>
                    <Box height={58} />
                    <Link to={`/projects/browser/new`}><Button>Create Project Application</Button></Link>
                    <Label fontSize={"100%"}>
                        <Checkbox size={24} checked={archived} onChange={() => setArchived(!archived)} />
                        Show archived
                    </Label>
                    {selectedProjects.size > 0 ? `${selectedProjects.size} project${selectedProjects.size > 1 ? "s" : ""} selected` : null}
                    <ProjectOperations
                        selectedProjects={[...response.data.items, ...favorites.data.items].filter(it => selectedProjects.has(it.projectId))}
                        projectOperations={projectOperations}
                    />
                </VerticalButtonGroup>
            </>)}
        />
    );

    function pageRenderer(page: Page<UserInProject>): JSX.Element[] {
        return page.items.map(e => {
            const isActive = e.projectId === props.project;
            const isFavorite = e.favorite;
            return (
                <ListRow
                    key={e.projectId}
                    select={() => {
                        if (selectedProjects.has(e.projectId)) selectedProjects.delete(e.projectId);
                        else selectedProjects.add(e.projectId);
                        setSelectedProjects(new Set(selectedProjects));
                    }}
                    highlight={Client.projectId === e.projectId}
                    truncateWidth={e.needsVerification ? "300px" : "250px"}
                    isSelected={selectedProjects.has(e.projectId)}
                    icon={
                        <Box mt="-6px">
                            <Icon
                                cursor="pointer"
                                size="24"
                                name={isFavorite ? "starFilled" : "starEmpty"}
                                color={isFavorite ? "blue" : "midGray"}
                                onClick={() => onToggleFavorite(e.projectId)}
                                hoverColor="blue"
                            />
                        </Box>
                    }
                    left={
                        <Link
                            onClick={() => {
                                if (e.projectId !== props.project) {
                                    props.setProject(e.projectId);
                                    snackbarStore.addInformation(
                                        `${e.title} is now the active project`,
                                        false
                                    );
                                }
                            }}
                            to="/project/dashboard"
                            color={e.archived ? "darkGray" : "text"}
                        >
                            {e.title}
                        </Link>
                    }
                    leftSub={<Text color="gray" fontSize={0}>{e.ancestorPath ? e.ancestorPath + "/" : null}</Text>}
                    right={
                        <Flex alignItems="center" height="36.25px">
                            {e.archived ?
                                <Tooltip
                                    tooltipContentWidth="80px"
                                    wrapperOffsetLeft="0"
                                    wrapperOffsetTop="4px"
                                    right="0"
                                    top="1"
                                    mb="50px"
                                    trigger={(
                                        <Icon
                                            mr={8}
                                            name={"tags"}
                                            color={"gray"}
                                        />
                                    )}
                                >
                                    <Text fontSize={2}>Archived</Text>
                                </Tooltip>
                                : null}
                            {!e.needsVerification || e.archived ? null : (
                                <Text fontSize={0} mr={8}>
                                    <Icon name={"warning"} /> Attention required
                                </Text>
                            )}
                            <Tooltip
                                tooltipContentWidth="80px"
                                wrapperOffsetLeft="0"
                                wrapperOffsetTop="4px"
                                right="0"
                                top="1"
                                mb="50px"
                                trigger={(
                                    <Icon
                                        size="30"
                                        squared={false}
                                        name={projectRoleToStringIcon(e.whoami.role)}
                                        color="gray"
                                        color2="midGray"
                                        mr=".5em"
                                    />
                                )}
                            >
                                <Text fontSize={2}>{projectRoleToString(e.whoami.role)}</Text>
                            </Tooltip>

                            <Toggle
                                scale={1.5}
                                activeColor="--green"
                                checked={isActive}
                                onChange={() => {
                                    if (isActive) return;
                                    snackbarStore.addInformation(
                                        `${e.title} is now the active project`,
                                        false
                                    );
                                    projectStatus.reload();
                                    props.setProject(e.projectId);
                                }}
                            />
                            {selectedProjects.size === 0 && projectOperations.length > 0 ? (
                                <div data-tag="project-dropdown" onClick={stopPropagation}>
                                    <ClickableDropdown
                                        width="125px"
                                        left="-105px"
                                        test-tag={`${e.projectId}-dropdown`}
                                        trigger={(
                                            <Icon
                                                ml="0.5em"
                                                mr="10px"
                                                name="ellipsis"
                                                size="1em"
                                                rotation={90}
                                            />
                                        )}
                                    >
                                        <ProjectOperations
                                            selectedProjects={[e]}
                                            projectOperations={projectOperations}
                                        />
                                    </ClickableDropdown>
                                </div>
                            ) : <Box width="37px" />}
                        </Flex>}
                />
            );
        });
    }

    async function onToggleFavorite(projectId: string): Promise<void> {
        await runCommand(toggleFavoriteProject({projectId}));
        reload();
    }
};

interface ProjectOperation extends Operation<UserInProject> {
    iconColor2?: ThemeColor;
}

interface ProjectOperations {
    projectOperations: ProjectOperation[];
    selectedProjects: UserInProject[];
}

function ProjectOperations(props: ProjectOperations): JSX.Element | null {
    if (props.projectOperations.length === 0) return null;

    function ProjectOp(op: ProjectOperation): JSX.Element | null {
        if (op.disabled(props.selectedProjects, Client)) return null;
        return (
            <Box
                key={op.text}
                cursor="pointer"
                onClick={() => op.onClick(props.selectedProjects, Client)}
            >
                <Icon
                    size={16}
                    mr="0.5em"
                    color={op.color}
                    color2={op.iconColor2}
                    name={op.icon}
                />
                {op.text}
            </Box>
        );
    }

    return (
        <>
            {props.projectOperations.map(ProjectOp)}
        </>
    );
}

interface DispatchProps {
    setProject: (id?: string) => void;
    onInit: () => void;
    setRefresh: (refresh?: () => void) => void;
    setLoading: (loading: boolean) => void;
}

const mapStateToProps = (state: ReduxObject): {project?: string} => state.project;

const mapDispatchToProps = (dispatch: Dispatch): DispatchProps => ({
    onInit: () => {
        dispatch(updatePageTitle("Projects"));
        dispatch(setActivePage(SidebarPages.Projects));
    },
    setRefresh: refresh => dispatch(setRefreshFunction(refresh)),
    setLoading: loading => dispatch(loadingAction(loading)),
    setProject: id => dispatchSetProjectAction(dispatch, id)
});

export default connect(mapStateToProps, mapDispatchToProps)(_List);<|MERGE_RESOLUTION|>--- conflicted
+++ resolved
@@ -17,20 +17,12 @@
 import * as React from "react";
 import {connect} from "react-redux";
 import {Dispatch} from "redux";
-import {Operation} from "Types";
-<<<<<<< HEAD
-import {Button, Flex, Icon, List, Text, Box, Checkbox, Label, Link, Tooltip} from "@/ui-components";
+import {Operation} from "@/Types";
+import {Button, Flex, Icon, List, Text, Box, Checkbox, Label, Link, Tooltip, Card} from "@/ui-components";
 import VerticalButtonGroup from "@/ui-components/VerticalButtonGroup";
 import {updatePageTitle, setActivePage} from "@/Navigation/Redux/StatusActions";
 import {setRefreshFunction} from "@/Navigation/Redux/HeaderActions";
 import {ListRow} from "@/ui-components/List";
-=======
-import {Button, Flex, Icon, List, Text, Box, Checkbox, Label, Link, Tooltip, Card} from "ui-components";
-import VerticalButtonGroup from "ui-components/VerticalButtonGroup";
-import {updatePageTitle, setActivePage} from "Navigation/Redux/StatusActions";
-import {setRefreshFunction} from "Navigation/Redux/HeaderActions";
-import {ListRow} from "ui-components/List";
->>>>>>> 40f49dfc
 import {useHistory} from "react-router";
 import {loadingAction} from "@/Loading";
 import {dispatchSetProjectAction} from "@/Project/Redux";
@@ -52,9 +44,6 @@
 import {ArchiveProject, LeaveProject} from "./ProjectSettings";
 import {isAdminOrPI} from "@/Utilities/ProjectUtilities";
 import {useProjectStatus} from "./cache";
-<<<<<<< HEAD
-import {ShareCardBase} from "@/Files/Shares";
-=======
 import styled from "styled-components";
 
 const BorderedFlex = styled(Flex)`
@@ -82,7 +71,6 @@
         {props.bottom}
     </Card>
 );
->>>>>>> 40f49dfc
 
 // eslint-disable-next-line no-underscore-dangle
 const _List: React.FunctionComponent<DispatchProps & {project?: string}> = props => {
