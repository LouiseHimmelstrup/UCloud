import * as React from "react";
import { connect } from "react-redux";
import { Cloud } from "Authentication/SDUCloudObject";
import { setUploaderVisible, setUploaderCallback } from "Uploader/Redux/UploaderActions";
import * as Pagination from "Pagination";
import { BreadCrumbs } from "ui-components/Breadcrumbs";
import * as UF from "UtilityFunctions";
import { KeyCode, ReduxObject } from "DefaultObjects";
import * as Actions from "./Redux/FilesActions";
import { updatePageTitle, setActivePage } from "Navigation/Redux/StatusActions";
import { FileSelectorModal } from "./FileSelector";
import { MasterCheckbox } from "UtilityComponents";
import { FilesProps, FilesStateProps, FilesOperations, File, FileOperation, FileResource as FR, FileResource } from ".";
import { setPrioritizedSearch, setRefreshFunction } from "Navigation/Redux/HeaderActions";
import {
    startRenamingFiles, allFileOperations, isInvalidPathName, favoriteFileFromPage, getFilenameFromPath,
    getParentPath, moveFile, createFolder, fileTablePage, addFileAcls, markFileAsChecked
} from "Utilities/FileUtilities";
import Box from "ui-components/Box";
import * as Heading from "ui-components/Heading";
import { Dispatch } from "redux";
import { getQueryParamOrElse, RouterLocationProps } from "Utilities/URIUtilities";
import { allFilesHasAccessRight } from "Utilities/FileUtilities";
import { AccessRight } from "Types";
import FilesTable, { ContextBar } from "./FilesTable";
import { MainContainer } from "MainContainer/MainContainer";
import { setFileSelectorLoading } from "./Redux/FilesActions";
import { SidebarPages } from "ui-components/Sidebar";
import { Spacer } from "ui-components/Spacer";
import { addSnack } from "Snackbar/Redux/SnackbarsActions";

class Files extends React.Component<FilesProps> {
    public componentDidMount() {
        const { page, sortOrder, sortBy, history, ...props } = this.props;
        props.onInit();
        props.setUploaderCallback(path => props.fetchFiles(path, page.itemsPerPage, page.pageNumber, sortOrder, sortBy, this.baseFRs));
        props.fetchFiles(this.urlPath, page.itemsPerPage, 0, sortOrder, sortBy, this.baseFRs);
    }

    public componentWillUnmount = () => this.props.clearRefresh();

    private urlPathFromProps = (props: RouterLocationProps): string => getQueryParamOrElse(props, "path", Cloud.homeFolder);

    get urlPath(): string {
        return this.urlPathFromProps(this.props);
    }

    private onRenameFile = (key: number, file: File, name: string) => {
        const { path, fetchPageFromPath, updateFiles, page, addSnack } = this.props;
        if (key === KeyCode.ESC) {
            const item = page.items.find(f => f.path === file.path);
            if (item !== undefined) item.beingRenamed = false;
            page.items = page.items.filter(file => !file.isMockFolder);
            updateFiles(page);
        } else if (key === KeyCode.ENTER) {
            const fileNames = page.items.map(file => getFilenameFromPath(file.path));
            if (isInvalidPathName({ path: name, filePaths: fileNames, addSnack: addSnack })) return;
            const fullPath = `${UF.addTrailingSlash(path)}${name}`;
            const { sortOrder, sortBy } = this.props;
            if (file.isMockFolder) {
                createFolder({
                    path: fullPath,
                    cloud: Cloud,
                    onSuccess: () => fetchPageFromPath(fullPath, page.itemsPerPage, sortOrder, sortBy, this.baseFRs),
                    addSnack: this.props.addSnack
                })
            } else {
                moveFile({
                    oldPath: file.path,
                    newPath: fullPath,
                    cloud: Cloud,
                    setLoading: () => this.props.setLoading(true),
                    onSuccess: () => fetchPageFromPath(fullPath, page.itemsPerPage, sortOrder, sortBy, this.baseFRs),
                    addSnack: this.props.addSnack
                });
            }
        }
    };

    shouldComponentUpdate(nextProps: FilesProps): boolean {
        const { fetchFiles, page, loading, sortOrder, sortBy } = this.props;
        const nextPath = this.urlPathFromProps(nextProps);
        if (nextProps.path !== nextPath && !loading) {
            fetchFiles(nextPath, page.itemsPerPage, 0, sortOrder, sortBy, this.baseFRs);
            return false;
        }
        return true;
    }

    private readonly fileSelectorOperations = {
        setDisallowedPaths: this.props.setDisallowedPaths,
        setFileSelectorCallback: this.props.setFileSelectorCallback,
        showFileSelector: this.props.showFileSelector,
        fetchPageFromPath: (path: string) =>
            (this.props.fetchPageFromPath(path, this.props.page.itemsPerPage, this.props.sortOrder, this.props.sortBy, this.baseFRs),
                this.props.history.push(fileTablePage(getParentPath(path)))),
        fetchFilesPage: (path: string) =>
            this.props.fetchFiles(path, this.props.page.itemsPerPage, this.props.page.pageNumber, this.props.sortOrder, this.props.sortBy, this.baseFRs)
    };

    private readonly refetch = () => {
        const { path, page, sortOrder, sortBy } = this.props;
        this.props.fetchFiles(path, page.itemsPerPage, page.pageNumber, sortOrder, sortBy, this.baseFRs);
    };

    private readonly fileOperations: FileOperation[] = [
        {
            text: "Rename",
            onClick: files => this.props.updateFiles(startRenamingFiles(files, this.props.page)),
            disabled: (files: File[]) => !allFilesHasAccessRight(AccessRight.WRITE, files),
            icon: "rename",
            color: undefined
        },
        ...allFileOperations({
            stateless: true,
            fileSelectorOperations: this.fileSelectorOperations,
            onDeleted: this.refetch,
            onExtracted: this.refetch,
            onSensitivityChange: this.refetch,
            onClearTrash: () => this.props.fetchFiles(this.props.path, this.props.page.itemsPerPage, this.props.page.pageNumber, this.props.sortOrder, this.props.sortBy, this.baseFRs),
            history: this.props.history,
            setLoading: () => this.props.setLoading(true),
            addSnack: this.props.addSnack
        })
    ];

    private readonly baseFRs: FileResource[] = [FR.FILE_ID, FR.PATH, FR.LINK, FR.FILE_TYPE, FR.SIZE, FR.MODIFIED_AT /*this.props.leftSortingColumn, this.props.rightSortingColumn */]

    render() {
        const { page, path, loading, history, fetchFiles, checkFile, updateFiles, sortBy, sortOrder, leftSortingColumn,
            rightSortingColumn, setDisallowedPaths, setFileSelectorCallback, showFileSelector, ...props } = this.props;
        const selectedFiles = page.items.filter(file => file.isChecked);
        const navigate = (path: string) => history.push(fileTablePage(path));
        const header = (
            <Spacer
                left={<BreadCrumbs currentPath={path} navigate={newPath => navigate(newPath)} homeFolder={Cloud.homeFolder} />}
                right={<Pagination.EntriesPerPageSelector
                    content="Files per page"
                    entriesPerPage={page.itemsPerPage}
                    onChange={itemsPerPage => fetchFiles(path, itemsPerPage, 0, sortOrder, sortBy, this.baseFRs)}
                />}
            />
        );
        const main = (
            <Pagination.List
                loading={loading}
                errorMessage={props.error}
                onErrorDismiss={props.dismissError}
                customEmptyPage={!this.props.error ? <Heading.h3>No files in current folder</Heading.h3> : <Box />}
                pageRenderer={page => (
                    <FilesTable
                        onFavoriteFile={files => updateFiles(favoriteFileFromPage(page, files, Cloud))}
                        fileOperations={this.fileOperations}
                        sortFiles={(sortOrder, sortBy) => fetchFiles(path, page.itemsPerPage, page.pageNumber, sortOrder, sortBy, this.baseFRs)}
                        sortingIcon={name => UF.getSortingIcon(sortBy, sortOrder, name)}
                        sortOrder={sortOrder}
                        sortingColumns={[leftSortingColumn, rightSortingColumn]}
                        refetchFiles={() => this.refetch()}
                        onDropdownSelect={(sortOrder, sortBy, index) => fetchFiles(path, page.itemsPerPage, page.pageNumber, sortOrder, sortBy, [], index)}
                        masterCheckbox={
                            <MasterCheckbox
                                checked={page.items.length === selectedFiles.length && page.items.length > 0}
                                onClick={this.props.checkAllFiles}
                            />}
                        onRenameFile={this.onRenameFile}
                        files={page.items}
                        sortBy={sortBy}
                        onCheckFile={(checked, file) => checkFile(checked, file.path)}
                    />
                )}
                page={page}
                onPageChanged={pageNumber => fetchFiles(path, page.itemsPerPage, pageNumber, sortOrder, sortBy, this.baseFRs)}
            />
        );

        const sidebar = (
            !props.invalidPath ?
                <Box pl="5px" pr="5px">
                    <ContextBar
                        invalidPath={props.invalidPath}
                        showUploader={props.showUploader}
                        fileOperations={this.fileOperations}
                        files={selectedFiles}
                        inTrashFolder={UF.addTrailingSlash(path) === Cloud.trashFolder}
                        createFolder={() => props.createFolder()}
                        toHome={() => navigate(Cloud.homeFolder)}
                    />
                </Box> : null
        );
        const additional = (
            <FileSelectorModal
                isFavorites={props.fileSelectorIsFavorites}
                fetchFavorites={(pageNumber, itemsPerPage) => props.fetchFileSelectorFavorites(pageNumber, itemsPerPage)}
                show={props.fileSelectorShown}
                onHide={() => showFileSelector(false)}
                path={props.fileSelectorPath}
                fetchFiles={(path, pageNumber, itemsPerPage) => props.fetchSelectorFiles(path, pageNumber, itemsPerPage)}
                loading={props.fileSelectorLoading}
                errorMessage={props.fileSelectorError}
                onErrorDismiss={props.onFileSelectorErrorDismiss}
                onlyAllowFolders
                canSelectFolders
                page={props.fileSelectorPage}
                setSelectedFile={props.fileSelectorCallback}
                disallowedPaths={props.disallowedPaths}
            />
        );

        return (
            <MainContainer
                header={header}
                main={main}
                sidebar={sidebar}
                additional={additional}
            />
        );
    }
}

const mapStateToProps = ({ files, responsive }: ReduxObject): FilesStateProps => {
    const { page, loading, path, fileSelectorPage, fileSelectorPath, sortBy, sortOrder, fileSelectorShown, invalidPath,
        fileSelectorCallback, disallowedPaths, fileSelectorLoading, error, fileSelectorError, sortingColumns, fileSelectorIsFavorites } = files;
    const favFilesCount = page.items.filter(file => file.favorited).length; // HACK to ensure changes to favorites are rendered.
    const renamingCount = page.items.filter(file => file.beingRenamed).length;
    const fileCount = page.items.length;
    const aclCount = page.items.filter(it => it.acl !== null).flatMap(it => it.acl!).length;
    return {
        error, fileSelectorError, page, loading, path, favFilesCount, fileSelectorPage, fileSelectorPath, invalidPath,
        fileSelectorShown, fileSelectorCallback, disallowedPaths, sortOrder, sortBy, fileCount, fileSelectorLoading,
        renamingCount, leftSortingColumn: sortingColumns[0], rightSortingColumn: sortingColumns[1], fileSelectorIsFavorites,
        responsive, aclCount
    }
};

const mapDispatchToProps = (dispatch: Dispatch): FilesOperations => ({
    onInit: () => {
        dispatch(setPrioritizedSearch("files"));
        dispatch(updatePageTitle("Files"));
        dispatch(setActivePage(SidebarPages.Files));
    },
    onFileSelectorErrorDismiss: () => dispatch(Actions.setFileSelectorError({})),
    dismissError: () => dispatch(Actions.setErrorMessage()),
    createFolder: () => dispatch(Actions.createFolder()),
    fetchFiles: (path, itemsPerPage, pageNumber, sortOrder, sortBy, attrs, index) => {
        dispatch(Actions.updatePath(path));
        /* FIXME: Must be a better way */
<<<<<<< HEAD
        const fetch = () => {
=======
        const fetch = async (): Promise<void> => {
>>>>>>> d4450546
            dispatch(Actions.setLoading(true));
            const promiseWithoutAcl = Actions.fetchFiles(path, itemsPerPage, pageNumber, sortOrder, sortBy, attrs)
                .then(action => (dispatch(action), action));

            const promiseWithAcl = Actions.fetchFiles(path, itemsPerPage, pageNumber, sortOrder, sortBy, [FR.ACL, FR.FILE_ID, FR.OWNER_NAME])

            // Can be rewritten with await
            Promise.all([promiseWithAcl, promiseWithoutAcl]).then(([hasAcls, noAcls]) => {
                if ("page" in noAcls.payload) {
                    if ("page" in hasAcls.payload) {
                        dispatch(Actions.receiveFiles(addFileAcls(noAcls.payload.page, hasAcls.payload.page), path, sortOrder, sortBy));
                    } else {
                        dispatch(noAcls); // Dispatch other error
                    }
                }
            });
        };
        if (index != null) dispatch(Actions.setSortingColumn(sortBy, index));
        fetch();
        dispatch(setRefreshFunction(fetch));
    },
<<<<<<< HEAD
    fetchPageFromPath: (path, itemsPerPage, sortOrder, sortBy, attrs) => {
        const fetch = () => {
=======
    fetchPageFromPath: (path, itemsPerPage, sortOrder, sortBy) => {
        const fetch = async (): Promise<void> => {
>>>>>>> d4450546
            dispatch(Actions.setLoading(true));
            const promiseWithoutAcl = Actions.fetchPageFromPath(path, itemsPerPage, sortOrder, sortBy, attrs)
                .then(action => (dispatch(action), action));

            const promiseWithAcl = Actions.fetchPageFromPath(path, itemsPerPage, sortOrder, sortBy, [FR.ACL, FR.FILE_ID, FR.OWNER_NAME]);

            // Can be rewritten with await
            Promise.all([promiseWithAcl, promiseWithoutAcl]).then(([hasAcls, noAcls]) => {
                if ("page" in noAcls.payload) {
                    if ("page" in hasAcls.payload) {
                        const joinedPage = markFileAsChecked(path, addFileAcls(noAcls.payload.page, hasAcls.payload.page));
                        dispatch(Actions.receiveFiles(joinedPage, getParentPath(path), sortOrder, sortBy));
                    } else {
                        dispatch(noAcls);
                    }
                }
            });

        };
        fetch();
        dispatch(setRefreshFunction(fetch));
    },
    setLoading: loading => dispatch(Actions.setLoading(loading)),
    updatePath: path => dispatch(Actions.updatePath(path)),
    fetchSelectorFiles: async (path, pageNumber, itemsPerPage) => {
        dispatch(setFileSelectorLoading());
        dispatch(await Actions.fetchFileselectorFiles(path, pageNumber, itemsPerPage));
    },
    fetchFileSelectorFavorites: async (pageNumber, itemsPerPage) => {
        dispatch(setFileSelectorLoading());
        dispatch(await Actions.fetchFileSelectorFavorites(pageNumber, itemsPerPage))
    },
    showFileSelector: open => dispatch(Actions.fileSelectorShown(open)),
    setFileSelectorCallback: callback => dispatch(Actions.setFileSelectorCallback(callback)),
    checkFile: (checked, path) => dispatch(Actions.checkFile(checked, path)),
    updateFiles: page => dispatch(Actions.updateFiles(page)),
    checkAllFiles: checked => dispatch(Actions.checkAllFiles(checked)),
    setDisallowedPaths: disallowedPaths => dispatch(Actions.setDisallowedPaths(disallowedPaths)),
    showUploader: () => dispatch(setUploaderVisible(true)),
    setUploaderCallback: callback => dispatch(setUploaderCallback(callback)),
    clearRefresh: () => dispatch(setRefreshFunction()),
    addSnack: snack => dispatch(addSnack(snack))
});

export default connect<FilesStateProps, FilesOperations>(mapStateToProps, mapDispatchToProps)(Files);<|MERGE_RESOLUTION|>--- conflicted
+++ resolved
@@ -244,11 +244,7 @@
     fetchFiles: (path, itemsPerPage, pageNumber, sortOrder, sortBy, attrs, index) => {
         dispatch(Actions.updatePath(path));
         /* FIXME: Must be a better way */
-<<<<<<< HEAD
-        const fetch = () => {
-=======
         const fetch = async (): Promise<void> => {
->>>>>>> d4450546
             dispatch(Actions.setLoading(true));
             const promiseWithoutAcl = Actions.fetchFiles(path, itemsPerPage, pageNumber, sortOrder, sortBy, attrs)
                 .then(action => (dispatch(action), action));
@@ -270,13 +266,8 @@
         fetch();
         dispatch(setRefreshFunction(fetch));
     },
-<<<<<<< HEAD
     fetchPageFromPath: (path, itemsPerPage, sortOrder, sortBy, attrs) => {
         const fetch = () => {
-=======
-    fetchPageFromPath: (path, itemsPerPage, sortOrder, sortBy) => {
-        const fetch = async (): Promise<void> => {
->>>>>>> d4450546
             dispatch(Actions.setLoading(true));
             const promiseWithoutAcl = Actions.fetchPageFromPath(path, itemsPerPage, sortOrder, sortBy, attrs)
                 .then(action => (dispatch(action), action));
