--- conflicted
+++ resolved
@@ -35,8 +35,8 @@
 import dk.sdu.cloud.utils.writeText
 import io.ktor.http.*
 import kotlinx.coroutines.delay
-//import kotlinx.datetime.Clock
-//import kotlinx.datetime.Instant
+import kotlinx.datetime.Clock
+import kotlinx.datetime.Instant
 import kotlinx.serialization.Serializable
 import kotlinx.serialization.json.decodeFromJsonElement
 import platform.posix.ceil
@@ -64,7 +64,7 @@
         val globalConfig = pluginConfig.value ?: error("Configuration not yet ready!")
         val ref = ProductReferenceWithoutProvider(product.id, product.category)
         val relevantConfig = globalConfig.plugins.find { config -> config.activeFor.any { it.matches(ref) } }
-            ?.configuration ?: error("No configuration found for product: $ref ($globalConfig)")
+            ?.configuration ?: error("No configuration found for product: $ref")
 
         return try {
             defaultMapper.decodeFromJsonElement(relevantConfig)
@@ -381,12 +381,10 @@
 
                 if (uState!!.isFinal) {
 
-//                    val start = Instant.parse(job.start.plus("Z"))
-//                    val end = Instant.parse(job.end.plus("Z"))
-//                    val lastTs = Clock.System.now().toString()
-//                    val uDuration = run { end - start }.let { SimpleDuration.fromMillis(it.inWholeMilliseconds) }
-                    val lastTs = "asdqwe"
-                    val uDuration = SimpleDuration.fromMillis(0)
+                    val start = Instant.parse(job.start.plus("Z"))
+                    val end = Instant.parse(job.end.plus("Z"))
+                    val lastTs = Clock.System.now().toString()
+                    val uDuration = run { end - start }.let { SimpleDuration.fromMillis(it.inWholeMilliseconds) }
 
                     JobsControl.chargeCredits.call(
                         bulkRequestOf(
@@ -415,7 +413,7 @@
                         where local_id in ( ${finishedJobs.mapIndexed { idx, _ -> ":job_id_${idx}" }.joinToString(",")} )
                     """
                 ).useAndInvokeAndDiscard {
-                    finishedJobs.forEachIndexed { index, s -> 
+                    finishedJobs.forEachIndexed { index, s ->
                         bindString("job_id_${index}", s)
                     }
                 }
@@ -516,7 +514,6 @@
         })
     }
 
-<<<<<<< HEAD
     override suspend fun PluginContext.openInteractiveSession(
         job: JobsProviderOpenInteractiveSessionRequestItem
     ): OpenSession {
@@ -558,41 +555,6 @@
         }
     }
 
-=======
-    override suspend fun PluginContext.openInteractiveSession(jobRequest: JobsProviderOpenInteractiveSessionRequestItem): OpenSession {
-
-        val job = jobRequest.job as Job
-        val dbJob: SlurmJob = ipcClient.sendRequestBlocking( JsonRpcRequest( "slurm.jobs.retrieve", SlurmJob(job.id, "").toJson())).orThrow()
-        val sessionId = secureToken(8)
-
-        println("sessionId $sessionId")
-
-
-        //request received      
-        // JobsProviderOpenInteractiveSessionRequestItem(
-
-        // job=Job(id=16, owner=ResourceOwner(createdBy=user, project=null), updates=[], specification=JobSpecification(application=alpine@3, product=ProductReference(id=im1-1, category=im1, provider=development), name=qkhjhfggdsfsdfs, replicas=1, allowDuplicateJob=false, parameters={}, resources=[], timeAllocation=00:15:00), status=JobStatus(state=RUNNING, jobParametersJson=ExportedParameters(siteVersion=3, request=ExportedParametersRequest(application=alpine@3, product=ProductReference(id=im1-1, category=im1, provider=development), name=qkhjhfggdsfsdfs, replicas=1, parameters={}, resources=[], timeAllocation=00:15:00, resolvedProduct=null, resolvedApplication=null, resolvedSupport=null, allowDuplicateJob=true), machineType={"cpu":1,"memoryInGigs":1}), startedAt=1638348131822, expiresAt=1638349031822, resolvedApplication=Application(metadata=ApplicationMetadata(name=alpine, version=3, authors=[Dan], title=Alpine, description=Alpine!
-        // , website=null, public=false), invocation=ApplicationInvocationDescription(tool=ToolReference(name=alpine, version=3, tool=Tool(owner=admin@dev, createdAt=1638179646070, modifiedAt=1638179646070, description=NormalizedToolDescription(info=alpine@1, container='alpine:3'))), invocation=[WordInvocationParameter(word=sh), WordInvocationParameter(word=-c), WordInvocationParameter(word=echo "Hello, World!"; sleep 2; echo "How are you doing?"; sleep 1; echo "This is just me writing some stuff for testing purposes!"; sleep 1; seq 0 7200 | xargs -n 1 -I _ sh -c 'echo _; sleep 1';
-        // )], parameters=[], outputFileGlobs=[*, stdout.txt, stderr.txt], applicationType=BATCH, vnc=null, web=null, container=ContainerDescription(changeWorkingDirectory=true, runAsRoot=true, runAsRealUser=false), environment=null, allowAdditionalMounts=null, allowAdditionalPeers=null, allowMultiNode=true, fileExtensions=[], licenseServers=[])), resolvedSupport=null, resolvedProduct=null), createdAt=1638348129605, output=JobOutput(outputFolder=null), permissions=ResourcePermissions(myself=[ADMIN], others=null))
-
-        // , rank=0, sessionType=SHELL)
-
-//create interactive ssh process and get pid
-
-
-
-
-
-        return OpenSession.Shell(job.id, 0, sessionId )
-
-    }
-
-
-
-
-
-
->>>>>>> a99965a0
     companion object {
         const val SBATCH_EXE = "/usr/bin/sbatch"
         const val SCANCEL_EXE = "/usr/bin/scancel"
