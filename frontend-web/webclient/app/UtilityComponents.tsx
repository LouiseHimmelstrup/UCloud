--- conflicted
+++ resolved
@@ -33,7 +33,6 @@
     validator?: () => boolean;
 }
 
-<<<<<<< HEAD
 export function addStandardDialog(
     {
         title,
@@ -45,17 +44,6 @@
         confirmText = "Confirm"
     }: StandardDialog
 ) {
-=======
-export function addStandardDialog({
-    title,
-    message,
-    onConfirm,
-    onCancel = () => undefined,
-    validator = () => true,
-    cancelText = "Cancel",
-    confirmText = "Confirm"
-}: StandardDialog) {
->>>>>>> 7a28a3ce
     dialogStore.addDialog(<Box>
         <Box>
             <Heading.h3>{title}</Heading.h3>
