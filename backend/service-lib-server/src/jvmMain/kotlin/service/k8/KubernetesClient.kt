package dk.sdu.cloud.service.k8

import com.fasterxml.jackson.annotation.JsonAlias
import com.fasterxml.jackson.databind.DeserializationFeature
import com.fasterxml.jackson.databind.ObjectMapper
import com.fasterxml.jackson.dataformat.yaml.YAMLFactory
import com.fasterxml.jackson.module.kotlin.readValue
import com.fasterxml.jackson.module.kotlin.registerKotlinModule
import dk.sdu.cloud.defaultMapper
import dk.sdu.cloud.service.Loggable
import io.ktor.client.*
import io.ktor.client.engine.cio.*
import io.ktor.client.features.*
import io.ktor.client.request.*
import io.ktor.client.statement.*
import io.ktor.http.*
import io.ktor.http.content.*
import io.ktor.util.cio.*
import io.ktor.utils.io.*
import kotlinx.coroutines.CoroutineScope
import kotlinx.coroutines.ExperimentalCoroutinesApi
import kotlinx.coroutines.channels.ReceiveChannel
import kotlinx.coroutines.channels.produce
import kotlinx.coroutines.delay
import kotlinx.coroutines.isActive
import kotlinx.serialization.SerialName
import kotlinx.serialization.decodeFromString
import kotlinx.serialization.json.*
import kotlinx.serialization.serializer
import java.io.*
import java.net.ConnectException
import java.net.URLEncoder
import java.security.KeyStore
import java.util.*
import java.util.concurrent.TimeUnit
import java.security.cert.CertificateFactory
import java.security.cert.X509Certificate
import javax.net.ssl.*

sealed class KubernetesConfigurationSource {
    abstract fun retrieveConnection(): KubernetesConnection?

    class KubeConfigFile(val path: String?, val context: String?) : KubernetesConfigurationSource() {
        private data class KubeConfig(
            val clusters: List<Cluster>,
            val contexts: List<Context>,
            val users: List<User>,
            @SerialName("current-context") @JsonAlias("current-context") val currentContext: String?,
        )

        private data class User(val name: String, val user: UserData) {
            data class UserData(
                val token: String?,
                @SerialName("client-certificate") @JsonAlias("client-certificate") val clientCertificate: String?,
                @SerialName("client-key") @JsonAlias("client-key") val clientKey: String?,
                val username: String?,
                val password: String?,
            )
        }

        private data class Context(val name: String, val context: ContextData) {
            data class ContextData(val cluster: String, val user: String)
        }

        private data class Cluster(val name: String, val cluster: Cluster) {
            data class Cluster(
                @SerialName("certificate-authority-data")
                @JsonAlias("certificate-authority-data")
                val certificateAuthorityData: String?,
                @SerialName("certificate-authority")
                @JsonAlias("certificate-authority")
                val certificateAuthority: String?,
                val server: String,
            )
        }

        override fun retrieveConnection(): KubernetesConnection? {
            val kubeConfigFile = File(path ?: System.getProperty("user.home") + "/.kube/config") ?: return null

            try {
                val tree = yamlMapper.readValue<KubeConfig>(kubeConfigFile)
                val actualContextId = context ?: tree.currentContext ?: tree.contexts.singleOrNull()
                ?: error("Unknown context, kube config contains: $tree")

                val actualContext = tree.contexts.find { it.name == actualContextId }
                    ?: error("Unknown context, kube config contains: $tree")

                val cluster = tree.clusters.find { it.name == actualContext.context.cluster }
                    ?: error("Unknown cluster, kube config contains: $tree")

                val user = tree.users.find { it.name == actualContext.context.user }
                    ?: error("Unknown user, kube config contains: $tree")

                val authenticationMethod = when {
                    cluster.cluster.certificateAuthorityData != null -> {
                        log.warn("NOT YET IMPLEMENTED: CUSTOM CERTIFICATE AUTHORITY DATA")
                        log.info("Falling back to proxy method")
                        KubernetesAuthenticationMethod.Proxy(context, kubeConfigFile.absolutePath)
                    }

                    user.user.token != null -> {
                        val (username, password) = user.user.token.split(':')
                        KubernetesAuthenticationMethod.BasicAuth(username, password)
                    }

                    user.user.clientCertificate != null && user.user.clientKey != null -> {
                        log.debug(
                            "Client certificate authentication is not currently supported. " +
                                "Falling back to kubectl proxy approach."
                        )

                        KubernetesAuthenticationMethod.Proxy(actualContext.name)
                    }

                    user.user.username != null && user.user.password != null -> {
                        KubernetesAuthenticationMethod.BasicAuth(user.user.username, user.user.password)
                    }

                    else -> {
                        error("Found no supported authentication method for $user")
                    }
                }

                return KubernetesConnection(
                    cluster.cluster.server,
                    authenticationMethod,
                )
            } catch (ex: Throwable) {
                log.warn("Exception caught while parsing kube config at '${kubeConfigFile.absolutePath}'")
                log.warn(ex.stackTraceToString())
            }

            return null
        }

        companion object : Loggable {
            override val log = logger()

            private val yamlFactory = YAMLFactory()
            private val yamlMapper = ObjectMapper(yamlFactory).apply {
                configure(DeserializationFeature.FAIL_ON_IGNORED_PROPERTIES, false)
                configure(DeserializationFeature.FAIL_ON_UNKNOWN_PROPERTIES, false)
                configure(DeserializationFeature.ACCEPT_SINGLE_VALUE_AS_ARRAY, true)
                registerKotlinModule()
            }
        }
    }

    object InClusterConfiguration : KubernetesConfigurationSource() {
        override fun retrieveConnection(): KubernetesConnection? {
            val serviceAccount = File("/var/run/secrets/kubernetes.io/serviceaccount")
                .takeIf { it.exists() } ?: return null

            val token = File(serviceAccount, "token").takeIf { it.exists() }?.readText()
            val caCert = File(serviceAccount, "ca.crt").takeIf { it.exists() }?.inputStream()
            val namespace = File(serviceAccount, "namespace").takeIf { it.exists() }?.readText()

            val certificate = CertificateFactory.getInstance("X.509").generateCertificate(caCert) as X509Certificate
            val alias = "kube-ca"

            val keyStore = KeyStore.getInstance(KeyStore.getDefaultType())
            keyStore.load(null, null)
            keyStore.setCertificateEntry(alias, certificate)

            val trustManagerFactory = TrustManagerFactory.getInstance("X509")
            trustManagerFactory.init(keyStore)

            val trustManager = if (trustManagerFactory.trustManagers.size > 0) {
                trustManagerFactory.trustManagers.get(0)
            } else {
                null
            }

            if (token == null) return null

            return KubernetesConnection(
                "https://kubernetes.default.svc",
                KubernetesAuthenticationMethod.Token(token),
                namespace ?: "default",
                trustManager
            )
        }
    }

    object Auto : KubernetesConfigurationSource() {
        override fun retrieveConnection(): KubernetesConnection? {
            val inCluster = InClusterConfiguration.retrieveConnection()
            if (inCluster != null) return inCluster

            val defaultKubeConfig = KubeConfigFile(null, null).retrieveConnection()
            if (defaultKubeConfig != null) return defaultKubeConfig

            return null
        }
    }

    object Placeholder : KubernetesConfigurationSource() {
        override fun retrieveConnection(): KubernetesConnection? {
            error("retrieveConnection() was called on a placeholder source")
        }
    }
}

fun URLBuilder.fixedClone(): Url {
    val e = HashMap<String, List<String>>()
    parameters.entries().forEach { (k, v) -> e[k] = v }
    parameters.clear()
    return clone().build().copy(
        parameters = Parameters.build {
            for ((k, values) in e) {
                for (v in values) {
                    append(k, v)
                }
            }
        }
    )
}

sealed class KubernetesAuthenticationMethod {
    open fun configureClient(httpClientConfig: HttpClientConfig<*>) {}
    open fun configureRequest(httpRequestBuilder: HttpRequestBuilder) {}
    class Proxy(val context: String?, val configFile: String? = null) : KubernetesAuthenticationMethod() {
        @OptIn(ExperimentalStdlibApi::class)
        private fun startProxy(): Process {
            return ProcessBuilder(
                *buildList {
                    add("kubectl")
                    if (context != null) {
                        add("--context")
                        add(context)
                    }
                    if (configFile != null) {
                        add("--kubeconfig")
                        add(configFile)
                    }
                    add("proxy")
                    add("--disable-filter=true")
                    add("--port")
                    add("42010")
                }.toTypedArray()
            ).start().also { process ->
                Runtime.getRuntime().addShutdownHook(object : Thread() {
                    override fun run() {
                        process.destroyForcibly()
                    }
                })
            }
        }

        private var proxy: Process = startProxy()

        override fun configureRequest(httpRequestBuilder: HttpRequestBuilder) {
            if (!proxy.isAlive) {
                log.warn("Warning kubectl proxy died! Is kubectl configured correctly?")
                if (!proxy.waitFor(30, TimeUnit.SECONDS)) {
                    proxy.destroyForcibly()
                }
                proxy = startProxy()
            }

            httpRequestBuilder.url(
                httpRequestBuilder.url.fixedClone().copy(
                    protocol = URLProtocol.HTTP,
                    host = "localhost",
                    specifiedPort = 42010,
                ).toString()
            )
        }

        companion object : Loggable {
            override val log = logger()
        }
    }

    class Token(val token: String) : KubernetesAuthenticationMethod() {
        override fun configureRequest(httpRequestBuilder: HttpRequestBuilder) {
            with(httpRequestBuilder) {
                header(HttpHeaders.Authorization, "Bearer $token")
            }
        }

        override fun toString(): String {
            return "Token()"
        }
    }

    class BasicAuth(val username: String, val password: String) : KubernetesAuthenticationMethod() {
        private val header = "Basic " + Base64.getEncoder()
            .encode("$username:$password".toByteArray())
            .toString(Charsets.UTF_8)

        override fun configureRequest(httpRequestBuilder: HttpRequestBuilder) {
            with(httpRequestBuilder) {
                header(HttpHeaders.Authorization, header)
            }
        }

        override fun toString(): String {
            return "BasicAuth(username='$username')"
        }
    }
}

class KubernetesConnection(
    masterUrl: String,
    val authenticationMethod: KubernetesAuthenticationMethod,
    val defaultNamespace: String = "default",
    val trustManager: TrustManager? = null
) {
    val masterUrl = masterUrl.removeSuffix("/")
    override fun toString(): String {
        return "KubernetesConnection(" +
            "authenticationMethod=$authenticationMethod, " +
            "defaultNamespace='$defaultNamespace', " +
            "masterUrl='$masterUrl'" +
            ")"
    }
}

data class KubernetesResourceLocator(
    val apiGroup: String,
    val version: String,
    val resourceType: String,
    val name: String? = null,
    val namespace: String? = null,
) {
    fun withName(name: String): KubernetesResourceLocator = copy(name = name)

    /**
     * Locates Kubernetes resources in the namespace identified by [namespace]
     *
     * If [namespace] == [NAMESPACE_ANY] then all namespaces will be considered.
     */
    fun withNamespace(namespace: String): KubernetesResourceLocator = copy(namespace = namespace)
    fun withNameAndNamespace(name: String, namespace: String): KubernetesResourceLocator =
        copy(name = name, namespace = namespace)

    companion object {
        val common = KubernetesResources
    }
}

class KubernetesClient(
    private val configurationSource: KubernetesConfigurationSource = KubernetesConfigurationSource.Auto,
) {
    @PublishedApi
    internal val conn by lazy {
        configurationSource.retrieveConnection() ?: error("Found no valid Kubernetes configuration")
    }

    @PublishedApi
    internal val httpClient by lazy {
        HttpClient(CIO) {
            // NOTE(Dan): Not using OkHttp here because of a input buffering issue causing watched resources to not
            // always flush. It is not clear to me how to make OkHttp/Ktor/??? not do this input buffering. Using the CIO
            // engine seemingly resolves the issue.
            conn.authenticationMethod.configureClient(this)
            install(HttpTimeout) {
                this.socketTimeoutMillis = HttpTimeout.INFINITE_TIMEOUT_MS
                this.connectTimeoutMillis = 1000 * 60
                this.requestTimeoutMillis = HttpTimeout.INFINITE_TIMEOUT_MS
            }

<<<<<<< HEAD
            expectSuccess = false
=======
            engine {
                https {
                    trustManager = configurationSource.retrieveConnection()?.trustManager
                }
            }
>>>>>>> 34b84f29
        }
    }

    fun buildUrl(
        locator: KubernetesResourceLocator,
        queryParameters: Map<String, String>,
        operation: String?,
    ): String = buildString {
        with(locator) {
            append(conn.masterUrl)
            append('/')
            if (apiGroup == API_GROUP_LEGACY) {
                append("api/")
            } else {
                append("apis/")
                append(apiGroup)
                append('/')
            }
            append(version)
            append('/')
            if (namespace != NAMESPACE_ANY) {
                append("namespaces/")
                append(namespace ?: conn.defaultNamespace)
                append('/')
            }
            append(resourceType)
            if (name != null) {
                append('/')
                append(name)
            }
            if (operation != null) {
                append('/')
                append(operation)
            }
            append(encodeQueryParamsToString(queryParameters))
        }
    }

    private fun String.urlEncode() = URLEncoder.encode(this, "UTF-8")
    private fun encodeQueryParamsToString(queryPathMap: Map<String, String>): String {
        return queryPathMap
            .map {
                if (it.value.isEmpty()) {
                    it.key.urlEncode()
                } else {
                    it.key.urlEncode() + "=" + it.value.urlEncode()
                }
            }
            .joinToString("&")
            .takeIf { it.isNotEmpty() }
            ?.let { "?$it" } ?: ""
    }

    suspend inline fun <reified T> parseResponse(resp: HttpResponse): T {
        if (!resp.status.isSuccess()) {
            throw KubernetesException(
                resp.status,
                resp.content.toByteArray(1024 * 4096).decodeToString()
            )
        }

        try {
            // Never read more than 32MB in a response
            // This is just used as a safe-guard against a malicious server
            val data = resp.content.toByteArray(1024 * 1024 * 32)
            @Suppress("BlockingMethodInNonBlockingContext")
            return defaultMapper.decodeFromString(serializer(), data.decodeToString())
        } catch (ex: Exception) {
            throw RuntimeException("Caught an exception while attempting to deserialize message", ex)
        }
    }

    suspend inline fun <reified T> sendRequest(
        method: HttpMethod,
        locator: KubernetesResourceLocator,
        queryParameters: Map<String, String> = emptyMap(),
        operation: String? = null,
        content: OutgoingContent? = null,
    ): T {
        var retries = 0
        while (retries < 5) {
            try {
                return httpClient.request {
                    this.method = method
                    url(buildUrl(locator, queryParameters, operation).also { log.debug("${method.value} $it") })
                    header(HttpHeaders.Accept, ContentType.Application.Json)
                    if (content != null) body = content
                    configureRequest(this)
                }
            } catch (ex: ConnectException) {
                retries++
                delay(1000)
            }
        }
        throw ConnectException("Connection refused after 5 attempts")
    }

    inline fun configureRequest(requestBuilder: HttpRequestBuilder) {
        conn.authenticationMethod.configureRequest(requestBuilder)
    }

    companion object : Loggable {
        override val log = logger()
    }
}

suspend inline fun <reified T> KubernetesClient.getResource(
    locator: KubernetesResourceLocator,
    queryParameters: Map<String, String> = emptyMap(),
    operation: String? = null,
): T {
    return parseResponse(sendRequest(HttpMethod.Get, locator, queryParameters, operation))
}

data class KubernetesList<T>(
    val items: List<T>,
    val continueAt: String? = null,
) : List<T> by items

suspend inline fun <reified T> KubernetesClient.listResources(
    locator: KubernetesResourceLocator,
    queryParameters: Map<String, String> = emptyMap(),
    operation: String? = null,
): KubernetesList<T> {
    val resp = sendRequest<HttpResponse>(HttpMethod.Get, locator, queryParameters, operation)

    val parsedResp = parseResponse<JsonObject>(resp)
    val items = parsedResp["items"] as? JsonArray ?: error("Could not parse items of response: $parsedResp")

    return KubernetesList(
        (0 until items.size).map {
            defaultMapper.decodeFromJsonElement(items[it])
        },

        ((parsedResp["metadata"] as? JsonObject)?.get("continue") as? JsonPrimitive)?.contentOrNull
    )
}

@OptIn(ExperimentalCoroutinesApi::class)
inline fun <reified T : WatchEvent<*>> KubernetesClient.watchResource(
    scope: CoroutineScope,
    locator: KubernetesResourceLocator,
    queryParameters: Map<String, String> = emptyMap(),
    operation: String? = null,
): ReceiveChannel<T> {
    return scope.produce {
        val resp = sendRequest<HttpStatement>(
            HttpMethod.Get,
            locator,
            queryParameters + mapOf("watch" to "true"),
            operation
        )
        val content = resp.receive<ByteReadChannel>()
        while (isActive) {
            val nextLine = content.readUTF8Line() ?: break
            @Suppress("BlockingMethodInNonBlockingContext")
            send(defaultMapper.decodeFromString<T>(nextLine))
        }

        runCatching { content.cancel() }
    }
}

suspend inline fun KubernetesClient.deleteResource(
    locator: KubernetesResourceLocator,
    queryParameters: Map<String, String> = emptyMap(),
    operation: String? = null,
): JsonObject {
    return parseResponse(sendRequest(HttpMethod.Delete, locator, queryParameters, operation))
}

suspend inline fun KubernetesClient.replaceResource(
    locator: KubernetesResourceLocator,
    replacementJson: String,
    queryParameters: Map<String, String> = emptyMap(),
    operation: String? = null,
): JsonObject {
    return parseResponse(
        sendRequest(
            HttpMethod.Put,
            locator,
            queryParameters,
            operation,
            TextContent(replacementJson, ContentType.Application.Json)
        )
    )
}

suspend fun KubernetesClient.patchResource(
    locator: KubernetesResourceLocator,
    replacement: String,
    contentType: ContentType = ContentType("application", "merge-patch+json"),
    queryParameters: Map<String, String> = emptyMap(),
    operation: String? = null,
): JsonObject {
    return parseResponse(
        sendRequest(
            HttpMethod.Patch,
            locator,
            queryParameters,
            operation,
            TextContent(replacement, contentType)
        )
    )
}

suspend fun KubernetesClient.createResource(
    locator: KubernetesResourceLocator,
    replacement: String,
    contentType: ContentType = ContentType.Application.Json,
    queryParameters: Map<String, String> = emptyMap(),
    operation: String? = null,
): JsonObject {
    return parseResponse(
        sendRequest(
            HttpMethod.Post,
            locator,
            queryParameters,
            operation,
            TextContent(replacement, contentType)
        )
    )
}

const val API_GROUP_CORE = ""
const val API_GROUP_LEGACY = API_GROUP_CORE

// NOTE(Dan): Namespaces must be valid DNS names. Prepending with '#' guarantees that this won't be valid.
const val NAMESPACE_ANY = "#ANY"

class KubernetesException(
    val statusCode: HttpStatusCode,
    val responseBody: String,
) : RuntimeException("Kubernetes returned an error: $statusCode. Reason: $responseBody")<|MERGE_RESOLUTION|>--- conflicted
+++ resolved
@@ -361,15 +361,13 @@
                 this.requestTimeoutMillis = HttpTimeout.INFINITE_TIMEOUT_MS
             }
 
-<<<<<<< HEAD
-            expectSuccess = false
-=======
             engine {
                 https {
                     trustManager = configurationSource.retrieveConnection()?.trustManager
                 }
             }
->>>>>>> 34b84f29
+
+            expectSuccess = false
         }
     }
 
