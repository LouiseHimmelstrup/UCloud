//DEPS dk.sdu.cloud:k8-resources:0.1.0
package dk.sdu.cloud.k8

bundle { ctx ->
    name = "audit-ingestion"
<<<<<<< HEAD
    version = "0.4.7"
=======
    version = "2021.3.0-alpha1"
>>>>>>> 2688ee69

    val secret: String = config("secret", "Secret name for elasticsearch credentials", "elasticsearch-logging-cluster-credentials")

    val deployment = withDeployment {
        deployment.spec.replicas = 1
        injectSecret(secret)
    }

    withPostgresMigration(deployment)
}<|MERGE_RESOLUTION|>--- conflicted
+++ resolved
@@ -3,11 +3,7 @@
 
 bundle { ctx ->
     name = "audit-ingestion"
-<<<<<<< HEAD
-    version = "0.4.7"
-=======
-    version = "2021.3.0-alpha1"
->>>>>>> 2688ee69
+    version = "2022.1.0"
 
     val secret: String = config("secret", "Secret name for elasticsearch credentials", "elasticsearch-logging-cluster-credentials")
 
