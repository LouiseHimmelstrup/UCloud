--- conflicted
+++ resolved
@@ -115,12 +115,8 @@
 
         run {
             if (jobFolder != null) appendLine("#SBATCH --chdir \"$jobFolder\"")
-<<<<<<< HEAD
             appendLine("#SBATCH --cpus-per-task $cpuAllocation")
-=======
-            appendLine("#SBATCH --cpus-per-task $cpusPerTask")
             appendLine("#SBATCH --ntasks-per-node $nTasksPerNode")
->>>>>>> 9f8bd857
             appendLine("#SBATCH --mem $memoryAllocation")
             appendLine("#SBATCH --gpus-per-node ${resolvedProduct.gpu ?: 0}")
             appendLine("#SBATCH --time $formattedTime")
