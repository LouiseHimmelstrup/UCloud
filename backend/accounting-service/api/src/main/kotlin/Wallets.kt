package dk.sdu.cloud.accounting.api

import dk.sdu.cloud.*
import dk.sdu.cloud.calls.*
import dk.sdu.cloud.service.Time
import kotlinx.serialization.SerialName
import kotlinx.serialization.Serializable
import kotlinx.serialization.builtins.serializer
import kotlin.random.Random

@Serializable
@UCloudApiDoc(
    """
    Wallets hold allocations which grant access to a provider's resources.
 
    You can find more information about WalletAllocations
    [here](/docs/developer-guide/accounting-and-projects/accounting/wallets.md).
""", importance = 1000
)
data class Wallet(
    val owner: WalletOwner,
    val paysFor: ProductCategoryId,
    val allocations: List<WalletAllocation>,
    val chargePolicy: AllocationSelectorPolicy,
    val productType: ProductType? = null,
    val chargeType: ChargeType? = null,
    val unit: ProductPriceUnit? = null,
) : DocVisualizable {
    @OptIn(ExperimentalStdlibApi::class)
    override fun visualize(): DocVisualization {
        return DocVisualization.Card(
            "${paysFor.name}@${paysFor.provider} (Wallet)",
            buildList {
                add(DocStatLine.of("owner" to visualizeValue(owner)))
                if (chargeType != null && unit != null) {
                    addAll(Product.visualizePaymentModel(null, chargeType, unit))
                }
            },
            allocations.map { alloc ->
                if (chargeType != null && unit != null && productType != null) {
                    DocVisualization.Card(
                        "${alloc.allocationPath.joinToString("/")} (WalletAllocation)",
                        buildList {
                            val initial = explainBalance(alloc.initialBalance, productType, unit)
                            val current = explainBalance(alloc.balance, productType, unit)
                            val local = explainBalance(alloc.localBalance, productType, unit)
                            add(DocStatLine.of("Initial balance" to DocVisualization.Inline(initial)))
                            add(DocStatLine.of("Current balance" to DocVisualization.Inline(current)))
                            add(DocStatLine.of("Local balance" to DocVisualization.Inline(local)))

                            if (alloc.endDate == null) {
                                add(DocStatLine.of("" to DocVisualization.Inline("No expiration")))
                            } else {
                                add(DocStatLine.of("" to DocVisualization.Inline("Active")))
                            }
                        },
                        emptyList()
                    )
                } else {
                    visualizeValue(alloc)
                }
            }
        )
    }

    companion object {
        fun explainBalance(
            balance: Long,
            productType: ProductType,
            unit: ProductPriceUnit
        ): String {
            val (suffix, normalizationFactor) = when (productType) {
                ProductType.STORAGE -> {
                    when (unit) {
                        ProductPriceUnit.PER_UNIT -> Pair("GB", 1.0)
                        ProductPriceUnit.CREDITS_PER_UNIT -> Pair("DKK", 1 / 1_000_000.0)
                        ProductPriceUnit.CREDITS_PER_MINUTE -> Pair("DKK", 1 / 1_000_000.0)
                        ProductPriceUnit.CREDITS_PER_HOUR -> Pair("DKK", 1 / 1_000_000.0)
                        ProductPriceUnit.CREDITS_PER_DAY -> Pair("DKK", 1 / 1_000_000.0)
                        ProductPriceUnit.UNITS_PER_MINUTE -> Pair("GB minutes", 1.0)
                        ProductPriceUnit.UNITS_PER_HOUR -> Pair("GB hours", 1.0)
                        ProductPriceUnit.UNITS_PER_DAY -> Pair("GB days", 1.0)
                    }
                }
                ProductType.COMPUTE -> {
                    when (unit) {
                        ProductPriceUnit.PER_UNIT -> Pair("Core minutes", 1.0)
                        ProductPriceUnit.CREDITS_PER_UNIT -> Pair("DKK", 1 / 1_000_000.0)
                        ProductPriceUnit.CREDITS_PER_MINUTE -> Pair("DKK", 1 / 1_000_000.0)
                        ProductPriceUnit.CREDITS_PER_HOUR -> Pair("DKK", 1 / 1_000_000.0)
                        ProductPriceUnit.CREDITS_PER_DAY -> Pair("DKK", 1 / 1_000_000.0)
                        ProductPriceUnit.UNITS_PER_MINUTE -> Pair("Core minutes", 1.0)
                        ProductPriceUnit.UNITS_PER_HOUR -> Pair("Core hours", 1.0)
                        ProductPriceUnit.UNITS_PER_DAY -> Pair("Core days", 1.0)
                    }
                }
                ProductType.INGRESS -> {
                    when (unit) {
                        ProductPriceUnit.PER_UNIT -> Pair("Ingresses", 1.0)
                        ProductPriceUnit.CREDITS_PER_UNIT -> Pair("DKK", 1 / 1_000_000.0)
                        ProductPriceUnit.CREDITS_PER_MINUTE -> Pair("DKK", 1 / 1_000_000.0)
                        ProductPriceUnit.CREDITS_PER_HOUR -> Pair("DKK", 1 / 1_000_000.0)
                        ProductPriceUnit.CREDITS_PER_DAY -> Pair("DKK", 1 / 1_000_000.0)
                        ProductPriceUnit.UNITS_PER_MINUTE -> Pair("Ingress minutes", 1.0)
                        ProductPriceUnit.UNITS_PER_HOUR -> Pair("Ingress hours", 1.0)
                        ProductPriceUnit.UNITS_PER_DAY -> Pair("Ingress days", 1.0)
                    }
                }
                ProductType.LICENSE -> {
                    when (unit) {
                        ProductPriceUnit.PER_UNIT -> Pair("Licenses", 1.0)
                        ProductPriceUnit.CREDITS_PER_UNIT -> Pair("DKK", 1 / 1_000_000.0)
                        ProductPriceUnit.CREDITS_PER_MINUTE -> Pair("DKK", 1 / 1_000_000.0)
                        ProductPriceUnit.CREDITS_PER_HOUR -> Pair("DKK", 1 / 1_000_000.0)
                        ProductPriceUnit.CREDITS_PER_DAY -> Pair("DKK", 1 / 1_000_000.0)
                        ProductPriceUnit.UNITS_PER_MINUTE -> Pair("License minutes", 1.0)
                        ProductPriceUnit.UNITS_PER_HOUR -> Pair("License hours", 1.0)
                        ProductPriceUnit.UNITS_PER_DAY -> Pair("License days", 1.0)
                    }
                }
                ProductType.NETWORK_IP -> {
                    when (unit) {
                        ProductPriceUnit.PER_UNIT -> Pair("IP addresses", 1.0)
                        ProductPriceUnit.CREDITS_PER_UNIT -> Pair("DKK", 1 / 1_000_000.0)
                        ProductPriceUnit.CREDITS_PER_MINUTE -> Pair("DKK", 1 / 1_000_000.0)
                        ProductPriceUnit.CREDITS_PER_HOUR -> Pair("DKK", 1 / 1_000_000.0)
                        ProductPriceUnit.CREDITS_PER_DAY -> Pair("DKK", 1 / 1_000_000.0)
                        ProductPriceUnit.UNITS_PER_MINUTE -> Pair("IP address minutes", 1.0)
                        ProductPriceUnit.UNITS_PER_HOUR -> Pair("IP address hours", 1.0)
                        ProductPriceUnit.UNITS_PER_DAY -> Pair("IP address days", 1.0)
                    }
                }
            }

            return "${balance * normalizationFactor} $suffix"
        }
    }
}

/*
 * EXPIRE_FIRST takes the wallet allocation with end date closes to now.
 * ORDERED takes the wallet allocation in a user specified order.
 */
@Serializable
@UCloudApiDoc("A policy for how to select a WalletAllocation in a single Wallet")
enum class AllocationSelectorPolicy {
    @UCloudApiDoc("Use the WalletAllocation which is closest to expiration")
    EXPIRE_FIRST,
    // ORDERED (Planned not yet implemented)
}

@Serializable
@UCloudApiDoc(
    """
    An allocation grants access to resources
    
    You can find more information about WalletAllocations
    [here](/docs/developer-guide/accounting-and-projects/accounting/wallets.md).
""", importance = 990
)
data class WalletAllocation(
    @UCloudApiDoc("A unique ID of this allocation")
    val id: String,
    @UCloudApiDoc(
        """
        A path, starting from the top, through the allocations that will be charged, when a charge is made

        Note that this allocation path will always include, as its last element, this allocation.
    """
    )
    val allocationPath: List<String>,
    @UCloudApiDoc("The current balance of this wallet allocation's subtree")
    val balance: Long,
    @UCloudApiDoc("The initial balance which was granted to this allocation")
    val initialBalance: Long,
    @UCloudApiDoc("The current balance of this wallet allocation")
    val localBalance: Long,
    @UCloudApiDoc("Timestamp for when this allocation becomes valid")
    val startDate: Long,
    @UCloudApiDoc(
        "Timestamp for when this allocation becomes invalid, null indicates that this allocation does not " +
            "expire automatically"
    )
    val endDate: Long?,
    @UCloudApiDoc(
        "ID reference to which grant application this allocation was granted in"
    )
    val grantedIn: Long?,
<<<<<<< HEAD
    val maxUsableBalance: Long? = null
=======
    @UCloudApiDoc("A property which indicates if this allocation can be used to create sub-allocations")
    val canAllocate: Boolean = false,
    @UCloudApiDoc("A property which indicates that new sub-allocations of this allocation by default should have canAllocate = true")
    val allowSubAllocationsToAllocate: Boolean = true,
>>>>>>> 0ee724e0
)

@Serializable
data class PushWalletChangeRequestItem(
    val allocationId: String,
    val amount: Long,
)

@Serializable
data class RegisterWalletRequestItem(
    val owner: WalletOwner,
    val uniqueAllocationId: String,
    val categoryId: String,
    val balance: Long,
    val providerGeneratedId: String? = null,
)

@Serializable
data class WalletBrowseRequest(
    override val itemsPerPage: Int? = null,
    override val next: String? = null,
    override val consistency: PaginationRequestV2Consistency? = null,
    override val itemsToSkip: Long? = null,
    override val filterEmptyAllocations: Boolean? = null,
    override val includeMaxUsableBalance: Boolean? = null,
    val filterType: ProductType? = null
) : WithPaginationRequestV2, BrowseAllocationsFlags

interface BrowseAllocationsFlags{
    val includeMaxUsableBalance: Boolean?
    val filterEmptyAllocations: Boolean?
}

@Serializable
data class WalletsInternalRetrieveRequest(
    val owner: WalletOwner
)
@Serializable
data class WalletsInternalRetrieveResponse(
    val wallets: List<Wallet>
)
@Serializable
data class WalletAllocationsInternalRetrieveRequest (
    val owner: WalletOwner,
    val categoryId: ProductCategoryId
)
@Serializable
data class WalletAllocationsInternalRetrieveResponse(
    val allocations: List<WalletAllocation>
)

typealias PushWalletChangeResponse = Unit

@Serializable
@UCloudApiExperimental(ExperimentalLevel.ALPHA)
@UCloudApiDoc("A parent allocator's view of a `WalletAllocation`")
data class SubAllocation(
    val id: String,
    val path: String,
    val startDate: Long,
    val endDate: Long?,

    val productCategoryId: ProductCategoryId,
    val productType: ProductType,
    val chargeType: ChargeType,
    val unit: ProductPriceUnit,

    val workspaceId: String,
    val workspaceTitle: String,
    val workspaceIsProject: Boolean,
    val projectPI: String?,

    val remaining: Long,
    val initialBalance: Long
)

interface SubAllocationQuery : WithPaginationRequestV2 {
    val filterType: ProductType?
}

@Serializable
@UCloudApiExperimental(ExperimentalLevel.ALPHA)
data class WalletsSearchSubAllocationsRequest(
    val query: String,
    override val filterType: ProductType? = null,
    override val itemsPerPage: Int? = null,
    override val next: String? = null,
    override val consistency: PaginationRequestV2Consistency? = null,
    override val itemsToSkip: Long? = null,
) : SubAllocationQuery

@Serializable
@UCloudApiExperimental(ExperimentalLevel.ALPHA)
data class WalletsBrowseSubAllocationsRequest(
    override val filterType: ProductType? = null,
    override val itemsPerPage: Int? = null,
    override val next: String? = null,
    override val consistency: PaginationRequestV2Consistency? = null,
    override val itemsToSkip: Long? = null,
) : SubAllocationQuery

typealias WalletsBrowseSubAllocationsResponse = PageV2<SubAllocation>

@Serializable
data class WalletsRetrieveRecipientRequest(
    val query: String,
)

@Serializable
data class WalletsRetrieveRecipientResponse(
    val id: String,
    val isProject: Boolean,
    val title: String,
    val principalInvestigator: String,
    val numberOfMembers: Int,
)

typealias TestResetCaches = Unit

@Serializable
data class WalletsRetrieveProviderSummaryRequest(
    override val itemsPerPage: Int? = null,
    override val next: String? = null,
    override val consistency: PaginationRequestV2Consistency? = null,
    override val itemsToSkip: Long? = null,

    val filterOwnerId: String? = null,
    val filterOwnerIsProject: Boolean? = null,

    val filterCategory: String? = null,
) : WithPaginationRequestV2

@Serializable
data class ProviderWalletSummary(
    val id: String,
    val owner: WalletOwner,
    val categoryId: ProductCategoryId,
    val productType: ProductType,
    val chargeType: ChargeType,
    val unitOfPrice: ProductPriceUnit,

    @UCloudApiDoc("""
        Maximum balance usable until a charge would fail
        
        This balance is calculated when the data is requested and thus can immediately become invalid due to changes
        in the tree.
    """)
    val maxUsableBalance: Long,

    @UCloudApiDoc("""
        Maximum balance usable as promised by a top-level grant giver 
        
        This balance is calculated when the data is requested and thus can immediately become invalid due to changes
        in the tree.
    """)
    val maxPromisedBalance: Long,

    @UCloudApiDoc("The earliest timestamp which allows for the balance to be consumed")
    val notBefore: Long,

    @UCloudApiDoc("The earliest timestamp at which the reported balance is no longer fully usable")
    val notAfter: Long?,
)

object Wallets : CallDescriptionContainer("accounting.wallets") {
    const val baseContext = "/api/accounting/wallets"

    init {
        val Resource = "$TYPE_REF dk.sdu.cloud.provider.api.Resource"
        val Provider = "$TYPE_REF dk.sdu.cloud.provider.api.Provider"

        description = """
            Wallets hold allocations which grant access to a provider's resources.

            $TYPE_REF Wallet s are the core abstraction used in the accounting system of UCloud. This feature builds
            on top of various other features of UCloud. Here is a quick recap:

            - The users of UCloud are members of 
              [Workspaces and Projects](/docs/developer-guide/accounting-and-projects/projects/projects.md). These form 
              the foundation of all collaboration in UCloud.
            - UCloud is an orchestrator of $Resource s. UCloud delegates the responsibility of hosting $Resource s to 
              $Provider s.
            - $Provider s define which services they support using $TYPE_REF Product s.
            - All $TYPE_REF Product s belong in a $TYPE_REF ProductCategory . The category contains similar 
              $TYPE_REF Product s. Under normal circumstances, all products in a category run on the same system.
            - $TYPE_REF Product s define a payment model. The model supports quotas (`DIFFERENTIAL_QUOTA`), one-time 
              payments and periodic payments (`ABSOLUTE`). All absolute payment models support paying in a 
              product-specific unit or in DKK.
            - All $TYPE_REF Product s in a category share the exact same payment model

            Allocators grant access to $Resource s via $TYPE_REF WalletAllocation s. In a simplified view, an 
            allocation is:

            - An initial balance, specified in the "unit of allocation" which the $TYPE_REF Product specifies. 
              For example: 1000 DKK or 500 Core Hours.
            - Start date and optional end date.
            - An optional parent allocation.
            - A current balance, the balance remaining for this allocation and all descendants.
            - A local balance, the balance remaining if it had no descendants

            UCloud combines allocations of the same category into a $TYPE_REF Wallet. Every $TYPE_REF Wallet has 
            exactly one owner, [a workspace](/docs/developer-guide/accounting-and-projects/projects/projects.md). 
            $TYPE_REF Wallet s create a natural hierarchical structure. Below we show an example of this:

            ![](/backend/accounting-service/wiki/allocations.png)
            
            __Figure:__ Allocations create a natural _allocation hierarchy_.
        """.trimIndent()
    }

    @UCloudApiExperimental(ExperimentalLevel.ALPHA)
    val push = call("push", BulkRequest.serializer(PushWalletChangeRequestItem.serializer()), PushWalletChangeResponse.serializer(), CommonErrorMessage.serializer()) {
        httpUpdate(baseContext, "push", roles = Roles.PROVIDER)

        documentation {
            summary = "Pushes a Wallet to the catalog"
        }
    }

    val testResetCaches = call("resetCache", TestResetCaches.serializer(), Unit.serializer(), CommonErrorMessage.serializer()) {
        httpRetrieve("resetCache")

        auth {
            roles = Roles.SERVICE
            access = AccessRight.READ_WRITE
        }
    }

    val register = call("register", BulkRequest.serializer(RegisterWalletRequestItem.serializer()), Unit.serializer(), CommonErrorMessage.serializer()) {
        httpUpdate(baseContext, "register", roles = Roles.PROVIDER)

        documentation {
            summary = "Registers an allocation created outside of UCloud"
        }
    }

    val browse = call("browse", WalletBrowseRequest.serializer(), PageV2.serializer(Wallet.serializer()), CommonErrorMessage.serializer()) {
        httpBrowse(baseContext)

        documentation {
            summary = "Browses the catalog of accessible Wallets"
        }
    }

    val retrieveWalletsInternal = call(
        "retrieveWalletsInternal",
        WalletsInternalRetrieveRequest.serializer(),
        WalletsInternalRetrieveResponse.serializer(),
        CommonErrorMessage.serializer()
    ) {
        httpUpdate(baseContext, "retrieveWalletsInternal")

        auth {
            access = AccessRight.READ
            roles = Roles.PRIVILEGED
        }

        documentation {
            summary = "Retrieves a list of up-to-date wallets from the in-memory DB"
            description = """
                This endpoint will return a list of $TYPE_REF Wallet s which are related to the active workspace.
                This is mainly for backend use. For frontend, use the browse call instead for a paginated response
            """.trimIndent()
        }
    }

    val retrieveAllocationsInternal = call(
        "retrieveAllocationsInternal",
        WalletAllocationsInternalRetrieveRequest.serializer(),
        WalletAllocationsInternalRetrieveResponse.serializer(),
        CommonErrorMessage.serializer()
    ) {
        httpUpdate(baseContext, "retrieveAllocationsInternal")

        auth {
            access = AccessRight.READ
            roles = Roles.PRIVILEGED
        }

        documentation {
            summary = "Retrieves a list of product specific up-to-date allocation from the in-memory DB"
            description = """
                This endpoint will return a list of $TYPE_REF WalletAllocation s which are related to the given product
                available to the user.
                This is mainly for backend use. For frontend, use the browse call instead for a paginated response
            """.trimIndent()
        }
    }

    val searchSubAllocations = call("searchSubAllocations", WalletsSearchSubAllocationsRequest.serializer(), PageV2.serializer(SubAllocation.serializer()), CommonErrorMessage.serializer()) {
        httpSearch(baseContext, "subAllocation")
        documentation {
            summary = "Searches the catalog of sub-allocations"
            description = """
                This endpoint will find all $TYPE_REF WalletAllocation s which are direct children of one of your
                accessible $TYPE_REF WalletAllocation s.
            """.trimIndent()
        }
    }

    val browseSubAllocations = call("browseSubAllocations", WalletsBrowseSubAllocationsRequest.serializer(), PageV2.serializer(SubAllocation.serializer()), CommonErrorMessage.serializer()) {
        httpBrowse(baseContext, "subAllocation")

        documentation {
            summary = "Browses the catalog of sub-allocations"
            description = """
                This endpoint will find all $TYPE_REF WalletAllocation s which are direct children of one of your
                accessible $TYPE_REF WalletAllocation s.
            """.trimIndent()
        }
    }

    @UCloudApiExperimental(ExperimentalLevel.BETA)
    val retrieveRecipient = call("retrieveRecipient", WalletsRetrieveRecipientRequest.serializer(), WalletsRetrieveRecipientResponse.serializer(), CommonErrorMessage.serializer()) {
        httpRetrieve(baseContext, "recipient")

        documentation {
            summary = "Retrieves information about a potential WalletAllocation recipient"
            description = """
                You can use this endpoint to find information about a Workspace. This is useful when creating a 
                sub-allocation.
            """.trimIndent()
        }
    }

    @UCloudApiExperimental(ExperimentalLevel.ALPHA)
    val retrieveProviderSummary = call("retrieveProviderSummary", WalletsRetrieveProviderSummaryRequest.serializer(), PageV2.serializer(ProviderWalletSummary.serializer()), CommonErrorMessage.serializer()) {
        httpRetrieve(baseContext, "providerSummary", roles = Roles.PROVIDER)

        documentation {
            summary = "Retrieves a provider summary of relevant wallets"
            description = """
                This endpoint is only usable by providers. The endpoint will return a stable sorted summary of all
                allocations that a provider currently has.
            """.trimIndent()
        }
    }
}

@Serializable
@UCloudApiExperimental(ExperimentalLevel.ALPHA)
@UCloudApiOwnedBy(Wallets::class)
sealed class WalletOwner : DocVisualizable {
    @Serializable
    @SerialName("user")
    data class User(val username: String) : WalletOwner() {
        override fun visualize(): DocVisualization = DocVisualization.Inline("$username (User)")
    }

    @Serializable
    @SerialName("project")
    data class Project(val projectId: String) : WalletOwner() {
        override fun visualize(): DocVisualization = DocVisualization.Inline("$projectId (Project)")
    }
}

@Serializable
@UCloudApiExperimental(ExperimentalLevel.ALPHA)
data class ChargeWalletRequestItem(
    @UCloudApiDoc("The payer of this charge")
    val payer: WalletOwner,
    @UCloudApiDoc(
        """
        The number of units that this charge is about
        
        The unit itself is defined by the product. The unit can, for example, describe that the 'units' describe the
        number of minutes/hours/days.
    """
    )
    val units: Long,
    @UCloudApiDoc("The number of products involved in this charge, for example the number of nodes")
    val periods: Long,
    @UCloudApiDoc("A reference to the product which the service is charging for")
    val product: ProductReference,
    @UCloudApiDoc("The username of the user who generated this request")
    val performedBy: String,
    @UCloudApiDoc("A description of the charge this is used purely for presentation purposes")
    val description: String,
    @UCloudApiDoc("An traceable id for this specific transaction. Used to counter duplicate transactions and to trace cascading transactions")
    var transactionId: String = Random.nextLong().toString() + Time.now()
) {
    init {
        checkMinimumValue(this::periods, periods, 1)
        checkMinimumValue(this::units, units, 0)
    }
}

typealias ChargeWalletResponse = BulkResponse<Boolean>

@Serializable
@UCloudApiExperimental(ExperimentalLevel.ALPHA)
data class DepositToWalletRequestItem(
    @UCloudApiDoc("The recipient of this deposit")
    val recipient: WalletOwner,
    @UCloudApiDoc("A reference to the source allocation which the deposit will draw from")
    val sourceAllocation: String,
    @UCloudApiDoc("The amount of credits to deposit into the recipient's wallet")
    val amount: Long,
    @UCloudApiDoc("A description of this change. This is used purely for presentation purposes.")
    val description: String,
    @UCloudApiDoc(
        """
        A timestamp for when this deposit should become valid
        
        This value must overlap with the source allocation. A value of null indicates that the allocation becomes valid
        immediately.
    """
    )
    var startDate: Long? = null,
    @UCloudApiDoc(
        """
        A timestamp for when this deposit should become invalid
        
        This value must overlap with the source allocation. A value of null indicates that the allocation will never
        expire.
    """
    )
    val endDate: Long? = null,
    @UCloudApiDoc("An traceable id for this specific transaction. Used to counter duplicate transactions and to trace cascading transactions")
    var transactionId: String = Random.nextLong().toString() + Time.now(),
)

typealias DepositToWalletResponse = Unit

typealias ForceInMemoryDBSyncRequest = Unit
typealias ForceInMemoryDBSyncResponse = Unit

@Serializable
data class UpdateAllocationRequestItem(
    val id: String,
    val balance: Long,
    var startDate: Long,
    val endDate: Long? = null,
    val reason: String,
    @UCloudApiDoc("An traceable id for this specific transaction. Used to counter duplicate transactions and to trace cascading transactions")
    var transactionId: String = Random.nextLong().toString() + Time.now()
)

typealias UpdateAllocationResponse = Unit

@UCloudApiExperimental(ExperimentalLevel.ALPHA)
@UCloudApiDoc("See `DepositToWalletRequestItem`")
@Serializable
data class RootDepositRequestItem(
    val categoryId: ProductCategoryId,
    val recipient: WalletOwner,
    val amount: Long,
    val description: String,
    var startDate: Long? = null,
    val endDate: Long? = null,
    var transactionId: String = Random.nextLong().toString() + Time.now(),
    val providerGeneratedId: String? = null,
    val forcedSync: Boolean = false
)

object Accounting : CallDescriptionContainer("accounting") {
    const val baseContext = "/api/accounting"

    init {
        serializerLookupTable = mapOf(
            serializerEntry(WalletOwner.User.serializer()),
            serializerEntry(WalletOwner.Project.serializer())
        )

        description = """
            The accounting system of UCloud has three core operations.

            The three core operations of the UCloud accounting system are:

            - $CALL_REF accounting.charge: Records usage in the system. For absolute payment models, this will deduct 
              the balance and local balance of an allocation. All ancestor allocations have their balance deducted by 
              the same amount. The local balances of an ancestor remains unchanged. 
            - $CALL_REF accounting.deposit: Creates a new _sub-allocation_ from a parent allocation. The new allocation
              will have the current allocation as a parent. The balance of the parent allocation is not changed.

            ---

            __📝 NOTE:__ We recommend that you first read and understand the 
            [Wallet system](/docs/developer-guide/accounting-and-projects/accounting/wallets.md) of UCloud.

            ---
            
            __📝 Provider Note:__ This API is invoked by internal UCloud/Core services. As a 
            $TYPE_REF dk.sdu.cloud.provider.api.Provider, you will be indirectly calling this API through the outgoing
            `Control` APIs.
            
            ---
            
            We recommend that you study the examples below and look at the corresponding call documentation to 
            understand the accounting system of UCloud.
            
            ## A note on the examples

            In the examples below, we will be using a consistent set of $TYPE_REF Product s:

            - `example-slim-1` / `example-slim` @ `example`
               - Type: Compute
               - `ChargeType.ABSOLUTE`
               - `ProductPriceUnit.UNITS_PER_HOUR`
               - Price per unit: 1
            - `example-storage` / `example-storage` @ `example`
               - Type: Storage
               - `ChargeType.DIFFERENTIAL_QUOTA`
               - `ProductPriceUnit.PER_UNIT`
               - Price per unit: 1
        """.trimIndent()
    }

    private const val chargeAbsoluteSingleUseCase = "charge-absolute-single"
    private const val chargeDifferentialSingleUseCase = "charge-differential-single"
    private const val chargeAbsoluteMultiUseCase = "charge-absolute-multi"
    private const val chargeDifferentialMultiUseCase = "charge-differential-multi"
    private const val chargeAbsoluteMultiMissingUseCase = "charge-absolute-multi-missing"
    private const val chargeDifferentialMultiMissingUseCase = "charge-differential-multi-missing"
    private const val depositUseCase = "deposit"

    override fun documentation() {
        val defaultOwner: WalletOwner = WalletOwner.Project("my-research")
        val absoluteProductReference = ProductReference("example-slim-1", "example-slim", "example")
        val differentialProductReference = ProductReference("example-storage", "example-storage", "example")

        fun allocation(
            path: List<String>,
            balance: Long,
            localBalance: Long = balance,
            initialBalance: Long = balance
        ): WalletAllocation {
            return WalletAllocation(
                path.last(), path,
                balance, initialBalance, localBalance,
                1633941615074L,
                null,
                1,
                maxUsableBalance = null
            )
        }

        fun walletPage(
            type: ChargeType,
            vararg allocations: WalletAllocation,
            owner: WalletOwner = defaultOwner,
        ): PageV2<Wallet> {
            val productCategoryId = when (type) {
                ChargeType.ABSOLUTE -> ProductCategoryId("example-slim", "example")
                ChargeType.DIFFERENTIAL_QUOTA -> ProductCategoryId("example-storage", "example")
            }

            val productType = when (type) {
                ChargeType.ABSOLUTE -> ProductType.COMPUTE
                ChargeType.DIFFERENTIAL_QUOTA -> ProductType.STORAGE
            }

            val productPriceUnit = when (type) {
                ChargeType.ABSOLUTE -> ProductPriceUnit.UNITS_PER_HOUR
                ChargeType.DIFFERENTIAL_QUOTA -> ProductPriceUnit.PER_UNIT
            }

            return PageV2(
                50,
                listOf(
                    Wallet(
                        owner,
                        productCategoryId,
                        listOf(*allocations),
                        AllocationSelectorPolicy.EXPIRE_FIRST,
                        productType,
                        type,
                        productPriceUnit
                    )
                ),
                null
            )
        }

        useCase(
            chargeAbsoluteSingleUseCase,
            "Charging a root allocation (Absolute)",
            flow = {
                val ucloud = ucloudCore()

                comment(
                    """
                    In this example, we will be performing some simple charge requests for an absolute 
                    product. Before and after each charge, we will show the current state of the system.
                    We will perform the charges on a root allocation, that is, it has no ancestors.
                """.trimIndent()
                )

                success(
                    Wallets.browse,
                    WalletBrowseRequest(),
                    walletPage(
                        ChargeType.ABSOLUTE,
                        allocation(listOf("42"), 1000, 1000, 1000)
                    ),
                    ucloud
                )

                comment("Currently, the allocation has a balance of 1000.")

                success(
                    charge,
                    bulkRequestOf(
                        ChargeWalletRequestItem(
                            defaultOwner,
                            1, 1,
                            absoluteProductReference,
                            "user",
                            "A charge for compute usage",
                            "charge-1"
                        ),
                    ),
                    ChargeWalletResponse(listOf(true)),
                    ucloud
                )

                comment("The charge returns true, indicating that we had enough credits to complete the request.")

                success(
                    Wallets.browse,
                    WalletBrowseRequest(),
                    walletPage(
                        ChargeType.ABSOLUTE,
                        allocation(listOf("42"), 999, 999, 1000)
                    ),
                    ucloud
                )

                comment("As expected, a single credit was removed from our current balance and local balance.")

                success(
                    charge,
                    bulkRequestOf(
                        ChargeWalletRequestItem(
                            defaultOwner,
                            1, 1,
                            absoluteProductReference,
                            "user",
                            "A charge for compute usage",
                            "charge-1"
                        ),
                    ),
                    ChargeWalletResponse(listOf(true)),
                    ucloud
                )

                success(
                    Wallets.browse,
                    WalletBrowseRequest(),
                    walletPage(
                        ChargeType.ABSOLUTE,
                        allocation(listOf("42"), 998, 998, 1000)
                    ),
                    ucloud
                )

                comment("A second charge further deducts 1 from the balance, as expected.")
            }
        )

        useCase(
            chargeDifferentialSingleUseCase,
            "Charging a root allocation (Differential)",
            flow = {
                val ucloud = ucloudCore()

                comment(
                    """
                    In this example, we will be performing some simple charge requests for a differential 
                    product. Before and after each charge, we will show the current state of the system.
                    We will perform the charges on a root allocation, that is, it has no ancestors.
                """.trimIndent()
                )

                success(
                    Wallets.browse,
                    WalletBrowseRequest(),
                    walletPage(
                        ChargeType.DIFFERENTIAL_QUOTA,
                        allocation(listOf("42"), 1000, 1000, 1000)
                    ),
                    ucloud
                )

                comment("Currently, the allocation shows that we have 1000 GB unused.")

                success(
                    charge,
                    bulkRequestOf(
                        ChargeWalletRequestItem(
                            defaultOwner,
                            100, 1,
                            differentialProductReference,
                            "user",
                            "A charge for storage usage",
                            "charge-1"
                        ),
                    ),
                    ChargeWalletResponse(listOf(true)),
                    ucloud
                )

                comment("The charge returns true, indicating that we had enough credits to complete the request.")

                success(
                    Wallets.browse,
                    WalletBrowseRequest(),
                    walletPage(
                        ChargeType.DIFFERENTIAL_QUOTA,
                        allocation(listOf("42"), 900, 900, 1000)
                    ),
                    ucloud
                )

                comment("The charge has correctly record our usage. It now shows that we have 900 GB unused.")

                success(
                    charge,
                    bulkRequestOf(
                        ChargeWalletRequestItem(
                            defaultOwner,
                            50, 1,
                            differentialProductReference,
                            "user",
                            "A charge for storage usage",
                            "charge-1"
                        ),
                    ),
                    ChargeWalletResponse(listOf(true)),
                    ucloud
                )

                comment(
                    "The new charge reports that we are only using 50 GB, that is data was removed since last " +
                        "period."
                )

                success(
                    Wallets.browse,
                    WalletBrowseRequest(),
                    walletPage(
                        ChargeType.DIFFERENTIAL_QUOTA,
                        allocation(listOf("42"), 950, 950, 1000)
                    ),
                    ucloud
                )

                comment("This results in 950 GB being unused.")
            }
        )

        useCase(
            chargeAbsoluteMultiUseCase,
            "Charging a leaf allocation (Absolute)",
            flow = {
                val ucloud = ucloudCore()
                val piRoot = actor("piRoot", "The PI of the root project")
                val piLeaf = actor("piLeaf", "The PI of the leaf project")

                val rootOwner = WalletOwner.Project("root-project")
                val leafOwner = WalletOwner.Project("leaf-project")

                comment(
                    """
                    In this example, we will show how a charge affects the rest of the allocation hierarchy. The 
                    hierarchy we use consists of a single root allocation. The root allocation has a single child, 
                    which we will be referring to as the leaf, since it has no children.
                """.trimIndent()
                )

                success(
                    Wallets.browse,
                    WalletBrowseRequest(),
                    walletPage(
                        ChargeType.ABSOLUTE,
                        allocation(listOf("42"), 1000, 1000, 1000),
                        owner = rootOwner,
                    ),
                    piRoot
                )

                success(
                    Wallets.browse,
                    WalletBrowseRequest(),
                    walletPage(
                        ChargeType.ABSOLUTE,
                        allocation(listOf("42", "52"), 500, 500, 500),
                        owner = leafOwner,
                    ),
                    piLeaf
                )

                comment(
                    "As we can see, in our initial state, the root has 1000 core hours remaining and the leaf has " +
                        "500."
                )

                comment("We now perform our charge of a single core hour.")

                success(
                    charge,
                    bulkRequestOf(
                        ChargeWalletRequestItem(
                            leafOwner,
                            1, 1,
                            absoluteProductReference,
                            "user",
                            "A charge for compute usage",
                            "charge-1"
                        ),
                    ),
                    ChargeWalletResponse(listOf(true)),
                    ucloud
                )

                comment(
                    """
                    The response, as expected, that we had enough credits for the transaction. This would have been 
                    false if _any_ of the allocation in the hierarchy runs out of credits.
                """.trimIndent()
                )

                success(
                    Wallets.browse,
                    WalletBrowseRequest(),
                    walletPage(
                        ChargeType.ABSOLUTE,
                        allocation(listOf("42"), 999, 1000, 1000),
                        owner = rootOwner,
                    ),
                    piRoot
                )

                comment(
                    """
                    On the root allocation, we see that this has subtracted a single core hour from the balance. Recall 
                    that balance shows the overall balance for the entire subtree. The local balance of the root 
                    remains unaffected, since this wasn't consumed by the root. 
                """.trimIndent()
                )

                success(
                    Wallets.browse,
                    WalletBrowseRequest(),
                    walletPage(
                        ChargeType.ABSOLUTE,
                        allocation(listOf("42", "52"), 499, 499, 500),
                        owner = leafOwner,
                    ),
                    piLeaf
                )

                comment("In the leaf allocation, we see that this has affected both the balance and the local balance.")
            }
        )

        useCase(
            chargeDifferentialMultiUseCase,
            "Charging a leaf allocation (Differential)",
            flow = {
                val ucloud = ucloudCore()
                val piRoot = actor("piRoot", "The PI of the root project")
                val piLeaf = actor("piLeaf", "The PI of the leaf project")

                val rootOwner = WalletOwner.Project("root-project")
                val leafOwner = WalletOwner.Project("leaf-project")

                comment(
                    """
                    In this example, we will show how a charge affects the rest of the allocation hierarchy. The 
                    hierarchy we use consists of a single root allocation. The root allocation has a single child, 
                    which we will be referring to as the leaf, since it has no children.
                """.trimIndent()
                )

                success(
                    Wallets.browse,
                    WalletBrowseRequest(),
                    walletPage(
                        ChargeType.DIFFERENTIAL_QUOTA,
                        allocation(listOf("42"), 1000, 1000, 1000),
                        owner = rootOwner,
                    ),
                    piRoot
                )

                success(
                    Wallets.browse,
                    WalletBrowseRequest(),
                    walletPage(
                        ChargeType.DIFFERENTIAL_QUOTA,
                        allocation(listOf("42", "52"), 500, 500, 500),
                        owner = leafOwner,
                    ),
                    piLeaf
                )

                comment("As we can see, in our initial state, the root has 1000 GB remaining and the leaf has 500.")
                comment("We now perform our charge of 100 GB on the leaf.")

                success(
                    charge,
                    bulkRequestOf(
                        ChargeWalletRequestItem(
                            leafOwner,
                            100, 1,
                            differentialProductReference,
                            "user",
                            "A charge for compute usage",
                            "charge-1"
                        ),
                    ),
                    ChargeWalletResponse(listOf(true)),
                    ucloud
                )

                comment(
                    """
                    The response, as expected, that we had enough credits for the transaction. This would have been 
                    false if _any_ of the allocation in the hierarchy runs out of credits.
                """.trimIndent()
                )

                success(
                    Wallets.browse,
                    WalletBrowseRequest(),
                    walletPage(
                        ChargeType.DIFFERENTIAL_QUOTA,
                        allocation(listOf("42"), 900, 1000, 1000),
                        owner = rootOwner,
                    ),
                    piRoot
                )

                comment(
                    """
                    On the root allocation, we see that this has subtracted 100 GB from the balance. Recall that 
                    balance shows the overall balance for the entire subtree. The local balance of the root remains 
                    unaffected, since this wasn't consumed by the root.
                """.trimIndent()
                )

                success(
                    Wallets.browse,
                    WalletBrowseRequest(),
                    walletPage(
                        ChargeType.DIFFERENTIAL_QUOTA,
                        allocation(listOf("42", "52"), 400, 400, 500),
                        owner = leafOwner,
                    ),
                    piLeaf
                )

                comment(
                    """
                    In the leaf allocation, we see that this has affected both the balance and the local balance. 
                """.trimIndent()
                )

                comment("We now attempt to perform a similar charge, of 50 GB, but this time on the root allocation.")

                success(
                    charge,
                    bulkRequestOf(
                        ChargeWalletRequestItem(
                            rootOwner,
                            50, 1,
                            differentialProductReference,
                            "user",
                            "A charge for compute usage",
                            "charge-1"
                        ),
                    ),
                    ChargeWalletResponse(listOf(true)),
                    ucloud
                )

                comment("Again, this allocation succeeds.")

                success(
                    Wallets.browse,
                    WalletBrowseRequest(),
                    walletPage(
                        ChargeType.DIFFERENTIAL_QUOTA,
                        allocation(listOf("42"), 850, 950, 1000),
                        owner = rootOwner,
                    ),
                    piRoot
                )

                comment("This charge has affected the local and current balance of the root by the expected 50 GB.")

                success(
                    Wallets.browse,
                    WalletBrowseRequest(),
                    walletPage(
                        ChargeType.DIFFERENTIAL_QUOTA,
                        allocation(listOf("42", "52"), 400, 400, 500),
                        owner = leafOwner,
                    ),
                    piLeaf
                )

                comment(
                    """
                    The leaf allocation remains unchanged. Any and all charges will only affect the charged allocation 
                    and their ancestors. A descendant is never directly updated by such an operation.
                """.trimIndent()
                )
            }
        )

        useCase(
            chargeAbsoluteMultiMissingUseCase,
            "Charging a leaf allocation with missing credits (Absolute)",
            flow = {
                val ucloud = ucloudCore()
                val piRoot = actor("piRoot", "The PI of the root project")
                val piNode = actor("piNode", "The PI of the node project (child of root)")
                val piLeaf = actor("piLeaf", "The PI of the leaf project (child of node)")

                val rootOwner = WalletOwner.Project("root-project")
                val nodeOwner = WalletOwner.Project("node-project")
                val leafOwner = WalletOwner.Project("leaf-project")

                comment(
                    """
                    In this example, we will show what happens when an allocation is unable to carry the full charge. 
                    We will be using a more complex hierarchy. The hierarchy will have a single root. The root has a 
                    single child, the 'node' allocation. This node has a single child allocation, the leaf. The leaf 
                    has no children.
                """.trimIndent()
                )

                success(
                    Wallets.browse,
                    WalletBrowseRequest(),
                    walletPage(
                        ChargeType.ABSOLUTE,
                        allocation(listOf("42"), 550, 1000, 1000),
                        owner = rootOwner,
                    ),
                    piRoot
                )

                success(
                    Wallets.browse,
                    WalletBrowseRequest(),
                    walletPage(
                        ChargeType.ABSOLUTE,
                        allocation(listOf("42", "52"), 50, 100, 500),
                        owner = nodeOwner,
                    ),
                    piNode
                )

                success(
                    Wallets.browse,
                    WalletBrowseRequest(),
                    walletPage(
                        ChargeType.ABSOLUTE,
                        allocation(listOf("42", "52", "62"), 450, 450, 500),
                        owner = leafOwner,
                    ),
                    piLeaf
                )

                comment(
                    """
                    As we can see from the allocations, they have already been in use. To be concrete, you can reach 
                    this state by applying a 400 core hour charge on the node and another 50 core hours on the leaf.
                """.trimIndent()
                )

                comment(
                    """
                    We now attempt to perform a charge of 100 core hours on the leaf.
                """.trimIndent()
                )

                success(
                    charge,
                    bulkRequestOf(
                        ChargeWalletRequestItem(
                            leafOwner,
                            100, 1,
                            absoluteProductReference,
                            "user",
                            "A charge for compute usage",
                            "charge-1"
                        ),
                    ),
                    ChargeWalletResponse(listOf(false)),
                    ucloud
                )

                comment(
                    """
                    Even though the leaf, seen in isolation, has enough credits. The failure occurs in the node which, 
                    before the charge, only has 50 core hours remaining.
                """.trimIndent()
                )

                success(
                    Wallets.browse,
                    WalletBrowseRequest(),
                    walletPage(
                        ChargeType.ABSOLUTE,
                        allocation(listOf("42"), 450, 1000, 1000),
                        owner = rootOwner,
                    ),
                    piRoot
                )

                success(
                    Wallets.browse,
                    WalletBrowseRequest(),
                    walletPage(
                        ChargeType.ABSOLUTE,
                        allocation(listOf("42", "52"), -50, 100, 500),
                        owner = nodeOwner,
                    ),
                    piNode
                )

                success(
                    Wallets.browse,
                    WalletBrowseRequest(),
                    walletPage(
                        ChargeType.ABSOLUTE,
                        allocation(listOf("42", "52", "62"), 350, 350, 500),
                        owner = leafOwner,
                    ),
                    piLeaf
                )

                comment(
                    """
                    When we apply the charge, the node reaches a negative balance. If any allocation reaches a negative 
                    balance, then the charge has failed. As we can see, it is possible for a balance to go into the 
                    negatives.
                """.trimIndent()
                )
            }
        )

        useCase(
            chargeDifferentialMultiMissingUseCase,
            "Charging a leaf allocation with missing credits (Differential)",
            flow = {
                val ucloud = ucloudCore()
                val piRoot = actor("piRoot", "The PI of the root project")
                val piNode = actor("piNode", "The PI of the node project (child of root)")
                val piLeaf = actor("piLeaf", "The PI of the leaf project (child of node)")

                val rootOwner = WalletOwner.Project("root-project")
                val nodeOwner = WalletOwner.Project("node-project")
                val leafOwner = WalletOwner.Project("leaf-project")

                // 400 on node
                // 50 on leaf

                comment(
                    """
                    In this example, we will show what happens when an allocation is unable to carry the full charge. 
                    We will be using a more complex hierarchy. The hierarchy will have a single root. The root has a 
                    single child, the 'node' allocation. This node has a single child allocation, the leaf. The leaf 
                    has no children.
                """.trimIndent()
                )

                success(
                    Wallets.browse,
                    WalletBrowseRequest(),
                    walletPage(
                        ChargeType.DIFFERENTIAL_QUOTA,
                        allocation(listOf("42"), 550, 1000, 1000),
                        owner = rootOwner,
                    ),
                    piRoot
                )

                success(
                    Wallets.browse,
                    WalletBrowseRequest(),
                    walletPage(
                        ChargeType.DIFFERENTIAL_QUOTA,
                        allocation(listOf("42", "52"), 50, 100, 500),
                        owner = nodeOwner,
                    ),
                    piNode
                )

                success(
                    Wallets.browse,
                    WalletBrowseRequest(),
                    walletPage(
                        ChargeType.DIFFERENTIAL_QUOTA,
                        allocation(listOf("42", "52", "62"), 450, 450, 500),
                        owner = leafOwner,
                    ),
                    piLeaf
                )

                comment(
                    """
                    As we can see from the allocations, they have already been in use. To be concrete, you can reach 
                    this state by applying a 400 GB charge on the node and another 50 GB on the leaf.
                """.trimIndent()
                )

                comment(
                    """
                    We now attempt to perform a charge of 110 GB on the leaf.
                """.trimIndent()
                )

                success(
                    charge,
                    bulkRequestOf(
                        ChargeWalletRequestItem(
                            leafOwner,
                            110, 1,
                            differentialProductReference,
                            "user",
                            "A charge for compute usage",
                            "charge-1"
                        ),
                    ),
                    ChargeWalletResponse(listOf(false)),
                    ucloud
                )

                comment(
                    """
                    Even though the leaf, seen in isolation, has enough credits. The failure occurs in the node which, 
                    before the charge, only has 50 GB remaining.
                """.trimIndent()
                )

                success(
                    Wallets.browse,
                    WalletBrowseRequest(),
                    walletPage(
                        ChargeType.DIFFERENTIAL_QUOTA,
                        allocation(listOf("42"), 490, 1000, 1000),
                        owner = rootOwner,
                    ),
                    piRoot
                )

                success(
                    Wallets.browse,
                    WalletBrowseRequest(),
                    walletPage(
                        ChargeType.DIFFERENTIAL_QUOTA,
                        allocation(listOf("42", "52"), -10, 100, 500),
                        owner = nodeOwner,
                    ),
                    piNode
                )

                success(
                    Wallets.browse,
                    WalletBrowseRequest(),
                    walletPage(
                        ChargeType.DIFFERENTIAL_QUOTA,
                        allocation(listOf("42", "52", "62"), 390, 390, 500),
                        owner = leafOwner,
                    ),
                    piLeaf
                )

                comment(
                    """
                    When we apply the charge, the node reaches a negative balance. If any allocation reaches a negative 
                    balance, then the charge has failed. As we can see, it is possible for a balance to go into the 
                    negatives.
                """.trimIndent()
                )

                comment(
                    """
                    We now assume that the leaf deletes all their data. The accounting system records this as a charge 
                    for 0 units (GB).
                """.trimIndent()
                )

                success(
                    charge,
                    bulkRequestOf(
                        ChargeWalletRequestItem(
                            leafOwner,
                            0, 1,
                            differentialProductReference,
                            "user",
                            "A charge for compute usage",
                            "charge-1"
                        ),
                    ),
                    ChargeWalletResponse(listOf(true)),
                    ucloud
                )

                comment("This charge succeeds, as it is bringing the balance back into the positive.")

                success(
                    Wallets.browse,
                    WalletBrowseRequest(),
                    walletPage(
                        ChargeType.DIFFERENTIAL_QUOTA,
                        allocation(listOf("42"), 490, 1000, 1000),
                        owner = rootOwner,
                    ),
                    piRoot
                )

                success(
                    Wallets.browse,
                    WalletBrowseRequest(),
                    walletPage(
                        ChargeType.DIFFERENTIAL_QUOTA,
                        allocation(listOf("42", "52"), 100, 100, 500),
                        owner = nodeOwner,
                    ),
                    piLeaf
                )

                success(
                    Wallets.browse,
                    WalletBrowseRequest(),
                    walletPage(
                        ChargeType.DIFFERENTIAL_QUOTA,
                        allocation(listOf("42", "52", "62"), 500, 500, 500),
                        owner = leafOwner,
                    ),
                    piLeaf
                )
            }
        )

        useCase(
            depositUseCase,
            "Creating a sub-allocation (deposit operation)",
            flow = {
                val piRoot = actor("piRoot", "The PI of the root project")
                val piLeaf = actor("piLeaf", "The PI of the leaf project (child of root)")

                val rootOwner = WalletOwner.Project("root-project")
                val leafOwner = WalletOwner.Project("leaf-project")

                comment(
                    """
                    In this example, we will show how a workspace can create a sub-allocation. The new allocation will 
                    have an existing allocation as a child. This is the recommended way of creating allocations. 
                    Resources are not immediately removed from the parent allocation. In addition, workspaces can 
                    over-allocate resources. For example, a workspace can deposit more resources than they have into 
                    sub-allocations. This doesn't create more resources in the system. As we saw from the charge 
                    examples, all allocations in a hierarchy must be able to carry a charge.
                """.trimIndent()
                )

                success(
                    Wallets.browse,
                    WalletBrowseRequest(),
                    walletPage(
                        ChargeType.ABSOLUTE,
                        allocation(listOf("42"), 500, 500, 500),
                        owner = rootOwner,
                    ),
                    piRoot
                )

                success(
                    Wallets.browse,
                    WalletBrowseRequest(),
                    walletPage(
                        ChargeType.ABSOLUTE,
                        owner = leafOwner,
                    ),
                    piLeaf
                )

                comment(
                    """
                    Our initial state shows that the root project has 500 core hours. The leaf doesn't have any 
                    resources at the moment.
                """.trimIndent()
                )

                comment(
                    """
                    We now perform a deposit operation with the leaf workspace as the target.
                """.trimIndent()
                )

                success(
                    deposit,
                    bulkRequestOf(
                        DepositToWalletRequestItem(
                            leafOwner,
                            "42",
                            100,
                            "Create sub-allocation"
                        )
                    ),
                    Unit,
                    piRoot
                )

                success(
                    Wallets.browse,
                    WalletBrowseRequest(),
                    walletPage(
                        ChargeType.ABSOLUTE,
                        allocation(listOf("42"), 500, 500, 500),
                        owner = rootOwner,
                    ),
                    piRoot
                )

                success(
                    Wallets.browse,
                    WalletBrowseRequest(),
                    walletPage(
                        ChargeType.ABSOLUTE,
                        allocation(listOf("42", "52"), 100, 100, 100),
                        owner = leafOwner,
                    ),
                    piLeaf
                )

                comment(
                    """
                    After inspecting the allocations, we see that the original (root) allocation remains unchanged. 
                    However, the leaf workspace now have a new allocation. This allocation has the root allocation as a 
                    parent, indicated by the path. 
                """.trimIndent()
                )
            }
        )
    }

    val charge = call("charge", BulkRequest.serializer(ChargeWalletRequestItem.serializer()), BulkResponse.serializer(Boolean.serializer()), CommonErrorMessage.serializer()) {
        httpUpdate(baseContext, "charge", roles = Roles.PRIVILEGED)

        documentation {
            summary = "Records usage in the system"
            description = """
                Internal UCloud services invoke this endpoint to record usage from a workspace. Providers report data 
                indirectly to this API through the outgoing `Control` API. This endpoint causes changes in the balances 
                of the targeted allocation and ancestors. UCloud will change the `balance` and `localBalance` property 
                of the targeted allocation. Ancestors of the targeted allocation will only update their `balance`.

                UCloud returns a boolean, for every request, indicating if the charge was successful. A charge is 
                successful if no affected allocation went into a negative balance.

                ---
                
                __📝 NOTE:__ Unsuccessful charges are still deducted in their balances.
                
                ---

                The semantics of `charge` depends on the Product's payment model.

                __Absolute:__

                - UCloud calculates the change in balances by multiplying: the Product's pricePerUnit, the number of 
                  units, the number of periods
                - UCloud subtracts this change from the balances

                __Differential:__

                - UCloud calculates the change in balances by comparing the units with the current `localBalance`
                - UCloud subtracts this change from the balances
                - Note: This change can cause the balance to go up, if the usage is lower than last period

                #### Selecting Allocations

                The charge operation targets a wallet (by combining the ProductCategoryId and WalletOwner). This means 
                that the charge operation have multiple allocations to consider. We explain the approach for absolute 
                payment models. The approach is similar for differential products.

                UCloud first finds a set of leaf allocations which, when combined, can carry the full change. UCloud 
                first finds a set of candidates. We do this by sorting allocations by the Wallet's `chargePolicy`. By 
                default, this means that UCloud prioritizes allocations that expire soon. UCloud only considers 
                allocations which are active and have a positive balance.

                ---

                __📝 NOTE:__ UCloud does not consider ancestors at this point in the process.
                
                ---

                UCloud now creates the list of allocations which it will use. We do this by performing a rolling sum of 
                the balances. UCloud adds an allocation to the set if the rolling sum has not yet reached the total 
                amount.

                UCloud will use the full balance of each selected allocation. The only exception is the last element, 
                which might use less. If the change in balance is never reached, then UCloud will further charge the 
                first selected allocation. In this case, the priority allocation will have to pay the difference.

                Finally, the system updates the balances of each selected leaf, and all of their ancestors.
            """.trimIndent()

            useCaseReference(chargeAbsoluteSingleUseCase, "Charging a root allocation (Absolute)")
            useCaseReference(chargeAbsoluteMultiUseCase, "Charging a leaf allocation (Absolute)")
            useCaseReference(
                chargeAbsoluteMultiMissingUseCase,
                "Charging a leaf allocation with missing credits (Absolute)"
            )
            useCaseReference(chargeDifferentialSingleUseCase, "Charging a root allocation (Differential)")
            useCaseReference(chargeDifferentialMultiUseCase, "Charging a leaf allocation (Differential)")
            useCaseReference(
                chargeDifferentialMultiMissingUseCase,
                "Charging a leaf allocation with missing credits (Differential)"
            )
        }
    }

    val deposit = call("deposit", BulkRequest.serializer(DepositToWalletRequestItem.serializer()), DepositToWalletResponse.serializer(), CommonErrorMessage.serializer()) {
        httpUpdate(baseContext, "deposit")

        documentation {
            summary = "Creates a new sub-allocation from a parent allocation"
            description = """
                The new allocation will have the current allocation as a parent. The balance of the parent allocation 
                is not changed.
            """.trimIndent()

            useCaseReference(depositUseCase, "Creating a sub-allocation")
        }
    }

    val updateAllocation = call("updateAllocation", BulkRequest.serializer(UpdateAllocationRequestItem.serializer()), UpdateAllocationResponse.serializer(), CommonErrorMessage.serializer()) {
        httpUpdate(baseContext, "allocation")

        documentation {
            summary = "Update an existing allocation"

            description = """
                    Updates one or more existing allocations. This endpoint will use all the provided values. That is,
                    you must provide all values, even if they do not change. This will generate a transaction indicating
                    the change. This will set the initial balance of the allocation, as if it was initially created with
                    this value.
                    
                    The constraints that are in place during a standard creation are still in place when updating the
                    values. This means that the new start and end dates _must_ overlap with the values of all ancestors.
                """.trimIndent()
        }
    }

    val check = call("check", BulkRequest.serializer(ChargeWalletRequestItem.serializer()), BulkResponse.serializer(Boolean.serializer()), CommonErrorMessage.serializer()) {
        httpUpdate(baseContext, "check", roles = Roles.SERVICE)

        documentation {
            summary = "Checks if one or more wallets are able to carry a charge"
            description = """
                    Checks if one or more charges would succeed without lacking credits. This will not generate a
                    transaction message, and as a result, the description will never be used.
                """.trimIndent()
        }
    }

    val rootDeposit = call("rootDeposit", BulkRequest.serializer(RootDepositRequestItem.serializer()), Unit.serializer(), CommonErrorMessage.serializer()) {
        httpUpdate(baseContext, "rootDeposit", roles = Roles.PRIVILEGED)
    }
}<|MERGE_RESOLUTION|>--- conflicted
+++ resolved
@@ -186,14 +186,11 @@
         "ID reference to which grant application this allocation was granted in"
     )
     val grantedIn: Long?,
-<<<<<<< HEAD
-    val maxUsableBalance: Long? = null
-=======
+    val maxUsableBalance: Long? = null,
     @UCloudApiDoc("A property which indicates if this allocation can be used to create sub-allocations")
     val canAllocate: Boolean = false,
     @UCloudApiDoc("A property which indicates that new sub-allocations of this allocation by default should have canAllocate = true")
     val allowSubAllocationsToAllocate: Boolean = true,
->>>>>>> 0ee724e0
 )
 
 @Serializable
@@ -614,6 +611,7 @@
     val endDate: Long? = null,
     @UCloudApiDoc("An traceable id for this specific transaction. Used to counter duplicate transactions and to trace cascading transactions")
     var transactionId: String = Random.nextLong().toString() + Time.now(),
+    val dry: Boolean = false
 )
 
 typealias DepositToWalletResponse = Unit
