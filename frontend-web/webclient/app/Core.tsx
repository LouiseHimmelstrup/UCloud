import * as React from "react";

const App = React.lazy(() => import("@/Applications/Studio/Applications"));
const Applications = React.lazy(() => import("@/Applications/Browse"));
const ApplicationsOverview = React.lazy(() => import("./Applications/Overview"));
const ApplicationsLanding = React.lazy(() => import("./Applications/Landing"));
const ApplicationsGroup = React.lazy(() => import("./Applications/Group"));
const AvataaarModification = React.lazy(() => import("@/UserSettings/Avataaar"));
const Dashboard = React.lazy(() => import("@/Dashboard/Dashboard"));
const DetailedNews = React.lazy(() => import("@/NewsPost/DetailedNews"));
const ProviderRouter = React.lazy(() => import("@/Admin/Providers/Router"));
const MetadataNamespacesRouter = React.lazy(() => import("@/Files/Metadata/Templates/Namespaces"));
const SharesAcceptLink = React.lazy(() => import("@/Files/SharesAcceptLink"));
<<<<<<< HEAD
=======
const ShareRouter = React.lazy(() => import("@/Files/Shares"));
const IngoingApplications = React.lazy(() => import("@/Grants/IngoingApplications"));
const OutgoingApplications = React.lazy(() => import("@/Grants/OutgoingApplications"));
>>>>>>> 32acdef7
const JobShell = React.lazy(() => import("@/Applications/Jobs/Shell"));
const JobWeb = React.lazy(() => import("@/Applications/Jobs/Web"));
const JobVnc = React.lazy(() => import("@/Applications/Jobs/Vnc"));
const LoginPage = React.lazy(() => import("@/Login/Login"));
const Registration = React.lazy(() => import("@/Login/Registration"));
const VerifyEmail = React.lazy(() => import("@/Login/VerifyEmail"));
const VerifyResult = React.lazy(() => import("@/Login/VerifyResult"));
const NewsList = React.lazy(() => import("@/NewsPost/NewsList"));
const NewsManagement = React.lazy(() => import("@/Admin/NewsManagement"));
const Playground = React.lazy(() => import("@/Playground/Playground"));
const Products = React.lazy(() => import("@/Products/Products"));
const ProjectSettings = React.lazy(() => import("@/Project/ProjectSettings"));
const ProjectResources = React.lazy(() => import("@/Project/Resources"));
const ProjectAllocations = React.lazy(() => import("@/Project/Allocations"));
const ProjectMembers = React.lazy(() => import("@/Project/Members2"));
const ProjectAcceptInviteLink = React.lazy(() => import("@/Project/AcceptInviteLink"));
const Search = React.lazy(() => import("@/Search/Search"));
const ServiceLicenseAgreement = React.lazy(() => import("@/ServiceLicenseAgreement"));
const Studio = React.lazy(() => import("@/Applications/Studio/Page"));
const StudioGroup = React.lazy(() => import("@/Applications/Studio/Group"));
const StudioGroups = React.lazy(() => import("@/Applications/Studio/Groups"));
const Tool = React.lazy(() => import("@/Applications/Studio/Tool"));
const Scripts = React.lazy(() => import("@/Admin/Scripts"));
const UserCreation = React.lazy(() => import("@/Admin/UserCreation"));
const DevTestData = React.lazy(() => import("@/Admin/DevTestData"));
const UserSettings = React.lazy(() => import("@/UserSettings/UserSettings"));
const Wayf = React.lazy(() => import("@/Login/Wayf"));
const Demo = React.lazy(() => import("@/Playground/Demo"));
const LagTest = React.lazy(() => import("@/Playground/LagTest"));
const Providers = React.lazy(() => import("@/Admin/Providers/Browse"));
const CreateProvider = React.lazy(() => import("@/Admin/Providers/Save"));
const EditProvider = React.lazy(() => import("@/Admin/Providers/Save"));
const RegisterProvider = React.lazy(() => import("@/Admin/Providers/Approve"));
const ProviderConnection = React.lazy(() => import("@/Providers/Connect"));
const ProviderOverview = React.lazy(() => import("@/Providers/Overview"));
const ProviderDetailed = React.lazy(() => import("@/Providers/Detailed"));
const NetworkIPsRouter = React.lazy(() => import("@/Applications/NetworkIP/Router"));
const SubprojectList = React.lazy(() => import("@/Project/SubprojectList"));
const ManualTestingOverview = React.lazy(() => import("@/Playground/ManualTesting"));
const SyncthingOverview = React.lazy(() => import("@/Syncthing/Overview"));
const SshKeyCreate = React.lazy(() => import("@/Applications/SshKeys/Create"));
const GrantEditor = React.lazy(() => import("@/Grants/Editor"));

<<<<<<< HEAD
import {GrantApplicationEditor, RequestTarget} from "@/Project/Grant/GrantApplicationEditor";
import {Sidebar} from "@/ui-components/Sidebar";
=======
import Sidebar from "@/ui-components/Sidebar";
>>>>>>> 32acdef7
import Uploader from "@/Files/Uploader";
import Snackbars from "@/Snackbar/Snackbars";
import {Dialog} from "@/Dialog/Dialog";
import {Navigate, Route, Routes} from "react-router-dom";
import {USER_LOGIN} from "@/Navigation/Redux/HeaderReducer";
import {inDevEnvironment} from "@/UtilityFunctions";
import {ErrorBoundary} from "@/ErrorBoundary/ErrorBoundary";
import {MainContainer} from "@/MainContainer/MainContainer";
import {Client} from "@/Authentication/HttpClientInstance";
import {CONTEXT_SWITCH, USER_LOGOUT} from "@/Navigation/Redux/HeaderReducer";
import {Provider} from "react-redux";
import {BrowserRouter} from "react-router-dom";
import {Flex, UIGlobalStyle} from "@/ui-components";
import {findAvatar} from "@/UserSettings/Redux/AvataaarActions";
import {store} from "@/Utilities/ReduxUtilities";
import {isLightThemeStored, removeExpiredFileUploads, setSiteTheme, toggleCssColors} from "@/UtilityFunctions";
import {injectFonts} from "@/ui-components/GlobalStyle";
import {OutgoingSharesBrowse} from "@/Files/SharesOutgoing";
import {TerminalContainer} from "@/Terminal/Container";
import {LOGIN_REDIRECT_KEY} from "@/Login/Login";
import AppRoutes from "./Routes";
import {RightPopIn} from "./ui-components/PopIn";
import {injectStyle, injectStyleSimple} from "./Unstyled";
import {ExperimentalSSHKey} from "./Applications/SshKeys/ExperimentalBrowse";
import {ExperimentalGrantApplications} from "./Project/Grant/ExperimentalGrantApplications";
import {IngoingSharesBrowse} from "@/Files/Shares";
import {JobsRouter} from "./Applications/Jobs/Router";
import {DrivesRouter, FilesRouter} from "./Files/Router";
import LicenseRouter from "./Applications/Licenses";
import PublicLinksRouter from "./Applications/PublicLinks/Router";

const NotFound = (): React.JSX.Element => (<MainContainer main={<div><h1>Not found.</h1></div>} />);

const Core = (): React.JSX.Element => (
    <>
        <Dialog />
        <Snackbars />
        <Uploader />
        <RightPopIn />
        <div data-component="router-wrapper" className={RouteWrapperClass}>
            <ErrorBoundary>
                <React.Suspense fallback={<MainContainer main={<div>Loading...</div>} />}>
                    <Routes>
                        <Route path={AppRoutes.login.login()} element={<LoginPage />} />
                        <Route path={AppRoutes.login.loginSuccess()} element={<LoginSuccess />} />
                        <Route path={AppRoutes.login.loginWayf()} element={<Wayf />} />
                        <Route path={AppRoutes.dashboard.dashboardA()}
                            element={React.createElement(requireAuth(Dashboard))} />
                        <Route path={AppRoutes.dashboard.dashboardB()}
                            element={React.createElement(requireAuth(Dashboard))} />
                        <Route path={"/drives/*"} element={React.createElement(requireAuth(DrivesRouter))} />
                        <Route path="/files/*" element={React.createElement(requireAuth(FilesRouter))} />

                        <Route path={AppRoutes.users.registration()} element={<Registration />} />
                        <Route path={AppRoutes.users.verifyEmail()} element={<VerifyEmail />} />
                        <Route path={AppRoutes.users.verifyResult()} element={<VerifyResult />} />
                        <Route path={"/metadata/*"} element={React.createElement(requireAuth(MetadataNamespacesRouter))} />
                        <Route path="/shares/" element={React.createElement(requireAuth(IngoingSharesBrowse))} />
                        <Route path="/shares/outgoing" element={React.createElement(requireAuth(OutgoingSharesBrowse))} />
                        <Route path={"/shares/invite/:id"}
                            element={React.createElement(requireAuth(SharesAcceptLink))} />
                        <Route path={AppRoutes.syncthing.syncthing()}
                            element={React.createElement(requireAuth(SyncthingOverview))} />

                        <Route path={AppRoutes.apps.overview()}
                            element={React.createElement(requireAuth(ApplicationsOverview))} />
                        <Route path={AppRoutes.apps.landing()}
                            element={React.createElement(requireAuth(ApplicationsLanding))} />
                        <Route path={AppRoutes.apps.group(":id")}
                            element={React.createElement(requireAuth(ApplicationsGroup))} />

                        {/* Is this actually in use */}
                        <Route path={AppRoutes.apps.search()} element={React.createElement(requireAuth(Search))} />

                        {!inDevEnvironment() ? null :
                            <Route path="/MANUAL-TESTING-OVERVIEW" element={<ManualTestingOverview />} />
                        }

                        <Route path="/jobs/*" element={React.createElement(requireAuth(JobsRouter))} />


                        <Route path={AppRoutes.apps.shell(":jobId", ":rank")}
                            element={React.createElement(requireAuth(JobShell))} />
                        <Route path={AppRoutes.apps.web(":jobId", ":rank")}
                            element={React.createElement(requireAuth(JobWeb))} />
                        <Route path={AppRoutes.apps.vnc(":jobId", ":rank")}
                            element={React.createElement(requireAuth(JobVnc))} />

                        <Route path={"/public-links/*"} element={React.createElement(requireAuth(PublicLinksRouter))} />
                        <Route path="/licenses/*" element={React.createElement(requireAuth(LicenseRouter))} />
                        <Route path="/public-ips/*" element={React.createElement(requireAuth(NetworkIPsRouter))} />

                        <Route path={"/ssh-keys"} element={React.createElement(requireAuth(ExperimentalSSHKey))} />
                        <Route path={"/ssh-keys/create"} element={React.createElement(requireAuth(SshKeyCreate))} />

                        <Route path={AppRoutes.apps.studio()} element={React.createElement(requireAuth(Studio))} />
                        <Route path={AppRoutes.apps.studioGroups()} element={React.createElement(requireAuth(StudioGroups))} />
                        <Route path={AppRoutes.apps.studioTool(":name")}
                            element={React.createElement(requireAuth(Tool))} />
                        <Route path={AppRoutes.apps.studioApp(":name")}
                            element={React.createElement(requireAuth(App))} />
                        <Route path={AppRoutes.apps.studioGroup(":id")}
                            element={React.createElement(requireAuth(StudioGroup))} />

                        {!inDevEnvironment() ? null : <Route path={"/playground"} element={<Playground />} />}
                        {!inDevEnvironment() ? null : <Route path={"/playground/demo"} element={<Demo />} />}
                        {!inDevEnvironment() ? null : <Route path={"/playground/lag"} element={<LagTest />} />}

                        <Route path={AppRoutes.admin.userCreation()}
                            element={React.createElement(requireAuth(UserCreation))} />
                        <Route path={AppRoutes.admin.news()}
                            element={React.createElement(requireAuth(NewsManagement))} />
                        <Route path={AppRoutes.admin.scripts()} element={React.createElement(requireAuth(Scripts))} />

                        <Route path="/admin/providers" element={React.createElement(requireAuth(Providers))} />
                        <Route path="/admin/providers/create"
                            element={React.createElement(requireAuth(CreateProvider))} />
                        <Route path="/admin/providers/edit/:id"
                            element={React.createElement(requireAuth(EditProvider))} />
                        <Route path="/admin/providers/register"
                            element={React.createElement(requireAuth(RegisterProvider))} />

                        <Route path="/providers/connect"
                            element={React.createElement(requireAuth(ProviderConnection))} />
                        <Route path="/providers/create" element={React.createElement(requireAuth(CreateProvider))} />
                        <Route path="/providers/edit/:id" element={React.createElement(requireAuth(EditProvider))} />
                        <Route path="/providers/register" element={React.createElement(requireAuth(RegisterProvider))} />
                        <Route path="/providers/overview" element={<ProviderOverview />} />
                        <Route path="/providers/detailed/:id" element={<ProviderDetailed />} />
                        <Route path="/providers/*" element={React.createElement(requireAuth(ProviderRouter))} />

                        <Route path={AppRoutes.news.detailed(":id")} element={<DetailedNews />} />

                        {/* Nullable paths args aren't supported (yet?) so we duplicate. */}
                        <Route path={AppRoutes.news.list("")} element={<NewsList />} />
                        <Route path={AppRoutes.news.list(":filter")} element={<NewsList />} />

                        <Route
                            path={AppRoutes.users.settings()}
                            element={React.createElement(requireAuth(UserSettings, {requireTwoFactor: false}))}
                        />
                        <Route path="/users/avatar" element={React.createElement(requireAuth(AvataaarModification))} />

                        <Route path="/skus" element={<Products />} />

                        <Route path={AppRoutes.project.members()}
                            element={React.createElement(requireAuth(ProjectMembers))} />
                        <Route path={"/projects/invite/:id"}
                            element={React.createElement(requireAuth(ProjectAcceptInviteLink))} />

                        <Route path="/subprojects/" element={React.createElement(requireAuth(SubprojectList))} />

                        {/* Nullable paths args aren't supported (yet?) so we duplicate. */}
<<<<<<< HEAD
                        <Route path={AppRoutes.project.settings("")}
                            element={React.createElement(requireAuth(ProjectSettings))} />
                        <Route path={AppRoutes.project.settings(":page")}
                            element={React.createElement(requireAuth(ProjectSettings))} />
                        <Route path={AppRoutes.project.usage()}
                            element={React.createElement(requireAuth(ProjectResources))} />
                        <Route path={AppRoutes.project.allocations()}
                            element={React.createElement(requireAuth(ProjectAllocations))} />
                        <Route
                            path="/project/grants/existing"
                            element={React.createElement(requireAuth(GrantApplicationEditor), {
                                key: RequestTarget.EXISTING_PROJECT,
                                target: RequestTarget.EXISTING_PROJECT
                            })}
                        />
                        <Route
                            path="/project/grants/personal"
                            element={React.createElement(requireAuth(GrantApplicationEditor), {
                                key: RequestTarget.PERSONAL_PROJECT,
                                target: RequestTarget.PERSONAL_PROJECT
                            })}
                        />
                        <Route
                            path="/project/grants/new"
                            element={React.createElement(requireAuth(GrantApplicationEditor), {
                                key: RequestTarget.NEW_PROJECT,
                                target: RequestTarget.NEW_PROJECT
                            })}
                        />
                        <Route
                            path="/project/grants/view/:appId"
                            element={React.createElement(requireAuth(GrantApplicationEditor), {
                                key: RequestTarget.VIEW_APPLICATION,
                                target: RequestTarget.VIEW_APPLICATION
                            })}
                        />
                        <Route path={AppRoutes.project.grantsIngoing()}
                            element={React.createElement(requireAuth(ExperimentalGrantApplications))} />
                        <Route path={AppRoutes.project.grantsOutgoing()}
                            element={React.createElement(requireAuth(ExperimentalGrantApplications))} />
=======
                        <Route path="/project/settings/:project/" element={React.createElement(requireAuth(ProjectSettings))} />
                        <Route path="/project/settings/:project/:page" element={React.createElement(requireAuth(ProjectSettings))} />
                        <Route path="/project/resources/:project" element={React.createElement(requireAuth(ProjectResources))} />
                        <Route path="/project/allocations/:project" element={React.createElement(requireAuth(ProjectAllocations))} />
                        <Route path="/grants" element={React.createElement(requireAuth(GrantEditor))} />
                        <Route path="/grants/ingoing/:project" element={React.createElement(requireAuth(IngoingApplications))} />
                        <Route path="/grants/outgoing/:project" element={React.createElement(requireAuth(OutgoingApplications))} />
>>>>>>> 32acdef7
                        <Route
                            path="/sla"
                            element={React.createElement(requireAuth(ServiceLicenseAgreement, {
                                requireTwoFactor: false,
                                requireSla: false
                            }))}
                        />
                        <Route path="*" element={<NotFound />} />
                    </Routes>
                </React.Suspense>
            </ErrorBoundary>
        </div>

        <TerminalContainer />
    </>
);

interface RequireAuthOpts {
    requireTwoFactor?: boolean;
    requireSla?: boolean;
}

function requireAuth<T>(Delegate: React.FunctionComponent<T>, opts?: RequireAuthOpts): React.FunctionComponent<T> {
    return function Auth(props: React.PropsWithChildren<T>) {
        const info = Client.userInfo;

        if (!Client.isLoggedIn || info === undefined) {
            const loginPath = window.location.href.replace(`${window.location.origin}/app`, "");
            if (loginPath) {
                sessionStorage.setItem(LOGIN_REDIRECT_KEY, loginPath);
            }
            return <Navigate to="/login" />;
        }

        if (opts === undefined || opts.requireSla !== false) {
            if (info.serviceLicenseAgreement === false) {
                return <Navigate to="/sla" />;
            }
        }

        if (opts === undefined || opts.requireTwoFactor) {
            if (info.principalType === "password" && Client.userRole === "USER" &&
                info.twoFactorAuthentication === false) {
                return <Navigate to={AppRoutes.users.settings()} />;
            }
        }

        return <Delegate {...props} />;
    };
}

const RouteWrapperClass = injectStyleSimple("route-wrapper", `
    width: 100%;
    height: calc(100vh - var(--termsize, 0px));
    overflow-x: auto;
    overflow-y: auto;
`);

const LoginSuccess = (): React.JSX.Element => {
    React.useEffect(() => {
        dispatchUserAction(USER_LOGIN);
        onLogin();
    }, []);

    const path = sessionStorage.getItem(LOGIN_REDIRECT_KEY) ?? "/";
    return <Navigate to={path} />;
};

export function dispatchUserAction(type: typeof USER_LOGIN | typeof USER_LOGOUT | typeof CONTEXT_SWITCH): void {
    store.dispatch({type});
}

export async function onLogin(): Promise<void> {
    const action = await findAvatar();
    if (action !== null) store.dispatch(action);
}

injectStyle("ignored", () => `
    ${UIGlobalStyle}
`);

Client.initializeStore(store);
removeExpiredFileUploads();

const isLight = isLightThemeStored();
toggleCssColors(isLight);

export function toggleTheme(): void {
    const isLight = isLightThemeStored();
    toggleCssColors(!isLight);
    setSiteTheme(!isLight);
    for (const listener of Object.values(themeListeners)) {
        listener();
    }
}

const themeListeners: Record<string, () => void> = {};
export function addThemeListener(key: string, op: () => void) {
    themeListeners[key] = op;
}

export function removeThemeListener(key: string) {
    delete themeListeners[key];
}

function MainApp({children}: {children?: React.ReactNode}): React.JSX.Element {
    return (
        <BrowserRouter basename="app">
            <Flex>
                <Sidebar />
                {children}
            </Flex>
        </BrowserRouter>
    );
}

injectFonts();

export default function UCloudApp(): React.ReactNode {
    if (window.location.pathname === "/" && inDevEnvironment()) window.location.href = "/app";
    return (
        <Provider store={store}>
            <MainApp>
                <Core />
            </MainApp>
        </Provider>
    );
}<|MERGE_RESOLUTION|>--- conflicted
+++ resolved
@@ -11,12 +11,8 @@
 const ProviderRouter = React.lazy(() => import("@/Admin/Providers/Router"));
 const MetadataNamespacesRouter = React.lazy(() => import("@/Files/Metadata/Templates/Namespaces"));
 const SharesAcceptLink = React.lazy(() => import("@/Files/SharesAcceptLink"));
-<<<<<<< HEAD
-=======
-const ShareRouter = React.lazy(() => import("@/Files/Shares"));
 const IngoingApplications = React.lazy(() => import("@/Grants/IngoingApplications"));
 const OutgoingApplications = React.lazy(() => import("@/Grants/OutgoingApplications"));
->>>>>>> 32acdef7
 const JobShell = React.lazy(() => import("@/Applications/Jobs/Shell"));
 const JobWeb = React.lazy(() => import("@/Applications/Jobs/Web"));
 const JobVnc = React.lazy(() => import("@/Applications/Jobs/Vnc"));
@@ -60,12 +56,7 @@
 const SshKeyCreate = React.lazy(() => import("@/Applications/SshKeys/Create"));
 const GrantEditor = React.lazy(() => import("@/Grants/Editor"));
 
-<<<<<<< HEAD
-import {GrantApplicationEditor, RequestTarget} from "@/Project/Grant/GrantApplicationEditor";
 import {Sidebar} from "@/ui-components/Sidebar";
-=======
-import Sidebar from "@/ui-components/Sidebar";
->>>>>>> 32acdef7
 import Uploader from "@/Files/Uploader";
 import Snackbars from "@/Snackbar/Snackbars";
 import {Dialog} from "@/Dialog/Dialog";
@@ -219,7 +210,6 @@
                         <Route path="/subprojects/" element={React.createElement(requireAuth(SubprojectList))} />
 
                         {/* Nullable paths args aren't supported (yet?) so we duplicate. */}
-<<<<<<< HEAD
                         <Route path={AppRoutes.project.settings("")}
                             element={React.createElement(requireAuth(ProjectSettings))} />
                         <Route path={AppRoutes.project.settings(":page")}
@@ -228,47 +218,13 @@
                             element={React.createElement(requireAuth(ProjectResources))} />
                         <Route path={AppRoutes.project.allocations()}
                             element={React.createElement(requireAuth(ProjectAllocations))} />
-                        <Route
-                            path="/project/grants/existing"
-                            element={React.createElement(requireAuth(GrantApplicationEditor), {
-                                key: RequestTarget.EXISTING_PROJECT,
-                                target: RequestTarget.EXISTING_PROJECT
-                            })}
-                        />
-                        <Route
-                            path="/project/grants/personal"
-                            element={React.createElement(requireAuth(GrantApplicationEditor), {
-                                key: RequestTarget.PERSONAL_PROJECT,
-                                target: RequestTarget.PERSONAL_PROJECT
-                            })}
-                        />
-                        <Route
-                            path="/project/grants/new"
-                            element={React.createElement(requireAuth(GrantApplicationEditor), {
-                                key: RequestTarget.NEW_PROJECT,
-                                target: RequestTarget.NEW_PROJECT
-                            })}
-                        />
-                        <Route
-                            path="/project/grants/view/:appId"
-                            element={React.createElement(requireAuth(GrantApplicationEditor), {
-                                key: RequestTarget.VIEW_APPLICATION,
-                                target: RequestTarget.VIEW_APPLICATION
-                            })}
-                        />
+
+                        <Route path="/grants" element={React.createElement(requireAuth(GrantEditor))} />
                         <Route path={AppRoutes.project.grantsIngoing()}
                             element={React.createElement(requireAuth(ExperimentalGrantApplications))} />
                         <Route path={AppRoutes.project.grantsOutgoing()}
                             element={React.createElement(requireAuth(ExperimentalGrantApplications))} />
-=======
-                        <Route path="/project/settings/:project/" element={React.createElement(requireAuth(ProjectSettings))} />
-                        <Route path="/project/settings/:project/:page" element={React.createElement(requireAuth(ProjectSettings))} />
-                        <Route path="/project/resources/:project" element={React.createElement(requireAuth(ProjectResources))} />
-                        <Route path="/project/allocations/:project" element={React.createElement(requireAuth(ProjectAllocations))} />
-                        <Route path="/grants" element={React.createElement(requireAuth(GrantEditor))} />
-                        <Route path="/grants/ingoing/:project" element={React.createElement(requireAuth(IngoingApplications))} />
-                        <Route path="/grants/outgoing/:project" element={React.createElement(requireAuth(OutgoingApplications))} />
->>>>>>> 32acdef7
+
                         <Route
                             path="/sla"
                             element={React.createElement(requireAuth(ServiceLicenseAgreement, {
