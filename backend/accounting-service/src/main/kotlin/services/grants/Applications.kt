package dk.sdu.cloud.accounting.services.grants

import dk.sdu.cloud.*
import dk.sdu.cloud.accounting.api.*
import dk.sdu.cloud.accounting.services.projects.v2.ProjectService
import dk.sdu.cloud.accounting.services.projects.v2.ProviderNotificationService
import dk.sdu.cloud.accounting.services.wallets.AccountingService
import dk.sdu.cloud.accounting.util.Providers
import dk.sdu.cloud.accounting.util.SimpleProviderCommunication
import dk.sdu.cloud.calls.BulkRequest
<<<<<<< HEAD
=======
import dk.sdu.cloud.calls.BulkResponse
>>>>>>> 23ec4fd4
import dk.sdu.cloud.calls.HttpStatusCode
import dk.sdu.cloud.calls.RPCException
import dk.sdu.cloud.calls.bulkRequestOf
import dk.sdu.cloud.calls.client.call
import dk.sdu.cloud.grant.api.*
import dk.sdu.cloud.mail.api.Mail
import dk.sdu.cloud.project.api.v2.Project
import dk.sdu.cloud.service.Loggable
import dk.sdu.cloud.service.db.async.*
import kotlinx.coroutines.runBlocking
import kotlinx.serialization.decodeFromString
import kotlinx.serialization.json.JsonObject
import kotlinx.serialization.json.JsonPrimitive
import kotlinx.serialization.json.encodeToJsonElement

class GrantApplicationService(
    private val db: DBContext,
    private val notifications: GrantNotificationService,
    private val providers: Providers<SimpleProviderCommunication>,
    private val projects: ProjectService,
    private val accountingService: AccountingService
) {
    suspend fun retrieveProducts(
        actorAndProject: ActorAndProject,
        request: GrantsBrowseProductsRequest,
    ): List<Product> {
        return db.withSession(remapExceptions = true) { session ->
            session.sendPreparedStatement(
                {
                    setParameter("source", request.projectId)
                    setParameter("username", actorAndProject.actor.safeUsername())
                    setParameter("grant_recipient", request.recipientId)
                    setParameter("grant_recipient_type", request.recipientType)
                },
                """
                    with
                        can_submit_application as (
                            select "grant".can_submit_application(:username, :source, :grant_recipient,
                                :grant_recipient_type) can_submit
                        ),
                        approver_permission_check as (
                            select true can_submit
                            from
                                project.project_members pm
                            where
                                pm.project_id = :source and
                                (pm.role = 'ADMIN' or pm.role = 'PI') and
                                pm.username = :username
                        ),
                        permission_check as (
                            select bool_or(can_submit) can_submit
                            from (
                                select can_submit
                                from can_submit_application
                                union
                                select can_submit
                                from approver_permission_check
                            ) t
                        )
                    select accounting.product_to_json(p, pc, null)
                    from
                        permission_check join
                        accounting.products p on can_submit join
                        accounting.product_categories pc on p.category = pc.id join
                        accounting.wallet_owner wo on wo.project_id = :source join
                        accounting.wallets w on
                            wo.id = w.owned_by and
                            pc.id = w.category join
                        accounting.wallet_allocations alloc on
                            alloc.associated_wallet = w.id and
                            now() >= alloc.start_date and
                            (alloc.end_date is null or now() <= alloc.end_date)
                    order by pc.provider, pc.category
                """
            )
        }.rows.map { defaultMapper.decodeFromString(it.getString(0)!!) }
    }

    suspend fun retrieveGrantApplication(
        applicationId: Long,
        actorAndProject: ActorAndProject,
        ctx: DBContext = db,
    ): GrantApplication {
        val application = ctx.withSession { session ->
            checkReadPermission(session, actorAndProject, applicationId)
            session.sendPreparedStatement(
                {
                    setParameter("app_in", applicationId)
                },
                """
                    select "grant".application_to_json(:app_in) 
                """
            ).rows
                .singleOrNull()
                ?.getString(0)
                ?: throw RPCException("Did not find a single application", HttpStatusCode.NotFound)
        }
        return defaultMapper.decodeFromString(application)
    }

    suspend fun submit(
        actorAndProject: ActorAndProject,
        request: BulkRequest<CreateApplication>
    ): BulkResponse<FindByLongId> {
        request.items.forEach { createRequest ->
            val recipient = createRequest.document.recipient
            if (recipient is GrantApplication.Recipient.PersonalWorkspace && recipient.username != actorAndProject.actor.safeUsername()) {
                throw RPCException("Cannot request resources for someone else", HttpStatusCode.Forbidden)
            }
            if (recipient is GrantApplication.Recipient.NewProject && createRequest.document.parentProjectId == null) {
                throw RPCException("Missing parent ID when creating new project", HttpStatusCode.BadRequest)
            }
        }
        val results = mutableListOf<Pair<Long, GrantNotification>>()
        db.withSession(remapExceptions = true) { session ->
            request.items.forEach { createRequest ->

                val sourceProjects = createRequest.document.allocationRequests.map {
                    it.grantGiver
                }.toSet().toList()

                val applicationId = session.sendPreparedStatement(
                    {
                        setParameter("username", actorAndProject.actor.safeUsername())
                        val recipient = createRequest.document.recipient
                        setParameter("grant_recipient", recipientToSqlField(recipient))
                        setParameter("grant_recipient_type", recipientToSqlType(recipient))
                        setParameter("sources", sourceProjects)

                    },
                    """
                        with ids as (
                            insert into "grant".applications
                                (overall_state, requested_by, created_at) 
                            select
                                'IN_PROGRESS', :username, now()
                            where
                                "grant".can_submit_application(:username, :sources::text[], :grant_recipient, :grant_recipient_type)
                            returning id
                        )
                        insert into "grant".revisions (application_id, created_at, updated_by, revision_number)
                        select
                            ids.id, now(), :username, 0
                        from ids
                        returning application_id
                    """
                ).rows.singleOrNull()?.getLong(0)
                    ?: throw RPCException(
                        "It looks like you are unable to submit a request to this affiliation. " +
                                "Contact support if this problem persists.",
                        HttpStatusCode.Forbidden
                    )

                session.sendPreparedStatement(
                    {
                        setParameter("sources", sourceProjects)
                        setParameter("app_id", applicationId)
                    },
                    """
                        with pit as (
                            select id, title
                            from project.projects pr 
                            where pr.id in (select unnest(:sources::text[]))
                        )
                        insert into "grant".grant_giver_approvals (application_id, project_id, project_title, state, updated_by, last_update) 
                        select 
                            :app_id, pit.id, pit.title, 'IN_PROGRESS', '_ucloud', now()
                        from pit
                    """.trimIndent()
                )

                insertDocument(session, actorAndProject, applicationId, createRequest.document, true)
                autoApprove(session, actorAndProject, createRequest, applicationId)

                // TODO(Dan): This code is seemingly duplicated later. We should only have one branch for this.
                val (allApproved, grantGivers) = retrieveGrantGiversStates(session, applicationId)

                if (allApproved) {
                    session.sendPreparedStatement(
                        {
                            setParameter("app_in", applicationId)
                        },
                        """
                            update "grant".applications 
                            set overall_state = 'APPROVED', updated_at = now()
                            where id = :app_in
                        """
                    )
                    onApplicationApprove(session, applicationId, createRequest.document.parentProjectId)
                    val notification = GrantNotification(
                        applicationId,
                        adminMessage =
                        AdminGrantNotificationMessage(
                            { "Grant application updated (approved)" },
                            GRANT_APP_RESPONSE,
                            {
                                Mail.GrantApplicationStatusChangedToAdmin(
                                    GrantApplication.State.APPROVED.name,
                                    projectTitle,
                                    requestedBy,
                                    grantRecipientTitle
                                )
                            },
                            meta = {
                                JsonObject(
                                    mapOf(
                                        "grantRecipient" to defaultMapper.encodeToJsonElement(grantRecipient),
                                        "appId" to JsonPrimitive(applicationId),
                                    )
                                )
                            }
                        ),
                        userMessage =
                        UserGrantNotificationMessage(
                            { "Grant application updated (approved)" },
                            GRANT_APP_RESPONSE,
                            {
                                Mail.GrantApplicationApproveMail(projectTitle)
                            },
                            meta = {
                                JsonObject(
                                    mapOf(
                                        "grantRecipient" to defaultMapper.encodeToJsonElement(grantRecipient),
                                        "appId" to JsonPrimitive(applicationId),
                                    )
                                )
                            }
                        )
                    )
                    results.add(applicationId to notification)
                } else {
                    val missingApprovals = grantGivers.mapNotNull {
                        if (it.state != GrantApplication.State.APPROVED) {
                            it
                        } else {
                            null
                        }
                    }
                    val responseNotification =
                        missingApprovals.map {
                            GrantNotification(
                                applicationId,
                                adminMessage = AdminGrantNotificationMessage(
                                    { "New grant application to ${it.projectTitle}" },
                                    "NEW_GRANT_APPLICATION",
                                    {
                                        Mail.NewGrantApplicationMail(
                                            actorAndProject.actor.safeUsername(),
                                            it.projectTitle
                                        )
                                    },
                                    meta = {
                                        JsonObject(
                                            mapOf(
                                                "grantRecipient" to defaultMapper.encodeToJsonElement(createRequest.document.recipient),
                                                "appId" to JsonPrimitive(applicationId),
                                            )
                                        )
                                    }
                                ),
                                userMessage = null
                            )
                        }
                    responseNotification.forEach {
                        results.add(applicationId to it)
                    }
                }

            }
        }

        results.forEach { pair ->
            val notification = pair.second
            runCatching { notifications.notify(actorAndProject.actor.safeUsername(), notification) }
        }

        return BulkResponse(results.map { FindByLongId(it.first) }.toSet().toList())
    }

    private suspend fun retrieveGrantGiversStates(
        session: AsyncDBConnection,
        applicationId: Long
    ): Pair<Boolean, List<GrantApplication.GrantGiverApprovalState>> {
        val grantGiverApprovalStates = runBlocking {
            session.sendPreparedStatement(
                {
                    setParameter("app_id", applicationId)
                },
                """
                    select project_id, project_title, state
                    from "grant".grant_giver_approvals
                    where application_id = :app_id
                """.trimIndent()
            ).rows
                .map {
                    GrantApplication.GrantGiverApprovalState(
                        projectId = it.getString(0)!!,
                        projectTitle = it.getString(1)!!,
                        state = GrantApplication.State.valueOf(it.getString(2)!!)
                    )
                }

        }
        val allApproved = grantGiverApprovalStates.all { it.state == GrantApplication.State.APPROVED }

        return Pair(allApproved, grantGiverApprovalStates)
    }

    private suspend fun autoApprove(
        session: AsyncDBConnection,
        actorAndProject: ActorAndProject,
        request: CreateApplication,
        applicationId: Long,
    ) {
        val projectToResources = request.document.allocationRequests.groupBy { it.grantGiver }
        projectToResources.forEach { (projectId, requestedResources) ->
            val shouldAutoApprove = shouldAutoApprove(
                session,
                requestedResources,
                projectId,
                actorAndProject.actor.safeUsername()
            )

            if (shouldAutoApprove) {
                // NOTE(Henrik): Get pi of approving project
                val piOfProject = session.sendPreparedStatement(
                    {
                        setParameter("projectId", projectId)
                    },
                    """
                    select username
                    from project.project_members 
                    where role = 'PI' and project_id = :projectId
                """
                ).rows
                    .firstOrNull()
                    ?.getString(0)
                    ?: throw RPCException.fromStatusCode(
                        HttpStatusCode.InternalServerError,
                        "More than one or no PI found"
                    )

                // NOTE(Henrik): update status of the application to APPROVED
                session.sendPreparedStatement(
                    {
                        setParameter("state", GrantApplication.State.APPROVED.name)
                        setParameter("username", piOfProject)
                        setParameter("appId", applicationId)
                        setParameter("projectID", projectId)
                    },
                    """
                        update "grant".grant_giver_approvals gga
                        set
                            state = :state,
                            updated_by = :username
                        where gga.application_id = :appId and project_id = :projectID
                    """
                )
            }
        }
    }

    private suspend fun shouldAutoApprove(
        session: AsyncDBConnection,
        requestedResources: List<GrantApplication.AllocationRequest>,
        grantGiverId: String,
        applicantId: String
    ): Boolean {
        val numberOfAllowedToAutoApprove = session.sendPreparedStatement(
            {
                setParameter("product_categories", requestedResources.map { it.category })
                setParameter("product_providers", requestedResources.map { it.provider })
                setParameter("balances_requested", requestedResources.map { it.balanceRequested })
                setParameter("projectId", grantGiverId)
                setParameter("username", applicantId)
            },
            """
                with
                    requests as (
                        select
                            unnest(:balances_requested::bigint[]) balances_requested,
                            unnest(:product_categories::text[]) product_category,
                            unnest(:product_providers::text[]) product_provider
                    )
                select count(*)
                from
                    requests req join
                    accounting.product_categories pc on
                        (req.product_provider = pc.provider and
                        req.product_category = pc.category) join
                    "grant".automatic_approval_limits aal on
                        (pc.id = aal.product_category and
                        req.balances_requested < aal.maximum_credits) join
                    "grant".automatic_approval_users aau on
                        (
                            aal.project_id = aau.project_id and
                            aal.project_id = :projectId
                        ) join
                    auth.principals prin on
                        (
                            aau.type = 'anyone' or
                            (
                                aau.type = 'wayf' and
                                aau.applicant_id = prin.org_id
                            ) or
                            (
                                aau.type = 'email' and
                                prin.email like '%@' || aau.applicant_id
                            )
                        ) and prin.id = :username
            """
        ).rows
            .firstOrNull()
            ?.getLong(0)
            ?: throw RPCException.fromStatusCode(HttpStatusCode.BadRequest)
        return numberOfAllowedToAutoApprove == requestedResources.size.toLong()
    }

    private suspend fun insertDocument(
        session: AsyncDBConnection,
        actorAndProject: ActorAndProject,
        applicationId: Long,
        document: GrantApplication.Document,
        isInitialSubmission: Boolean = false,
    ) {
        var revisionNumber = 0
        checkReferenceID(document.referenceId)
        val recipient = document.recipient
        val allocationRequests = if (!isInitialSubmission) {
            val application = retrieveGrantApplication(applicationId, actorAndProject, session)

            revisionNumber = session.sendPreparedStatement(
                {
                    setParameter("app_id", applicationId)
                    setParameter("comment", document.revisionComment)
                    setParameter("username", actorAndProject.actor.safeUsername())
                },
                """
                    insert into "grant".revisions (application_id, created_at, updated_by, revision_number, revision_comment)
                    select :app_id, now(), :username, max(r.revision_number) + 1, :comment
                    from "grant".revisions r
                    where r.application_id = :app_id
                    returning revision_number
                """
            ).rows.single().getInt(0)!!

            val canChangeAll = when (recipient) {
                is GrantApplication.Recipient.NewProject ->
                    application.createdBy == actorAndProject.actor.safeUsername()

                is GrantApplication.Recipient.ExistingProject ->
                    recipient.id == actorAndProject.project

                is GrantApplication.Recipient.PersonalWorkspace ->
                    application.createdBy == actorAndProject.actor.safeUsername()
            }

            if (canChangeAll) {
                document.allocationRequests
            } else {
                val newRequests = document.allocationRequests
                val oldRequests = application.currentRevision.document.allocationRequests
                oldRequests.mapNotNull { oldReq ->
                    if (oldReq.grantGiver != actorAndProject.project) {
                        oldReq
                    } else {
                        newRequests.find { newReq ->
                            newReq.category == oldReq.category && newReq.provider == oldReq.provider
                        }
                    }
                }
            }
        } else {
            // No additional checks needed on initial submission
            document.allocationRequests
        }

        val allocationsApproved = session.sendPreparedStatement(
            {
                setParameter("id", applicationId)
                allocationRequests.split {
                    into("source_allocations") { it.sourceAllocation }
                    into("categories") { it.category }
                    into("providers") { it.provider }
                    into("grant_givers") { it.grantGiver }
                }
            },
            """
                with requests as (
                    select
                        :id application_id,
                        unnest(:categories::text[]) category,
                        unnest(:providers::text[]) provider_id,
                        unnest(:source_allocations::bigint[]) source_allocation,
                        unnest(:grant_givers::text[]) grant_giver
                ),
                requested_inserts as (
                    select req.source_allocation, pc.category, pc.provider
                    from 
                        requests req
                        join accounting.product_categories pc on pc.provider = req.provider_id and pc.category = req.category
                        join accounting.wallets w on pc.id = w.category
                        join accounting.wallet_owner wo on w.owned_by = wo.id
                        left join accounting.wallet_allocations wall on w.id = wall.associated_wallet 
                        join "grant".applications app on req.application_id = app.id
                    where req.grant_giver = wo.project_id
                )
                
                select (select count(*) from requests) - (select count(*) from requested_inserts) as totalCount
            """
        ).rows
            .single()
            .getLong(0) != 0L

        if (allocationsApproved) {
            throw RPCException.fromStatusCode(HttpStatusCode.BadRequest, "Allocations does not match products")
        }

        session.sendPreparedStatement(
            {
                setParameter("id", applicationId)
                setParameter("grant_applier", actorAndProject.actor.username)
                setParameter("revision_number", revisionNumber)
                allocationRequests.split {
                    into("credits_requested") { it.balanceRequested }
                    into("categories") { it.category }
                    into("providers") { it.provider }
                    into("source_allocations") { it.sourceAllocation }
                    into("start_dates") { it.period.start }
                    into("end_dates") { it.period.end }
                    into("grant_givers") { it.grantGiver }
                }
            },
            """
                insert into "grant".requested_resources
                    (application_id, credits_requested, quota_requested_bytes, product_category, source_allocation, start_date, end_date, grant_giver, revision_number) 
                with requests as (
                    select
                        :id application_id,
                        unnest(:credits_requested::bigint[]) credits_requested,
                        unnest(:categories::text[]) category,
                        unnest(:providers::text[]) provider_id,
                        unnest(:source_allocations::bigint[]) source_allocation,
                        unnest(:start_dates::bigint[]) start_date,
                        unnest(:end_dates::bigint[]) end_date,
                        unnest(:grant_givers::text[]) grant_giver
                )
                select
                    req.application_id, req.credits_requested, null, pc.id, req.source_allocation, to_timestamp(req.start_date), to_timestamp(req.end_date), req.grant_giver, :revision_number
                from
                    requests req join
                    accounting.product_categories pc on
                        pc.category = req.category and
                        pc.provider = req.provider_id
            """
        )

        session
            .sendPreparedStatement(
                {
                    setParameter("application_id", applicationId)
                    setParameter("revision_number", revisionNumber)
                    setParameter("grant_recipient", recipientToSqlField(document.recipient))
                    setParameter("grant_recipient_type", recipientToSqlType(document.recipient))
                    val formText = when (val form = document.form) {
                        is GrantApplication.Form.PlainText -> form.text
                    }
                    setParameter("form", formText)
                    setParameter("reference_id", document.referenceId)
                    setParameter("parent_project_id", document.parentProjectId)
                },
                """
                    insert into "grant".forms (application_id, revision_number, recipient, recipient_type, form, reference_id, parent_project_id) VALUES 
                    (:application_id, :revision_number, :grant_recipient, :grant_recipient_type, :form, :reference_id, :parent_project_id)
                """.trimIndent()
            )
    }

    private fun recipientToSqlType(recipient: GrantApplication.Recipient) = when (recipient) {
        is GrantApplication.Recipient.ExistingProject -> GrantApplication.Recipient.EXISTING_PROJECT_TYPE
        is GrantApplication.Recipient.NewProject -> GrantApplication.Recipient.NEW_PROJECT_TYPE
        is GrantApplication.Recipient.PersonalWorkspace -> GrantApplication.Recipient.PERSONAL_TYPE
    }

    private fun recipientToSqlField(recipient: GrantApplication.Recipient) = when (recipient) {
        is GrantApplication.Recipient.ExistingProject -> recipient.id
        is GrantApplication.Recipient.NewProject -> recipient.title
        is GrantApplication.Recipient.PersonalWorkspace -> recipient.username
    }

    private fun checkReferenceID(newReferenceId: String?) {
        val errorMessage = "DeiC is a reserved keyword."
        val deicUniList = listOf("KU", "DTU", "AU", "SDU", "AAU", "RUC", "ITU", "CBS")
        if (newReferenceId != null) {
            if (newReferenceId.lowercase().startsWith("deic")) {
                val splitId = newReferenceId.split("-")
                when {
                    splitId.size != 4 -> {
                        throw RPCException.fromStatusCode(
                            HttpStatusCode.BadRequest,
                            "$errorMessage It seems like you are not following request format. DeiC-XX-YY-NUMBER"
                        )
                    }

                    splitId.first() != "DeiC" -> {
                        throw RPCException.fromStatusCode(
                            HttpStatusCode.BadRequest,
                            "$errorMessage First part should be DeiC."
                        )
                    }

                    !deicUniList.contains(splitId[1]) -> {
                        throw RPCException.fromStatusCode(
                            HttpStatusCode.BadRequest,
                            "$errorMessage Uni value is not listed in DeiC. If you think this is a mistake, please contact UCloud"
                        )
                    }

                    splitId[2].length != 2 -> {
                        throw RPCException.fromStatusCode(
                            HttpStatusCode.BadRequest,
                            errorMessage + " Allocation category wrong fornat"
                        )
                    }

                    !splitId[2].contains(Regex("""[LNSI][1-5]$""")) -> {
                        throw RPCException.fromStatusCode(
                            HttpStatusCode.BadRequest,
                            errorMessage + " Allocation category has wrong format."
                        )
                    }

                    !splitId[3].contains(Regex("""^\d+$""")) ->
                        throw RPCException.fromStatusCode(
                            HttpStatusCode.BadRequest,
                            errorMessage + " Only supports numeric local ids"
                        )
                }
            }
        }
    }

    private suspend fun checkReadPermission(
        session: AsyncDBConnection,
        actorAndProject: ActorAndProject,
        appId: Long
    ) {
        val permission = session.sendPreparedStatement(
            {
                setParameter("username", actorAndProject.actor.safeUsername())
                setParameter("id", appId)
            },
            """
                with max_revision as (
                    select max(revision_number) newest, application_id
                    from "grant".revisions
                    where application_id = :id
                    group by application_id
                )
                select distinct app.id
                from
                    "grant".applications app join
                    max_revision mr on app.id = mr.application_id join
                    "grant".requested_resources rr on app.id = rr.application_id and mr.newest = rr.revision_number join
                    "grant".forms f on app.id = f.application_id and mr.newest = f.revision_number join
                    project.project_members pm on
                        (
                            rr.grant_giver = pm.project_id and
                            (pm.role = 'ADMIN' or pm.role = 'PI') and
                            pm.username = :username
                        ) or 
                        (
                            (f.recipient_type = 'existing_project') and
                            pm.project_id = f.recipient and
                            (pm.role = 'ADMIN' or pm.role = 'PI') and
                            pm.username = :username
                        ) or 
                        (
                            f.recipient_type = 'personal' and 
                            f.recipient = :username
                        ) or
                        (
                            f.recipient_type = 'new_project' and 
                            app.requested_by = :username
                        )
                where
                    f.application_id = :id;
            """
        ).rows.size > 0L

        if (!permission) {
            throw RPCException(
                "Unable to retrieve application. Has it already been closed?",
                HttpStatusCode.BadRequest
            )
        }
    }

    suspend fun editApplication(
        actorAndProject: ActorAndProject,
        requests: BulkRequest<EditApplicationRequest>
    ) {
        db.withSession(remapExceptions = true) { session ->
            requests.items.forEach { request ->
                // NOTE(Dan): Permission check is done by insertDocument
                insertDocument(session, actorAndProject, request.applicationId, request.document)

                notifications.notify(
                    actorAndProject.actor.safeUsername(),
                    GrantNotification(
                        request.applicationId,
                        adminMessage =
                        AdminGrantNotificationMessage(
                            { "Grant application updated" },
                            "GRANT_APPLICATION_UPDATED",
                            {
                                Mail.GrantApplicationUpdatedMailToAdmins(
                                    projectTitle,
                                    requestedBy,
                                    grantRecipientTitle
                                )
                            },
                            meta = {
                                JsonObject(
                                    mapOf(
                                        "grantRecipient" to defaultMapper.encodeToJsonElement(grantRecipient),
                                        "appId" to JsonPrimitive(request.applicationId),
                                    )
                                )
                            }
                        ),
                        userMessage =
                        UserGrantNotificationMessage(
                            { "Grant application updated" },
                            "GRANT_APPLICATION_UPDATED",
                            { Mail.GrantApplicationUpdatedMail(projectTitle, requestedBy) },
                            meta = {
                                JsonObject(
                                    mapOf(
                                        "grantRecipient" to defaultMapper.encodeToJsonElement(grantRecipient),
                                        "appId" to JsonPrimitive(request.applicationId),
                                    )
                                )
                            }
                        )
<<<<<<< HEAD
                    ),
                )
=======
                    )
                )
            }
        }
    }

    suspend fun closeApplication(
        actorAndProject: ActorAndProject,
        request: BulkRequest<UpdateApplicationState>
    ) {
        request.items.forEach { update ->
            require(update.newState == GrantApplication.State.CLOSED) { "Closing status can only be CLOSED!" }
        }

        db.withSession(remapExceptions = true) { session ->
            request.items.forEach { update ->
                val id = update.applicationId
                val success = session.sendPreparedStatement(
                    {
                        setParameter("user", actorAndProject.actor.safeUsername())
                        setParameter("application_id", id)
                        setParameter("state", update.newState.name)
                    },
                    """
                        with update as (
                            update "grant".applications 
                            set overall_state = 'CLOSED', updated_at = now()
                            where id = :application_id and requested_by = :user
                            returning id
                        )
                        update "grant".grant_giver_approvals
                        set state = :state, updated_by = :user, last_update = now()
                        from update
                        where application_id = update.id
                    """
                ).rowsAffected > 0
                if (!success) {
                    throw RPCException(
                        "Unable to close application. Has the application already been closed?",
                        HttpStatusCode.BadRequest
                    )
                }
>>>>>>> 23ec4fd4
            }
        }
    }

    suspend fun updateStatus(
        actorAndProject: ActorAndProject,
        request: BulkRequest<UpdateApplicationState>
    ) {
        db.withSession(remapExceptions = true) { session ->
            for (reqItem in request.items) {
                if (reqItem.newState != GrantApplication.State.APPROVED) continue
                val applicationId = reqItem.applicationId
                val application = retrieveGrantApplication(applicationId, actorAndProject)
                val allocations = application.currentRevision.document.allocationRequests
                    .filter { it.grantGiver == actorAndProject.project }

                val hasAllAllocationsSet = allocations.all { it.sourceAllocation != null }
                if (!hasAllAllocationsSet) {
                    throw RPCException(
                        "Not all requested resources have a source allocation assigned. " +
                                "You must select one for each resource.",
                        HttpStatusCode.BadRequest
                    )
                }

                if (allocations.isEmpty()) {
                    throw RPCException(
                        "At least one resource must be requested to approve the application.",
                        HttpStatusCode.BadRequest
                    )
                }

                val invalidNewStates = listOf(GrantApplication.State.APPROVED, GrantApplication.State.CLOSED)
                if (application.status.overallState in invalidNewStates) {
                    throw RPCException(
                        "An approved or withdrawn application cannot be changed.",
                        HttpStatusCode.BadRequest
                    )
                }
            }

            // TODO: Should be one db-access, not one for each request.
            request.items.forEach { update ->
                val id = update.applicationId
                val newState = update.newState
                val approvingProject = actorAndProject.project

                checkReadPermission(session, actorAndProject, id)

                if (actorAndProject.project == null) {
                    throw RPCException(
                        "Cant change application state from personal workspace",
                        HttpStatusCode.BadRequest
                    )
                } else {
                    val success = session.sendPreparedStatement(
                        {
                            setParameter("username", actorAndProject.actor.safeUsername())
                            setParameter("app_id", id)
                            setParameter("state", newState.name)
                            setParameter("project_id", approvingProject)
                        },
                        """
                            update "grant".grant_giver_approvals
                            set state = :state, updated_by = :username, last_update = now() 
                            where project_id = :project_id and
                                application_id = :app_id;
                        """,
                    ).rowsAffected > 0L

                    if (!success) {
                        throw RPCException(
                            "Unable to update the status. Has the application already been closed?",
                            HttpStatusCode.BadRequest
                        )
                    }

                }

                // Note(Jonas): This would be called for each request, potentially setting reject multiple times, right?
                val newOverallState = if (update.newState == GrantApplication.State.REJECTED) {
                    session.sendPreparedStatement(
                        {
                            setParameter("app_id", update.applicationId)
                            setParameter("state", update.newState.name)
                            setParameter("user", actorAndProject.actor.safeUsername())
                            setParameter("project_id", approvingProject)
                        },
                        """
                            with overall as (
                                update "grant".applications
                                set overall_state = :state, updated_at = now()
                                where id = :app_id
                                returning id
                            )
                            update "grant".grant_giver_approvals
                            set state = :state, updated_by = :user, last_update = now()
                            from overall
                            where application_id = overall.id and project_id = :project_id
                        """
                    )
                    update.newState
                } else {
                    val (approved, states) = retrieveGrantGiversStates(session, update.applicationId)

                    if (approved) {
                        session.sendPreparedStatement(
                            {
                                setParameter("app_id", update.applicationId)
                            },
                            """
                                update "grant".applications
                                set overall_state = 'APPROVED', updated_at = now()
                                where id = :app_id
                            """
                        )
                        val currentRevision = getCurrentRevision(session, update.applicationId)
                        val parentId = session.sendPreparedStatement(
                            {
                                setParameter("app_id", update.applicationId)
                                setParameter("revision", currentRevision)
                            },
                            """
                                select parent_project_id
                                from "grant".forms 
                                where application_id = :app_id
                                    and revision_number = :revision
                            """
                        ).rows
                            .singleOrNull()
                            ?.getString(0)
                        onApplicationApprove(session, update.applicationId, parentId)
                        GrantApplication.State.APPROVED
                    } else {
                        val overall = session.sendPreparedStatement(
                            {
                                setParameter("app_id", update.applicationId)
                            },
                            """
                                select overall_state
                                from "grant".applications 
                                where id = :app_id
                            """
                        ).rows.singleOrNull()?.getString(0) ?: throw RPCException(
                            "Could not find application",
                            HttpStatusCode.NotFound
                        )

                        val stateAsEnum = GrantApplication.State.valueOf(overall)
                        if (stateAsEnum != GrantApplication.State.CLOSED) {
                            // Note(Jonas): Not rejected, not all approved, not closed
                            val reversibleStates =
                                listOf(GrantApplication.State.IN_PROGRESS, GrantApplication.State.APPROVED)
                            if (states.all { s -> s.state in reversibleStates }) {
                                session.sendPreparedStatement(
                                    {
                                        setParameter("app_id", update.applicationId)
                                    },
                                    """
                                        update "grant".applications
                                        set overall_state = 'IN_PROGRESS', updated_at = now()
                                        where id = :app_id
                                    """
                                )
                            }
                            GrantApplication.State.IN_PROGRESS
                        } else when (overall) {
                            "APPROVED" -> GrantApplication.State.APPROVED
                            "CLOSED" -> GrantApplication.State.CLOSED
                            "REJECTED" -> GrantApplication.State.REJECTED
                            "IN_PROGRESS" -> GrantApplication.State.IN_PROGRESS
                            else -> throw RPCException("Wrong state", HttpStatusCode.InternalServerError)
                        }
                    }

                }

                if (update.notify) {
                    val statusTitle = when (newOverallState) {
                        GrantApplication.State.APPROVED -> "Approved"
                        GrantApplication.State.REJECTED -> "Rejected"
                        GrantApplication.State.CLOSED -> "Closed"
                        else -> {
                            return@forEach
                        }
                    }
                    notifications.notify(
                        actorAndProject.actor.safeUsername(),
                        GrantNotification(
                            id,
                            adminMessage =
                            AdminGrantNotificationMessage(
                                { "Grant application updated ($statusTitle)" },
                                GRANT_APP_RESPONSE,
                                {
                                    Mail.GrantApplicationStatusChangedToAdmin(
                                        update.newState.name,
                                        projectTitle,
                                        requestedBy,
                                        grantRecipientTitle
                                    )
                                },
                                meta = {
                                    JsonObject(
                                        mapOf(
                                            "grantRecipient" to defaultMapper.encodeToJsonElement(grantRecipient),
                                            "appId" to JsonPrimitive(id),
                                        )
                                    )
                                }
                            ),
                            userMessage =
                            UserGrantNotificationMessage(
                                { "Grant application updated ($statusTitle)" },
                                GRANT_APP_RESPONSE,
                                {
                                    when (newOverallState) {
                                        GrantApplication.State.APPROVED -> Mail.GrantApplicationApproveMail(projectTitle)
                                        GrantApplication.State.REJECTED -> Mail.GrantApplicationRejectedMail(
                                            projectTitle
                                        )

                                        GrantApplication.State.CLOSED -> Mail.GrantApplicationWithdrawnMail(
                                            projectTitle,
                                            actorAndProject.actor.safeUsername()
                                        )

                                        else -> throw IllegalStateException()
                                    }
                                },
                                meta = {
                                    JsonObject(
                                        mapOf(
                                            "grantRecipient" to defaultMapper.encodeToJsonElement(grantRecipient),
                                            "appId" to JsonPrimitive(id),
                                        )
                                    )
                                }
                            )
                        ),
                    )
                }
            }
        }
    }

    private suspend fun getCurrentRevision(
        session: AsyncDBConnection,
        applicationId: Long
    ): Int {
        return session
            .sendPreparedStatement(
                {
                    setParameter("app_id", applicationId)
                },
                """
                    select max(revision_number)::int as newest
                    from "grant".revisions
                    where application_id = :app_id
                """
            ).rows
            .singleOrNull()?.getInt(0) ?: throw RPCException("No Revision found", HttpStatusCode.NotFound)
    }

    suspend fun transferApplication(
        actorAndProject: ActorAndProject,
        request: BulkRequest<TransferApplicationRequest>
    ) {
        db.withSession(remapExceptions = true) { session ->
            request.items.forEach { req ->
                val currentRevision = getCurrentRevision(session, req.applicationId)
                session.sendPreparedStatement(
                    {
                        setParameter("username", actorAndProject.actor.safeUsername())
                        setParameter("id", req.applicationId)
                        setParameter(
                            "source_id",
                            actorAndProject.project ?: throw RPCException(
                                "Only possible from project",
                                HttpStatusCode.BadRequest
                            )
                        )
                        setParameter("target", req.transferToProjectId)
                        setParameter("newest_revision", currentRevision)
                        setParameter("revision_comment", req.revisionComment)
                    },
                    """
                        select "grant".transfer_application(:username, :id, :source_id, :target, :newest_revision, :revision_comment)
                    """
                )
            }
        }
    }

    suspend fun browseApplications(
        actorAndProject: ActorAndProject,
        browseApplicationsRequest: BrowseApplicationsRequest,
        pagination: WithPaginationRequestV2,
        filter: GrantApplicationFilter
    ): PageV2<GrantApplication> {
        return db.paginateV2(
            actorAndProject.actor,
            pagination.normalize(),
            create = { session ->
                session.sendPreparedStatement(
                    {
                        setParameter("username", actorAndProject.actor.safeUsername())
                        setParameter("project", actorAndProject.project)
                        setParameter("ingoing", browseApplicationsRequest.includeIngoingApplications)
                        setParameter("outgoing", browseApplicationsRequest.includeOutgoingApplications)
                        setParameter(
                            "show_active",
                            filter == GrantApplicationFilter.ACTIVE || filter == GrantApplicationFilter.SHOW_ALL
                        )
                        setParameter(
                            "show_inactive",
                            filter == GrantApplicationFilter.INACTIVE || filter == GrantApplicationFilter.SHOW_ALL
                        )
                    },
                    """
                        declare c cursor for
                        
                        with all_applications as (
                            select id, created_at
                            from (
                                select distinct
                                    apps.id,
                                    apps.created_at,
                                    rank() over (partition by apps.id order by r.revision_number desc) as rank
                                from
                                    "grant".applications apps join
                                    
                                    "grant".forms f on apps.id = f.application_id join
                                    
                                    "grant".revisions r on apps.id = r.application_id left join
                                    
                                    "grant".requested_resources resource on 
                                        apps.id = resource.application_id and 
                                        resource.revision_number = r.revision_number and
                                        resource.grant_giver = :project left join
                                        
                                    project.projects existing_project on
                                        f.recipient_type = 'existing_project' and
                                        existing_project.id = f.recipient left join
                                        
                                    project.project_members user_role_in_existing on
                                        existing_project.id = user_role_in_existing.project_id and
                                        user_role_in_existing.username = :username left join
                                        
                                    project.project_members user_role_in_grant_giver on
                                        user_role_in_grant_giver.project_id = resource.grant_giver and
                                        user_role_in_grant_giver.username = :username
                                where
                                    (
                                        (
                                            :outgoing and (
                                                requested_by = :username and
                                                (
                                                    (
                                                        recipient_type = 'existing_project' and
                                                        existing_project.id = :project and
                                                        (
                                                            user_role_in_existing.role = 'PI' or
                                                            user_role_in_existing.role = 'ADMIN'
                                                        )
                                                    ) or
                                                    (
                                                        :project::text is null and
                                                        (
                                                            recipient_type = 'personal' or
                                                            recipient_type = 'new_project'
                                                        )
                                                    )
                                                )
                                            )
                                        ) or
                                        (
                                            :ingoing and (
                                                user_role_in_grant_giver.role = 'PI' or
                                                user_role_in_grant_giver.role = 'ADMIN'
                                            )
                                        )
                                    ) and
                                    (:show_active or apps.overall_state != 'IN_PROGRESS') and
                                    (:show_inactive or apps.overall_state = 'IN_PROGRESS')   
                            ) t
                            where
                                t.rank = 1
                        )
                        select "grant".application_to_json(id) 
                        from all_applications 
                        order by created_at desc, id;
                    """
                )
            },
            mapper = { _, rows ->
                rows.map {
                    defaultMapper.decodeFromString(it.getString(0)!!)
                }
            }
        )
    }

    private suspend fun onApplicationApprove(
        session: AsyncDBConnection,
        applicationId: Long,
        parentId: String?
    ) {
        data class GrantInfo(
            val recipient: GrantRecipient,
            val source: String,
            val requestedBy: String,

            val balanceRequested: Long?,
            val category: ProductCategoryId?,
        )

        val info = session.sendPreparedStatement(
            {
                setParameter("id", applicationId)
<<<<<<< HEAD
            },
=======
                setParameter("parent", parentId)
            },
            """select "grant".approve_application(:id, :parent::text)"""
        )
        val createdProject = session.sendPreparedStatement("select project_id from grant_created_projects").rows
            .map { it.getString(0)!! }.singleOrNull()

        if (createdProject != null) {
            projectNotifications.notifyChange(listOf(createdProject), session)
        }

        val providerIds = session.sendPreparedStatement(
            { setParameter("id", applicationId) },
>>>>>>> 23ec4fd4
            """
                select
                    app.grant_recipient, 
                    app.grant_recipient_type, 
                    app.resources_owned_by, 
                    app.requested_by,
                    coalesce(resource.credits_requested, resource.quota_requested_bytes),
                    pc.category,
                    pc.provider
                from
                    "grant".applications app left join
                    "grant".requested_resources resource on
                        app.id = resource.application_id left join
                    accounting.product_categories pc on
                        resource.product_category = pc.id
                where
                    app.id = :id
            """
<<<<<<< HEAD
        ).rows.map {
            GrantInfo(
                when (it.getString(1)!!) {
                    GrantRecipient.PERSONAL_TYPE -> GrantRecipient.PersonalProject(it.getString(0)!!)
                    GrantRecipient.NEW_PROJECT_TYPE -> GrantRecipient.NewProject(it.getString(0)!!)
                    GrantRecipient.EXISTING_PROJECT_TYPE -> GrantRecipient.ExistingProject(it.getString(0)!!)
                    else -> error("Unknown recipient type")
                },
                it.getString(2)!!,
                it.getString(3)!!,
                it.getLong(4),
                run {
                    val category = it.getString(5)
                    val provider = it.getString(6)
                    if (category == null || provider == null) null
                    else ProductCategoryId(category, provider)
                }
            )
        }

        val (recipient, source, requestedBy, firstCredits) = info.first()

        val recipientOwner = when (recipient) {
            is GrantRecipient.PersonalProject -> WalletOwner.User(recipient.username)
            is GrantRecipient.ExistingProject -> WalletOwner.Project(recipient.projectId)

            is GrantRecipient.NewProject -> {
                val projectId = projects.create(
                    ActorAndProject(Actor.System, null),
                    bulkRequestOf(Project.Specification(source, recipient.projectTitle)),
                    piOverride = requestedBy,
                    ctx = session,
                ).responses.single().id

                WalletOwner.Project(projectId)
            }
        }

        if (firstCredits != null) {
            accountingService.deposit(
                ActorAndProject(Actor.System, null),
                BulkRequest(
                    info.mapNotNull { row ->
                        if (row.balanceRequested == null) return@mapNotNull null
                        if (row.category == null) return@mapNotNull null

                        val allocations = accountingService
                            .retrieveAllocationsInternal(ActorAndProject(Actor.System, null), WalletOwner.Project(source), row.category)
                            .minByOrNull { it.endDate ?: Long.MAX_VALUE }
                            ?: return@mapNotNull null

                        DepositToWalletRequestItem(
                            recipientOwner,
                            allocations.id,
                            row.balanceRequested,
                            "Deposit from grant application",
                        )
                    }
                )
            )
        }
=======
        ).rows
            .map {
                it.getString(0)!!
            }
>>>>>>> 23ec4fd4

        val providerIds = info.asSequence().map { it.category?.provider }.distinct().filterNotNull().toList()
        providerIds.forEach { provider ->
            val comms = providers.prepareCommunication(provider)
            DepositNotificationsProvider(provider).pullRequest.call(Unit, comms.client)
        }
    }

    companion object : Loggable {
        override val log = logger()
        private const val GRANT_APP_RESPONSE = "GRANT_APPLICATION_RESPONSE"
    }
}<|MERGE_RESOLUTION|>--- conflicted
+++ resolved
@@ -2,23 +2,16 @@
 
 import dk.sdu.cloud.*
 import dk.sdu.cloud.accounting.api.*
-import dk.sdu.cloud.accounting.services.projects.v2.ProjectService
 import dk.sdu.cloud.accounting.services.projects.v2.ProviderNotificationService
-import dk.sdu.cloud.accounting.services.wallets.AccountingService
 import dk.sdu.cloud.accounting.util.Providers
 import dk.sdu.cloud.accounting.util.SimpleProviderCommunication
 import dk.sdu.cloud.calls.BulkRequest
-<<<<<<< HEAD
-=======
 import dk.sdu.cloud.calls.BulkResponse
->>>>>>> 23ec4fd4
 import dk.sdu.cloud.calls.HttpStatusCode
 import dk.sdu.cloud.calls.RPCException
-import dk.sdu.cloud.calls.bulkRequestOf
 import dk.sdu.cloud.calls.client.call
 import dk.sdu.cloud.grant.api.*
 import dk.sdu.cloud.mail.api.Mail
-import dk.sdu.cloud.project.api.v2.Project
 import dk.sdu.cloud.service.Loggable
 import dk.sdu.cloud.service.db.async.*
 import kotlinx.coroutines.runBlocking
@@ -31,8 +24,7 @@
     private val db: DBContext,
     private val notifications: GrantNotificationService,
     private val providers: Providers<SimpleProviderCommunication>,
-    private val projects: ProjectService,
-    private val accountingService: AccountingService
+    private val projectNotifications: ProviderNotificationService,
 ) {
     suspend fun retrieveProducts(
         actorAndProject: ActorAndProject,
@@ -757,10 +749,6 @@
                                 )
                             }
                         )
-<<<<<<< HEAD
-                    ),
-                )
-=======
                     )
                 )
             }
@@ -803,7 +791,6 @@
                         HttpStatusCode.BadRequest
                     )
                 }
->>>>>>> 23ec4fd4
             }
         }
     }
@@ -1212,21 +1199,9 @@
         applicationId: Long,
         parentId: String?
     ) {
-        data class GrantInfo(
-            val recipient: GrantRecipient,
-            val source: String,
-            val requestedBy: String,
-
-            val balanceRequested: Long?,
-            val category: ProductCategoryId?,
-        )
-
-        val info = session.sendPreparedStatement(
+        session.sendPreparedStatement(
             {
                 setParameter("id", applicationId)
-<<<<<<< HEAD
-            },
-=======
                 setParameter("parent", parentId)
             },
             """select "grant".approve_application(:id, :parent::text)"""
@@ -1240,95 +1215,20 @@
 
         val providerIds = session.sendPreparedStatement(
             { setParameter("id", applicationId) },
->>>>>>> 23ec4fd4
             """
-                select
-                    app.grant_recipient, 
-                    app.grant_recipient_type, 
-                    app.resources_owned_by, 
-                    app.requested_by,
-                    coalesce(resource.credits_requested, resource.quota_requested_bytes),
-                    pc.category,
-                    pc.provider
+                select distinct pc.provider
                 from
-                    "grant".applications app left join
-                    "grant".requested_resources resource on
-                        app.id = resource.application_id left join
+                    "grant".requested_resources r join
                     accounting.product_categories pc on
-                        resource.product_category = pc.id
+                        r.product_category = pc.id
                 where
-                    app.id = :id
+                    r.application_id = :id
             """
-<<<<<<< HEAD
-        ).rows.map {
-            GrantInfo(
-                when (it.getString(1)!!) {
-                    GrantRecipient.PERSONAL_TYPE -> GrantRecipient.PersonalProject(it.getString(0)!!)
-                    GrantRecipient.NEW_PROJECT_TYPE -> GrantRecipient.NewProject(it.getString(0)!!)
-                    GrantRecipient.EXISTING_PROJECT_TYPE -> GrantRecipient.ExistingProject(it.getString(0)!!)
-                    else -> error("Unknown recipient type")
-                },
-                it.getString(2)!!,
-                it.getString(3)!!,
-                it.getLong(4),
-                run {
-                    val category = it.getString(5)
-                    val provider = it.getString(6)
-                    if (category == null || provider == null) null
-                    else ProductCategoryId(category, provider)
-                }
-            )
-        }
-
-        val (recipient, source, requestedBy, firstCredits) = info.first()
-
-        val recipientOwner = when (recipient) {
-            is GrantRecipient.PersonalProject -> WalletOwner.User(recipient.username)
-            is GrantRecipient.ExistingProject -> WalletOwner.Project(recipient.projectId)
-
-            is GrantRecipient.NewProject -> {
-                val projectId = projects.create(
-                    ActorAndProject(Actor.System, null),
-                    bulkRequestOf(Project.Specification(source, recipient.projectTitle)),
-                    piOverride = requestedBy,
-                    ctx = session,
-                ).responses.single().id
-
-                WalletOwner.Project(projectId)
-            }
-        }
-
-        if (firstCredits != null) {
-            accountingService.deposit(
-                ActorAndProject(Actor.System, null),
-                BulkRequest(
-                    info.mapNotNull { row ->
-                        if (row.balanceRequested == null) return@mapNotNull null
-                        if (row.category == null) return@mapNotNull null
-
-                        val allocations = accountingService
-                            .retrieveAllocationsInternal(ActorAndProject(Actor.System, null), WalletOwner.Project(source), row.category)
-                            .minByOrNull { it.endDate ?: Long.MAX_VALUE }
-                            ?: return@mapNotNull null
-
-                        DepositToWalletRequestItem(
-                            recipientOwner,
-                            allocations.id,
-                            row.balanceRequested,
-                            "Deposit from grant application",
-                        )
-                    }
-                )
-            )
-        }
-=======
         ).rows
             .map {
                 it.getString(0)!!
             }
->>>>>>> 23ec4fd4
-
-        val providerIds = info.asSequence().map { it.category?.provider }.distinct().filterNotNull().toList()
+
         providerIds.forEach { provider ->
             val comms = providers.prepareCommunication(provider)
             DepositNotificationsProvider(provider).pullRequest.call(Unit, comms.client)
