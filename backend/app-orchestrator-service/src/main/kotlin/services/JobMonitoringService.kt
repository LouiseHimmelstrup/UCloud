package dk.sdu.cloud.app.orchestrator.services

import dk.sdu.cloud.Actor
import dk.sdu.cloud.ActorAndProject
import dk.sdu.cloud.FindByStringId
import dk.sdu.cloud.accounting.api.*
import dk.sdu.cloud.accounting.util.Providers
import dk.sdu.cloud.app.orchestrator.api.*
import dk.sdu.cloud.app.store.api.AppParameterValue
import dk.sdu.cloud.calls.bulkRequestOf
import dk.sdu.cloud.calls.client.AuthenticatedClient
import dk.sdu.cloud.calls.client.call
<<<<<<< HEAD
import dk.sdu.cloud.calls.client.orThrow
=======
import dk.sdu.cloud.debug.DebugContextType
import dk.sdu.cloud.debug.DebugSystem
import dk.sdu.cloud.debug.MessageImportance
>>>>>>> 285bd4b5
import dk.sdu.cloud.file.orchestrator.api.extractPathMetadata
import dk.sdu.cloud.file.orchestrator.service.FileCollectionService
import dk.sdu.cloud.micro.BackgroundScope
import dk.sdu.cloud.provider.api.Permission
import dk.sdu.cloud.provider.api.ResourceUpdateAndId
import dk.sdu.cloud.service.DistributedLock
import dk.sdu.cloud.service.DistributedLockFactory
import dk.sdu.cloud.service.Loggable
import dk.sdu.cloud.service.Time
import dk.sdu.cloud.service.db.async.AsyncDBSessionFactory
import dk.sdu.cloud.service.db.async.DBContext
import dk.sdu.cloud.service.db.async.sendPreparedStatement
import dk.sdu.cloud.service.db.async.withSession
import kotlinx.coroutines.CoroutineScope
import kotlinx.coroutines.delay
import kotlinx.coroutines.isActive
import kotlinx.coroutines.launch
import kotlin.random.Random

class JobMonitoringService(
    private val debug: DebugSystem,
    private val scope: BackgroundScope,
    private val distributedLocks: DistributedLockFactory,
    private val db: AsyncDBSessionFactory,
    private val jobOrchestrator: JobOrchestrator,
    private val providers: Providers<ComputeCommunication>,
    private val fileCollectionService: FileCollectionService,
    private val ingressService: IngressService,
    private val networkIPService: NetworkIPService,
    private val licenseService: LicenseService,
    private val serviceClient: AuthenticatedClient
) {
    suspend fun initialize(useDistributedLocks: Boolean) {
        scope.launch {
            val lock = 
                if (useDistributedLocks) distributedLocks.create("app-orchestrator-watcher", duration = 60_000)
                else null

            while (isActive) {
                val didAcquire = if (lock == null) true else lock.acquire()
                if (didAcquire) {
                    try {
                        runMonitoringLoop(lock)
                    } catch (ex: Throwable) {
                        log.warn("Caught exception while monitoring jobs")
                        log.warn(ex.stackTraceToString())
                    }
                } else {
                    delay(15000 + Random.nextLong(5000))
                }
            }
        }
    }

    private suspend fun CoroutineScope.runMonitoringLoop(lock: DistributedLock?) {
        var nextScan = 0L

        while (isActive) {
            val now = Time.now()
            if (now >= nextScan) {
                debug.useContext(DebugContextType.BACKGROUND_TASK, "Job monitoring", MessageImportance.TELL_ME_EVERYTHING) {
                    db.withSession { session ->
                        val jobs = session
                            .sendPreparedStatement(
                                {
                                    setParameter(
                                        "nonFinalStates",
                                        JobState.values().filter { !it.isFinal() }.map { it.name }
                                    )
                                },
                                """
                                update app_orchestrator.jobs
                                set last_scan = now()
                                where
                                    resource in (
                                        select resource
                                        from
                                            app_orchestrator.jobs j join
                                            provider.resource r on r.id = j.resource
                                        where
                                            current_state = some(:nonFinalStates::text[]) and
                                            last_scan <= now() - '30 seconds'::interval and
                                            r.confirmed_by_provider = true
                                        limit 100
                                    )
                                returning resource;
                            """,
                                "job monitoring loop"
                            )
                            .rows
                            .map { it.getLong(0)!! }
                            .toSet()
                            .let { set ->
                                jobOrchestrator.retrieveBulk(
                                    actorAndProject = ActorAndProject(Actor.System, null),
                                    set.map { id -> id.toString() },
                                    permissionOneOf = listOf(Permission.READ)
                                )
                            }

                        val jobsByProvider = jobs.map { it }.groupBy { it.specification.product.provider }
                        scope.launch {
                            jobsByProvider.forEach { (provider, jobs) ->
                                val comm = providers.prepareCommunication(provider)
                                val resp = comm.api.verify.call(
                                    bulkRequestOf(jobs),
                                    comm.client
                                )

                                if (!resp.statusCode.isSuccess()) {
                                    log.info("Failed to verify block in $provider. Jobs: ${jobs.map { it.id }}")
                                }

                                val requiresRestart = jobs.filter {
                                    it.status.state == JobState.SUSPENDED && it.status.allowRestart == true
                                }
                                if (requiresRestart.isNotEmpty()) {
                                    for (job in requiresRestart) {
                                        try {
                                            jobOrchestrator.performUnsuspension(listOf(job))
                                        } catch (ex: Throwable) {
                                            log.info("Failed to restart job: ${job.id}\n  Reason: ${ex.message}")
                                        }
                                    }
                                }
                            }
                        }

                        for (job in jobs) {
                            // NOTE(Dan): Suspended jobs are re-verified when they are unsuspended. We don't verify them
                            // right now.
                            if (job.status.state == JobState.SUSPENDED) continue

                            log.trace("Checking permissions of ${job.id}")
                            val (hasPermissions, files) = hasPermissionsForExistingMounts(job, session)
                            if (!hasPermissions) {
                                terminateAndUpdateJob(job, files)
                            }

                            val (resourceAvailable, resource) = hasResources(job, session)
                            if (!resourceAvailable) {
                                terminateAndUpdateJob(job, resource)
                            }
                        }

                        val quotaOK = hasStorageQuotaLeft(job, session)
                        if (!quotaOK) {
                            //TODO Will not kill at the moment just print the intent to do it
                            log.info("Want to kill job: ${job.id} due to lacking storage")
                            /*jobOrchestrator.terminate(
                                ActorAndProject(Actor.System, null),
                                bulkRequestOf(FindByStringId(job.id))
                            )

                            jobOrchestrator.addUpdate(
                                ActorAndProject(Actor.System, null),
                                bulkRequestOf(
                                    ResourceUpdateAndId(
                                        job.id,
                                        JobUpdate(
                                            status = "System initiated cancel: " +
                                                "You storage quota for has been used up."
                                        )
                                    )
                                )
                            )*/
                        }
                    }
                }
                nextScan = Time.now() + TIME_BETWEEN_SCANS / 2
            }

            if (lock != null && !lock.renew(90_000)) {
                log.warn("Lock was lost. We are no longer the master. Did update take too long?")
                break
            }
            delay(1000)
        }
    }

    private suspend fun terminateAndUpdateJob(
        job: Job,
        lostPermissionTo: List<String>?
    ) {
        log.trace("Permission check failed for ${job.id}")
        jobOrchestrator.terminate(
            ActorAndProject(Actor.System, null),
            bulkRequestOf(FindByStringId(job.id))
        )

        jobOrchestrator.addUpdate(
            ActorAndProject(Actor.System, null),
            bulkRequestOf(
                ResourceUpdateAndId(
                    job.id,
                    JobUpdate(
                        status = "System initiated cancel: " +
                            "You no longer have permissions to use '${lostPermissionTo?.joinToString()}'"

                    )
                )
            )
        )
    }

    private suspend fun hasStorageQuotaLeft(
        job: Job,
        context: DBContext
    ) : Boolean {
        val outputFolder = run {
            val path = job.output?.outputFolder
            if (path != null) {
                listOf(AppParameterValue.File(path, false))
            } else {
                emptyList()
            }
        }
        val parameters = job.specification.parameters ?: emptyMap()
        val resources = job.specification.resources ?:  emptyList()
        val allFiles =
            parameters.values.filterIsInstance<AppParameterValue.File>() +
                resources.filterIsInstance<AppParameterValue.File>() +
                outputFolder

        val files = allFiles.filter{ !it.readOnly }.map { extractPathMetadata(it.path).collection }.toSet()
        //Does not require quota
        if (files.isEmpty()) return true

        val collections = fileCollectionService.retrieveBulk(
            ActorAndProject(Actor.SystemOnBehalfOfUser(job.owner.createdBy), job.owner.project),
            files,
            listOf(Permission.EDIT),
            requireAll = false,
            ctx = context
        )

        data class ProductCategoryAndOwner(
            val productCategoryId: ProductCategoryId,
            val owner: WalletOwner
        )

        val productCategoriesAndOwners = context.withSession { session ->
            session.sendPreparedStatement(
                {
                    collections.split {
                        into("collection_ids") {it.id}
                    }
                },
                """
                    select  pc.category, pc.provider, r.project, r.created_by
                    from provider.resource r join
                        accounting.products p on r.product = p.id join
                        accounting.product_categories pc on p.category = pc.id
                    where r.id in (select unnest(:collection_ids::bigint[]))
                    group by pc.category, pc.provider, r.project, r.created_by
                """.trimIndent()
            ).rows
                .mapNotNull {
                    ProductCategoryAndOwner(
                        ProductCategoryId(
                            it.getString(0)!!,
                            it.getString(1)!!
                        ),
                        if (it.getString(2) != null) {
                            WalletOwner.Project(it.getString(2)!!)
                        } else {
                            WalletOwner.User(it.getString(3)!!)
                        }
                    )
                }
        }

        productCategoriesAndOwners.forEach { catAndOwn ->
            val activeBalanceForProductCategory = Wallets.retrieveAllocationsInternal.call(
                WalletAllocationsInternalRetrieveRequest(
                    catAndOwn.owner,
                    catAndOwn.productCategoryId
                ),
                serviceClient
            ).orThrow()
                .allocations
                .filter { allocationIsActive(it) }
                .sumOf { it.balance }

            if (activeBalanceForProductCategory <= 0) {
                //TODO REMOVE LOG WHEN IT HAS BEEN TESTED ON REAL DATA
                log.info("job: ${job.id} is low on storage resource. Sum of balance: $activeBalanceForProductCategory")
                return false
            }
        }

        return true
    }

    private suspend fun allocationIsActive(walletAllocation: WalletAllocation): Boolean {
        val now = System.currentTimeMillis()
        return (walletAllocation.startDate <= now && (walletAllocation.endDate ?: Long.MAX_VALUE) >= now)
    }


    data class HasResource(val availability: Boolean, val resourceToMessage: List<String>?)

    private suspend fun hasResources(
        job: Job,
        session: DBContext
    ): HasResource {
        val ingress = job.ingressPoints.map { it.id }.toSet()
        val networkIPs = job.networks.map { it.id }.toSet()
        val licenses = job.licences.map { it.id }.toSet()

        if (ingress.isNotEmpty()) {
            val available = ingressService.retrieveBulk(
                ActorAndProject(Actor.SystemOnBehalfOfUser(job.owner.createdBy), job.owner.project),
                ingress,
                listOf(Permission.READ),
                requireAll = false,
                ctx = session
            )
            if (available.size != ingress.size) {
                val ingressAvailable = available.map { it.id }
                val lostPermissionTo = ingress.filterNot { ingressAvailable.contains(it) }

                val lostIngresses =
                    available.filter { lostPermissionTo.contains(it.id) }.map { it.specification.product.id }
                log.debug("Failed access to ingress (${available.size} != ${ingress.size})")
                return HasResource(false, lostIngresses)
            }

        }

        if (networkIPs.isNotEmpty()) {
            val available = networkIPService.retrieveBulk(
                ActorAndProject(Actor.SystemOnBehalfOfUser(job.owner.createdBy), job.owner.project),
                networkIPs,
                listOf(Permission.READ),
                requireAll = false,
                ctx = session
            )
            if (available.size != networkIPs.size) {
                val networkIPsAvailable = available.map { it.id }
                val lostPermissionTo = ingress.filterNot { networkIPsAvailable.contains(it) }

                val lostNetworkIPs =
                    available.filter { lostPermissionTo.contains(it.id) }.map { it.specification.product.id }
                log.debug("Failed access to IP (${available.size} != ${networkIPs.size})")
                return HasResource(false, lostNetworkIPs)
            }
        }

        if (licenses.isNotEmpty()) {
            val available = licenseService.retrieveBulk(
                ActorAndProject(Actor.SystemOnBehalfOfUser(job.owner.createdBy), job.owner.project),
                licenses,
                listOf(Permission.READ),
                requireAll = false,
                ctx = session
            )
            if (available.size != licenses.size) {
                val licensesAvailable = available.map { it.id }
                val lostPermissionTo = licenses.filterNot { licensesAvailable.contains(it) }

                val lostLicenses =
                    available.filter { lostPermissionTo.contains(it.id) }.map { it.specification.product.id }
                log.debug("Failed access to license (${available.size} != ${licenses.size})")
                return HasResource(false, lostLicenses)
            }
        }

        return HasResource(true, null)
    }

    data class HasPermissionForExistingMounts(
        val hasPermission: Boolean, val files: List<String>?
    )

    private suspend fun hasPermissionsForExistingMounts(
        job: Job,
        session: DBContext
    ): HasPermissionForExistingMounts {
        val outputFolder = run {
            val path = job.output?.outputFolder
            if (path != null) {
                listOf(AppParameterValue.File(path, false))
            } else {
                emptyList()
            }
        }
        val parameters = job.specification.parameters ?: return HasPermissionForExistingMounts(false, listOf("/"))
        val resources = job.specification.resources ?: return HasPermissionForExistingMounts(false, listOf("/"))
        val allFiles =
            parameters.values.filterIsInstance<AppParameterValue.File>() +
                resources.filterIsInstance<AppParameterValue.File>() +
                outputFolder

        log.trace("ALL FILES: ${allFiles.map { extractPathMetadata(it.path).collection }}")

        val readOnlyFiles = allFiles.filter { it.readOnly }.map { extractPathMetadata(it.path).collection }.toSet()
        val readWriteFiles = allFiles.filter { !it.readOnly }.map { extractPathMetadata(it.path).collection }.toSet()

        log.trace("readonly: ${readOnlyFiles.size}, write: ${readWriteFiles.size}")

        val permissionToRead = checkFiles(session, true, readOnlyFiles, job)
        if (!permissionToRead.hasPermission) {
            return permissionToRead
        }
        val permissionToWrite = checkFiles(session, false, readWriteFiles, job)
        if (!permissionToWrite.hasPermission) {
            return permissionToWrite
        }
        return HasPermissionForExistingMounts(true, null)
    }

    private suspend fun checkFiles(
        session: DBContext,
        readOnly: Boolean,
        files: Set<String>,
        job: Job
    ): HasPermissionForExistingMounts {
        if (files.isEmpty()) return HasPermissionForExistingMounts(true, null)

        val canAccess = fileCollectionService.retrieveBulk(
            ActorAndProject(Actor.SystemOnBehalfOfUser(job.owner.createdBy), job.owner.project),
            files,
            if (readOnly) listOf(Permission.READ) else listOf(Permission.EDIT),
            requireAll = false,
            ctx = session
        )
        log.trace(canAccess.joinToString())
        log.trace("${canAccess.size} vs ${files.size}")
        if (canAccess.size != files.size) {
            val accessibleFiles = canAccess.map { it.id }
            val lostPermissionTo = files.filterNot { accessibleFiles.contains(it) }
            return HasPermissionForExistingMounts(false, lostPermissionTo)
        }
        return HasPermissionForExistingMounts(true, null)
    }

    companion object : Loggable {
        override val log = logger()
        private const val TIME_BETWEEN_SCANS = 10_000
    }
}<|MERGE_RESOLUTION|>--- conflicted
+++ resolved
@@ -10,13 +10,10 @@
 import dk.sdu.cloud.calls.bulkRequestOf
 import dk.sdu.cloud.calls.client.AuthenticatedClient
 import dk.sdu.cloud.calls.client.call
-<<<<<<< HEAD
 import dk.sdu.cloud.calls.client.orThrow
-=======
 import dk.sdu.cloud.debug.DebugContextType
 import dk.sdu.cloud.debug.DebugSystem
 import dk.sdu.cloud.debug.MessageImportance
->>>>>>> 285bd4b5
 import dk.sdu.cloud.file.orchestrator.api.extractPathMetadata
 import dk.sdu.cloud.file.orchestrator.service.FileCollectionService
 import dk.sdu.cloud.micro.BackgroundScope
@@ -160,29 +157,30 @@
                             if (!resourceAvailable) {
                                 terminateAndUpdateJob(job, resource)
                             }
-                        }
-
-                        val quotaOK = hasStorageQuotaLeft(job, session)
-                        if (!quotaOK) {
-                            //TODO Will not kill at the moment just print the intent to do it
-                            log.info("Want to kill job: ${job.id} due to lacking storage")
-                            /*jobOrchestrator.terminate(
-                                ActorAndProject(Actor.System, null),
-                                bulkRequestOf(FindByStringId(job.id))
-                            )
-
-                            jobOrchestrator.addUpdate(
-                                ActorAndProject(Actor.System, null),
-                                bulkRequestOf(
-                                    ResourceUpdateAndId(
-                                        job.id,
-                                        JobUpdate(
-                                            status = "System initiated cancel: " +
-                                                "You storage quota for has been used up."
+
+                            val quotaOK = hasStorageQuotaLeft(job, session)
+                            if (!quotaOK) {
+                                //TODO Will not kill at the moment just print the intent to do it
+                                log.info("Want to kill job: ${job.id} due to lacking storage")
+                                /*jobOrchestrator.terminate(
+                                    ActorAndProject(Actor.System, null),
+                                    bulkRequestOf(FindByStringId(job.id))
+                                )
+
+                                jobOrchestrator.addUpdate(
+                                    ActorAndProject(Actor.System, null),
+                                    bulkRequestOf(
+                                        ResourceUpdateAndId(
+                                            job.id,
+                                            JobUpdate(
+                                                status = "System initiated cancel: " +
+                                                    "You storage quota for has been used up."
+                                            )
                                         )
                                     )
-                                )
-                            )*/
+                                )*/
+                            }
+
                         }
                     }
                 }
