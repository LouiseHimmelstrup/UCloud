import {WSFactory} from "@/Authentication/HttpClientInstance";
import {formatDistance} from "date-fns/esm";
import * as React from "react";
import {Snack} from "@/Snackbar/Snackbars";
import {snackbarStore} from "@/Snackbar/SnackbarStore";
import {ThemeProvider} from "styled-components";
import {Absolute, Flex, Icon, Relative} from "@/ui-components";
import {IconName} from "@/ui-components/Icon";
import {TextSpan} from "@/ui-components/Text";
import theme, {ThemeColor} from "@/ui-components/theme";
import * as UF from "@/UtilityFunctions";
import {NotificationProps as NormalizedNotification} from "./Card";
import * as Snooze from "./Snooze";
import {callAPI} from "@/Authentication/DataHook";
import {buildQueryString} from "@/Utilities/URIUtilities";
import {triggerNotificationPopup, NotificationPopups} from "./Popups";
import {useForcedRender} from "@/Utilities/ReactUtilities";
import {timestampUnixMs} from "@/UtilityFunctions";
import {Dispatch} from "redux";
import {Location, NavigateFunction, useLocation, useNavigate} from "react-router";
import {useDispatch, useSelector} from "react-redux";
import {WebSocketConnection} from "@/Authentication/ws";
import AppRoutes from "@/Routes";
import {classConcatArray, injectStyle} from "@/Unstyled";

// NOTE(Dan): If you are in here, then chances are you want to attach logic to one of the notifications coming from
// the backend. You can do this by editing the following two functions: `resolveNotification()` and
// `onNotificationAction()`.
//
// If you are here to learn about sending a notification, then you can jump down to `sendNotification()`.
//
// Otherwise, look further down where the general concepts are explained.
function resolveNotification(event: Notification): {
    icon: IconName;
    color?: ThemeColor;
    color2?: ThemeColor;
    modifiedTitle?: string;
    modifiedMessage?: JSX.Element | string;
} {
    switch (event.type) {
        case "REVIEW_PROJECT":
            return {icon: "projects", color: "black", color2: "midGray"};
        case "SHARE_REQUEST":
            return {icon: "share", color: "black", color2: "black"};
        case "PROJECT_INVITE":
            return {icon: "projects", color: "black", color2: "midGray"};
        case "PROJECT_ROLE_CHANGE":
            return {icon: "projects", color: "black", color2: "midGray"};
        case "PROJECT_USER_LEFT":
            return {icon: "projects", color: "black", color2: "midGray"};
        case "PROJECT_USER_REMOVED":
            return {icon: "projects", color: "black", color2: "midGray"};
        case "NEW_GRANT_APPLICATION":
            const icon = "mail";
            const oldPrefix = "New grant application to ";
            if (event.message.indexOf(oldPrefix) === 0) {
                const modifiedTitle = event.message.substring(oldPrefix.length);
                const modifiedMessage = "You have received a new grant application to review.";
                return {icon, modifiedMessage, modifiedTitle};
            }
            return {icon};
        case "APP_COMPLETE":
        default:
            return {icon: "info", color: "white", color2: "black"};
    }
}

function onNotificationAction(notification: Notification, navigate: NavigateFunction) {
    switch (notification.type) {
        case "APP_COMPLETE":
            navigate(`/applications/results/${notification.meta.jobId}`);
            break;
        case "SHARE_REQUEST":
            navigate("/shares");
            break;
        case "REVIEW_PROJECT":
        case "PROJECT_INVITE":
            navigate("/projects/");
            break;
        case "NEW_GRANT_APPLICATION":
        case "COMMENT_GRANT_APPLICATION":
        case "GRANT_APPLICATION_RESPONSE":
        case "GRANT_APPLICATION_UPDATED": {
            const {meta} = notification;
            navigate(`/project/grants/view/${meta.appId}`);
            break;
        }
        case "PROJECT_ROLE_CHANGE": {
            navigate(AppRoutes.project.members());
            break;
        }
        default:
            console.warn("unhandled");
            console.warn(notification);
            break;
    }
}

// NOTE(Dan): The code of this module contain all the relevant logic and components to control the notification system
// of UCloud. A notification is UCloud acts as a hint to the user that an interesting event has occured, in doing so
// it invites the user to take action in response to said event. This is the main difference between the "Snackbar"
// functionality of UCloud which is only meant to notify the user of some event which does not require any user
// action.
//
// The anatomy of an notification is roughly as follows:
//
//
//  /-----------------------------------------\
// X +--+ --Title--                      Date  X
// X |  | --Message----------------            X
// X +--+                                      X
//  \-----------------------------------------/
//
// Each notification has:
//
// - An icon, which indicates roughly the type of event which has occured.
// - A title and a message, which provides a more detailed description of the event.
// - A timestamp, telling the user when this occured. Old notifications are rarely useful.
// - An action, which allows the user to act on the notification.
// - A flag which indicates if the user has read the message or not.
//
// Two types of notifications exist in UCloud. Normal notifications and pinned notifications. A normal notification
// will popup on the user's screen for a few seconds after which it disappears and can be found in the notification
// tray. The notification tray is placed in the header, and can be opened to view the most recent notifications (see
// `<Notifications>`). A pinned notification, however, stays on the user's screen until they are either dealt with or
// snoozed. A snoozed notification will eventually return to the user. After the user has snoozed a notification a few
// times, the snooze option is replaced with a "dismiss" option. After which the notification will not re-appear.
// Pinned notifications are used to notify the end-user of critical events which are important that they act on.
//
// Notifications, in the frontend, come from a few different sources:
//
// 1. Backend notification system. Old ones are fetched through a normal RPC call while new ones are fetched using a
//    WebSocket subscription.
// 2. From the `sendNotification` call. This allows the frontend to generate its own notifications. This is currently
//    the only way of generating a pinned notification.
// 3. From the `snackbarStore`. This is done mostly for legacy reasons with the old snackbars, which could optionally
//    be added to the notification tray. Using the snackbars this way will no longer generate a snackbar, since this
//    would have caused two distinct popups instead of one.
//
// All notifications, regardless of source, are normalized using the `normalizeNotification()` function. The output of
// this function is used throughout all the other components. These notifications are stored in the
// `notificationStore` and UI components can subscribe to changes through the `notificationCallbacks`:
const notificationStore: NormalizedNotification[] = [];

const notificationCallbacks = new Set<() => void>();
function renderNotifications() {
    for (const callback of notificationCallbacks) {
        callback();
    }
}

// NOTE(Dan): The frontend can generate its own notification through `sendNotification()`. This is generally preferred
// over using the `snackbar` functions, as these allow for greater flexibility.
export function sendNotification(notification: NormalizedNotification) {
    const normalized = normalizeNotification(notification);
    for (const item of notificationStore) {
        if (item.uniqueId === normalized.uniqueId) return;
    }

    notificationStore.unshift(normalized);
    renderNotifications();

    if (!notification.isPinned || Snooze.shouldAppear(normalized.uniqueId)) {
        if (notification.isPinned) Snooze.trackAppearance(normalized.uniqueId);
        triggerNotificationPopup(normalized);
    }
}

// NOTE(Dan): The `notificationStore` is filled from various sources (as described above). The `initializeStore()`
// function is responsible for pulling information from these sources and pushing it into the `notificationStore`.
// When UI updates are required, then this function will invoke `renderNotifications()` to trigger a UI update in all
// relevant components.
let wsConnection: WebSocketConnection | undefined = undefined;
let snackbarSubscription: (snack?: Snack) => void = () => { };
let snoozeLoop: any;
function initializeStore() {
    // NOTE(Dan): We first fetch a history of old events. These are only added to the tray and do not trigger a popup.
    callAPI<Page<Notification>>({
        context: "",
        path: buildQueryString("/api/notifications", {itemsPerPage: 250}),
    }).then(resp => {
        for (const item of resp.items) {
            notificationStore.push(normalizeNotification(item));
        }
        renderNotifications();
    });

    // NOTE(Dan): New messages from the WebSocket subscription do trigger a notification, since we will only receive
    // notifications which are created after the subscription.
    wsConnection = WSFactory.open("/notifications", {
        init: c => {
            c.subscribe({
                call: "notifications.subscription",
                payload: {},
                handler: message => {
                    if (message.type === "message") {
                        sendNotification(normalizeNotification(message.payload));
                    }
                }
            });
        }
    });

    // NOTE(Dan): Sets up the subscriber to the snackbarStore. This is here mostly for legacy reasons. Generally you
    // should prefer generating frontend notifications through `sendNotification()`.
    snackbarSubscription = (snack?: Snack): void => {
        if (snack && snack.addAsNotification) {
            sendNotification(normalizeNotification({
                id: -new Date().getTime(),
                message: snack.message,
                read: false,
                type: "info",
                ts: new Date().getTime(),
                meta: ""
            }));
        }
    };
    snackbarStore.subscribe(snackbarSubscription);

    // NOTE(Dan): A pinned notification which has been snoozed should automatically re-appear as a popup after some
    // time. This small `setInterval()` handler is responsible for doing this.
    snoozeLoop = setInterval(() => {
        for (const notification of notificationStore) {
            if (notification.isPinned && Snooze.shouldAppear(notification.uniqueId)) {
                triggerNotificationPopup(notification);
                Snooze.trackAppearance(notification.uniqueId);
            }
        }
    }, 500);
}

function deinitStore() {
    notificationStore.length = 0;
    wsConnection?.close();
    wsConnection = undefined;

    if (snoozeLoop) clearInterval(snoozeLoop);
    snackbarStore.unsubscribe(snackbarSubscription);
}

// NOTE(Dan): Whenever a user has read a message, we mark it as read and notify the backend (if relevant). This is
// done through the `markAllAsRead()` and `markAsRead()` functions.
export function markAllAsRead() {
    markAsRead(notificationStore);
}

export function markAsRead(notifications: NormalizedNotification[]) {
    for (const notification of notifications) {
        notification.read = true;
    }
    renderNotifications();

    const idsToUpdate: string[] = [];
    for (const notification of notifications) {
        if (!notification.isPinned && notification.uniqueId.indexOf("-") !== 0) {
            idsToUpdate.push(notification.uniqueId);
        }
    }

    if (idsToUpdate.length > 0) {
        callAPI({
            context: "",
            method: "POST",
            path: "/api/notifications/read",
            payload: {ids: idsToUpdate.join(",")},
        });
    }
}

// HACK(Dan): I would agree this isn't great.
let normalizationDependencies: {
    navigate: NavigateFunction;
    location: Location;
    dispatch: Dispatch;
    refresh: {current?: () => void}
} | null = null;

// The <Notifications> component is the main component for notifications. It is almost always mounted and visible in
// the navigation header. Here it leaves a bell icon, which can be clicked to open the notification tray. This
// function is responsible for initializing the notification store. It is also responsible for mounting the popup
// component.
export const Notifications: React.FunctionComponent = () => {
    const dispatch = useDispatch();
    const location = useLocation();
    const navigate = useNavigate();
    const rerender = useForcedRender();
    const [notificationsVisible, setNotificationsVisible] = React.useState(false);

    const globalRefresh = useSelector<ReduxObject, (() => void) | undefined>(it => it.header.refresh);
    const globalRefreshRef = React.useRef<(() => void) | undefined>(undefined);
    React.useEffect(() => {
        globalRefreshRef.current = globalRefresh;
    }, [globalRefresh]);

    const toggleNotifications = React.useCallback((ev?: React.SyntheticEvent) => {
        ev?.stopPropagation();
        setNotificationsVisible(prev => !prev);
    }, []);

    React.useEffect(() => {
        const evHandler = () => {setNotificationsVisible(false)};
        document.addEventListener("click", evHandler);
        return () => {
            document.removeEventListener("click", evHandler);
        };
    }, []);

    React.useEffect(() => {
        notificationCallbacks.add(rerender);
        normalizationDependencies = {navigate, location, dispatch, refresh: globalRefreshRef};
        initializeStore();

        return () => {
            notificationCallbacks.delete(rerender);
            normalizationDependencies = null;
            deinitStore();
        };
    }, []);

    const pinnedEntries: JSX.Element | null = (() => {
        const pinnedItems = notificationStore.filter(it => normalizeNotification(it).isPinned);
        if (pinnedItems.length === 0) return null;
        return <div className="container">
            {pinnedItems.map((notification, index) => {
                const normalized = normalizeNotification(notification);
                return <NotificationEntry key={index} notification={normalized} />
            })}
        </div>;
    })();

    const entries: JSX.Element = (() => {
        if (notificationStore.length === 0) return <NoNotifications />;
        return <>
            {notificationStore.map((notification, index) => {
                if (notification.isPinned) return null;

                return <NotificationEntry key={index} notification={notification} />
            })}
        </>;
    })();

    const unreadLength = notificationStore.filter(e => !e.read).length;

    const divRef = React.useRef<HTMLDivElement>(null);
    const closeOnOutsideClick = React.useCallback(e => {
        if (divRef.current && !divRef.current.contains(e.target)) {
            setNotificationsVisible(false);
        }
    }, []);

    React.useEffect(() => {
        document.addEventListener("mousedown", closeOnOutsideClick);
        return () => document.removeEventListener("mousedown", closeOnOutsideClick);
    }, []);


    return <>
        <NotificationPopups />
        <Flex onClick={toggleNotifications} data-component="notifications" cursor="pointer">
            <Relative top={0} left={0}>
                <Flex justifyContent="center" width="48px">
                    <Icon
                        cursor="pointer"
                        size={"24px"}
                        name="heroBell"
                        color="fixedWhite"
                    />
                </Flex>
                {unreadLength > 0 ? (
                    <ThemeProvider theme={theme}>
                        <Absolute top={-12} left={28}>
                            <div
                                style={{
                                    borderRadius: "999999px",
                                    background: "var(--red)",
                                    color: "white",
                                    letterSpacing: "0.025em",
                                    fontSize: "10pt",
                                    padding: "1px 5px"
                                }}
                                data-component={"notifications-unread"}
                            >
                                {unreadLength}
                            </div>
                        </Absolute>
                    </ThemeProvider>
                ) : null}
            </Relative>
        </Flex>

        {!notificationsVisible ? null :
            <div ref={divRef} className={ContentWrapper} onClick={UF.stopPropagation}>
                <div className="header">
                    <h3>Notifications</h3>
                    <Icon name="checkDouble" className="read-all" cursor="pointer" color="iconColor" color2="iconColor2"
                        onClick={markAllAsRead} />
                </div>

                {pinnedEntries}

                <div className="container-wrapper">
                    <div className="container">{entries}</div>
                </div>
            </div>
        }
    </>;
}

const ContentWrapper = injectStyle("content-wrapper", k => `
    ${k} {
        position: fixed;
        bottom: 8px;
        left: calc(8px + var(--sidebarWidth));
        width: 450px;
        height: 600px;
        max-height: 100vh;
        z-index: 10000;
        background: var(--white);
        color: var(--black);
        padding: 16px;
        border-radius: 6px;
        border: 1px solid rgba(0, 0, 0, 20%);

        display: flex;
        flex-direction: column;

        box-shadow: ${theme.shadows.sm};
    }

    ${k} > .container-wrapper {
        flex-grow: 1;
        overflow-y: auto;
    }

    ${k} > .container {
        display: flex;
        gap: 8px;
        margin-bottom: 16px;
        flex-direction: column;
    }

    ${k} > .container-wrapper > .container > div {
        margin-bottom: 8px;
    }

    ${k} > .header {
        display: flex;
        align-items: center;
        margin-bottom: 20px;
    }

    ${k} > .header > h3 {
        flex-grow: 1;
        margin: 0;
        font-size: 22px;
        font-weight: normal;
    }

    ${k} > .header > .read-all {
        cursor: pointer;
    }
`);

const NoNotifications = (): JSX.Element => <TextSpan>No notifications</TextSpan>;

export interface Notification {
    type: string;
    id: number;
    message: string;
    ts: number;
    read: boolean;
    meta: any;
}

function normalizeNotification(
    notification: Notification | NormalizedNotification,
): NormalizedNotification & {onSnooze?: () => void} {
    const {location, refresh, navigate} = normalizationDependencies!;

    if ("isPinned" in notification) {
        const result = {
            ...notification,
            onSnooze: () => Snooze.snooze(notification.uniqueId),
        };
        result.onAction = () => {
            const before = location.pathname;

            markAsRead([result]);
            notification.onAction?.();

            const after = location.pathname;
            if (before === after && refresh.current) refresh.current();
        };
        return result;
    }

    const resolved = resolveNotification(notification);
    const result: NormalizedNotification & {onSnooze?: () => void} = {
        icon: resolved.icon,
        iconColor: resolved.color ?? "iconColor",
        iconColor2: resolved.color2 ?? "iconColor2",
        title: resolved.modifiedTitle ?? "Information",
        body: resolved.modifiedMessage ?? notification.message,
        isPinned: false,
        ts: notification.ts,
        read: notification.read,
        uniqueId: `${notification.id}`,
        onSnooze: () => Snooze.snooze(`${notification.id}`),
    };

    result.onAction = () => {
        const before = location.pathname;

        markAsRead([result]);
        onNotificationAction(notification, navigate);

        const after = location.pathname;
        if (before === after && refresh.current) refresh.current();
    };

    return result;
}

interface NotificationEntryProps {
    notification: NormalizedNotification;
}

function NotificationEntry(props: NotificationEntryProps): JSX.Element {
    const {notification} = props;

    const classes: string[] = [];
    {
        if (notification.isPinned) classes.push("pinned");
        else classes.push("unpinned");

        if (notification.read !== true) classes.push("unread");
    }

    const onAction = React.useCallback(() => {
        markAsRead([props.notification]);
        props.notification.onAction?.();
    }, [props.notification]);

    return (
        <div className={classConcatArray(NotificationWrapper, classes)} onClick={onAction}>
            <Icon name={notification.icon} size="24px" color={notification.iconColor ?? "iconColor"}
                color2={notification.iconColor2 ?? "iconColor2"} />
            <div className="notification-content">
                <Flex>
                    <b>{notification.title}</b>
                    <div className="time">
                        {formatDistance(notification.ts ?? timestampUnixMs(), new Date(), {addSuffix: true})}
                    </div>
                </Flex>

                <div className="notification-body">{notification.body}</div>
            </div>
        </div>
    );
}

const NotificationWrapper = injectStyle("notification-wrapper", k => `
    ${k} {
        display: flex;
        gap: 10px;
        align-items: center;
        background: var(--white);
        border-radius: 6px;
        padding: 10px;
        width: 100%;
        user-select: none;
        cursor: pointer;
    }

    ${k}.pinned {
        background: rgba(255, 100, 0, 20%);
    }

    ${k}.unread.unpinned {
        background: rgba(204, 221, 255, 20%);
    }

    ${k}:hover {
        background: rgba(240, 246, 255, 50%);
    }

    ${k}.unread.unpinned:hover {
        background: rgba(204, 221, 255, 50%);
    }

    ${k}.pinned:hover {
        background: rgba(255, 100, 0, 30%);
    }

    ${k} > b {
        margin: 0;
        font-size: 14px;
        flex-grow: 1;

        text-overflow: ellipsis;
        white-space: nowrap;
        overflow: hidden;
    }

    ${k} > .notification-content {
        width: calc(100% - 34px);
    }

    ${k} > .notification-body {
        font-size: 12px;
        margin-bottom: 5px;
        text-overflow: ellipsis;
        white-space: nowrap;
        overflow: hidden;
        margin-top: -3px;
    }

    ${k} .time {
        font-size: 12px;
        margin-left: auto;
    }
`);

<<<<<<< HEAD
export const NotificationDashboardCard: React.FunctionComponent = () => {
    const rerender = useForcedRender();

    React.useEffect(() => {
        notificationCallbacks.add(rerender);
        return () => {
            notificationCallbacks.delete(rerender);
        }
    }, []);

    return <HighlightedCard
        color="darkGreen"
        icon="heroBell"
        title="Recent notifications"
        subtitle={
            <Icon name="checkDouble" color="iconColor" color2="iconColor2" title="Mark all as read" cursor="pointer"
                onClick={markAllAsRead} />
        }
    >
        {notificationStore.length !== 0 ? null :
            <Flex
                alignItems="center"
                justifyContent="center"
                height="calc(100% - 60px)"
                minHeight="250px"
                mt="-30px"
                width="100%"
                flexDirection="column"
            >
                <Heading.h4>No notifications</Heading.h4>
                As you use UCloud notifications will appear here.

                <Link to="/applications" mt={8}>
                    <Button fullWidth mt={8}>Explore UCloud</Button>
                </Link>
            </Flex>
        }

        <div style={{display: "flex", gap: "10px", flexDirection: "column", margin: "10px 0"}}>
            {notificationStore.slice(0, 7).map(it => <NotificationEntry key={it.uniqueId} notification={it} />)}
        </div>
    </HighlightedCard>;
};

=======
>>>>>>> 48630d4b
export default Notifications;
<|MERGE_RESOLUTION|>--- conflicted
+++ resolved
@@ -621,51 +621,4 @@
     }
 `);
 
-<<<<<<< HEAD
-export const NotificationDashboardCard: React.FunctionComponent = () => {
-    const rerender = useForcedRender();
-
-    React.useEffect(() => {
-        notificationCallbacks.add(rerender);
-        return () => {
-            notificationCallbacks.delete(rerender);
-        }
-    }, []);
-
-    return <HighlightedCard
-        color="darkGreen"
-        icon="heroBell"
-        title="Recent notifications"
-        subtitle={
-            <Icon name="checkDouble" color="iconColor" color2="iconColor2" title="Mark all as read" cursor="pointer"
-                onClick={markAllAsRead} />
-        }
-    >
-        {notificationStore.length !== 0 ? null :
-            <Flex
-                alignItems="center"
-                justifyContent="center"
-                height="calc(100% - 60px)"
-                minHeight="250px"
-                mt="-30px"
-                width="100%"
-                flexDirection="column"
-            >
-                <Heading.h4>No notifications</Heading.h4>
-                As you use UCloud notifications will appear here.
-
-                <Link to="/applications" mt={8}>
-                    <Button fullWidth mt={8}>Explore UCloud</Button>
-                </Link>
-            </Flex>
-        }
-
-        <div style={{display: "flex", gap: "10px", flexDirection: "column", margin: "10px 0"}}>
-            {notificationStore.slice(0, 7).map(it => <NotificationEntry key={it.uniqueId} notification={it} />)}
-        </div>
-    </HighlightedCard>;
-};
-
-=======
->>>>>>> 48630d4b
 export default Notifications;
