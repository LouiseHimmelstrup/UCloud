//DEPS dk.sdu.cloud:k8-resources:0.1.0
package dk.sdu.cloud.k8

bundle {
    name = "app-store"
<<<<<<< HEAD
    version = "0.13.0-projects.39"
=======
    version = "0.13.2"
>>>>>>> d9a1a1e7

    withAmbassador(null) {
        addSimpleMapping("/api/hpc")
    }

    val deployment = withDeployment {
        deployment.spec.replicas = 2
        injectSecret("elasticsearch-credentials")
    }

    withPostgresMigration(deployment)
    withAdHocJob(deployment, "app-to-elastic", { listOf("--run-script", "--migrate-apps-to-elastic") })
    withAdHocJob(deployment, "move-tags", { listOf("--move") })
}<|MERGE_RESOLUTION|>--- conflicted
+++ resolved
@@ -3,11 +3,7 @@
 
 bundle {
     name = "app-store"
-<<<<<<< HEAD
-    version = "0.13.0-projects.39"
-=======
     version = "0.13.2"
->>>>>>> d9a1a1e7
 
     withAmbassador(null) {
         addSimpleMapping("/api/hpc")
