--- conflicted
+++ resolved
@@ -349,14 +349,9 @@
                 case "STORAGE":
                     return "GB";
                 case "COMPUTE":
-<<<<<<< HEAD
-                    return "Jobs";
+                    return "Job(s)";
                 case "SYNCHRONIZATION":
                     return "Synchronization";
-
-=======
-                    return "Job(s)";
->>>>>>> e9e6cfb9
             }
         }
 
@@ -409,13 +404,9 @@
                 case "STORAGE":
                     return "GB";
                 case "COMPUTE":
-<<<<<<< HEAD
-                    return "Jobs";
+                    return "Job(s)";
                 case "SYNCHRONIZATION":
                     return "Synchronization";
-=======
-                    return "Job(s)";
->>>>>>> e9e6cfb9
             }
         }
 
@@ -455,13 +446,9 @@
                     //  bill like this, but I also don't know what to call it.
                     return "Days of GB";
                 case "COMPUTE":
-<<<<<<< HEAD
-                    return "Core hours";
+                    return "Core hour(s)";
                 case "SYNCHRONIZATION":
                     return "Days of synchronization";
-=======
-                    return "Core hour(s)";
->>>>>>> e9e6cfb9
             }
         }
     }
