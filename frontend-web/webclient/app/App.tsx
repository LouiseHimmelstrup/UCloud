import * as React from "react";
import * as ReactDOM from "react-dom";
import {Provider} from "react-redux";
import {BrowserRouter} from "react-router-dom";
import fileInfo from "Files/Redux/FileInfoReducer";
import {theme, UIGlobalStyle} from "ui-components";
import {createGlobalStyle, ThemeProvider} from "styled-components";
import {Cloud} from "Authentication/SDUCloudObject";
import {initObject} from "DefaultObjects";
import Core from "Core";
import avatar from "UserSettings/Redux/AvataaarReducer";
import header, {USER_LOGIN, USER_LOGOUT, CONTEXT_SWITCH} from "Navigation/Redux/HeaderReducer";
import files from "Files/Redux/FilesReducer";
import status from "Navigation/Redux/StatusReducer";
import applications from "Applications/Redux/BrowseReducer";
import dashboard from "Dashboard/Redux/DashboardReducer";
import zenodo from "Zenodo/Redux/ZenodoReducer";
import sidebar from "Navigation/Redux/SidebarReducer";
import analyses from "Applications/Redux/AnalysesReducer";
import notifications from "Notifications/Redux/NotificationsReducer";
import uploader from "Uploader/Redux/UploaderReducer";
import activity from "Activity/Redux/ActivityReducer";
import detailedResult from "Applications/Redux/DetailedResultReducer";
import simpleSearch from "Search/Redux/SearchReducer";
import detailedFileSearch from "Files/Redux/DetailedFileSearchReducer";
import detailedApplicationSearch from "Applications/Redux/DetailedApplicationSearchReducer";
import filePreview from "Files/Redux/FilePreviewReducer";
import * as AppRedux from "Applications/Redux";
import * as AccountingRedux from "Accounting/Redux";
import snackbar from "Snackbar/Redux/SnackbarsReducer";
import * as FavoritesRedux from "Favorites/Redux";
import {configureStore} from "Utilities/ReduxUtilities";
import {responsiveStoreEnhancer, createResponsiveStateReducer} from 'redux-responsive';
import {responsiveBP, invertedColors} from "ui-components/theme";
import {fetchLoginStatus} from "Zenodo/Redux/ZenodoActions";
import {findAvatar} from "UserSettings/Redux/AvataaarActions";
<<<<<<< HEAD
import * as ProjectRedux from "Project/Redux";
=======
import Header from "Navigation/Header";
import {isLightThemeStored, setSiteTheme} from "UtilityFunctions";
>>>>>>> e98c4cf6

const store = configureStore(initObject(Cloud.homeFolder), {
    activity,
    files,
    dashboard,
    analyses,
    applications,
    header,
    status,
    zenodo,
    sidebar,
    uploader,
    notifications,
    detailedResult,
    simpleSearch,
    detailedFileSearch,
    detailedApplicationSearch,
    fileInfo,
    filePreview,
    ...AppRedux.reducers,
    ...AccountingRedux.reducers,
    ...FavoritesRedux.reducers,
    snackbar,
    avatar,
    loading,
    project: ProjectRedux.reducer,
    responsive: createResponsiveStateReducer(
        responsiveBP,
        {infinity: "xxl"}),
}, responsiveStoreEnhancer);

function loading(state = false, action): boolean {
    switch (action.type) {
        case "LOADING_START":
            return true;
        case "LOADING_END":
            return false;
        default:
            return state;
    }
}

export function dispatchUserAction(type: typeof USER_LOGIN | typeof USER_LOGOUT | typeof CONTEXT_SWITCH) {
    store.dispatch({type})
}

export async function onLogin() {
    store.dispatch(await fetchLoginStatus());
    store.dispatch(await findAvatar());
}

const GlobalStyle = createGlobalStyle`
  ${() => UIGlobalStyle}
`;

<<<<<<< HEAD
Cloud.initializeStore(store);

ReactDOM.render(
    <Provider store={store}>
        <ThemeProvider theme={theme}>
=======
function App({children}) {
    const [isLightTheme, setTheme] = React.useState(isLightThemeStored());
    const setAndStoreTheme = (isLight: boolean) => (setSiteTheme(isLight), setTheme(isLight));
    return (
        <ThemeProvider theme={isLightTheme ? theme : {...theme, colors: invertedColors}}>
>>>>>>> e98c4cf6
            <>
                <GlobalStyle />
                <BrowserRouter basename="app">
                    <Header toggleTheme={() => isLightTheme ? setAndStoreTheme(false) : setAndStoreTheme(true)} />
                    {children}
                </BrowserRouter>
            </>
        </ThemeProvider>
    )
}

ReactDOM.render(
    <Provider store={store}>
        <App>
            <Core />
        </App>
    </Provider>,
    document.getElementById("app")
);<|MERGE_RESOLUTION|>--- conflicted
+++ resolved
@@ -34,12 +34,9 @@
 import {responsiveBP, invertedColors} from "ui-components/theme";
 import {fetchLoginStatus} from "Zenodo/Redux/ZenodoActions";
 import {findAvatar} from "UserSettings/Redux/AvataaarActions";
-<<<<<<< HEAD
-import * as ProjectRedux from "Project/Redux";
-=======
 import Header from "Navigation/Header";
 import {isLightThemeStored, setSiteTheme} from "UtilityFunctions";
->>>>>>> e98c4cf6
+import * as ProjectRedux from "Project/Redux";
 
 const store = configureStore(initObject(Cloud.homeFolder), {
     activity,
@@ -95,19 +92,13 @@
   ${() => UIGlobalStyle}
 `;
 
-<<<<<<< HEAD
 Cloud.initializeStore(store);
 
-ReactDOM.render(
-    <Provider store={store}>
-        <ThemeProvider theme={theme}>
-=======
 function App({children}) {
     const [isLightTheme, setTheme] = React.useState(isLightThemeStored());
     const setAndStoreTheme = (isLight: boolean) => (setSiteTheme(isLight), setTheme(isLight));
     return (
         <ThemeProvider theme={isLightTheme ? theme : {...theme, colors: invertedColors}}>
->>>>>>> e98c4cf6
             <>
                 <GlobalStyle />
                 <BrowserRouter basename="app">
