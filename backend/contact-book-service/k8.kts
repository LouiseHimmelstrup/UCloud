//DEPS dk.sdu.cloud:k8-resources:0.1.0
package dk.sdu.cloud.k8

bundle {
    name = "contact-book"
<<<<<<< HEAD
    version = "0.4.7"
=======
    version = "2021.3.0-alpha1"
>>>>>>> 2688ee69

    withAmbassador("/api/contactbook") {}

    val deployment = withDeployment {
        deployment.spec.replicas = Configuration.retrieve("defaultScale", "Default scale", 1)
        injectSecret("elasticsearch-credentials")
    }

    resources.add(
        object : AdHocJob(deployment, { listOf("--createIndex") }, "index") {
            override val phase: DeploymentPhase = DeploymentPhase.MIGRATE
        }
    )
}<|MERGE_RESOLUTION|>--- conflicted
+++ resolved
@@ -3,11 +3,7 @@
 
 bundle {
     name = "contact-book"
-<<<<<<< HEAD
-    version = "0.4.7"
-=======
-    version = "2021.3.0-alpha1"
->>>>>>> 2688ee69
+    version = "2022.1.0"
 
     withAmbassador("/api/contactbook") {}
 
