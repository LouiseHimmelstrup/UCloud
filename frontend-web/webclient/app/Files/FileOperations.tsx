import {Client} from "Authentication/HttpClientInstance";
import {File} from "Files/index";
import * as H from "history";
import {SnackType} from "Snackbar/Snackbars";
import {snackbarStore} from "Snackbar/SnackbarStore";
import {AccessRight} from "Types";
import {IconName} from "ui-components/Icon";
import {Upload} from "Uploader";
import {UploadPolicy} from "Uploader/api";
import {newUpload} from "Uploader/Uploader";
import {
    clearTrash,
    CopyOrMove,
    copyOrMoveFilesNew,
    downloadFiles,
    extractArchive,
    fileInfoPage,
    filePreviewPage,
    fileTablePage,
    getFilenameFromPath,
    getParentPath,
    isAnyFixedFolder,
    isAnyMockFile,
    isArchiveExtension,
    isTrashFolder,
    moveToTrash, resolvePath,
    shareFiles,
    updateSensitivity
} from "Utilities/FileUtilities";
import {addStandardDialog} from "UtilityComponents";
import * as UF from "UtilityFunctions";
import {PREVIEW_MAX_SIZE} from "../../site.config.json";
import {promptDeleteRepository, repositoryName, updatePermissionsPrompt} from "Utilities/ProjectUtilities";
import {FilePermissions} from "Files/permissions";

export interface FileOperationCallback {
    permissions: FilePermissions;
    invokeAsyncWork: (fn: () => Promise<void>) => void;
    requestFolderCreation: () => void;
    requestReload: () => void;
    requestFileUpload: () => void;
    startRenaming: (file: File) => void;
    createNewUpload: (newUpload: Upload) => void;
    requestFileSelector: (allowFolders: boolean, canOnlySelectFolders: boolean) => Promise<string | null>;
    history: H.History;
}

export interface FileOperation {
    text: string;
    onClick: (selectedFiles: File[], cb: FileOperationCallback) => void;
    disabled: (selectedFiles: File[], cb: FileOperationCallback) => boolean;
    icon?: IconName;
    color?: string;
    outline?: boolean;
    currentDirectoryMode?: boolean;
    repositoryMode?: true;
}

export const defaultFileOperations: FileOperation[] = [
    {
        text: "Upload Files",
        onClick: (_, cb) => cb.requestFileUpload(),
        disabled: dir => isTrashFolder(dir[0].path),
        color: "blue",
        currentDirectoryMode: true
    },
    {
        text: "New Folder",
        onClick: (_, cb) => cb.requestFolderCreation(),
        disabled: ([file]) => isTrashFolder(file.path),
        color: "blue",
        outline: true,
        currentDirectoryMode: true
    },
    {
        text: "Empty Trash",
        onClick: ([file], cb) => clearTrash({client: Client, trashPath: file.path, callback: () => cb.requestReload()}),
        disabled: ([dir]) => {
            return !isTrashFolder(dir.path);
        },
        color: "red",
        currentDirectoryMode: true
    },
    {
        text: "Rename",
        onClick: (files, cb) => cb.startRenaming(files[0]),
<<<<<<< HEAD
        disabled: (files: File[]) => files.length === 1 && !allFilesHasAccessRight(AccessRight.WRITE, files) ||
            isAnyMockFile(files) || isAnyFixedFolder(files),
=======
        disabled: (files, cb) => {
            if (files.length !== 1) return true;
            else if (isAnyMockFile(files)) return true;
            else if (isAnyFixedFolder(files, Client)) return true;
            else return !cb.permissions.requireForAll(files, AccessRight.WRITE);
        },
>>>>>>> 52417e49
        icon: "rename"
    },
    {
        text: "Upload",
        onClick: (files, cb) => {
            const input = document.createElement("input");
            input.type = "file";
            input.onchange = () => {
                const inputFiles = input.files;
                if (!inputFiles) return;

                const file = inputFiles.item(0);
                if (!file) return;

                const upload = newUpload(file, files[0].path);
                upload.resolution = UploadPolicy.OVERWRITE;
                upload.sensitivity = files[0].ownSensitivityLevel ?? "INHERIT";
                cb.createNewUpload(upload);
            };

            input.click();
        },
        disabled: (files, cb) => {
            if (files.length !== 1) return true;
            else if (files[0].fileType !== "FILE") return true;
            else if (isAnyMockFile(files)) return true;
            else return !cb.permissions.requireForAll(files, AccessRight.WRITE);
        },
        icon: "upload"
    },
    {
        text: "Download",
        onClick: files => downloadFiles(files, Client),
        disabled: (files, cb) => {
            if (!UF.downloadAllowed(files)) return true;
            else if (isAnyMockFile(files)) return true;
            else return !cb.permissions.requireForAll(files, AccessRight.READ);
        },
        icon: "download"
    },
    {
        text: "Share",
        onClick: (files) => shareFiles({files, client: Client}),
<<<<<<< HEAD
        disabled: (files) => !allFilesHasAccessRight("WRITE", files) || !allFilesHasAccessRight("READ", files) ||
            isAnyMockFile(files) || isAnyFixedFolder(files),
=======
        disabled: (files, cb) => {
            if (isAnyMockFile(files)) return true;
            else if (isAnyFixedFolder(files, Client)) return true;
            else return !files.every(it => it.ownerName === Client.username);
        },
>>>>>>> 52417e49
        icon: "share"
    },
    {
        text: "Sensitivity",
        onClick: (files, cb) =>
            updateSensitivity({files, client: Client, onSensitivityChange: () => cb.requestReload()}),
<<<<<<< HEAD
        disabled: files => isAnyMockFile(files) || !allFilesHasAccessRight("WRITE", files) ||
            isAnyFixedFolder(files),
=======
        disabled: (files, cb) => {
            if (isAnyMockFile(files)) return true;
            else if (isAnyFixedFolder(files, Client)) return true;
            else return !cb.permissions.requireForAll(files, AccessRight.WRITE);
        },
>>>>>>> 52417e49
        icon: "sensitivity"
    },
    {
        text: "Copy",
        onClick: async (files, cb) => {
            const target = await cb.requestFileSelector(true, true);
            if (target === null) return;
            cb.invokeAsyncWork(async () => {
                try {
                    await copyOrMoveFilesNew(CopyOrMove.Copy, files, target);
                    cb.requestReload();
                } catch (e) {
                    console.warn(e);
                }
            });
        },
<<<<<<< HEAD
        disabled: (files) => !allFilesHasAccessRight("WRITE", files) || isAnyMockFile(files) || isAnyFixedFolder(files),
=======
        disabled: (files, cb) => {
            if (isAnyFixedFolder(files, Client)) return true;
            else if (isAnyMockFile(files)) return true;
            else return !cb.permissions.requireForAll(files, AccessRight.WRITE);
        },
>>>>>>> 52417e49
        icon: "copy",
    },
    {
        text: "Move",
        onClick: async (files, cb) => {
            const target = await cb.requestFileSelector(true, true);
            if (target === null) return;
            cb.invokeAsyncWork(async () => {
                try {
                    await copyOrMoveFilesNew(CopyOrMove.Move, files, target);
                    cb.requestReload();
                } catch (e) {
                    console.warn(e);
                }
            });
        },
<<<<<<< HEAD
        disabled: (files) => !allFilesHasAccessRight("WRITE", files) || isAnyMockFile(files) || isAnyFixedFolder(files),
=======
        disabled: (files, cb) => {
            if (isAnyMockFile(files)) return true;
            else if (isAnyFixedFolder(files, Client))  return true;
            else return !cb.permissions.requireForAll(files, AccessRight.WRITE);
        },
>>>>>>> 52417e49
        icon: "move",
    },
    {
        text: "Extract archive",
        onClick: (files, cb) => cb.invokeAsyncWork(() =>
            extractArchive({files, client: Client, onFinished: () => cb.requestReload()})
        ),
        disabled: (files) => !files.every(it => isArchiveExtension(it.path)) || isAnyMockFile(files),
        icon: "extract"
    },
    {
        text: "View Parent",
        onClick: (files, cb) => {
            cb.history.push(fileTablePage(getParentPath(files[0].path)));
        },
        disabled: files => files.length !== 1,
        icon: "open"
    },
    {
        text: "Preview",
        onClick: (files, cb) => cb.history.push(filePreviewPage(files[0].path)),
        disabled: (files, cb) => {
            if (!UF.isExtPreviewSupported(UF.extensionFromPath(files[0].path))) return true;
            else if (!cb.permissions.requireForAll(files, AccessRight.READ)) return true;
            else if (isAnyMockFile(files)) return true;
            else if (!UF.inRange({status: files[0].size ?? 0, min: 1, max: PREVIEW_MAX_SIZE})) return true;
            return false
        },
        icon: "preview"
    },
    {
        text: "Properties",
        onClick: ([file], cb) => cb.history.push(fileInfoPage(file.path)),
        disabled: (files) => files.length !== 1 || isAnyMockFile(files),
        icon: "properties"
    },
    {
        text: "Move to Trash",
<<<<<<< HEAD
        onClick: (files, cb) =>
            moveToTrash({files, client: Client, setLoading: () => 42, callback: () => cb.requestReload()}),
        disabled: (files) => (!allFilesHasAccessRight("WRITE", files) || isAnyFixedFolder(files) ||
            files.every(({path}) => isTrashFolder(path))) || isAnyMockFile(files),
=======
        onClick: (files, cb) => {
            moveToTrash({files, client: Client, setLoading: () => 42, callback: () => cb.requestReload()});
        },
        disabled: (files, cb) => {
            if (!cb.permissions.requireForAll(files, AccessRight.WRITE)) return true;
            else if (isAnyFixedFolder(files, Client)) return true;
            else if (isAnyMockFile(files)) return true;
            else return files.every(({path}) => isTrashFolder(path));
        },
>>>>>>> 52417e49
        icon: "trash",
        color: "red"
    },
    {
        text: "Delete Files",
        onClick: (files, cb) => {
            const paths = files.map(f => f.path);
            const message = paths.length > 1 ? `Delete ${paths.length} files?` :
                `Delete file ${getFilenameFromPath(paths[0])}`;

            addStandardDialog({
                title: "Delete files",
                message,
                confirmText: "Delete files",
                onConfirm: () => {
                    cb.invokeAsyncWork(async () => {
                        const promises: Array<{status?: number; response?: string}> =
                            await Promise.all(paths.map(path => Client.delete("/files", {path})))
                                .then(it => it).catch(it => it);
                        const failures = promises.filter(it => it.status).length;
                        if (failures > 0) {
                            snackbarStore.addFailure(promises.filter(it => it.response).map(it => it).join(", "), false);
                        } else {
                            snackbarStore.addSuccess("Files deleted", false);
                        }
                    });
                }
            });
        },
        disabled: (files) => !files.every(f => isTrashFolder(getParentPath(f.path))) || isAnyMockFile(files),
        icon: "trash",
        color: "red"
    },
    {
        /* Rename project repo */
        text: "Rename",
        disabled: files => files.length !== 1,
        onClick: ([file], cb) => cb.startRenaming(file),
        icon: "rename",
        repositoryMode: true
    },
    {
        /* Update project sensitivity */
        text: "Sensitivity",
        onClick: (files, cb) =>
            updateSensitivity({files, client: Client, onSensitivityChange: () => cb.requestReload()}),
<<<<<<< HEAD
        disabled: files => isAnyMockFile(files) || !allFilesHasAccessRight("WRITE", files) ||
            isAnyFixedFolder(files),
=======
        disabled: (files, cb) => isAnyMockFile(files) || !cb.permissions.requireForAll(files, AccessRight.WRITE) ||
            isAnyFixedFolder(files, Client),
>>>>>>> 52417e49
        icon: "sensitivity",
        repositoryMode: true
    },
    {
        /* Update repo permissions */
        text: "Permissions",
        disabled: files => files.length !== 1,
        onClick: ([file], cb) => updatePermissionsPrompt(Client, file, cb.requestReload),
        icon: "properties",
        repositoryMode: true
    },
    {
        /* Delete repo permission */
        text: "Delete",
        onClick: ([file], cb) => promptDeleteRepository(repositoryName(file.path), Client, cb.requestReload),
        disabled: files => files.length !== 1,
        icon: "trash",
        color: "red",
        repositoryMode: true
    }
];<|MERGE_RESOLUTION|>--- conflicted
+++ resolved
@@ -84,17 +84,12 @@
     {
         text: "Rename",
         onClick: (files, cb) => cb.startRenaming(files[0]),
-<<<<<<< HEAD
-        disabled: (files: File[]) => files.length === 1 && !allFilesHasAccessRight(AccessRight.WRITE, files) ||
-            isAnyMockFile(files) || isAnyFixedFolder(files),
-=======
         disabled: (files, cb) => {
             if (files.length !== 1) return true;
             else if (isAnyMockFile(files)) return true;
             else if (isAnyFixedFolder(files, Client)) return true;
             else return !cb.permissions.requireForAll(files, AccessRight.WRITE);
         },
->>>>>>> 52417e49
         icon: "rename"
     },
     {
@@ -138,32 +133,22 @@
     {
         text: "Share",
         onClick: (files) => shareFiles({files, client: Client}),
-<<<<<<< HEAD
-        disabled: (files) => !allFilesHasAccessRight("WRITE", files) || !allFilesHasAccessRight("READ", files) ||
-            isAnyMockFile(files) || isAnyFixedFolder(files),
-=======
         disabled: (files, cb) => {
             if (isAnyMockFile(files)) return true;
             else if (isAnyFixedFolder(files, Client)) return true;
             else return !files.every(it => it.ownerName === Client.username);
         },
->>>>>>> 52417e49
         icon: "share"
     },
     {
         text: "Sensitivity",
         onClick: (files, cb) =>
             updateSensitivity({files, client: Client, onSensitivityChange: () => cb.requestReload()}),
-<<<<<<< HEAD
-        disabled: files => isAnyMockFile(files) || !allFilesHasAccessRight("WRITE", files) ||
-            isAnyFixedFolder(files),
-=======
         disabled: (files, cb) => {
             if (isAnyMockFile(files)) return true;
             else if (isAnyFixedFolder(files, Client)) return true;
             else return !cb.permissions.requireForAll(files, AccessRight.WRITE);
         },
->>>>>>> 52417e49
         icon: "sensitivity"
     },
     {
@@ -180,15 +165,11 @@
                 }
             });
         },
-<<<<<<< HEAD
-        disabled: (files) => !allFilesHasAccessRight("WRITE", files) || isAnyMockFile(files) || isAnyFixedFolder(files),
-=======
         disabled: (files, cb) => {
             if (isAnyFixedFolder(files, Client)) return true;
             else if (isAnyMockFile(files)) return true;
             else return !cb.permissions.requireForAll(files, AccessRight.WRITE);
         },
->>>>>>> 52417e49
         icon: "copy",
     },
     {
@@ -205,15 +186,11 @@
                 }
             });
         },
-<<<<<<< HEAD
-        disabled: (files) => !allFilesHasAccessRight("WRITE", files) || isAnyMockFile(files) || isAnyFixedFolder(files),
-=======
         disabled: (files, cb) => {
             if (isAnyMockFile(files)) return true;
             else if (isAnyFixedFolder(files, Client))  return true;
             else return !cb.permissions.requireForAll(files, AccessRight.WRITE);
         },
->>>>>>> 52417e49
         icon: "move",
     },
     {
@@ -252,12 +229,6 @@
     },
     {
         text: "Move to Trash",
-<<<<<<< HEAD
-        onClick: (files, cb) =>
-            moveToTrash({files, client: Client, setLoading: () => 42, callback: () => cb.requestReload()}),
-        disabled: (files) => (!allFilesHasAccessRight("WRITE", files) || isAnyFixedFolder(files) ||
-            files.every(({path}) => isTrashFolder(path))) || isAnyMockFile(files),
-=======
         onClick: (files, cb) => {
             moveToTrash({files, client: Client, setLoading: () => 42, callback: () => cb.requestReload()});
         },
@@ -267,7 +238,6 @@
             else if (isAnyMockFile(files)) return true;
             else return files.every(({path}) => isTrashFolder(path));
         },
->>>>>>> 52417e49
         icon: "trash",
         color: "red"
     },
@@ -314,13 +284,8 @@
         text: "Sensitivity",
         onClick: (files, cb) =>
             updateSensitivity({files, client: Client, onSensitivityChange: () => cb.requestReload()}),
-<<<<<<< HEAD
-        disabled: files => isAnyMockFile(files) || !allFilesHasAccessRight("WRITE", files) ||
-            isAnyFixedFolder(files),
-=======
         disabled: (files, cb) => isAnyMockFile(files) || !cb.permissions.requireForAll(files, AccessRight.WRITE) ||
             isAnyFixedFolder(files, Client),
->>>>>>> 52417e49
         icon: "sensitivity",
         repositoryMode: true
     },
