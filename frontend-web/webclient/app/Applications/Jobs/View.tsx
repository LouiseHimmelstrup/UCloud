--- conflicted
+++ resolved
@@ -882,7 +882,6 @@
             </DashboardCard>
         </RunningInfoWrapper>
 
-<<<<<<< HEAD
         {!supportsLogs ? null :
             <RunningJobsWrapper>
                 {Array(job.specification.replicas).fill(0).map((_, i) => {
@@ -890,13 +889,6 @@
                 })}
             </RunningJobsWrapper>
         }
-=======
-        <RunningJobsWrapper>
-            {Array(job.specification.replicas).fill(0).map((_, i) => {
-                return <RunningJobRank key={i} job={job} rank={i} updateListeners={updateListeners} />;
-            })}
-        </RunningJobsWrapper>
->>>>>>> 2fd0584b
     </>;
 };
 
@@ -1139,12 +1131,7 @@
         (appType === "VNC" && backendType === "VIRTUAL_MACHINE" && support.virtualMachine.vnc);
 
     return <div className={job.specification.replicas > 1 ? "buttons" : "top-buttons"}>
-<<<<<<< HEAD
         {!supportTerminal ? null : (
-=======
-        {job.specification.resolvedApplication?.invocation?.tool?.tool?.description?.backend ===
-            "VIRTUAL_MACHINE" ? null : (
->>>>>>> 2fd0584b
             <Link to={`/applications/shell/${job.id}/${rank}?hide-frame`} onClick={e => {
                 e.preventDefault();
 
@@ -1157,15 +1144,9 @@
                     <Button type={"button"}>
                         Open terminal
                 </Button>
-<<<<<<< HEAD
             </Link>
         )}
         {appType !== "WEB" || !supportsInterface ? null : (
-=======
-                </Link>
-            )}
-        {job.specification.resolvedApplication?.invocation.applicationType !== "WEB" ? null : (
->>>>>>> 2fd0584b
             <Link to={`/applications/web/${job.id}/${rank}?hide-frame`} target={"_blank"}>
                 <Button>Open interface</Button>
             </Link>
