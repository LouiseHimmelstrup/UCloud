import {Client} from "@/Authentication/HttpClientInstance";
import * as React from "react";
import {useCallback, useEffect} from "react";
import {useDispatch, useSelector} from "react-redux";
import {copyToClipboard, displayErrorMessageOrDefault, joinToString, useFrameHidden} from "@/UtilityFunctions";
import CONF from "../../site.config.json";
import Box from "./Box";
import ExternalLink from "./ExternalLink";
import Flex from "./Flex";
import Icon, {IconName} from "./Icon";
import Link from "./Link";
import {EllipsedText, TextSpan} from "./Text";
import Tooltip from "./Tooltip";
import {useProjectId} from "@/Project/Api";
import {useProject} from "@/Project/cache";
import {AutomaticGiftClaim} from "@/Services/Gifts/AutomaticGiftClaim";
import {ResourceInit} from "@/Services/ResourceInit";
import Support from "./SupportBox";
import {VersionManager} from "@/VersionManager/VersionManager";
import Notification from "@/Notifications";
import AppRoutes from "@/Routes";
import {APICallState, callAPI, useCloudAPI} from "@/Authentication/DataHook";
import {findAvatar} from "@/UserSettings/Redux";
import BackgroundTasks from "@/Services/BackgroundTasks/BackgroundTask";
import ClickableDropdown from "./ClickableDropdown";
import Divider from "./Divider";
import {ThemeToggler} from "./ThemeToggle";
import {UserAvatar} from "@/AvataaarLib/UserAvatar";
import {api as FileCollectionsApi, FileCollection} from "@/UCloud/FileCollectionsApi";
import {compute, Page, PageV2} from "@/UCloud";
import {sharesLinksInfo} from "@/Files/Shares";
import {ProviderLogo} from "@/Providers/ProviderLogo";
import {FileMetadataAttached} from "@/UCloud/MetadataDocumentApi";
import {fileName} from "@/Utilities/FileUtilities";
import JobsApi, {Job} from "@/UCloud/JobsApi";
import {classConcat, injectStyle, injectStyleSimple} from "@/Unstyled";
import Relative from "./Relative";
import Absolute from "./Absolute";
import {AppToolLogo} from "@/Applications/AppToolLogo";
import {setAppFavorites} from "@/Applications/Redux/Actions";
import {checkCanConsumeResources} from "./ResourceBrowser";
import {api as FilesApi} from "@/UCloud/FilesApi";
import {getCssPropertyValue} from "@/Utilities/StylingUtilities";
import {jobCache} from "@/Applications/Jobs/View";
import {CSSVarCurrentSidebarStickyWidth, CSSVarCurrentSidebarWidth} from "./List";
import {
    SidebarEmpty,
    SidebarEntry,
    SidebarLinkColumn,
    SidebarSectionHeader,
    SidebarTabId
} from "@/ui-components/SidebarComponents";
import {AvatarType} from "@/AvataaarLib";
import {NewsPost} from "@/NewsPost";
import {sidebarFavoriteCache} from "@/Files/FavoriteCache";
import * as AppStore from "@/Applications/AppStoreApi";
import {ApplicationSummaryWithFavorite} from "@/Applications/AppStoreApi";

const SecondarySidebarClass = injectStyle("secondary-sidebar", k => `
    ${k} {
        background-color: var(--sidebarSecondaryColor);
        transition: transform 0.1s;
        width: 0;
        display: flex;
        flex-direction: column;
        transform: translate(-300px, 0);
        box-sizing: border-box;
        overflow-y: auto;
        overflow-x: hidden;
        height: 100vh;
        
        font-size: 14px;
    }
    
    ${k}, ${k} a, ${k} a:hover {
        color: white;
    }
    
    ${k}[data-open="true"] {
        transform: translate(0, 0);
        padding: 13px 16px 16px 16px;
        width: var(--secondarySidebarWidth);
    }

    @media screen and (max-width: 640px) {
        ${k}[data-open="true"] {
            position: absolute;
            left: var(--sidebarWidth);
            z-index: 1;
        }
    }
    

    ${k}[data-as-pop-over="true"] {
        position: absolute;
        left: var(--sidebarWidth);
        z-index: 10;
    }
    
    ${k} header {
        display: flex;
        align-items: center;
    }
    
    ${k} header h1 {
        font-weight: bold;
        font-size: 20px;
        flex-grow: 1;
        margin: 0;
    }
    
    ${k} header div {
        cursor: pointer;
    }
    
    ${k} h2, ${k} h3 {
        margin: 0;
        font-weight: bold;
    }
    
    ${k} h3 {
        font-size: 16px;
    }
    
    ${k} a.heading, ${k} h3.no-link  {
        margin-top: 15px;
    }
    
    ${k} a, ${k} h3.no-link  {
        border-radius: 10px;
        padding: 5px;
        display: block;
        margin-left: -5px;
    }
    
    ${k} a:hover {
        background-color: rgba(255, 255, 255, 0.35);
    }

`);


const SidebarContainerClass = injectStyleSimple("sidebar-container", `
    color: var(--sidebarColor);
    align-items: center;
    display: flex;
    flex-direction: column;
    height: 100vh;
    width: var(--sidebarWidth);

    /* Required by Safari */
    min-width: var(--sidebarWidth);
    
    background-color: var(--sidebarColor);
    z-index: 100;
    padding-bottom: 12px;
`);

const SidebarMenuItem = injectStyle("sidebar-item", k => `
    ${k} {
        cursor: pointer;
        display: flex;
        border-radius: 5px;
        width: 32px;
        height: 32px;
        margin-top: 8px;
    }
    
    ${k}:hover, ${k}[data-active="true"] {
        background-color: rgba(255, 255, 255, 0.35);
    }
    
    ${k} > * {
        margin: auto;
    }
`);


interface SidebarElement {
    icon: IconName;
}

function SidebarTab({icon}: SidebarElement): JSX.Element {
    return <Icon name={icon} hoverColor="fixedWhite" color="fixedWhite" color2="fixedWhite" size={"24"} />
}

interface MenuElement {
    icon: IconName;
    label: SidebarTabId;
    to: string | (() => string);
    show?: () => boolean;
}

interface SidebarMenuElements {
    items: MenuElement[];
    predicate: () => boolean;
}

const sideBarMenuElements: [
    SidebarMenuElements,
    SidebarMenuElements,
] = [
        {
            items: [
                {icon: "heroFolder", label: SidebarTabId.FILES, to: "/drives/"},
                {icon: "heroUserGroup", label: SidebarTabId.WORKSPACE, to: AppRoutes.project.usage()},
                {icon: "heroSquaresPlus", label: SidebarTabId.RESOURCES, to: AppRoutes.resources.publicIps()},
                {icon: "heroShoppingBag", label: SidebarTabId.APPLICATIONS, to: AppRoutes.apps.landing()},
                {icon: "heroServer", label: SidebarTabId.RUNS, to: "/jobs/"}
            ],
            predicate: () => Client.isLoggedIn
        },
        {
            items: [
                {icon: "heroBolt", label: SidebarTabId.ADMIN, to: AppRoutes.admin.userCreation()}
            ],
            predicate: () => Client.userIsAdmin
        }
    ];

interface SidebarStateProps {
    loggedIn: boolean;
    avatar: AvatarType;
}

function hasOrParentHasClass(t: EventTarget | null, classname: string): boolean {
    let target = t;
    while (target && "classList" in target) {
        let classList = target.classList as DOMTokenList;
        if (classList.contains(classname)) return true;
        if ("parentNode" in target) {
            target = target.parentNode as EventTarget | null;
        } else {
            return false;
        }
        if (!target) return false;
    }
    return false;
}

const SIDEBAR_IDENTIFIER = "SIDEBAR_IDENTIFIER";

const SidebarItemsClass = injectStyle("sidebar-items", k => `
    ${k} {
        padding-top: 7px;
        flex-grow: 1;
    }
`);

function UserMenuLink(props: {icon: IconName; text: string; to: string; close(): void;}): JSX.Element {
    return <Link color="textPrimary" onClick={props.close} hoverColor="textPrimary" height="28px" to={props.to}>
        <Flex className={HoverClass}>
            <Icon name={props.icon} mr="0.5em" my="0.2em"
                size="1.3em" />
            <TextSpan color="var(--textPrimary)">{props.text}</TextSpan>
        </Flex>
    </Link>
}

function UserMenuExternalLink(props: {
    icon: IconName;
    href: string;
    text: string;
    close(): void;
}): JSX.Element | null {
    if (!props.text) return null;
    return <div className={HoverClass}>
        <ExternalLink hoverColor="textPrimary" onClick={props.close} href={props.href}>
            <Icon name={props.icon} mr="0.5em" my="0.2em" size="1.3em" />
            <TextSpan color="textPrimary">{props.text}</TextSpan>
        </ExternalLink>
    </div>
}

const UserMenu: React.FunctionComponent<{
    avatar: AvatarType;
}> = ({avatar}) => {
    const close = React.useRef(() => undefined);
    return <ClickableDropdown
        width="230px"
        paddingControlledByContent
        left="calc(var(--sidebarWidth) + 5px)"
        bottom="0"
        closeFnRef={close}
        colorOnHover={false}
        trigger={Client.isLoggedIn ?
            <UserAvatar height="42px" width="42px" avatar={avatar} /> : null}
    >
        <Box py="12px">
            {!CONF.STATUS_PAGE ? null : (
                <>
                    <Box className={HoverClass}>
                        <ExternalLink onClick={close.current} href={CONF.STATUS_PAGE}>
                            <Flex>
                                <Icon name="favIcon" mr="0.5em" my="0.2em" size="1.3em" color="textPrimary" />
                                <TextSpan color="textPrimary">Site status</TextSpan>
                            </Flex>
                        </ExternalLink>
                    </Box>
                    <Divider />
                </>
            )}
            <UserMenuLink close={close.current} icon="heroWrenchScrewdriver" text="Settings"
                to={AppRoutes.users.settings()} />
            <UserMenuLink close={close.current} icon="heroUser" text="Edit avatar" to={AppRoutes.users.avatar()} />
            <UserMenuExternalLink close={close.current} href={CONF.SITE_DOCUMENTATION_URL} icon="heroBookOpen"
                text={CONF.PRODUCT_NAME ? CONF.PRODUCT_NAME + " docs" : ""} />
            <UserMenuExternalLink close={close.current} href={CONF.DATA_PROTECTION_LINK} icon="heroShieldCheck"
                text={CONF.DATA_PROTECTION_TEXT} />
            <Divider />
            <Username close={close.current} />
            <ProjectID close={close.current} />
            <Divider />
            <Flex className={HoverClass} onClick={() => Client.logout()} data-component={"logout-button"}>
                <Icon name="heroArrowRightOnRectangle" color2="textPrimary" mr="0.5em" my="0.2em" size="1.3em" />
                Logout
            </Flex>
            <Divider />
            <span>
                <Flex cursor="auto">
                    <ThemeToggler />
                </Flex>
            </span>
        </Box>
    </ClickableDropdown>;
}

const HoverClass = injectStyle("hover-class", k => `
    ${k} {
        padding-left: 12px;
    }

    ${k}:hover {
        background: var(--rowHover);
    }
`);

export function Sidebar(): JSX.Element | null {
    const sidebarEntries = sideBarMenuElements;
    const {loggedIn, avatar} = useSidebarReduxProps();

    const [selectedPage, setSelectedPage] = React.useState<SidebarTabId>(SidebarTabId.NONE);
    const [hoveredPage, setHoveredPage] = React.useState<SidebarTabId>(SidebarTabId.NONE);

    const dispatch = useDispatch();
    React.useEffect(() => {
        if (Client.isLoggedIn) {
            findAvatar().then(action => {
                if (action !== null) dispatch(action);
            });
        }
    }, []);

    const onLogoClick = useCallback(() => {
        setHoveredPage(SidebarTabId.NONE);
    }, [setHoveredPage]);

    if (useFrameHidden()) return null;
    if (!loggedIn) return null;

    const sidebar: MenuElement[] = sidebarEntries.filter(it => it.predicate())
        .flatMap(category => category.items.filter((it: MenuElement) => it?.show?.() ?? true));

    return (
        <Flex>
            <div className={classConcat(SidebarContainerClass, SIDEBAR_IDENTIFIER)}>
                <Link data-component={"logo"} to="/" onClick={onLogoClick}>
                    <Icon name="logoEsc" mt="10px" size="34px" />
                </Link>

                <div
                    className={SidebarItemsClass}
                    onMouseLeave={e => {
                        if (!hasOrParentHasClass(e.relatedTarget, SIDEBAR_IDENTIFIER)) {
                            setHoveredPage(SidebarTabId.NONE)
                        }
                    }}
                >
                    {sidebar.map(({label, icon, to}) =>
                        to ? (
                            <Link hoverColor="fixedWhite" key={label} to={typeof to === "function" ? to() : to}>
                                <div
                                    data-active={label === selectedPage}
                                    onMouseEnter={() => setHoveredPage(label)}
                                    onClick={() => {
                                        if (selectedPage) {
                                            setSelectedPage(label);
                                        }
                                    }}
                                    className={SidebarMenuItem}
                                >
                                    <SidebarTab icon={icon} />
                                </div>
                            </Link>) : <div
                                key={label}
                                data-active={label === selectedPage}
                                onClick={() => {
                                    if (selectedPage) {
                                        setSelectedPage(label);
                                    }
                                }}
                                onMouseEnter={() => setHoveredPage(label)}
                                className={SidebarMenuItem}
                            >
                            <SidebarTab icon={icon} />
                        </div>
                    )}
                </div>

                <>
                    {/* (Typically) invisible elements here to run various background tasks */}
                    <AutomaticGiftClaim />
                    <ResourceInit />
                    <VersionManager />
                    <BackgroundTasks />
                </>

                <Flex flexDirection={"column"} gap={"18px"} alignItems={"center"}>
                    <Downtimes />
                    <Notification />
                    <Support />
                    <UserMenu avatar={avatar} />
                </Flex>
            </div>

            <SecondarySidebar
                key={(!!selectedPage).toString()} /* Note(Jonas) Needed for Safari to update correctly  */
                data-tag="secondary"
                hovered={hoveredPage}
                clicked={selectedPage}
                setSelectedPage={setSelectedPage}
                clearHover={() => setHoveredPage(SidebarTabId.NONE)}
                clearClicked={() => setSelectedPage(SidebarTabId.NONE)}
            />
        </Flex>
    );
}

function useSidebarFilesPage(): [
    APICallState<PageV2<FileCollection>>,
    FileMetadataAttached[]
] {
    const [drives, fetchDrives] = useCloudAPI<PageV2<FileCollection>>({noop: true}, {items: [], itemsPerPage: 0});

    const favorites = React.useSyncExternalStore(s => sidebarFavoriteCache.subscribe(s), () => sidebarFavoriteCache.getSnapshot());

    React.useEffect(() => {
        sidebarFavoriteCache.fetch();
    }, []);

    const projectId = useProjectId();

    React.useEffect(() => {
        fetchDrives(FileCollectionsApi.browse({itemsPerPage: 10/* , filterMemberFiles: "all" */}))
    }, [projectId]);

    return [
        drives,
        favorites.items.slice(0, 10)
    ];
}

function useSidebarRunsPage(): Job[] {
    const projectId = useProjectId();

    const cache = React.useSyncExternalStore(s => jobCache.subscribe(s), () => jobCache.getSnapshot());

    React.useEffect(() => {
        callAPI(JobsApi.browse({itemsPerPage: 100, filterState: "RUNNING"})).then(result => {
            jobCache.updateCache(result, true);
        }).catch(e => displayErrorMessageOrDefault(e, "Failed to fetch running jobs."));
    }, [projectId]);

    return cache.items.slice(0, 10);
}

interface SecondarySidebarProps {
    hovered: SidebarTabId;
    clicked: SidebarTabId;

    clearHover(): void;

    clearClicked(): void;

    setSelectedPage: React.Dispatch<React.SetStateAction<string>>;
}

function isShare(d: FileCollection) {
    return d.specification.product.id === "share";
}

<<<<<<< HEAD
function SecondarySidebar(
    {
        hovered,
        clicked,
        clearHover,
        setSelectedPage,
        clearClicked
    }: SecondarySidebarProps
): React.JSX.Element {
=======
function SecondarySidebar({
    hovered,
    clicked,
    clearHover,
    setSelectedPage,
    clearClicked
}: SecondarySidebarProps): React.JSX.Element {
>>>>>>> d771ce65
    const [drives, favoriteFiles] = useSidebarFilesPage();
    const recentRuns = useSidebarRunsPage();
    const activeProjectId = useProjectId();
    const isPersonalWorkspace = !activeProjectId;

    const onClear = useCallback(() => {
        clearHover();
        clearClicked();
    }, [clearHover, clearClicked]);

    const [favoriteApps] = useCloudAPI(
        AppStore.retrieveStars({}),
        { items: [] }
    );

    // const [appStoreSections] = useCloudAPI<compute.AppStoreSections>(
    //     compute.apps.appStoreSections({page: "FULL"}),
    //     {sections: []}
    // );

    const canConsume = checkCanConsumeResources(Client.projectId ?? null, {api: FilesApi});

    const dispatch = useDispatch();
    React.useEffect(() => {
        if (favoriteApps.loading) return;
        dispatch(setAppFavorites(favoriteApps.data.items));
    }, [favoriteApps]);

    const appFavorites = useSelector<ReduxObject, ApplicationSummaryWithFavorite[]>(it => it.sidebar.favorites);
    const isOpen = clicked !== "" || hovered !== "";
    const active = hovered ? hovered : clicked;
    const asPopOver = hovered && !clicked;

    useEffect(() => {
        const firstLevel = parseInt(getCssPropertyValue("sidebarWidth").replace("px", ""), 10);
        const secondLevel = parseInt(getCssPropertyValue("secondarySidebarWidth").replace("px", ""), 10);

        let sum = firstLevel;
        if (isOpen) sum += secondLevel;
        if (asPopOver) {
            document.body.style.setProperty("--sidebarBlockWidth", `${firstLevel}px`);
        } else {
            document.body.style.setProperty("--sidebarBlockWidth", `${sum}px`);
        }

        document.body.style.setProperty(CSSVarCurrentSidebarWidth, `${sum}px`);
        document.body.style.setProperty(CSSVarCurrentSidebarStickyWidth, isOpen && !asPopOver ? `${sum}px` : `${firstLevel}px`);
    }, [isOpen, asPopOver]);

    const onMenuClick = useCallback((ev: React.SyntheticEvent) => {
        function findAnchor(elem: HTMLElement): HTMLElement | null {
            if (elem.tagName === "A") return elem;
            if (elem.parentElement === null) return null;
            return findAnchor(elem.parentElement);
        }

        const target = ev.target as HTMLElement;
        const anchor = findAnchor(target);
        if (anchor) {
            const tab = anchor.getAttribute("data-tab") ?? "";
            console.log("new tab", tab);
            setSelectedPage(current => {
                if (current) return tab;
                else return current;
            });
            clearHover();
        }
    }, [clearHover]);

    return <div
        className={classConcat(SecondarySidebarClass, SIDEBAR_IDENTIFIER)}
        onMouseLeave={e => {
            if (!hasOrParentHasClass(e.relatedTarget, SIDEBAR_IDENTIFIER)) clearHover();
        }}
        data-open={isOpen}
        data-as-pop-over={!!asPopOver}
        onClick={onMenuClick}
    >
        <header>
            <h1>{active}</h1>

            <Relative top="-19px" right="14px" height={0} width={0}>
                <Absolute>
                    <Flex alignItems="center" backgroundColor="white" height="38px" width={"30px"}
                        justifyContent={"center"} borderRadius="12px 0 0 12px"
                        onClick={clicked ? onClear : () => setSelectedPage(hovered)}>
                        <Icon name="chevronDownLight" size={18} rotation={clicked ? 90 : -90} color="primaryMain" />
                    </Flex>
                </Absolute>
            </Relative>
        </header>

        <Flex flexDirection={"column"} gap={"5px"}>
            {active !== SidebarTabId.FILES ? null : <>
                <SidebarSectionHeader to={AppRoutes.files.drives()}
                                      tab={SidebarTabId.FILES}>Drives</SidebarSectionHeader>
                {(!canConsume || drives.data.items.length === 0) && <>
                    <SidebarEmpty>No drives available</SidebarEmpty>
                </>}

                {canConsume && drives.data.items.slice(0, 8).map(drive =>
                    <SidebarEntry
                        key={drive.id}
                        text={drive.specification.title}
                        icon={isShare(drive) ? <Icon mt="2px" name="ftSharesFolder" color={"primaryContrast"} color2={"primaryDark"} /> :
                            <ProviderLogo providerId={drive.specification.product.provider} size={20} />}
                        to={AppRoutes.files.drive(drive.id)}
                        tab={SidebarTabId.FILES}
                    />
                )}

                {canConsume && favoriteFiles.length > 0 && <>
                    <SidebarSectionHeader tab={SidebarTabId.FILES}>Starred files</SidebarSectionHeader>
                    {favoriteFiles.map(file =>
                        <SidebarEntry
                            key={file.path}
                            to={AppRoutes.files.path(file.path)}
                            icon={"heroStar"}
                            text={fileName(file.path)}
                            tab={SidebarTabId.FILES}
                        />
                    )}
                </>}

                {canConsume && sharesLinksInfo.length > 0 && isPersonalWorkspace && <>
                    <SidebarSectionHeader tab={SidebarTabId.FILES}>Shared files</SidebarSectionHeader>
                    <SidebarLinkColumn links={sharesLinksInfo} />
                </>}
            </>}

            {active !== SidebarTabId.WORKSPACE ? null : <>
                {!isPersonalWorkspace && <>
                    <SidebarSectionHeader to={AppRoutes.project.members()}
                                          tab={SidebarTabId.WORKSPACE}>Management</SidebarSectionHeader>
                    <SidebarEntry
                        to={AppRoutes.project.members()}
                        text={"Members"}
                        icon={"heroUsers"}
                        tab={SidebarTabId.WORKSPACE}
                    />

                    <SidebarEntry
                        to={AppRoutes.project.subprojects()}
                        icon={"heroUserGroup"}
                        text={"Sub-projects"}
                        tab={SidebarTabId.WORKSPACE}
                    />

                    <SidebarEntry
                        to={AppRoutes.project.settings("")}
                        text={"Settings"}
                        icon={"heroWrenchScrewdriver"}
                        tab={SidebarTabId.WORKSPACE}
                    />
                </>}

                <SidebarSectionHeader to={AppRoutes.accounting.allocations()}
                                      tab={SidebarTabId.WORKSPACE}>Resources</SidebarSectionHeader>
                <SidebarEntry
                    to={AppRoutes.accounting.allocations()}
                    text={"Allocations"}
                    icon={"heroBanknotes"}
                    tab={SidebarTabId.WORKSPACE}
                />

                <SidebarEntry
                    to={AppRoutes.accounting.usage()}
                    text={"Usage"}
                    icon={"heroPresentationChartLine"}
                    tab={SidebarTabId.WORKSPACE}
                />

                <SidebarEntry
                    to={AppRoutes.grants.outgoing()}
                    text={"Grant applications"}
                    icon={"heroDocumentText"}
                    tab={SidebarTabId.WORKSPACE}
                />

                <SidebarEntry
                    to={AppRoutes.grants.editor()}
                    text={"Apply for resources"}
                    icon={"heroPencilSquare"}
                    tab={SidebarTabId.WORKSPACE}
                />
            </>}

            {active !== SidebarTabId.RESOURCES ? null : <>
                <SidebarSectionHeader to={AppRoutes.resources.publicLinks()}
                                      tab={SidebarTabId.RESOURCES}>Networking</SidebarSectionHeader>
                <SidebarEntry
                    to={AppRoutes.resources.publicLinks()}
                    text={"Links"}
                    icon={"heroLink"}
                    tab={SidebarTabId.RESOURCES}
                />
                <SidebarEntry
                    to={AppRoutes.resources.publicIps()}
                    text={"IP addresses"}
                    icon={"heroGlobeEuropeAfrica"}
                    tab={SidebarTabId.RESOURCES}
                />

                <SidebarSectionHeader to={AppRoutes.resources.sshKeys()} tab={SidebarTabId.RESOURCES}>Security &
                    keys</SidebarSectionHeader>
                <SidebarEntry
                    to={AppRoutes.resources.sshKeys()}
                    text={"SSH keys"}
                    icon={"heroKey"}
                    tab={SidebarTabId.RESOURCES}
                />

                <SidebarSectionHeader to={AppRoutes.resources.licenses()}
                                      tab={SidebarTabId.RESOURCES}>Software</SidebarSectionHeader>
                <SidebarEntry
                    to={AppRoutes.resources.licenses()}
                    text={"Licenses"}
                    icon={"heroDocumentCheck"}
                    tab={SidebarTabId.RESOURCES}
                />
            </>}

            {active !== SidebarTabId.APPLICATIONS ? null : <>
                <SidebarSectionHeader to={AppRoutes.apps.landing()}
                                      tab={SidebarTabId.APPLICATIONS}>Categories</SidebarSectionHeader>
                {/*{appStoreSections.data.sections.length === 0 && <>*/}
                {/*    <SidebarEmpty>No applications found</SidebarEmpty>*/}
                {/*</>}*/}

                {/*{appStoreSections.data.sections.map(section =>*/}
                {/*    <SidebarEntry*/}
                {/*        key={section.id}*/}
                {/*        to={AppRoutes.apps.section(section.id)}*/}
                {/*        text={section.name}*/}
                {/*        icon={"heroCpuChip"}*/}
                {/*        tab={SidebarTabId.APPLICATIONS}*/}
                {/*    />*/}
                {/*)}*/}

                {appFavorites.length > 0 && <>
                    <SidebarSectionHeader tab={SidebarTabId.APPLICATIONS}>Starred applications</SidebarSectionHeader>
                    {appFavorites.map((fav, i) =>
                        <SidebarEntry
                            key={i}
                            to={AppRoutes.jobs.create(fav.metadata.name, fav.metadata.version)}
                            text={fav.metadata.title}
                            icon={<AppLogo name={fav.metadata.name} />}
                            tab={SidebarTabId.APPLICATIONS}
                        />
                    )}
                </>}
            </>}

            {active !== SidebarTabId.RUNS ? null : <>
                <SidebarSectionHeader tab={SidebarTabId.RUNS}>Running jobs</SidebarSectionHeader>
                {recentRuns.length === 0 && <>
                    <SidebarEmpty>No running jobs</SidebarEmpty>
                </>}
                {recentRuns.map(run => {
                    let name = run.specification.name;
                    if (!name) {
                        const appName = run.status.resolvedApplication?.metadata?.title ?? run.specification.application.name;
                        name = `${run.id} (${appName})`;
                    }

                    return <SidebarEntry
                        key={run.id}
                        to={AppRoutes.jobs.view(run.id)}
                        text={name}
                        icon={<AppLogo name={run.specification.application.name} />}
                        tab={SidebarTabId.RUNS}
                    />
                })}
            </>}

            {active !== SidebarTabId.ADMIN ? null : <>
                <SidebarSectionHeader tab={SidebarTabId.ADMIN}>Tools</SidebarSectionHeader>
                <SidebarEntry to={AppRoutes.admin.userCreation()} text={"User creation"} icon={"heroUser"}
                    tab={SidebarTabId.ADMIN} />
                <SidebarEntry to={AppRoutes.admin.applicationStudio()} text={"Application studio"}
                    icon={"heroBuildingStorefront"} tab={SidebarTabId.ADMIN} />
                <SidebarEntry to={AppRoutes.admin.news()} text={"News"} icon={"heroNewspaper"}
                    tab={SidebarTabId.ADMIN} />
                <SidebarEntry to={AppRoutes.admin.providers()} text={"Providers"} icon={"heroCloud"}
                    tab={SidebarTabId.ADMIN} />
                <SidebarEntry to={AppRoutes.admin.scripts()} text={"Scripts"} icon={"heroPlayPause"}
                    tab={SidebarTabId.ADMIN} />
                <SidebarEntry to={AppRoutes.admin.playground()} text={"Playground"} icon={"heroCake"}
                    tab={SidebarTabId.ADMIN} />
            </>}
        </Flex>
    </div>;
}

function AppLogo({name}: {name: string}): JSX.Element {
    return <Flex alignItems={"center"}>
        <Flex
            p="2px"
            mr="4px"
            justifyContent="center"
            alignItems="center"
            backgroundColor="var(--fixedWhite)"
            width="16px"
            height="16px"
            minHeight="16px"
            minWidth="16px"
            borderRadius="4px"
        >
            <AppToolLogo size="12px" name={name} type="APPLICATION" />
        </Flex>
    </Flex>;
}

function Username({close}: {close(): void}): JSX.Element | null {
    if (!Client.isLoggedIn) return null;
    return <Tooltip
        trigger={(
            <EllipsedText
                className={HoverClass}
                cursor="pointer"
                onClick={() => {
                    copyUserName();
                    close();
                }}
                width={"100%"}
            >
                <Icon name="heroIdentification" mr="0.5em" my="0.2em" size="1.3em" /> {Client.username}
            </EllipsedText>
        )}
    >
        This is your username. <br /> <br />
        Click to copy to clipboard.
    </Tooltip>
}

function ProjectID({close}: {close(): void}): JSX.Element | null {
    const projectId = useProjectId();

    const project = useProject();

    const projectPath = joinToString(
        [...(project.fetch().status.path?.split("/")?.filter(it => it.length > 0) ?? []), project.fetch().specification.title],
        "/"
    );

    const copyProjectPath = useCallback(() => {
        copyToClipboard({value: projectPath, message: "Project copied to clipboard!"});
    }, [projectPath]);

    if (!projectId) return null;
    return <Tooltip
        trigger={
            <EllipsedText
                className={HoverClass}
                cursor="pointer"
                onClick={() => {
                    copyProjectPath();
                    close();
                }}
                width={"100%"}
            >
                <Icon key={projectId} name={"heroUserGroup"} mr="0.5em" my="0.2em"
                    size="1.3em" />{projectPath}
            </EllipsedText>
        }
    >
        This is your project ID. <br /> <br />
        Click to copy to clipboard.
    </Tooltip>
}

function Downtimes(): JSX.Element | null {
    const [downtimes, fetchDowntimes] = useCloudAPI<Page<NewsPost>>({noop: true}, {
        items: [],
        itemsPerPage: 0,
        itemsInTotal: 0,
        pageNumber: 0
    });
    const [intervalId, setIntervalId] = React.useState(-1);

    React.useEffect(() => {
        setIntervalId(window.setInterval(() => fetchDowntimes({
            method: "GET", path: "/news/listDowntimes"
        }), 600_000));
        return () => {
            if (intervalId !== -1) clearInterval(intervalId);
        };
    }, []);

    const upcomingDowntime = downtimes.data.items.at(0)?.id ?? -1;

    if (upcomingDowntime === -1) return null;
    return <Link to={AppRoutes.news.detailed(upcomingDowntime)}>
        <Tooltip trigger={<Icon size="24" color="warningMain" name="warning" />}>
            Upcoming downtime.<br />
            Click to view
        </Tooltip>
    </Link>
}

function copyUserName(): void {
    copyToClipboard({
        value: Client.username,
        message: "Username copied to clipboard"
    });
}

function useSidebarReduxProps(): SidebarStateProps {
    const loggedIn = Client.isLoggedIn;
    const avatar = useSelector((it: ReduxObject) => it.avatar);
    return {
        loggedIn,
        avatar
    }
}<|MERGE_RESOLUTION|>--- conflicted
+++ resolved
@@ -489,7 +489,6 @@
     return d.specification.product.id === "share";
 }
 
-<<<<<<< HEAD
 function SecondarySidebar(
     {
         hovered,
@@ -499,15 +498,6 @@
         clearClicked
     }: SecondarySidebarProps
 ): React.JSX.Element {
-=======
-function SecondarySidebar({
-    hovered,
-    clicked,
-    clearHover,
-    setSelectedPage,
-    clearClicked
-}: SecondarySidebarProps): React.JSX.Element {
->>>>>>> d771ce65
     const [drives, favoriteFiles] = useSidebarFilesPage();
     const recentRuns = useSidebarRunsPage();
     const activeProjectId = useProjectId();
