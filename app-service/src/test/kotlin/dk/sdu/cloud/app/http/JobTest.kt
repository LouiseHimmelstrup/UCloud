package dk.sdu.cloud.app.http

import com.fasterxml.jackson.module.kotlin.jacksonObjectMapper
import dk.sdu.cloud.app.api.*
import dk.sdu.cloud.app.services.JobInformation
import dk.sdu.cloud.app.services.JobService
import dk.sdu.cloud.app.services.JobServiceException
import dk.sdu.cloud.app.utils.withAuthMock
<<<<<<< HEAD
import dk.sdu.cloud.auth.api.AuthDescriptions
import dk.sdu.cloud.auth.api.TokenExtensionResponse
import dk.sdu.cloud.client.RESTResponse
import dk.sdu.cloud.metadata.utils.withDatabase
=======
import dk.sdu.cloud.app.utils.withDatabase
>>>>>>> 4b1ecf1b
import dk.sdu.cloud.service.Page
import dk.sdu.cloud.service.db.HibernateSession
import io.ktor.application.Application
import io.ktor.client.response.HttpResponse
import io.ktor.http.HttpMethod
import io.ktor.http.HttpStatusCode
import io.ktor.server.testing.handleRequest
import io.ktor.server.testing.setBody
import io.ktor.server.testing.withTestApplication
import io.mockk.*
import org.junit.Test
import java.util.*
import kotlin.test.assertEquals
import kotlin.test.assertTrue

private fun Application.configureJobServer(
    jobService: JobService<HibernateSession>
) {
    configureBaseServer(JobController(jobService))
}

class JobTest {
    private val mapper = jacksonObjectMapper()

    private val job = JobWithStatus(
        "2",
        "owner",
        AppState.SUCCESS,
        "Status",
        "Name of App",
        "2.2",
        123456,
        12345678
    )

    private val jobInfo = JobInformation(
        UUID.randomUUID().toString(),
        "owner",
        "app Name",
        "2.2",
        123456,
        "status",
        "sshUser",
        "job dir",
        "work dir",
        12345678,
        AppState.RUNNING,
        "owner/USER"
    )

    private val followStdResponse = FollowStdStreamsResponse(
        "stdout",
        10,
        "error",
        20,
        NameAndVersion("name", "2.2"),
        AppState.RUNNING,
        "status",
        false,
        "22"
    )

    @Test
    fun `find By ID test`() {
        withDatabase { db ->
            withAuthMock {
                withTestApplication(
                    moduleFunction = {
                        val jobService = mockk<JobService<HibernateSession>>()
                        configureJobServer(jobService)

                        every { jobService.findJobById(any(), any()) } returns job

                    },

                    test = {
                        val response =
                            handleRequest(HttpMethod.Get, "/api/hpc/jobs/2") {
                                addHeader("Job-Id", UUID.randomUUID().toString())
                                setUser()
                            }.response

                        assertEquals(HttpStatusCode.OK, response.status())

                        val obj = mapper.readTree(response.content)

                        assertEquals("\"2\"", obj["jobId"].toString())
                        assertEquals("\"owner\"", obj["owner"].toString())
                    }
                )
            }
        }
    }

    @Test
    fun `find By ID test - not found`() {
        withDatabase { db ->
            withAuthMock {
                withTestApplication(
                    moduleFunction = {
                        val jobService = mockk<JobService<HibernateSession>>()
                        configureJobServer(jobService)

                        every { jobService.findJobById(any(), any()) } returns null

                    },

                    test = {
                        val response =
                            handleRequest(HttpMethod.Get, "/api/hpc/jobs/2") {
                                addHeader("Job-Id", UUID.randomUUID().toString())
                                setUser()
                            }.response

                        assertEquals(HttpStatusCode.NotFound, response.status())
                    }
                )
            }
        }
    }

    @Test
    fun `list recent test`() {
        withDatabase { db ->
            withAuthMock {
                withTestApplication(
                    moduleFunction = {
                        val jobService = mockk<JobService<HibernateSession>>()
                        configureJobServer(jobService)
                        every { jobService.recentJobs(any(), any()) } answers {
                            Page(1,10,0, listOf(job))
                        }
                    },

                    test = {
                        val response =
                            handleRequest(HttpMethod.Get, "/api/hpc/jobs?itemsPerPage=10&page=0") {
                                addHeader("Job-Id", UUID.randomUUID().toString())
                                setUser()
                            }.response

                        assertEquals(HttpStatusCode.OK, response.status())

                        val obj = mapper.readTree(response.content)

                        assertEquals(1, obj["itemsInTotal"].asInt())
                        assertTrue(obj["items"].toString().contains("\"state\":\"SUCCESS\""))
                    }
                )
            }
        }
    }

    @Test
    fun `start test`() {
        withDatabase { db ->
            withAuthMock {
                objectMockk(AuthDescriptions).use {
                    withTestApplication(
                        moduleFunction = {
                            val jobService = mockk<JobService<HibernateSession>>()
                            configureJobServer(jobService)

                            coEvery { jobService.startJob(any(), any(), any()) } returns "Job started"
                            coEvery { AuthDescriptions.tokenExtension.call(any(), any()) } answers {
                                val httpResponse = mockk<HttpResponse>(relaxed = true)
                                every { httpResponse.status } returns HttpStatusCode.OK
                                RESTResponse.Ok(httpResponse, TokenExtensionResponse("user/USER"))
                            }
                        },

                        test = {
                            val response =
                                handleRequest(HttpMethod.Post, "/api/hpc/jobs") {
                                    addHeader("Job-Id", UUID.randomUUID().toString())
                                    setUser()
                                    setBody(
                                        """
                                    {
                                    "application" : {
                                        "name":"name Of App",
                                        "version":"2.2"
                                        },
                                    "parameters": {
                                        "param":"true"
                                        },
                                    "numberOfNodes": 2,
                                    "tasksPerNode": 3,
                                    "maxTime": {
                                        "hours": 0,
                                        "minutes": 2,
                                        "seconds": 30
                                        },
                                    "type": "start"
                                    }
                                """.trimIndent()
                                    )
                                }.response

                            assertEquals(HttpStatusCode.OK, response.status())
                        }
                    )
                }
            }
        }
    }

    @Test
    fun `start test - bad JSON`() {
        withDatabase { db ->
            withAuthMock {
                withTestApplication(
                    moduleFunction = {
                        val jobService = mockk<JobService<HibernateSession>>()
                        configureJobServer(jobService)
                    },

                    test = {
                        val response =
                            handleRequest(HttpMethod.Post, "/api/hpc/jobs") {
                                addHeader("Job-Id", UUID.randomUUID().toString())
                                setUser()
                                setBody("""
                                    {
                                    "application" : {
                                     conds": 30
                                        },
                                    "type": "start"
                                    }
                                """.trimIndent())
                            }.response

                        assertEquals(HttpStatusCode.BadRequest, response.status())
                    }
                )
            }
        }
    }

    @Test
    fun `Follow test`() {
        withDatabase { db ->
            withAuthMock {
                withTestApplication(
                    moduleFunction = {
                        val jobService = mockk<JobService<HibernateSession>>()
                        configureJobServer(jobService)

                        every { jobService.findJobForInternalUseById(any(), any()) } answers {
                            jobInfo
                        }

                        every { jobService.followStdStreams(any(), any())} answers {
                            followStdResponse
                        }
                    },

                    test = {
                        val response =
                            handleRequest(HttpMethod.Get,
                                "/api/hpc/jobs/follow/2?stderrLineStart=0&stderrMaxLines=100" +
                                        "&stdoutLineStart=0&stdoutMaxLines=100") {
                                addHeader("Job-Id", UUID.randomUUID().toString())
                                setUser()
                            }.response

                        assertEquals(HttpStatusCode.OK, response.status())

                        val obj = mapper.readTree(response.content)

                        assertEquals("\"RUNNING\"", obj["state"].toString())
                        assertEquals("\"error\"" ,obj["stderr"].toString())
                    }
                )
            }
        }
    }

    @Test
    fun `Follow test - followStdStreams throws Not Found exception`() {
        withDatabase { db ->
            withAuthMock {
                withTestApplication(
                    moduleFunction = {
                        val jobService = mockk<JobService<HibernateSession>>()
                        configureJobServer(jobService)

                        every { jobService.findJobForInternalUseById(any(), any()) } answers {
                            null
                        }
                    },

                    test = {
                        val response =
                            handleRequest(HttpMethod.Get,
                                "/api/hpc/jobs/follow/2?stderrLineStart=0&stderrMaxLines=100" +
                                        "&stdoutLineStart=0&stdoutMaxLines=100") {
                                addHeader("Job-Id", UUID.randomUUID().toString())
                                setUser()
                            }.response

                        assertEquals(HttpStatusCode.NotFound, response.status())
                    }
                )
            }
        }
    }

    @Test
    fun `Follow test - followStdStreams throws InvalidRequest exception`() {
        withDatabase { db ->
            withAuthMock {
                withTestApplication(
                    moduleFunction = {
                        val jobService = mockk<JobService<HibernateSession>>()
                        configureJobServer(jobService)

                        every { jobService.findJobForInternalUseById(any(), any()) } answers {
                            jobInfo
                        }

                        every { jobService.followStdStreams(any(), any())} answers {
                            throw JobServiceException.InvalidRequest("job")
                        }
                    },

                    test = {
                        val response =
                            handleRequest(HttpMethod.Get,
                                "/api/hpc/jobs/follow/2?stderrLineStart=0&stderrMaxLines=100" +
                                        "&stdoutLineStart=0&stdoutMaxLines=100") {
                                addHeader("Job-Id", UUID.randomUUID().toString())
                                setUser()
                            }.response

                        assertEquals(HttpStatusCode.BadRequest, response.status())
                    }
                )
            }
        }
    }
}<|MERGE_RESOLUTION|>--- conflicted
+++ resolved
@@ -1,19 +1,18 @@
 package dk.sdu.cloud.app.http
 
 import com.fasterxml.jackson.module.kotlin.jacksonObjectMapper
-import dk.sdu.cloud.app.api.*
+import dk.sdu.cloud.app.api.AppState
+import dk.sdu.cloud.app.api.FollowStdStreamsResponse
+import dk.sdu.cloud.app.api.JobWithStatus
+import dk.sdu.cloud.app.api.NameAndVersion
 import dk.sdu.cloud.app.services.JobInformation
 import dk.sdu.cloud.app.services.JobService
 import dk.sdu.cloud.app.services.JobServiceException
 import dk.sdu.cloud.app.utils.withAuthMock
-<<<<<<< HEAD
+import dk.sdu.cloud.app.utils.withDatabase
 import dk.sdu.cloud.auth.api.AuthDescriptions
 import dk.sdu.cloud.auth.api.TokenExtensionResponse
 import dk.sdu.cloud.client.RESTResponse
-import dk.sdu.cloud.metadata.utils.withDatabase
-=======
-import dk.sdu.cloud.app.utils.withDatabase
->>>>>>> 4b1ecf1b
 import dk.sdu.cloud.service.Page
 import dk.sdu.cloud.service.db.HibernateSession
 import io.ktor.application.Application
@@ -144,7 +143,7 @@
                         val jobService = mockk<JobService<HibernateSession>>()
                         configureJobServer(jobService)
                         every { jobService.recentJobs(any(), any()) } answers {
-                            Page(1,10,0, listOf(job))
+                            Page(1, 10, 0, listOf(job))
                         }
                     },
 
@@ -236,14 +235,16 @@
                             handleRequest(HttpMethod.Post, "/api/hpc/jobs") {
                                 addHeader("Job-Id", UUID.randomUUID().toString())
                                 setUser()
-                                setBody("""
+                                setBody(
+                                    """
                                     {
                                     "application" : {
                                      conds": 30
                                         },
                                     "type": "start"
                                     }
-                                """.trimIndent())
+                                """.trimIndent()
+                                )
                             }.response
 
                         assertEquals(HttpStatusCode.BadRequest, response.status())
@@ -266,16 +267,18 @@
                             jobInfo
                         }
 
-                        every { jobService.followStdStreams(any(), any())} answers {
+                        every { jobService.followStdStreams(any(), any()) } answers {
                             followStdResponse
                         }
                     },
 
                     test = {
                         val response =
-                            handleRequest(HttpMethod.Get,
+                            handleRequest(
+                                HttpMethod.Get,
                                 "/api/hpc/jobs/follow/2?stderrLineStart=0&stderrMaxLines=100" +
-                                        "&stdoutLineStart=0&stdoutMaxLines=100") {
+                                        "&stdoutLineStart=0&stdoutMaxLines=100"
+                            ) {
                                 addHeader("Job-Id", UUID.randomUUID().toString())
                                 setUser()
                             }.response
@@ -285,7 +288,7 @@
                         val obj = mapper.readTree(response.content)
 
                         assertEquals("\"RUNNING\"", obj["state"].toString())
-                        assertEquals("\"error\"" ,obj["stderr"].toString())
+                        assertEquals("\"error\"", obj["stderr"].toString())
                     }
                 )
             }
@@ -308,9 +311,11 @@
 
                     test = {
                         val response =
-                            handleRequest(HttpMethod.Get,
+                            handleRequest(
+                                HttpMethod.Get,
                                 "/api/hpc/jobs/follow/2?stderrLineStart=0&stderrMaxLines=100" +
-                                        "&stdoutLineStart=0&stdoutMaxLines=100") {
+                                        "&stdoutLineStart=0&stdoutMaxLines=100"
+                            ) {
                                 addHeader("Job-Id", UUID.randomUUID().toString())
                                 setUser()
                             }.response
@@ -335,16 +340,18 @@
                             jobInfo
                         }
 
-                        every { jobService.followStdStreams(any(), any())} answers {
+                        every { jobService.followStdStreams(any(), any()) } answers {
                             throw JobServiceException.InvalidRequest("job")
                         }
                     },
 
                     test = {
                         val response =
-                            handleRequest(HttpMethod.Get,
+                            handleRequest(
+                                HttpMethod.Get,
                                 "/api/hpc/jobs/follow/2?stderrLineStart=0&stderrMaxLines=100" +
-                                        "&stdoutLineStart=0&stdoutMaxLines=100") {
+                                        "&stdoutLineStart=0&stdoutMaxLines=100"
+                            ) {
                                 addHeader("Job-Id", UUID.randomUUID().toString())
                                 setUser()
                             }.response
