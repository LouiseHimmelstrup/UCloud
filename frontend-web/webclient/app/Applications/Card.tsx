import {AppToolLogo} from "@/Applications/AppToolLogo";
import * as React from "react";
import {Flex, Icon, Relative} from "@/ui-components";
import Link, {LinkProps} from "@/ui-components/Link";
import Markdown from "@/ui-components/Markdown";
import {TextClass} from "@/ui-components/Text";
import theme, {ThemeColor} from "@/ui-components/theme";
import {classConcat, injectStyle, injectStyleSimple} from "@/Unstyled";
<<<<<<< HEAD
import { CardClass } from "@/ui-components/Card";
import {compute} from "@/UCloud";
import ApplicationSummaryWithFavorite = compute.ApplicationSummaryWithFavorite;
=======
import {LogoType} from "./api";
import {CardClass} from "@/ui-components/Card";
>>>>>>> effe3080

interface ApplicationCardProps {
    onFavorite?: (app: ApplicationSummaryWithFavorite) => void;
    title: string;
    description?: string;
    logo: string;
    type: AppCardType;
    isFavorite?: boolean;
    link?: string;
    colorBySpecificTag?: string;
    application?: ApplicationSummaryWithFavorite
}

const AppCardBase = injectStyle("app-card-base", k => `
    ${k} {
        padding: 10px;
        width: 100%;
        display: flex;
        align-items: center;
    }

    ${k} > img {
        width: 32px;
        height: 32px;
        margin-right: 16px;
        border-radius: 5px;
        flex-shrink: 0;
    }

    ${k} > strong {
        margin-right: 16px;
        font-weight: 700;
        flex-shrink: 0;
    }

    ${k} > .${TextClass} {
        color: var(--gray, #f00);
        flex-grow: 1;
    }

    ${k} > .${TextClass} > p {
        white-space: nowrap;
        overflow: hidden;
        text-overflow: ellipsis;
    }
`);

<<<<<<< HEAD
=======

>>>>>>> effe3080
export const Tag = ({label, bg = "black"}: {label: string; bg?: ThemeColor}): JSX.Element => (
    <div style={{
        marginRight: "3px",
        background: `var(--${bg})`,
        display: "inline-block",
        lineHeight: 1.5,
        color: "white",
        textTransform: "uppercase",
        fontSize: "10px",
        fontWeight: 700,
        borderRadius: "6px",
        padding: "3px"
    }}>
        {label}
    </div>
);

const appColors = theme.appColors;

const nColors = appColors.length;

interface AppLogoRawProps {
    color1Offset: number;
    color2Offset: number;
    appC: number;
    rot: number;
    size: string;
}


const ROT120 = "rotate(120 0 0)";
const ROT240 = "rotate(240 0 0)";
const S32 = Math.sqrt(3) * .5;
const R1 = 0.5; // inner radius of outer element (outer radius is 1)
const R2 = 0.7; // outer radius of inner element
const R3 = (1 + R2) * .5; // radius of white background hexagon
const CENTER_C = nColors - 1;
export const AppLogoRaw = ({rot, color1Offset, color2Offset, appC, size}: AppLogoRawProps): JSX.Element => {
    const c1 = [color1Offset % 3, (color1Offset + 1) % 3, (color1Offset + 2) % 3];
    const c2 = [color2Offset % 3, (color2Offset + 1) % 3, (color2Offset + 2) % 3];

    return (
        <svg
            width={size}
            height={size}
            viewBox={`-1 -${S32} 2 ${2 * S32}`}
            fillRule="evenodd"
            clipRule="evenodd"
        >
            <defs>
                <path id="hex_to___" d={`M-${R1} 0H-1L-0.5 ${S32}H0.5L${(0.5 * R1)} ${S32 * R1}H-${0.5 * R1}Z`} />
                <path id="hex_ti___" d={`M0 0H${R2}L${0.5 * R2} -${S32 * R2}H-${0.5 * R2}Z`} fillOpacity=".55" />
                <path
                    id="hex_th___"
                    d={`M-${R3} 0L-${0.5 * R3} ${S32 * R3}H${0.5 * R3}L${R3} 0L${0.5 * R3} -${S32 * R3}H-${0.5 * R3}Z`}
                />
            </defs>
            <g transform={`rotate(${rot} 0 0)`}>
                <use href="#hex_th___" fill="#fff" />
                <use href="#hex_to___" fill={appColors[appC][c1[0]]} />
                <use href="#hex_to___" fill={appColors[appC][c1[1]]} transform={ROT120} />
                <use href="#hex_to___" fill={appColors[appC][c1[2]]} transform={ROT240} />
                <use href="#hex_ti___" fill={appColors[CENTER_C][c2[0]]} />
                <use href="#hex_ti___" fill={appColors[CENTER_C][c2[1]]} transform={ROT120} />
                <use href="#hex_ti___" fill={appColors[CENTER_C][c2[2]]} transform={ROT240} />
            </g>
        </svg>
    );
};

export const AppLogo = ({size, hash}: {size: string, hash: number}): JSX.Element => {
    const i1 = (hash >>> 30) & 3;
    const i2 = (hash >>> 20) & 3;
    const rot = [0, 15, 30];
    const i3 = (hash >>> 10) % rot.length;
    const appC = appColor(hash);

    return <AppLogoRaw rot={rot[i3]} color1Offset={i1} color2Offset={i2} appC={appC} size={size} />;
};

export function hashF(str: string): number {
    let hash = 5381;
    let i = str.length;

    while (i) {
        hash = (hash * 33) ^ str.charCodeAt(--i);
    }

    /* JavaScript does bitwise operations (like XOR, above) on 32-bit signed
     * integers. Since we want the results to be always positive, convert the
     * signed int to an unsigned by doing an unsigned bitshift. */

    return hash >>> 0;

}

export function appColor(hash: number): number {
    return (hash >>> 22) % (nColors - 1); // last color not used
}

function SmallCard(props: LinkProps) {
    return <Link className={SmallCardClass} {...props} />
}

const SmallCardClass = injectStyle("small-card", k => `
    ${k} {
        display: flex;
        padding: 16px;
        width: 150px;
        height: 50px;
        border-radius: 10px;
        font-size: ${theme.fontSizes[2]}px;
        text-align: center;
        align-items: center;
        justify-content: center;
        box-shadow: ${theme.shadows.sm};
        transition: transform ${theme.timingFunctions.easeIn} ${theme.duration.fastest} ${theme.transitionDelays.xsmall};
    }

    ${k}:hover {
        transition: transform ${theme.timingFunctions.easeOut} ${theme.duration.fastest} ${theme.transitionDelays.xsmall};
        color: var(--white, #f00);
    }
`);

const MultiLineTruncateClass = injectStyleSimple("multiline-truncate", `
    display: -webkit-box;
    -webkit-box-orient: vertical;
    overflow: hidden;
    text-align: left;
    font-size: 13px;
`);

const TallApplicationCard = injectStyle("tall-application-card", k => `
    ${k} {
        width: 166px;
        height: 225px;
        cursor: pointer;
    }

    ${k} > div.image {
        width: 75px;
        height: 75px;
        margin-bottom: 10px;
    }
    
    ${k} > div.image > * {
        width: 52px;
        height: 52px;
    }

    ${k}[data-xl="true"] {
        height: 290px;
    }
`);

const TitleAndDescriptionClass = injectStyleSimple("title-and-description", "");

const WideApplicationCard = injectStyle("wide-application-card", k => `
    ${k} {
        display: flex;
        width: 312px;
        height: 142px;
    }

    ${k} > div.image {
        width: 75px;
        height: 75px;
        margin-top: auto;
        margin-bottom: auto;
        text-align: center;
    }

    ${k} > div.${TitleAndDescriptionClass} {
        text-align: left;
        width: calc(322px - 100px);
        padding-left: 15px;
        margin-top: 5px;
    }

    ${k}[data-xl="true"] {
        width: 432px;
        height: 202px;
    }

    ${k}[data-xl="true"] > div.image {
        width: 100px;
        height: 100px;
    }

    ${k}[data-xl="true"] > div.${TitleAndDescriptionClass} {
        width: calc(432px - 140px);
    }
`);

export const ApplicationCardClass = injectStyle("application-card", k => `
    ${k} {
        user-select: none;
    }

    ${k} > div.${TitleAndDescriptionClass} {
        font-size: var(--buttonText);
    }

    ${k} > div > span {
        text-align: left;
        font-size: var(--secondaryText);
        overflow-y: scroll;
        padding-left: 8px;
        padding-right: 8px;
        height: 90px;
    }
    
    ${k} > div.image > * {
        margin-left: auto;
        margin-right: auto;
        margin-top: auto;
        margin-bottom: auto;
    }

    ${k} > div > .${MultiLineTruncateClass} {
        color: var(--text);
        padding-top: 8px;
    }

    ${k} > .${TitleAndDescriptionClass} > div:first-child {
        text-overflow: ellipsis;
        overflow: hidden;
    }

    ${k} > div.image {
        background-color: var(--lightGray);
        border-radius: 12px;
        margin-left: auto;
        margin-right: auto;
        display: flex;
    }

    html.dark ${k} > div.image {
        background-color: white;
    }

    ${k} > div {
        text-align: center;
    }
`);

function MultiLineTruncate(props: React.PropsWithChildren<{lines: number}>): JSX.Element {
    const {lines, ...p} = props;
    return <div className={MultiLineTruncateClass} style={{
        WebkitLineClamp: props.lines,
    }} {...p} />;
}

const FAV_ICON_SIZE = "20px";

export enum AppCardStyle {
    WIDE,
    EXTRA_TALL,
    TALL,
    EXTRA_WIDE,
}

export enum AppCardType {
    GROUP,
    APPLICATION
}

export interface AppCardProps extends React.PropsWithChildren<ApplicationCardProps> {
    style: AppCardStyle;
}

const typeLineCount = {
    [AppCardStyle.TALL]: 5,
    [AppCardStyle.EXTRA_TALL]: 4,
    [AppCardStyle.WIDE]: 4,
    [AppCardStyle.EXTRA_WIDE]: 9
}

export function AppCard(props: AppCardProps): JSX.Element {
    return React.useMemo(() => {
        let lineCount = typeLineCount[props.style];
        let card: React.JSX.Element;
        const titleAndDescription =
            <div className={TitleAndDescriptionClass}>
                <div><b>{props.title}</b></div>
                <MultiLineTruncate lines={lineCount}>
                    <Markdown
                        disallowedElements={['br', 'a', 'p', 'strong', 'b', 'i']}
                        unwrapDisallowed={true}
                    >
                        {props.description ?? ""}
                    </Markdown>
                </MultiLineTruncate>
            </div>;
<<<<<<< HEAD
        switch (props.style) {
            case AppCardStyle.EXTRA_TALL:
            case AppCardStyle.TALL:
                const isExtraTall = props.style === AppCardStyle.EXTRA_TALL;
                card = <Flex 
                        flexDirection="column" 
                        className={classConcat(CardClass, ApplicationCardClass, TallApplicationCard)} 
                        data-xl={isExtraTall}
                    >
                        <div className="image">
                            <AppToolLogo
                                size={"52px"}
                                name={props.logo}
                                type={props.type === AppCardType.APPLICATION ?
                                    "APPLICATION" : "GROUP"
                                }
                            />
                        </div>
                        {titleAndDescription}
                    </Flex>;
                break;

            case AppCardStyle.WIDE:
            case AppCardStyle.EXTRA_WIDE:
                const isExtraWide = props.style === AppCardStyle.EXTRA_WIDE;
                card = <div 
                    className={classConcat(CardClass, ApplicationCardClass, WideApplicationCard)} 
=======
        switch (props.type) {
            case ApplicationCardType.EXTRA_TALL:
            case ApplicationCardType.TALL:
                const isExtraTall = props.type === ApplicationCardType.EXTRA_TALL;
                return <Flex
                    flexDirection="column"
                    className={classConcat(CardClass, ApplicationCardClass, TallApplicationCard)}
                    data-xl={isExtraTall}
                >
                    <div className="image">
                        <AppToolLogo size={"52px"} name={props.logo} type={props.logoType} />
                    </div>
                    {titleAndDescription}
                </Flex>;

            case ApplicationCardType.WIDE:
            case ApplicationCardType.EXTRA_WIDE:
                const isExtraWide = props.type === ApplicationCardType.EXTRA_WIDE;
                return <div
                    className={classConcat(CardClass, ApplicationCardClass, WideApplicationCard)}
>>>>>>> effe3080
                    data-xl={isExtraWide}
                >
                    <div className="image">
                        <AppToolLogo
                            size={isExtraWide ? "85px" : "65px"}
                            name={props.logo}
                            type={props.type === AppCardType.APPLICATION ?
                                "APPLICATION" : "GROUP"
                            }
                        />
                    </div>
                    {titleAndDescription}
                </div>
        }

        return props.link ? 
            props.type === AppCardType.APPLICATION ?
                <Flex>
                    <Link to={props.link}>
                        {card}
                    </Link>
                    <Relative top="6px" right="28px" width="0px" height="0px">
                        <Icon
                            cursor="pointer"
                            name={props.isFavorite ? "starFilled" : "starEmpty"}
                            color="blue"
                            hoverColor="blue"
                            size="20px"
                            onClick={() => props.onFavorite && props.application ?
                                props.onFavorite(props.application) : {}
                            }
                        />
                    </Relative>
                </Flex>
            :
                <Link to={props.link}>
                    {card}
                </Link>
        : <>{card}</>
    }, [props]);
}<|MERGE_RESOLUTION|>--- conflicted
+++ resolved
@@ -6,14 +6,10 @@
 import {TextClass} from "@/ui-components/Text";
 import theme, {ThemeColor} from "@/ui-components/theme";
 import {classConcat, injectStyle, injectStyleSimple} from "@/Unstyled";
-<<<<<<< HEAD
 import { CardClass } from "@/ui-components/Card";
 import {compute} from "@/UCloud";
 import ApplicationSummaryWithFavorite = compute.ApplicationSummaryWithFavorite;
-=======
 import {LogoType} from "./api";
-import {CardClass} from "@/ui-components/Card";
->>>>>>> effe3080
 
 interface ApplicationCardProps {
     onFavorite?: (app: ApplicationSummaryWithFavorite) => void;
@@ -61,10 +57,6 @@
     }
 `);
 
-<<<<<<< HEAD
-=======
-
->>>>>>> effe3080
 export const Tag = ({label, bg = "black"}: {label: string; bg?: ThemeColor}): JSX.Element => (
     <div style={{
         marginRight: "3px",
@@ -360,7 +352,6 @@
                     </Markdown>
                 </MultiLineTruncate>
             </div>;
-<<<<<<< HEAD
         switch (props.style) {
             case AppCardStyle.EXTRA_TALL:
             case AppCardStyle.TALL:
@@ -388,28 +379,6 @@
                 const isExtraWide = props.style === AppCardStyle.EXTRA_WIDE;
                 card = <div 
                     className={classConcat(CardClass, ApplicationCardClass, WideApplicationCard)} 
-=======
-        switch (props.type) {
-            case ApplicationCardType.EXTRA_TALL:
-            case ApplicationCardType.TALL:
-                const isExtraTall = props.type === ApplicationCardType.EXTRA_TALL;
-                return <Flex
-                    flexDirection="column"
-                    className={classConcat(CardClass, ApplicationCardClass, TallApplicationCard)}
-                    data-xl={isExtraTall}
-                >
-                    <div className="image">
-                        <AppToolLogo size={"52px"} name={props.logo} type={props.logoType} />
-                    </div>
-                    {titleAndDescription}
-                </Flex>;
-
-            case ApplicationCardType.WIDE:
-            case ApplicationCardType.EXTRA_WIDE:
-                const isExtraWide = props.type === ApplicationCardType.EXTRA_WIDE;
-                return <div
-                    className={classConcat(CardClass, ApplicationCardClass, WideApplicationCard)}
->>>>>>> effe3080
                     data-xl={isExtraWide}
                 >
                     <div className="image">
