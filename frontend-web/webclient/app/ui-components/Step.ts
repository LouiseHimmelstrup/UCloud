import styled, {css} from "styled-components";
import Flex from "./Flex";
import {properties} from "./icons";

export interface StepProps {
    numbered?: boolean;
    numberSize?: number;
    active?: boolean;
    size?: number;
    pad?: number;
}

const numbered = (props: {
    numbered?: boolean,
    numberSize?: number,
    size?: number,
    pad?: number
}) => props.numbered ? css`
    &::before {
        content: counter(stepcounter);
        counter-increment: stepcounter;
        border-radius: 100%;
        width: ${props.numberSize}px;
        height: ${props.numberSize}px;
        line-height: ${props.numberSize}px;
        margin: ${(props.size! - props.numberSize!) / 2}px 0;
        position: absolute;
        top: 0;
        left: ${(props.size! / 2) + props.pad!}px;
        font-weight: bold;
        color: ${({theme}) => theme.colors.blue}
        background: ${({theme}) => theme.colors.white};
        box-shadow: 0 0 0 2px ${({theme}) => theme.colors.blue};
    }

    &:first-child::before {
        left: ${props.pad}px;
    }
` : null;

export const Step = styled(Flex) <StepProps>`
    text-decoration: none;
    outline: none;
    // display: inline-block;
    align-items: center;
    float: left;
<<<<<<< HEAD
    height: ${({size}) => size}px;
    padding: 0 ${({pad}) => pad}px 0 ${({ numbered, numberSize, size, pad }) => numbered ? size!/2+pad!*2+numberSize! : size!/2+pad!}px;
=======
    line-height: ${({size}) => size}px;
    padding: 0 ${({pad}) => pad}px 0 ${({numbered, numberSize, size, pad}) => numbered ? size! / 2 + pad! * 2 + numberSize! : size! / 2 + pad!}px;
>>>>>>> 5588ee59
    position: relative;
    background: ${({active, theme}) => active ? theme.colors.blue : theme.colors.white};
    color: ${({active, theme}) => active ? theme.colors.white : theme.colors.blue};
    transition: background 0.5s;

    &:first-child {
        padding-left: ${({numbered, numberSize, pad}) => numbered ? numberSize! + pad! * 2 : pad!}px;
        border-radius: 5px 0 0 5px;
    }
    &:last-child {
        border-radius: 0 5px 5px 0;
        padding-right: ${({pad}) => pad};
    }

    &:last-child::after {
        content: none;
    }

    &::after {
        content: '';
        position: absolute;
        top: 0;
        right: -${({size}) => size! / 2}px;
        width: ${({size}) => size}px;
        height: ${({size}) => size}px;
        transform: scale(0.707) rotate(45deg);
        z-index: 1;
        border-radius: 0 5px 0 ${({size}) => size}px;
        background: ${({active, theme}) => active ? theme.colors.blue : theme.colors.white};
        transition: background 0.5s;
        box-shadow: 2px -2px 0 2px ${({theme}) => theme.colors.lightBlue2};
    }

    ${numbered}
`;

Step.displayName = "Step";

Step.defaultProps = {
    numbered: false,
    numberSize: 22,
    size: 48,
    pad: 14,
};

export const StepGroup = styled.div`
    text-align: center;
    display: inline-block;
    box-shadow: ${p => p.theme.shadows.sm};
    overflow: hidden;
    border-radius: 5px;
    counter-reset: stepcounter;
`;

StepGroup.displayName = "StepGroup";<|MERGE_RESOLUTION|>--- conflicted
+++ resolved
@@ -44,13 +44,8 @@
     // display: inline-block;
     align-items: center;
     float: left;
-<<<<<<< HEAD
     height: ${({size}) => size}px;
-    padding: 0 ${({pad}) => pad}px 0 ${({ numbered, numberSize, size, pad }) => numbered ? size!/2+pad!*2+numberSize! : size!/2+pad!}px;
-=======
-    line-height: ${({size}) => size}px;
     padding: 0 ${({pad}) => pad}px 0 ${({numbered, numberSize, size, pad}) => numbered ? size! / 2 + pad! * 2 + numberSize! : size! / 2 + pad!}px;
->>>>>>> 5588ee59
     position: relative;
     background: ${({active, theme}) => active ? theme.colors.blue : theme.colors.white};
     color: ${({active, theme}) => active ? theme.colors.white : theme.colors.blue};
