import java.nio.channels.Channels
import java.nio.channels.ReadableByteChannel
import java.nio.file.Files

buildscript {
    ext.jacksonVersion = "2.9.8"
    ext.kotlin_version = "1.3.20"
    ext.ktor_version = "1.1.2"
    ext.dokka_version = "0.9.17"

    repositories {
        mavenCentral()
        jcenter()
    }
    dependencies {
        classpath "org.jetbrains.kotlin:kotlin-gradle-plugin:$kotlin_version"
        classpath "org.jetbrains.dokka:dokka-gradle-plugin:${dokka_version}"
    }
}

plugins {
    id("io.gitlab.arturbosch.detekt").version("1.0.0.RC9.2")
}

detekt {
    toolVersion = "1.0.0.RC9.2"
    input = files("src/main/kotlin")
    filters = ".*/resources/.*,.*/build/.*"

    // https://stackoverflow.com/a/921400
    def currentVersion = "v0.2.8"
    URL website = new URL("https://raw.githubusercontent.com/SDU-eScience/GradleBootstrap/$currentVersion/detekt.yml")
    ReadableByteChannel rbc = Channels.newChannel(website.openStream())
    def outputFile = Files.createTempFile("detekt", ".yml").toFile()
    FileOutputStream fos = new FileOutputStream(outputFile)
    fos.getChannel().transferFrom(rbc, 0, Long.MAX_VALUE)
    config = files(outputFile.absolutePath)
}

group "dk.sdu.cloud"
<<<<<<< HEAD
version "1.1.10"
=======
version "1.2.0"
>>>>>>> 3ae5cc67

apply plugin: "kotlin"
apply plugin: "maven-publish"
apply plugin: 'org.jetbrains.dokka'
apply plugin: 'jacoco'

dokka {
    outputFormat = "html"
    outputDirectory = "$buildDir/javadoc"
}

repositories {
    mavenCentral()
    mavenLocal()

    maven { url "https://kotlin.bintray.com/ktor" }
    maven { url "https://dl.bintray.com/kotlin/kotlinx" }

    def username = System.getenv("ESCIENCE_MVN_USER") ?: eScienceCloudUser
    def password = System.getenv("ESCIENCE_MVN_PASSWORD") ?: eScienceCloudPassword

    maven {
        url("https://dev.cloud.sdu.dk/archiva/repository/internal")
        credentials {
            it.username(username)
            it.password(password)
        }
    }
    maven {
        url("https://dev.cloud.sdu.dk/archiva/repository/snapshots")
        credentials {
            it.username(username)
            it.password(password)
        }
    }
}

dependencies {
    // Kotlin
    compile "org.jetbrains.kotlin:kotlin-stdlib-jdk8:$kotlin_version"

    // Kafka
    compile group: "org.apache.kafka", name: "kafka-clients", version: "2.1.0"
    compile group: "org.apache.kafka", name: "kafka-streams", version: "2.1.0"

    // Serialization
    compile "com.fasterxml.jackson.module:jackson-module-kotlin:${jacksonVersion}"
    compile "com.fasterxml.jackson.dataformat:jackson-dataformat-yaml:${jacksonVersion}"
    compile group: 'com.fasterxml.jackson.core', name: 'jackson-core', version: "${jacksonVersion}"
    compile group: 'com.fasterxml.jackson.core', name: 'jackson-databind', version: "${jacksonVersion}"
    compile group: 'com.fasterxml.jackson.module', name: 'jackson-module-kotlin', version: "${jacksonVersion}"

    // ktor
    compile group: "io.ktor", name: "ktor-server-core", version: "$ktor_version"
    compile group: "io.ktor", name: "ktor-jackson", version: "$ktor_version"
    compile group: "io.ktor", name: "ktor-server-host-common", version: "$ktor_version"
    compile "io.ktor:ktor-websockets:$ktor_version"

    // db
    compile group: 'org.postgresql', name: 'postgresql', version: '42.2.5'
    compile group: 'org.hibernate', name: 'hibernate-core', version: '5.4.1.Final'
    compile group: 'org.hibernate', name: 'hibernate-hikaricp', version: '5.4.1.Final'
    compile 'org.flywaydb:flyway-core:5.2.4'

    compile 'eu.infomas:annotation-detector:3.0.5'

    // Client
    compile 'org.jetbrains.kotlinx:kotlinx-coroutines-core:1.1.1'

    compile "io.ktor:ktor-client-core:$ktor_version"
    compile "io.ktor:ktor-client-apache:$ktor_version"
    compile "io.ktor:ktor-client-json:$ktor_version"
    compile "io.ktor:ktor-client-json-jvm:$ktor_version"
    compile "io.ktor:ktor-client-jackson:$ktor_version"
    compile "io.ktor:ktor-client-websocket:$ktor_version"
    compile "io.ktor:ktor-client-cio:$ktor_version"

    // JWTs
    compile "com.auth0:java-jwt:3.7.0"

    compile 'com.google.guava:guava:27.0.1-jre'

    // Testing
    testCompile group: 'com.h2database', name: 'h2', version: '1.4.197'
    testCompile group: "junit", name: "junit", version: "4.12"
    testCompile group: 'org.apache.logging.log4j', name: 'log4j-api', version: '2.9.1'
    testCompile group: 'org.apache.logging.log4j', name: 'log4j-slf4j-impl', version: '2.9.1'
    testCompile group: 'org.apache.logging.log4j', name: 'log4j-core', version: '2.9.1'

    // Exported via testing lib
    // TODO How could we mark them in a unified location?
    compile "io.ktor:ktor-server-test-host:$ktor_version"
    compile "io.mockk:mockk:1.8.12.kotlin13"
}

compileKotlin {
    kotlinOptions.jvmTarget = "1.8"
}
compileTestKotlin {
    kotlinOptions.jvmTarget = "1.8"
}

jacocoTestReport {
    reports {
        xml {
            enabled true // coveralls plugin depends on xml format report
        }

        html {
            enabled true
        }
    }
}
test.finalizedBy(project.tasks.jacocoTestReport)

kotlin.sourceSets.all {
    it.languageSettings {
        progressiveMode = true
    }
}


task sourceJar(type: Jar) {
    classifier = "sources"
    from sourceSets.main.allSource
    exclude("**/dk/sdu/cloud/service/test/**")
}

jar {
    exclude("**/dk/sdu/cloud/service/test/**")
}

def testJarTask = tasks.create("testJarTask", Jar) { task ->
    task.baseName = "${project.name}-test"
    task.from(sourceSets.main.output)
    task.from { configurations.compile.collect { it.isDirectory() ? it : zipTree(it) } }
    task.include("**/dk/sdu/cloud/service/test/**")
    task.include("META-INF/**/${project.name}.kotlin_module")
    task.includeEmptyDirs = false
    task.with(jar)
}

task testSourceJar(type: Jar) {
    archiveName = "service-common-test-${project.version}-sources.jar"
    from(sourceSets.main.allSource) {
        include("**/dk/sdu/cloud/service/test/**")
        includeEmptyDirs = false
    }
}

publishing {
    def pub = it as PublishingExtension

    def testDependencies = [
            "dk.sdu.cloud:service-common:${project.version}",
            "io.ktor:ktor-server-test-host:$ktor_version",
            "io.mockk:mockk:1.8.12.kotlin13"
    ].collect { it.toString() }.toSet()

    def testJavaPublication = pub.publications.create("testJava", MavenPublication) as MavenPublication
    testJavaPublication.groupId = project.group
    testJavaPublication.artifactId = project.name + "-test"
    testJavaPublication.version = project.version
    testJavaPublication.artifact(testJarTask)
    testJavaPublication.artifact(testSourceJar).classifier = "sources"
    testJavaPublication.pom.withXml {
        def dependenciesNode = it.asNode().appendNode('dependencies')

        testDependencies.each { dep ->
            def depSplit = dep.split(":")
            assert (depSplit.length == 3)
            def dependencyNode = dependenciesNode.appendNode('dependency')
            dependencyNode.appendNode('groupId', depSplit[0])
            dependencyNode.appendNode('artifactId', depSplit[1])
            dependencyNode.appendNode('version', depSplit[2])
        }
    }

    def mainPublication = pub.publications.create("mavenJava", MavenPublication) as MavenPublication
    mainPublication.groupId = project.group
    mainPublication.artifactId = project.name
    mainPublication.version = project.version
    mainPublication.artifact(jar)
    mainPublication.artifact(sourceJar)
    mainPublication.pom.withXml {
        def rootNode = it.asNode()
        (rootNode.get("dependencies") as List<Node>).each {
            rootNode.remove(it)
        }

        def dependenciesNode = rootNode.appendNode('dependencies')
        configurations.compile.allDependencies.each {
            def altNotation = "${it.group}:${it.name}:${it.version}".toString()
            if (!testDependencies.contains(altNotation)) {
                def dependencyNode = dependenciesNode.appendNode('dependency')
                dependencyNode.appendNode('groupId', it.group)
                dependencyNode.appendNode('artifactId', it.name)
                dependencyNode.appendNode('version', it.version)
            }
        }
    }

    def username = System.getenv("ESCIENCE_MVN_USER") ?: eScienceCloudUser
    def password = System.getenv("ESCIENCE_MVN_PASSWORD") ?: eScienceCloudPassword

    repositories {
        maven {
            def resolvedUrl = "https://dev.cloud.sdu.dk/archiva/repository/"
            if (project.version.endsWith("-SNAPSHOT")) resolvedUrl += "snapshots"
            else resolvedUrl += "internal"
            url(resolvedUrl)

            credentials {
                it.username(username)
                it.password(password)
            }
        }
    }
}


task allDeps << {
    println "All Dependencies:"
    allprojects.each { p ->
        println()
        println " $p.name ".center( 60, '*' )
        println()
        p.configurations.all.findAll { !it.allDependencies.empty }.each { c ->
            println " ${c.name} ".center( 60, '-' )
            c.allDependencies.each { dep ->
                println "$dep.group:$dep.name:$dep.version"
            }
            println "-" * 60
        }
    }
}<|MERGE_RESOLUTION|>--- conflicted
+++ resolved
@@ -28,7 +28,6 @@
     filters = ".*/resources/.*,.*/build/.*"
 
     // https://stackoverflow.com/a/921400
-    def currentVersion = "v0.2.8"
     URL website = new URL("https://raw.githubusercontent.com/SDU-eScience/GradleBootstrap/$currentVersion/detekt.yml")
     ReadableByteChannel rbc = Channels.newChannel(website.openStream())
     def outputFile = Files.createTempFile("detekt", ".yml").toFile()
@@ -38,11 +37,7 @@
 }
 
 group "dk.sdu.cloud"
-<<<<<<< HEAD
-version "1.1.10"
-=======
 version "1.2.0"
->>>>>>> 3ae5cc67
 
 apply plugin: "kotlin"
 apply plugin: "maven-publish"
