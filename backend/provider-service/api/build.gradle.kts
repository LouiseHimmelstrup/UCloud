--- conflicted
+++ resolved
@@ -1,7 +1,3 @@
 dependencies {
-<<<<<<< HEAD
-    api(project(":accounting-service:api"))
-=======
     commonMainApi(project(":accounting-service:api"))
->>>>>>> 2690cd9b
 }