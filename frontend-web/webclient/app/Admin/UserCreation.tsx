import {Client} from "Authentication/HttpClientInstance";
import {MainContainer} from "MainContainer/MainContainer";
import {setActivePage, setLoading, SetStatusLoading} from "Navigation/Redux/StatusActions";
import {usePromiseKeeper} from "PromiseKeeper";
import * as React from "react";
import {connect} from "react-redux";
import {Dispatch} from "redux";
import {SnackType} from "Snackbar/Snackbars";
import {snackbarStore} from "Snackbar/SnackbarStore";
import {Button, Input, Label} from "ui-components";
import * as Heading from "ui-components/Heading";
import {SidebarPages} from "ui-components/Sidebar";
import {defaultErrorHandler} from "UtilityFunctions";
import {UserCreationState} from ".";

const initialState: UserCreationState = {
    username: "",
    password: "",
    repeatedPassword: "",
    usernameError: false,
    passwordError: false
};

function UserCreation(props: UserCreationOperations) {
    // FIXME: Use reducer instead, or break into smaller ones.
    const [state, setState] = React.useState(initialState);
<<<<<<< HEAD
    const [submitted, setSubmitted] = React.useState(false);
=======
    // FIXME END
>>>>>>> 8448f1cb
    const promiseKeeper = usePromiseKeeper();

    React.useEffect(() => {
        props.setActivePage();
    }, []);

    if (!Client.userIsAdmin) return null;

    const {
        usernameError,
        passwordError,
        username,
        password,
        repeatedPassword
    } = state;

    return (
        <MainContainer
            header={<Heading.h1>User Creation</Heading.h1>}
            headerSize={64}
            main={(
                <>
                    <p>Admins can create new users on this page.</p>
                    <form autoComplete="off" onSubmit={e => submit(e)}>
                        <Label mb="1em">
                            Username
                            <Input
                                autocomplete="off"
                                value={username}
                                error={usernameError}
                                onChange={e => updateField("username", e.target.value)}
                                placeholder="Username..."
                            />
                        </Label>
                        <Label mb="1em">
                            Password
                            <Input
                                value={password}
                                type="password"
                                error={passwordError}
                                onChange={e => updateField("password", e.target.value)}
                                placeholder="Password..."
                            />
                        </Label>
                        <Label mb="1em">
                            Repeat password
                            <Input
                                value={repeatedPassword}
                                type="password"
                                error={passwordError}
                                onChange={e => updateField("repeatedPassword", e.target.value)}
                                placeholder="Repeat password..."
                            />
                        </Label>
                        <Button
                            type="submit"
                            color="green"
                            disabled={submitted}
                        >
                            Create user
                        </Button>
                    </form>
                </>
            )}
        />
    );

    function updateField(field: keyof UserCreationState, value: string) {
        if (field === "username") state.usernameError = false;
        else if (field === "password" || field === "repeatedPassword") state.passwordError = false;
        setState({...state, [field]: value});
    }

    async function submit(e: React.SyntheticEvent) {
        e.preventDefault();

        let hasUsernameError = false;
        let hasPasswordError = false;
        const {username, password, repeatedPassword} = state;
        if (!username) hasUsernameError = true;
        if (!password || password !== repeatedPassword) {
            hasPasswordError = true;
            snackbarStore.addFailure("Passwords do not match.");
        }
        setState({...state, usernameError: hasUsernameError, passwordError: hasPasswordError});
        if (!hasUsernameError && !hasPasswordError) {
            try {
                props.setLoading(true);
                setSubmitted(true);
                await promiseKeeper.makeCancelable(
                    Client.post("/auth/users/register", {username, password}, "")
                ).promise;
                snackbarStore.addSnack({message: `User '${username}' successfully created`, type: SnackType.Success});
                setState(initialState);
            } catch (e) {
                const status = defaultErrorHandler(e);
                if (status === 409) setState({...state, usernameError: true});
            } finally {
                props.setLoading(false);
                setSubmitted(false);
            }
        }
    }
}

interface UserCreationOperations extends SetStatusLoading {
    setActivePage: () => void;
}

const mapDispatchToProps = (dispatch: Dispatch): UserCreationOperations => ({
    setActivePage: () => dispatch(setActivePage(SidebarPages.Admin)),
    setLoading: loading => dispatch(setLoading(loading))
});

export default connect(null, mapDispatchToProps)(UserCreation);<|MERGE_RESOLUTION|>--- conflicted
+++ resolved
@@ -24,11 +24,7 @@
 function UserCreation(props: UserCreationOperations) {
     // FIXME: Use reducer instead, or break into smaller ones.
     const [state, setState] = React.useState(initialState);
-<<<<<<< HEAD
     const [submitted, setSubmitted] = React.useState(false);
-=======
-    // FIXME END
->>>>>>> 8448f1cb
     const promiseKeeper = usePromiseKeeper();
 
     React.useEffect(() => {
