import org.jetbrains.kotlin.gradle.tasks.KotlinCompile
import org.gradle.api.tasks.testing.logging.TestExceptionFormat
import org.gradle.api.tasks.testing.logging.TestLogEvent

plugins {
    kotlin("jvm") version "1.7.21"
}

group = "dk.sdu.cloud"
version = "1.0-SNAPSHOT"

repositories {
    mavenCentral()
    maven("https://mvn.cloud.sdu.dk")
}

dependencies {
     run {
<<<<<<< HEAD
        val version = "2022.3.9-accountingInMem11"
=======
        val version = "2022.3.24-issue-3421-2"
>>>>>>> 2559118a
        fun ucloud(module: String) = implementation("dk.sdu.cloud:$module:$version")

        ucloud("file-orchestrator-service-api")
        ucloud("app-orchestrator-service-api")
        ucloud("service-lib-lib")
    }

    implementation("org.slf4j:slf4j-nop:2.0.3")
    testImplementation(kotlin("test"))
}


fun Test.configureTests(filter: String) {
    useJUnitPlatform()
    description = "Runs integration test"
    group = "verification"

    systemProperty("log4j2.configurationFactory", "dk.sdu.cloud.micro.Log4j2ConfigFactory")
    systemProperty("java.io.tmpdir", System.getProperty("java.io.tmpdir"))

    filter {
        isFailOnNoMatchingTests = false
        includeTestsMatching(filter)
    }

    testLogging {
        events(*TestLogEvent.values())
        exceptionFormat = TestExceptionFormat.FULL
        outputs.upToDateWhen { false }
        showExceptions = true
        showCauses = true
        showStackTraces = true

        debug {
            events(*TestLogEvent.values())
            exceptionFormat = TestExceptionFormat.FULL
        }
        info.events = debug.events
        info.exceptionFormat = debug.exceptionFormat

        addTestListener(object : TestListener {
            override fun beforeSuite(suite: TestDescriptor?) {
                // Empty
            }

            override fun afterSuite(suite: TestDescriptor, result: TestResult) {
                val size = 80
                if (suite.parent != null) return
                print(
                    buildString {
                        appendln()
                        repeat(size) { append('-') }
                        appendln()
                        appendln(result.resultType.toString())
                        repeat(size) { append('-') }
                        appendln()

                        append(" TESTS:".padEnd(size - result.testCount.toString().length))
                        appendln(result.testCount)
                        append("PASSED:".padEnd(size - result.successfulTestCount.toString().length))
                        appendln(result.successfulTestCount)
                        append("FAILED:".padEnd(size - result.failedTestCount.toString().length))
                        appendln(result.failedTestCount)
                    }
                )
            }

            override fun beforeTest(testDescriptor: TestDescriptor?) {
                // Empty
            }

            override fun afterTest(testDescriptor: TestDescriptor?, result: TestResult?) {
                // Empty
            }
        })
    }
}

task<Test>("integrationTest") {
    configureTests("dk.sdu.cloud.integration.backend.*")
}

tasks.test {
    useJUnitPlatform()
}

tasks.withType<KotlinCompile> {
    kotlinOptions.jvmTarget = "1.8"
}<|MERGE_RESOLUTION|>--- conflicted
+++ resolved
@@ -16,11 +16,7 @@
 
 dependencies {
      run {
-<<<<<<< HEAD
-        val version = "2022.3.9-accountingInMem11"
-=======
-        val version = "2022.3.24-issue-3421-2"
->>>>>>> 2559118a
+        val version = "2022.3.24-Accounting"
         fun ucloud(module: String) = implementation("dk.sdu.cloud:$module:$version")
 
         ucloud("file-orchestrator-service-api")
