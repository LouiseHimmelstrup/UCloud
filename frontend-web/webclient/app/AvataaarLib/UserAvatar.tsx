<<<<<<< HEAD
import {Client} from "@/Authentication/HttpClientInstance";
import {Avatar} from "@/AvataaarLib";
import {usePromiseKeeper} from "@/PromiseKeeper";
=======
import {Avatar} from "AvataaarLib";
>>>>>>> 40f49dfc
import * as React from "react";
import styled from "styled-components";
import {SpaceProps} from "styled-system";
import Flex from "@/ui-components/Flex";
import {AvatarType} from "@/UserSettings/Avataaar";

const ClippedBox = styled(Flex)`
  overflow: hidden;
`;

interface UserAvatar extends SpaceProps {
    avatar: AvatarType;
    width?: string;
    height?: string;
    mx?: string;
}

export const UserAvatar = ({avatar, width = "60px", height = "48px", mx = "8px"}: UserAvatar): JSX.Element => (
    <ClippedBox mx={mx} width={width} alignItems="center" height={height}>
        <Avatar avatarStyle="Circle" {...avatar} />
    </ClippedBox>
);

const WrapperWrapper = styled(Flex)`
  & > ${Flex} > svg {
    height: 34px;
    width: 34px;
    margin-right: -17px;
  }

  & > ${Flex}:last-child > svg {
    margin-right: 0px;
  }
`;<|MERGE_RESOLUTION|>--- conflicted
+++ resolved
@@ -1,10 +1,4 @@
-<<<<<<< HEAD
-import {Client} from "@/Authentication/HttpClientInstance";
 import {Avatar} from "@/AvataaarLib";
-import {usePromiseKeeper} from "@/PromiseKeeper";
-=======
-import {Avatar} from "AvataaarLib";
->>>>>>> 40f49dfc
 import * as React from "react";
 import styled from "styled-components";
 import {SpaceProps} from "styled-system";
@@ -28,6 +22,7 @@
     </ClippedBox>
 );
 
+// TODO(Jonas): Delete this? Seems like something I made, based on the name.
 const WrapperWrapper = styled(Flex)`
   & > ${Flex} > svg {
     height: 34px;
