import {Client} from "Authentication/HttpClientInstance";
import {useCallback, useEffect, useReducer, useRef, useState} from "react";
import {defaultErrorHandler, timestampUnixMs} from "UtilityFunctions";
import {useGlobal, ValueOrSetter} from "Utilities/ReduxHooks";
import {HookStore} from "DefaultObjects";
import {usePromiseKeeper} from "PromiseKeeper";

function dataFetchReducer<T>(state: APICallState<T>, action): APICallState<T> {
    switch (action.type) {
        case "FETCH_INIT":
            return {
                ...state,
                loading: true,
                error: undefined
            };
        case "FETCH_SUCCESS":
            return {
                ...state,
                loading: false,
                error: undefined,
                data: action.payload,
            };
        case "FETCH_FAILURE":
            return {
                ...state,
                data: action.data,
                loading: false,
                error: action.error
            };
        default:
            throw new Error();
    }
}

declare global {
    export interface APICallParameters<Parameters = any, Response = any> {
        method?: "GET" | "POST" | "DELETE" | "PUT" | "PATCH" | "OPTIONS" | "HEAD";
        path?: string;
        payload?: any;
        context?: string;
        maxRetries?: number;
        parameters?: Parameters;
        reloadId?: number; // Can be used to force an ID by setting this to a random value
        noop?: boolean; // Used to indicate that this should not be run in a useCloudAPI hook.
        withCredentials?: boolean;
        projectOverride?: string;
        disableCache?: boolean;
    }
}

export interface APIError {
    why: string;
    statusCode: number;
}

export interface APICallState<T> {
    loading: boolean;
    error?: APIError;
    data: T;
}

export interface APICallStateWithParams<T, Params = any> {
    call: APICallState<T>;
    parameters: APICallParameters<Params>;
}

export function mapCallState<T, T2>(state: APICallState<T>, mapper: (t: T) => T2): APICallState<T2> {
    return {
        ...state,
        data: mapper(state.data)
    };
}

export async function callAPI<T>(parameters: APICallParameters<unknown, T>): Promise<T> {
    const method = parameters.method !== undefined ? parameters.method : "GET";
    if (parameters.path === undefined) throw Error("Missing path");
    return (await Client.call({
        method,
        path: parameters.path.replace("/api/", ""),
        body: parameters.payload,
        context: parameters.context,
        maxRetries: parameters.maxRetries,
        withCredentials: parameters.withCredentials,
        projectOverride: parameters.projectOverride
    })).response;
}

export async function callAPIWithErrorHandler<T>(
    parameters: APICallParameters
): Promise<T | null> {
    try {
        return await callAPI<T>(parameters);
    } catch (e) {
        defaultErrorHandler(e);
        return null;
    }
}

export function useGlobalCloudAPI<T, Parameters = any>(
    property: string,
    callParametersInitial: APICallParameters<Parameters>,
    dataInitial: T
): [APICallState<T>, (params: APICallParameters<Parameters>) => void, APICallParameters<Parameters>] {
    const defaultState: APICallStateWithParams<T, Parameters> = {
        call: {
            loading: false,
            error: undefined,
            data: dataInitial
        }, parameters: callParametersInitial
    };

    const promises = usePromiseKeeper();

    const [globalState, setGlobalState] =
        useGlobal(property as keyof HookStore, defaultState as unknown as NonNullable<HookStore[keyof HookStore]>);
    const state = globalState as unknown as APICallStateWithParams<T, Parameters>;
    const setState = setGlobalState as unknown as (value: ValueOrSetter<APICallStateWithParams<T, Parameters>>) => void;

    const doFetch = useCallback(async (parameters: APICallParameters) => {
        if (promises.canceledKeeper) return;
        setState(old => ({...old, parameters}));
        if (parameters.noop !== true) {
            if (parameters.path !== undefined) {
                if (promises.canceledKeeper) return;
                setState(old => ({...old, call: {...old.call, loading: true}}));

                try {
                    const result: T = await callAPI(parameters);

                    if (promises.canceledKeeper) return;
                    setState(old => ({...old, call: {...old.call, loading: false, data: result}}));
                } catch (e) {
                    const statusCode = e.request.status;
                    let why = "Internal Server Error";
                    if (!!e.response && e.response.why) {
                        why = e.response.why;
                    }

                    if (promises.canceledKeeper) return;
                    setState(old => ({...old, call: {...old.call, loading: false, error: {why, statusCode}}}));
                }
            }
        }
    }, [promises, setState]);

    return [state.call, doFetch, state.parameters];
}

/**
 * @deprecated
 */
export function useAsyncCommand(): [boolean, <T = any>(call: APICallParameters) => Promise<T | null>] {
    return useCloudCommand();
}

type InvokeCommand = <T = any>(
    call: APICallParameters,
    opts?: {defaultErrorHandler: boolean}
) => Promise<T | null>;

<<<<<<< HEAD
export function useCloudCommand(): [boolean, InvokeCommand] { const [isLoading, setIsLoading] = useState(false);
=======
export function useCloudCommand(): [boolean, InvokeCommand] {
    const [isLoading, setIsLoading] = useState(false);
>>>>>>> cd529a1e
    let didCancel = false;
    const sendCommand: InvokeCommand = useCallback(<T>(call, opts = {defaultErrorHandler: true}): Promise<T | null> => {
        // eslint-disable-next-line no-async-promise-executor
        return new Promise<T | null>(async (resolve, reject) => {
            if (didCancel) return;

            setIsLoading(true);
            if (opts.defaultErrorHandler) {
                try {
                    const result = await callAPIWithErrorHandler<T>(call);
                    if (!didCancel) {
                        resolve(result);
                    }
                } catch (e) {
                    if (!didCancel) {
                        reject(e);
                    }
                }
            } else {
                try {
                    const result = await callAPI<T>(call);
                    if (!didCancel) {
                        resolve(result);
                    }
                } catch (e) {
                    if (!didCancel) {
                        reject(e);
                    }
                }
            }

            setIsLoading(false);
        });
    }, [setIsLoading]);

    useEffect(() => {
        return () => {
            didCancel = true;
        };
    }, []);

    return [isLoading, sendCommand];
}

export type AsyncWorker = [boolean, string | undefined, (fn: () => Promise<void>) => void];

export function useAsyncWork(): AsyncWorker {
    const [isLoading, setIsLoading] = useState(false);
    const [error, setError] = useState<string | undefined>(undefined);
    let didCancel = false;
    useEffect(() => {
        return () => {
            didCancel = true;
        };
    }, []);

    const startWork = async (fn: () => Promise<void>): Promise<void> => {
        if (didCancel) return;
        setError(undefined);
        setIsLoading(true);
        try {
            await fn();
        } catch (e) {
            if (didCancel) return;
            if (e.request) {
                let why = "Internal Server Error";
                if (!!e.response && e.response.why) {
                    why = e.response.why;
                } else {
                    why = e.request.statusText;
                }
                setError(why);
            } else if (typeof e === "string") {
                setError(e);
            } else if ("message" in e && typeof e.message === "string") {
                setError(e.message);
            } else {
                setError("Internal error");
            }
        }
        if (!didCancel) setIsLoading(false);
    };

    return [isLoading, error, startWork];
}

export interface CloudCacheHook {
    cleanup: () => void;
    removePrefix(pathPrefix: string);
}

export function useCloudCache(): CloudCacheHook {
    const [cache, setCache, mergeCache] = useGlobal("cloudApiCache", {});

    const cleanup = useCallback(() => {
        setCache((oldCache) => {
            if (oldCache === undefined) return {};
            const now = timestampUnixMs();

            const newCache = {...oldCache};
            for (const key of Object.keys(oldCache)) {
                if (now > oldCache[key].expiresAt) {
                    delete newCache[key];
                }
            }

            return newCache;
        });
    }, []);

    const removePrefix = useCallback((prefix: string) => {
        setCache((oldCache) => {
            if (oldCache === undefined) return {};
            const now = timestampUnixMs();

            const newCache = {...oldCache};
            for (const key of Object.keys(oldCache)) {
                if (now > oldCache[key].expiresAt) {
                    delete newCache[key];
                } else {
                    const parsedKey = JSON.parse(key) as APICallParameters;
                    if (parsedKey.path?.indexOf(prefix) === 0) {
                        delete newCache[key];
                    }
                }
            }

            return newCache;
        });
    }, []);

    return {cleanup, removePrefix};
}

export function useCloudAPI<T, Parameters = any>(
<<<<<<< HEAD
    callParametersInitial: APICallParameters<Parameters, T>,
=======
    callParametersInitial: APICallParameters<Parameters>,
>>>>>>> cd529a1e
    dataInitial: T,
    cachingPolicy?: {cacheTtlMs: number, cacheKey: string}
): [APICallState<T>, (params: APICallParameters<Parameters>, disableCache?: boolean) => void, APICallParameters<Parameters>] {
    const shouldLog = (cachingPolicy?.cacheKey === "avatar");
    const parameters = useRef(callParametersInitial);
    const initialCall = useRef(true);
    const lastKey = useRef("");
    if (shouldLog) console.log("In here");
<<<<<<< HEAD
    const [cache,, mergeCache] = useGlobal("cloudApiCache", {}, (oldCache, newCache) => {
=======
    const [cache, , mergeCache] = useGlobal("cloudApiCache", {}, (oldCache, newCache) => {
>>>>>>> cd529a1e
        let cacheKey = cachingPolicy?.cacheKey;
        if (cacheKey === undefined) return true; // Don't give us the update
        cacheKey += "/";

        if (oldCache === newCache) return true;

        for (const key of Object.keys(newCache)) {
            if (key.indexOf(cacheKey) === 0) {
                if (newCache[key] !== oldCache[key] && key != lastKey.current) {
                    if (shouldLog) console.log("Change");
                    return false;
                }
            }
        }

        return true;
    });

    const [state, dispatch] = useReducer(dataFetchReducer, {
        loading: false,
        error: undefined,
        data: dataInitial
    });

    const refetch = useCallback((params: APICallParameters<Parameters, T>) => {
        if (shouldLog) console.log("  Fetching");
        let didCancel = false;

        let key: string | null = null;
        if (cachingPolicy !== undefined) {
            const keyObj = {...params};
            delete keyObj.reloadId;
            key = cachingPolicy.cacheKey + "/" + JSON.stringify(keyObj);
            lastKey.current = key;
        }

        const now = timestampUnixMs();
        const cachedEntry = key ? cache[key] : null;

        // NOTE: We only cache successful attempts
        if (cachedEntry && now < cachedEntry.expiresAt && !params.disableCache) {
            if (shouldLog) console.log("Using cached entry: ", cachedEntry, cache);
            dispatch({type: "FETCH_SUCCESS", payload: cachedEntry});
            return;
        }

        if (params.noop !== true) {
<<<<<<< HEAD
=======
            // eslint-disable-next-line no-inner-declarations
>>>>>>> cd529a1e
            async function fetchData(): Promise<void> {
                if (params.path !== undefined) {
                    if (shouldLog) console.log("    Init");
                    dispatch({type: "FETCH_INIT"});

                    try {
                        const result: T = await callAPI(params);

                        if (!didCancel) {
                            if (shouldLog) console.log("    Success");
                            dispatch({type: "FETCH_SUCCESS", payload: result});
<<<<<<< HEAD

=======
>>>>>>> cd529a1e
                            if (cachingPolicy !== undefined && cachingPolicy.cacheTtlMs > 0 && params.method === "GET") {
                                const newEntry = {};
                                newEntry[key!] = {expiresAt: now + cachingPolicy.cacheTtlMs, cached: result};
                                mergeCache(newEntry);
                            }
                        }
                    } catch (e) {
                        if (!didCancel) {
                            const statusCode = e.request.status;
                            let why = "Internal Server Error";
                            if (!!e.response && e.response.why) {
                                why = e.response.why;
                            }

                            dispatch({type: "FETCH_FAILURE", data: dataInitial, error: {why, statusCode}});
                        }
                    }
                }
            }

            fetchData();
        }

        return () => {
            didCancel = true;
        };
<<<<<<< HEAD
    }, []);
=======
    }, [cache]);
>>>>>>> cd529a1e

    const doFetch = useCallback((params: APICallParameters, disableCache = false): void => {
        if (shouldLog) console.log("doFetch")
        parameters.current = params;
        if (disableCache) {
            refetch({...params, disableCache: true});
        } else {
            refetch(params);
        }
    }, [refetch]);

    if (initialCall.current) {
        initialCall.current = false;
        refetch(parameters.current);
    }

    return [state as APICallState<T>, doFetch, parameters.current];
}<|MERGE_RESOLUTION|>--- conflicted
+++ resolved
@@ -158,12 +158,8 @@
     opts?: {defaultErrorHandler: boolean}
 ) => Promise<T | null>;
 
-<<<<<<< HEAD
-export function useCloudCommand(): [boolean, InvokeCommand] { const [isLoading, setIsLoading] = useState(false);
-=======
 export function useCloudCommand(): [boolean, InvokeCommand] {
     const [isLoading, setIsLoading] = useState(false);
->>>>>>> cd529a1e
     let didCancel = false;
     const sendCommand: InvokeCommand = useCallback(<T>(call, opts = {defaultErrorHandler: true}): Promise<T | null> => {
         // eslint-disable-next-line no-async-promise-executor
@@ -299,11 +295,7 @@
 }
 
 export function useCloudAPI<T, Parameters = any>(
-<<<<<<< HEAD
     callParametersInitial: APICallParameters<Parameters, T>,
-=======
-    callParametersInitial: APICallParameters<Parameters>,
->>>>>>> cd529a1e
     dataInitial: T,
     cachingPolicy?: {cacheTtlMs: number, cacheKey: string}
 ): [APICallState<T>, (params: APICallParameters<Parameters>, disableCache?: boolean) => void, APICallParameters<Parameters>] {
@@ -312,11 +304,7 @@
     const initialCall = useRef(true);
     const lastKey = useRef("");
     if (shouldLog) console.log("In here");
-<<<<<<< HEAD
     const [cache,, mergeCache] = useGlobal("cloudApiCache", {}, (oldCache, newCache) => {
-=======
-    const [cache, , mergeCache] = useGlobal("cloudApiCache", {}, (oldCache, newCache) => {
->>>>>>> cd529a1e
         let cacheKey = cachingPolicy?.cacheKey;
         if (cacheKey === undefined) return true; // Don't give us the update
         cacheKey += "/";
@@ -364,10 +352,7 @@
         }
 
         if (params.noop !== true) {
-<<<<<<< HEAD
-=======
             // eslint-disable-next-line no-inner-declarations
->>>>>>> cd529a1e
             async function fetchData(): Promise<void> {
                 if (params.path !== undefined) {
                     if (shouldLog) console.log("    Init");
@@ -379,10 +364,6 @@
                         if (!didCancel) {
                             if (shouldLog) console.log("    Success");
                             dispatch({type: "FETCH_SUCCESS", payload: result});
-<<<<<<< HEAD
-
-=======
->>>>>>> cd529a1e
                             if (cachingPolicy !== undefined && cachingPolicy.cacheTtlMs > 0 && params.method === "GET") {
                                 const newEntry = {};
                                 newEntry[key!] = {expiresAt: now + cachingPolicy.cacheTtlMs, cached: result};
@@ -409,11 +390,7 @@
         return () => {
             didCancel = true;
         };
-<<<<<<< HEAD
-    }, []);
-=======
     }, [cache]);
->>>>>>> cd529a1e
 
     const doFetch = useCallback((params: APICallParameters, disableCache = false): void => {
         if (shouldLog) console.log("doFetch")
