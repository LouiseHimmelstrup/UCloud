{
  "name": "sducloud",
<<<<<<< HEAD
  "version": "0.16.4",
=======
  "version": "0.16.7",
>>>>>>> 0fa9daed
  "description": "SDU Cloud",
  "author": "IMADA - eScience Center, SDU",
  "jest": {
    "collectCoverage": true,
    "coverageDirectory": "<rootDir>/coverage",
    "coverageReporters": [
      "html",
      "cobertura"
    ],
    "modulePaths": [
      "app"
    ],
    "transform": {
      "^.+\\.(tsx?|jsx?)$": "ts-jest"
    },
    "moduleNameMapper": {
      "^.+\\.(png|ttf|jpg)$": "file-loader",
      "^.+\\.css$": "css-loader",
      "Authentication/SDUCloudObject": "<rootDir>/__tests__/mock/Cloud.ts"
    },
    "testRegex": "(/__tests__/.*|(\\.|/)\\.(test|spec))\\.(j|t)sx?$",
    "moduleFileExtensions": [
      "ts",
      "tsx",
      "js",
      "jsx",
      "json",
      "node"
    ],
    "preset": "ts-jest",
    "testMatch": null,
    "globals": {
      "ts-jest": {
        "ts-config": "tsconfig.json",
        "diagnostics": {
          "ignoreCodes": [
            151001
          ]
        }
      }
    }
  },
  "scripts": {
    "start": "webpack-dev-server --config webpack.dev.js --inline --progress --port 9000",
    "clean": "rm -rf dist/",
    "build": "npm run clean && webpack --config webpack.prod.js --progress --profile --bail",
    "install": "napa",
    "test": "jest",
    "prepare-icons": "npm run icons-clean && npm run icons-components && npm run icons-index",
    "icons-clean": "cd app/ui-components/icons; rm -rf components index.ts",
    "icons-components": "cd app/ui-components/icons; svgr . --ext=tsx --filename-case camel -d components",
    "icons-index": "node scripts/create-icons-index.js"
  },
  "dependencies": {
    "@svgr/cli": "^4.1.0",
    "avataaars": "^1.2.1",
    "fuse.js": "^3.4.4",
    "jsonwebtoken": "8.5.0",
    "moment": "~2.24.0",
    "moment-timezone": "^0.5.23",
    "npm": "^6.9.0",
    "rc-slider": "^8.6.6",
    "react": "16.8.4",
    "react-datepicker": "2.1.0",
    "react-dom": "16.8.4",
    "react-dropzone": "^10.0.0",
    "react-markdown": "^4.0.6",
    "react-modal": "^3.8.1",
    "react-redux": "^6.0.1",
    "react-router": "4.3.1",
    "react-router-dom": "4.3.1",
    "recharts": "^1.5.0",
    "redux": "4.0.1",
    "redux-responsive": "^4.3.8",
    "styled-components": "^4.1.3",
    "styled-system": "^4.0.4",
    "svgi": "^1.1.0",
    "sweetalert2": "7.33.1"
  },
  "devDependencies": {
    "@types/enzyme": "^3.9.0",
    "@types/enzyme-adapter-react-16": "^1.0.5",
    "@types/history": "^4.7.2",
    "@types/jest": "24.0.11",
    "@types/json-schema": "^7.0.3",
    "@types/jsonwebtoken": "^8.3.2",
    "@types/moment-timezone": "^0.5.12",
    "@types/react": "16.8.7",
    "@types/react-datepicker": "2.0.4",
    "@types/react-dom": "^16.8.2",
    "@types/react-dropzone": "^4.2.2",
    "@types/react-modal": "3.8.1",
    "@types/react-redux": "^7.0.3",
    "@types/react-router": "^4.4.5",
    "@types/react-router-dom": "^4.3.1",
    "@types/react-test-renderer": "16.8.1",
    "@types/recharts": "^1.1.14",
    "@types/styled-components": "4.1.12",
    "@types/styled-system": "^3.2.2",
    "compression-webpack-plugin": "^2.0.0",
    "copy-webpack-plugin": "5.0.1",
    "css-loader": "^2.1.1",
    "empty-module": "~0.0.2",
    "enzyme": "^3.9.0",
    "enzyme-adapter-react-16": "^1.10.0",
    "file-loader": "3.0.1",
    "html-webpack-plugin": "^3.2.0",
    "imports-loader": "0.8.0",
    "jest": "^24.4.0",
    "jest-styled-components": "^6.3.1",
    "mini-css-extract-plugin": "^0.5.0",
    "napa": "3.0.0",
    "react-test-renderer": "16.8.4",
    "redux-devtools-extension": "^2.13.8",
    "source-map-loader": "^0.2.4",
    "style-loader": "0.23.1",
    "terser-webpack-plugin": "^1.2.3",
    "ts-jest": "^24.0.0",
    "ts-loader": "^5.3.3",
    "typescript": "3.3.3333",
    "url-loader": "1.1.2",
    "webpack": "4.29.6",
    "webpack-cli": "^3.2.3",
    "webpack-dev-server": "3.2.1",
    "webpack-merge": "4.2.1"
  }
}<|MERGE_RESOLUTION|>--- conflicted
+++ resolved
@@ -1,10 +1,6 @@
 {
   "name": "sducloud",
-<<<<<<< HEAD
-  "version": "0.16.4",
-=======
   "version": "0.16.7",
->>>>>>> 0fa9daed
   "description": "SDU Cloud",
   "author": "IMADA - eScience Center, SDU",
   "jest": {
