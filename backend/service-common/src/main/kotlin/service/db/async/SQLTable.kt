package dk.sdu.cloud.service.db.async

import org.joda.time.LocalDateTime
import java.sql.SQLType

/**
 * A type safe definition of a SQL table.
 *
 * Example:
 *
 * ```kotlin
 * object Dog : SQLTable("dogs") {
 *     val name = text("name")
 *     val gender = text("gender")
 * }
 * ```
 */
abstract class SQLTable(val tableName: String) {
    private val backingFields = ArrayList<SQLField<*>>()
    val fields get() = backingFields.toList()

    internal fun <K, T : SqlType<K>> addField(
        name: String,
        type: String,
        jdbcType: T,
        notNull: Boolean
    ): SQLField<T> {
        val element = SQLField(name, type, jdbcType, notNull)
        backingFields.add(element)
        return element
    }

    override fun toString(): String = tableName
}

fun SQLTable.varchar(name: String, size: Int, notNull: Boolean = false) =
    addField(name, "varchar($size)", SqlType.TString, notNull)

fun SQLTable.int(
    name: String,
    notNull: Boolean = false
) = addField(name, "int", SqlType.TInt, notNull)

fun SQLTable.long(
    name: String,
    notNull: Boolean = false
) = addField(name, "bigint", SqlType.TLong, notNull)

fun SQLTable.text(
    name: String,
    notNull: Boolean = false
) = addField(name, "text", SqlType.TString, notNull)

fun SQLTable.timestamp(
    name: String,
    notNull: Boolean = false
) = addField(name, "timestamp", SqlType.TTimestamp, notNull)

fun SQLTable.jsonb(
    name: String,
    notNull: Boolean = false
) = addField(name, "jsonb", SqlType.TJSONB, notNull)

fun SQLTable.bool(
    name: String,
    notNull: Boolean = false
) = addField(name, "bool", SqlType.TBoolean, notNull)

<<<<<<< HEAD
fun SQLTable.bytesArray(
=======
fun SQLTable.byteArray(
>>>>>>> f26667e2
    name: String,
    notNull: Boolean = false
) = addField(name, "bytea", SqlType.TBytes, notNull)

sealed class SqlType<T> {
    object TString : SqlType<String>()
    object TBoolean : SqlType<Boolean>()
    object TByte : SqlType<Byte>()
    object TShort : SqlType<Short>()
    object TInt : SqlType<Int>()
    object TLong : SqlType<Long>()
    object TFloat : SqlType<Float>()
    object TDouble : SqlType<Double>()
    object TBytes : SqlType<ByteArray>()
    object TTimestamp : SqlType<LocalDateTime>()
    object TJSONB : SqlType<String>()
}

class SQLField<Type : SqlType<*>>(
    val name: String,
    val type: String,
    val sqlType: Type,
    val notNull: Boolean = false
) {
    init {
        require(name.matches(safeSqlNameRegex)) { "Column contains potentially insecure characters: '$name'" }
    }

    override fun toString(): String = name
}

class SQLRow(private val map: HashMap<SQLField<*>, Any?> = HashMap()) {
    operator fun <KType, T : SqlType<KType>> get(key: SQLField<T>): KType {
        @Suppress("UNCHECKED_CAST")
        return map[key] as KType
    }

    fun <KType, T : SqlType<KType>> getOrNull(key: SQLField<T>): KType? {
        val value = map[key] ?: return null

        @Suppress("UNCHECKED_CAST")
        return value as KType
    }

    operator fun <KType, T : SqlType<KType>> set(key: SQLField<T>, value: KType?) {
        map[key] = value
    }

    fun getUntyped(key: SQLField<*>): Any? {
        return map[key]
    }

    fun keys(): Set<SQLField<*>> = map.keys

    override fun toString(): String = "SQLRow($map)"
}<|MERGE_RESOLUTION|>--- conflicted
+++ resolved
@@ -66,11 +66,7 @@
     notNull: Boolean = false
 ) = addField(name, "bool", SqlType.TBoolean, notNull)
 
-<<<<<<< HEAD
-fun SQLTable.bytesArray(
-=======
 fun SQLTable.byteArray(
->>>>>>> f26667e2
     name: String,
     notNull: Boolean = false
 ) = addField(name, "bytea", SqlType.TBytes, notNull)
