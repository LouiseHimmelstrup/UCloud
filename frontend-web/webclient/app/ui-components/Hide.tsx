import styled from "styled-components";
<<<<<<< HEAD
import Box, {BoxProps} from "./Box";
import theme, {Theme} from "./theme";

// const getMaxWidth = (em: number) => em - 0.01

const getMaxWidth = (px: string) => (parseInt(px, 10) - 1) + "px";


// TODO: cleanup the media selectors below (maybe put in theme.tsx ?)
const breakpoints = (props: {theme: Theme}) => ({
=======
import Box, { BoxProps } from "./Box";
import theme, { Theme } from "./theme";

const getMaxWidth = (px: string) => (parseInt(px, 10) - 1) + "px";


// TODO: cleanup the media selectors below (maybe put in theme.tsx ?)
const breakpoints = (props: { theme: Theme }) => ({
>>>>>>> 803e4da5
  xs: `@media screen and (max-width: ${getMaxWidth(props.theme.breakpoints[0])})`,
  sm: `@media screen and (min-width: ${props.theme.breakpoints[0]}) and (max-width: ${getMaxWidth(props.theme.breakpoints[1])})`,
  md: `@media screen and (min-width: ${props.theme.breakpoints[1]}) and (max-width: ${getMaxWidth(props.theme.breakpoints[2])})`,
  lg: `@media screen and (min-width: ${props.theme.breakpoints[2]}) and (max-width: ${getMaxWidth(props.theme.breakpoints[3])})`,
  xl: `@media screen and (min-width: ${props.theme.breakpoints[3]}) and (max-width: ${getMaxWidth(props.theme.breakpoints[4])})`,
  xxl: `@media screen and (min-width: ${props.theme.breakpoints[4]})`
});

export const hidden = (key: any) => (props: any) =>
  props[key]
    ? {
      [breakpoints(props)[key]]: {
        display: "none"
      }
    }
    : null;

export interface HideProps extends BoxProps {
  xs?: boolean;
  sm?: boolean;
  md?: boolean;
  lg?: boolean;
  xl?: boolean;
  xxl?: boolean;
}

const Hide = styled(Box) <HideProps>`
  ${hidden("xs")}
  ${hidden("sm")}
  ${hidden("md")}
  ${hidden("lg")}
  ${hidden("xl")}
  ${hidden("xxl")}
`;

Hide.defaultProps = {
  theme
};

Hide.displayName = "Hide";

export default Hide;<|MERGE_RESOLUTION|>--- conflicted
+++ resolved
@@ -1,25 +1,12 @@
 import styled from "styled-components";
-<<<<<<< HEAD
 import Box, {BoxProps} from "./Box";
 import theme, {Theme} from "./theme";
-
-// const getMaxWidth = (em: number) => em - 0.01
 
 const getMaxWidth = (px: string) => (parseInt(px, 10) - 1) + "px";
 
 
 // TODO: cleanup the media selectors below (maybe put in theme.tsx ?)
 const breakpoints = (props: {theme: Theme}) => ({
-=======
-import Box, { BoxProps } from "./Box";
-import theme, { Theme } from "./theme";
-
-const getMaxWidth = (px: string) => (parseInt(px, 10) - 1) + "px";
-
-
-// TODO: cleanup the media selectors below (maybe put in theme.tsx ?)
-const breakpoints = (props: { theme: Theme }) => ({
->>>>>>> 803e4da5
   xs: `@media screen and (max-width: ${getMaxWidth(props.theme.breakpoints[0])})`,
   sm: `@media screen and (min-width: ${props.theme.breakpoints[0]}) and (max-width: ${getMaxWidth(props.theme.breakpoints[1])})`,
   md: `@media screen and (min-width: ${props.theme.breakpoints[1]}) and (max-width: ${getMaxWidth(props.theme.breakpoints[2])})`,
