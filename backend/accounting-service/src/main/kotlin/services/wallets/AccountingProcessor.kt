--- conflicted
+++ resolved
@@ -1594,12 +1594,8 @@
         val internalWalletAllocation = allocations[allocationId] ?: return false
         internalWalletAllocation.begin()
         val willOvercharge = (internalWalletAllocation.localUsage + delta > internalWalletAllocation.quota)
-<<<<<<< HEAD
                 && (internalWalletAllocation.localUsage < internalWalletAllocation.quota)
-=======
-            && (internalWalletAllocation.localUsage < internalWalletAllocation.quota)
         val preChargeTree = internalWalletAllocation.treeUsage ?: 0L
->>>>>>> 1a07e2ea
         internalWalletAllocation.localUsage += delta
         internalWalletAllocation.treeUsage = min(
             (internalWalletAllocation.treeUsage ?: internalWalletAllocation.localUsage) + delta,
@@ -1760,7 +1756,7 @@
                 }
                 alloc.localUsage = toCharge
                 localChange = toCharge
-                treeChange =  min(diff, alloc.quota)
+                treeChange = min(diff, alloc.quota)
                 alloc.treeUsage = (alloc.treeUsage ?: alloc.localUsage) + treeChange
                 totalCharged += toCharge
             }
@@ -1808,26 +1804,6 @@
                         "Internal Error in charging remaining of non-periodic", 500
                     )
                 }
-<<<<<<< HEAD
-                val transactionId = transactionId()
-                val internalAllocation = allocations[allocation.toInt()]!!
-                val transaction = UsageReport.AllocationHistoryEntry(
-                    internalAllocation.id.toString(),
-                    Time.now(),
-                    UsageReport.Balance(
-                        internalAllocation.treeUsage ?: internalAllocation.localUsage,
-                        internalAllocation.localUsage,
-                        internalAllocation.quota
-                    ),
-                    UsageReport.HistoryAction.CHARGE,
-                    transactionId
-                )
-                println("AFTER CHARGE TRANSACTION: $transaction")
-                dirtyTransactions.add(
-                    transaction
-                )
-=======
->>>>>>> 1a07e2ea
             }
             if (activeQuota < totalUsage) {
                 return AccountingResponse.Charge(false)
@@ -1889,13 +1865,9 @@
         }
 
         allocation.begin()
-<<<<<<< HEAD
+        var quotaChange = 0L
         if (amountRequested != null) {
-=======
-        var quotaChange = 0L
-        if (amountRequested!= null) {
             quotaChange = amountRequested - allocation.quota
->>>>>>> 1a07e2ea
             allocation.quota = request.amount
         }
         if (notBefore != null) {
@@ -2279,14 +2251,10 @@
                                 into("new_quotas") { it.balance.quota }
                                 into("timestamps") { it.timestamp }
                                 into("transaction_ids") { it.transactionId }
-<<<<<<< HEAD
                                 into("actions") { it.relatedAction.toString() }
-=======
-                                into("actions") {it.relatedAction.toString()}
-                                into("local_change") {it.change.localChange}
-                                into("tree_change") {it.change.treeChange}
-                                into("quota_change") {it.change.quotaChange}
->>>>>>> 1a07e2ea
+                                into("local_change") { it.change.localChange }
+                                into("tree_change") { it.change.treeChange }
+                                into("quota_change") { it.change.quotaChange }
                             }
                         },
                         """
