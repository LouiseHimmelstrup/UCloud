package dk.sdu.cloud.file.ucloud

import dk.sdu.cloud.auth.api.JwtRefresher
import dk.sdu.cloud.auth.api.RefreshingJWTAuthenticator
import dk.sdu.cloud.calls.client.OutgoingHttpCall
import dk.sdu.cloud.debug.DebugSystem
import dk.sdu.cloud.file.ucloud.rpc.FileCollectionsController
import dk.sdu.cloud.file.ucloud.rpc.FilesController
import dk.sdu.cloud.file.ucloud.rpc.ShareController
import dk.sdu.cloud.file.ucloud.services.*
import dk.sdu.cloud.file.ucloud.services.tasks.*
import dk.sdu.cloud.CommonErrorMessage
import dk.sdu.cloud.calls.*
import dk.sdu.cloud.calls.server.RpcServer
import dk.sdu.cloud.micro.*
import dk.sdu.cloud.service.*
import dk.sdu.cloud.service.db.async.AsyncDBSessionFactory
import dk.sdu.cloud.Roles
import java.io.File
import kotlin.system.exitProcess
import kotlinx.coroutines.GlobalScope
import kotlinx.coroutines.delay
import kotlinx.coroutines.runBlocking
import kotlinx.coroutines.launch
import org.elasticsearch.client.RestHighLevelClient
import services.FileScanner

// NOTE(Dan): This is only used in development mode
object Scans : CallDescriptionContainer("file.ucloud.scans") {
    const val baseContext = "/api/file/ucloud/scans"

    val start = call<Unit, Unit, CommonErrorMessage>("start") {
        httpUpdate(baseContext, "start", roles = Roles.PUBLIC)
    }
}

class Server(
    override val micro: Micro,
    private val configuration: Configuration,
    private val cephConfig: CephConfiguration,
) : CommonServer {
    override val log = logger()
    private lateinit var elastic: RestHighLevelClient

    override fun start() {
        val (refreshToken, validation) =
            if (configuration.providerRefreshToken == null || configuration.ucloudCertificate == null) {
                throw IllegalStateException("Missing configuration at files.ucloud.providerRefreshToken")
            } else {
                Pair(
                    configuration.providerRefreshToken,
                    InternalTokenValidationJWT.withPublicCertificate(configuration.ucloudCertificate)
                )
            }

        val authenticator = RefreshingJWTAuthenticator(micro.client, JwtRefresher.Provider(refreshToken))
        @Suppress("UNCHECKED_CAST")
        micro.providerTokenValidation = validation as TokenValidation<Any>
        val authenticatedClient = authenticator.authenticateClient(OutgoingHttpCall)
        val db = AsyncDBSessionFactory(micro)

        val fsRootFile =
            File((cephConfig.cephfsBaseMount ?: "/mnt/cephfs/") + cephConfig.subfolder).takeIf { it.exists() }
                ?: if (micro.developmentModeEnabled) File("./fs") else throw IllegalStateException("No mount found!")

        val pathConverter = PathConverter(InternalFile(fsRootFile.absolutePath), authenticatedClient)
        val nativeFs = NativeFS(pathConverter, micro)
        val cephStats = CephFsFastDirectoryStats(nativeFs)

<<<<<<< HEAD
        elastic = micro.elasticHighLevelClient

        val limitChecker = LimitChecker(db)
=======
        val limitChecker = LimitChecker(db, pathConverter)
>>>>>>> cd6d351e
        val usageScan = UsageScan(pathConverter, nativeFs, cephStats, authenticatedClient, db)

        val scriptManager = micro.feature(ScriptManager)
        scriptManager.register(
            Script(
                ScriptMetadata(
                    "ucloud-scan",
                    "Accounting Scan (Storage)",
                    WhenToStart.Periodically(1000L * 60L * 60L * 3)
                ),
                script = {
                    usageScan.startScan()
                }
            )
        )

        if (micro.commandLineArguments.contains("--scan-accounting")) {
            try {
                runBlocking {
                    usageScan.startScan()
                    exitProcess(0)
                }
            } catch (ex: Throwable) {
                log.warn(ex.stackTraceToString())
                exitProcess(1)
            }
        }

        val distributedStateFactory = RedisDistributedStateFactory(micro)
        val trashService = TrashService(pathConverter)
        val fileQueries = FileQueries(pathConverter, distributedStateFactory, nativeFs, trashService, cephStats)
        val chunkedUploadService = ChunkedUploadService(db, pathConverter, nativeFs)
        val downloadService = DownloadService(db, pathConverter, nativeFs)
        val memberFiles = MemberFiles(nativeFs, pathConverter, authenticatedClient)
        val shareService = ShareService(nativeFs, pathConverter, authenticatedClient)
        val taskSystem = TaskSystem(db, pathConverter, nativeFs, micro.backgroundScope, authenticatedClient,
            micro.feature(DebugSystem)).apply {
            install(CopyTask())
            install(DeleteTask())
            install(MoveTask())
            install(CreateFolderTask())
            install(TrashTask(memberFiles, trashService))
            install(EmptyTrashTask())
        }
        val fileCollectionService = FileCollectionsService(
            pathConverter,
            db,
            taskSystem,
            nativeFs
        )

        FilesIndex.create(micro.elasticHighLevelClient, numberOfShards = 2, numberOfReplicas = 5)

        val elasticQueryService = ElasticQueryService(
            micro.elasticHighLevelClient,
            nativeFs,
            pathConverter
        )

        taskSystem.launchScheduler(micro.backgroundScope)

        if (micro.commandLineArguments.contains("--scan-file-system")) {
            runBlocking {
                try {
                    FileScanner(
                        micro.elasticHighLevelClient,
                        authenticatedClient,
                        db,
                        nativeFs,
                        pathConverter,
                        cephStats,
                        elasticQueryService
                    ).runScan()
                    exitProcess(0)
                } catch (ex: Exception) {
                    println(ex.stackTraceToString())
                    exitProcess(1)
                }
            }
        }

        /*
        //Dev testing
        GlobalScope.launch {
                while (true) {
                    if (File("/tmp/test.txt").exists()) {
                        try {
                            FileScanner(
                                micro.elasticHighLevelClient,
                                authenticatedClient,
                                db,
                                nativeFs,
                                pathConverter,
                                cephStats,
                                elasticQueryService
                            ).runScan()
                        } catch (ex: Exception) {
                            println(ex.stackTraceToString())
                        }
                        File("/tmp/test.txt").delete()
                    }
                    delay(5000)
                }
            }*/

//        useTestingSizes = micro.developmentModeEnabled

        configureControllers(
            FilesController(fileQueries, taskSystem, chunkedUploadService, downloadService, limitChecker, elasticQueryService),
            FileCollectionsController(fileCollectionService),
            ShareController(shareService),
            object : Controller {
                override fun configure(rpcServer: RpcServer) {
                    if (micro.developmentModeEnabled) {
                        rpcServer.implement(Scans.start) {
                            GlobalScope.launch {
                                usageScan.startScan()
                            }
                            ok(Unit)
                        }
                    }
                }
            }
        )

        startServices()
    }
}
<|MERGE_RESOLUTION|>--- conflicted
+++ resolved
@@ -67,13 +67,8 @@
         val nativeFs = NativeFS(pathConverter, micro)
         val cephStats = CephFsFastDirectoryStats(nativeFs)
 
-<<<<<<< HEAD
         elastic = micro.elasticHighLevelClient
-
-        val limitChecker = LimitChecker(db)
-=======
         val limitChecker = LimitChecker(db, pathConverter)
->>>>>>> cd6d351e
         val usageScan = UsageScan(pathConverter, nativeFs, cephStats, authenticatedClient, db)
 
         val scriptManager = micro.feature(ScriptManager)
