--- conflicted
+++ resolved
@@ -29,11 +29,7 @@
 import { MainContainer } from "MainContainer/MainContainer";
 import { SnackType } from "Snackbar/Snackbars";
 import { dialogStore } from "Dialog/DialogStore";
-<<<<<<< HEAD
 import {snackbarStore} from "Snackbar/SnackbarStore";
-=======
-import { addNotificationEntry } from "Utilities/ReduxUtilities";
->>>>>>> ef51af6f
 
 const Panel = styled(Box)`
     margin-bottom: 1em;
@@ -474,10 +470,6 @@
         dispatch(await fetchPage(folder, pageNumber, itemsPerPage));
     },
     setRefresh: refresh => dispatch(setRefreshFunction(refresh)),
-<<<<<<< HEAD
-=======
-    addSnack: snack => addNotificationEntry(dispatch, snack),
->>>>>>> ef51af6f
 });
 
 export default connect<DetailedResultReduxObject, DetailedResultOperations>(mapStateToProps, mapDispatchToProps)(DetailedResult);