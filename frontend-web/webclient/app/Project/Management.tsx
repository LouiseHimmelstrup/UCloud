--- conflicted
+++ resolved
@@ -12,14 +12,8 @@
 import { fetchProjectMembers, setError } from "./Redux/ManagementActions";
 import { TextSpan } from "ui-components/Text";
 import { getQueryParamOrElse, RouterLocationProps } from "Utilities/URIUtilities";
-<<<<<<< HEAD
 import { SnackType } from "Snackbar/Snackbars";
 import {snackbarStore} from "Snackbar/SnackbarStore";
-=======
-import { AddSnackOperation, SnackType } from "Snackbar/Snackbars";
-import { addSnack } from "Snackbar/Redux/SnackbarsActions";
-import { addNotificationEntry } from "Utilities/ReduxUtilities";
->>>>>>> ef51af6f
 
 export enum ProjectRole {
     PI = "PI",
@@ -180,12 +174,7 @@
 
 const mapDispatchToProps = (dispatch: Dispatch): ManagementOperations => ({
     fetchProjectMembers: async id => dispatch(await fetchProjectMembers(id)),
-<<<<<<< HEAD
     clearError: () => dispatch(setError())
-=======
-    clearError: () => dispatch(setError()),
-    addSnack: snack => addNotificationEntry(dispatch, snack)
->>>>>>> ef51af6f
 });
 
 export default connect<void, ManagementOperations>(null, mapDispatchToProps)(Management);