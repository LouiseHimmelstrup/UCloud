import HttpClient from "Authentication/lib";
import {SensitivityLevelMap} from "DefaultObjects";
import {dialogStore} from "Dialog/DialogStore";
import {SortOrder} from "Files";
import * as React from "react";
import List from "Shares/List";
import {snackbarStore} from "Snackbar/SnackbarStore";
import styled from "styled-components";
import {Absolute, Box, Button, Checkbox, Divider, Flex, FtIcon, Icon, Label, Select, Text, ButtonGroup} from "ui-components";
import ClickableDropdown from "ui-components/ClickableDropdown";
import {Dropdown, DropdownContent} from "ui-components/Dropdown";
import * as Heading from "ui-components/Heading";
import Input, {InputLabel} from "ui-components/Input";
import {UploadPolicy} from "Uploader/api";
import {replaceHomeOrProjectFolder} from "Utilities/FileUtilities";
import {copyToClipboard, FtIconProps, inDevEnvironment, stopPropagationAndPreventDefault} from "UtilityFunctions";
import {usePromiseKeeper} from "PromiseKeeper";
import {searchPreviousSharedUsers, ServiceOrigin} from "Shares";
import {useCloudAPI} from "Authentication/DataHook";
import {ProjectName} from "Project";

interface StandardDialog {
    title?: string;
    message: string | JSX.Element;
    onConfirm: () => void | Promise<void>;
    onCancel?: () => void;
    cancelText?: string;
    confirmText?: string;
    validator?: () => boolean;
    addToFront?: boolean;
}

export function addStandardDialog({
    title,
    message,
    onConfirm,
    onCancel = () => undefined,
    validator = () => true,
    cancelText = "Cancel",
    confirmText = "Confirm",
    addToFront = false
}: StandardDialog): void {
    const validate = (): void => {
        if (validator()) onConfirm();
        dialogStore.success();
    };

    dialogStore.addDialog((
        <div>
            <div>
                <Heading.h3>{title}</Heading.h3>
                {title ? <Divider /> : null}
                <div>{message}</div>
            </div>
            <Flex mt="20px">
                <Button onClick={dialogStore.failure} color="red" mr="5px">{cancelText}</Button>
                <Button
                    onClick={validate}
                    color="green"
                >
                    {confirmText}
                </Button>
            </Flex>
        </div>
    ), onCancel, addToFront);
}

interface InputDialog {
    title: string;
    placeholder?: string;
    cancelText?: string;
    confirmText?: string;
    validator?: (val: string) => boolean;
    validationFailureMessage?: string;
    addToFront?: boolean;
    type?: "input" | "textarea";
    help?: JSX.Element;
    width?: string;
}

export async function addStandardInputDialog({
    title,
    help,
    validator = () => true,
    cancelText = "Cancel",
    confirmText = "Submit",
    addToFront = false,
    placeholder = "",
    validationFailureMessage = "error",
    type = "input",
    width = "300px",
}: InputDialog): Promise<{result: string}> {
    return new Promise((resolve, reject) => dialogStore.addDialog(
        <div>
            <div>
                <Heading.h3>{title}</Heading.h3>
                {title ? <Divider /> : null}
                {help ? help : null}
                <Input
                    id={"dialog-input"}
                    as={type}
                    width={width}
                    placeholder={placeholder}
                />
            </div>
            <Flex mt="20px">
                <Button onClick={dialogStore.failure} color="red" mr="5px">{cancelText}</Button>
                <Button
                    onClick={() => {
                        const elem = document.querySelector("#dialog-input") as HTMLInputElement;
                        if (validator(elem.value)) {
                            dialogStore.success();
                            resolve({result: elem.value});
                        }
                        else snackbarStore.addFailure(validationFailureMessage, false);
                    }}
                    color="green"
                >
                    {confirmText}
                </Button>
            </Flex>
        </div>, () => reject({cancelled: true}), addToFront));
}


export function sensitivityDialog(): Promise<{cancelled: true} | {option: SensitivityLevelMap}> {
    let option = "INHERIT" as SensitivityLevelMap;
    return new Promise(resolve => addStandardDialog({
        title: "Change sensitivity",
        message: (
            <div>
                <Select defaultValue="Inherit" onChange={e => option = e.target.value as SensitivityLevelMap}>
                    <option value="INHERIT">Inherit</option>
                    <option value="PRIVATE">Private</option>
                    <option value="CONFIDENTIAL">Confidential</option>
                    <option value="SENSITIVE">Sensitive</option>
                </Select>
            </div>
        ),
        onConfirm: () => resolve({option}),
        onCancel: () => resolve({cancelled: true}),
        confirmText: "Change"
    }));
}

export function shareDialog(paths: string[], client: HttpClient): void {
    // FIXME: Less than dry, however, this needed to be wrapped in a form. Can be make standard dialog do similar?
    dialogStore.addDialog(<SharePrompt client={client} paths={paths} />, () => undefined);
}

interface ConfirmCancelButtonsProps {
    confirmText?: string;
    cancelText?: string;
    height?: number | string;
    onConfirm(e: React.SyntheticEvent<HTMLButtonElement>): void;
    onCancel(e: React.SyntheticEvent<HTMLButtonElement>): void;
}

export const ConfirmCancelButtons = ({
    confirmText = "Confirm",
    cancelText = "Cancel",
    onConfirm,
    onCancel,
    height
}: ConfirmCancelButtonsProps): JSX.Element => (
<<<<<<< HEAD
        <ButtonGroup width="150px">
            <Button onClick={onConfirm} type="button" color="green">{confirmText}</Button>
            <Button onClick={onCancel} type="button" color="red">{cancelText}</Button>
        </ButtonGroup>
    );
=======
    <ButtonGroup width="150px" height={height}>
        <Button onClick={onConfirm} type="button" color="green">{confirmText}</Button>
        <Button onClick={onCancel} type="button" color="red">{cancelText}</Button>
    </ButtonGroup>
);
>>>>>>> d438e858

const SharePromptWrapper = styled(Box)`
    overflow-y: auto;
    overflow-x: hidden;
    max-height: 80vh;
    width: 620px;
`;

export function SharePrompt({paths, client}: {paths: string[]; client: HttpClient}): JSX.Element {
    const SERVICE = ServiceOrigin.SHARE_SERVICE;
    const readEditOptions = [
        {text: "Can view", value: "read"},
        {text: "Can edit", value: "read_edit"}
    ];
    const username = React.useRef<HTMLInputElement>(null);
    const [access, setAccess] = React.useState<"read" | "read_edit">("read");
    const [linkAccess, setLinkAccess] = React.useState<"read" | "read_edit">("read");
    const [loading, setLoading] = React.useState(false);
    const [shareableLink, setShareableLink] = React.useState("");
    const ref = React.useRef<number>(-1);
    const promises = usePromiseKeeper();
    const [searchResponse, setFetchArgs,] = useCloudAPI<{contacts: string[]}>(
        searchPreviousSharedUsers("", SERVICE),
        {contacts: []}
    );
    const onKeyUp = React.useCallback(() => {
        if (ref.current !== -1) {
            window.clearTimeout(ref.current);
        }
        ref.current = (window.setTimeout(() => {
            setFetchArgs(searchPreviousSharedUsers(username.current!.value, SERVICE));
        }, 500));

    }, [username.current, setFetchArgs]);

    return (
        <SharePromptWrapper>
            <Box alignItems="center" width="605px">
                <form autoComplete={"off"} onSubmit={stopPropagationAndPreventDefault}>
                    <Heading.h3>Share</Heading.h3>
                    <Divider />
                    Collaborators
                    <Label>
                        <Dropdown fullWidth hover={false}>
                            <Flex mb="8px">
                                <Input
                                    rightLabel
                                    required
                                    type="text"
                                    ref={username}
                                    placeholder="Enter username..."
                                    onKeyUp={onKeyUp}
                                    autoComplete="off"
                                />
                                <InputLabel width="160px" rightLabel>
                                    <ClickableDropdown
                                        chevron
                                        width="180px"
                                        onChange={(val: "read" | "read_edit") => setAccess(val)}
                                        trigger={access === "read" ? "Can view" : "Can Edit"}
                                        options={readEditOptions}
                                    />
                                </InputLabel>
                                <Button onClick={submit} ml="5px">Add</Button>
                            </Flex>
                            <DropdownContent
                                hover={false}
                                colorOnHover={false}
                                visible={searchResponse.data.contacts.length > 0}
                                width={"418px"}
                                top={"40px"}
                            >
                                {searchResponse.data.contacts.map(it => (
                                    <div
                                        key={it}
                                        onClick={() => {
                                            username.current!.value = it;
                                            setFetchArgs(searchPreviousSharedUsers("", SERVICE));
                                        }}
                                    >
                                        {it}
                                    </div>
                                ))}
                            </DropdownContent>
                        </Dropdown>
                    </Label>
                    {loading ? null : paths.map(path => (<List innerComponent key={path} simple byPath={path} />))}
                </form>
                {!inDevEnvironment() || paths.length !== 1 ? null : (
                    <>
                        <Divider />
                        <Flex>
                            <Heading.h3 mb="4px">Shareable links</Heading.h3>
                            {!shareableLink ? null : (
                                <Text
                                    fontSize="14px"
                                    bold
                                    ml="8px"
                                    mt="9px"
                                    cursor="pointer"
                                    onClick={() => setShareableLink("")}
                                    color="red"
                                >
                                    Remove
                                </Text>
                            )}
                        </Flex>
                        <Flex mb="10px">
                            {!shareableLink ? (
                                <>
                                    <Box mr="auto" />
                                    <Button onClick={() => setShareableLink("https://example.com")}>
                                        Generate Shareable Link
                                    </Button>
                                    <Box ml="12px" mt="6px">
                                        <ClickableDropdown
                                            chevron
                                            onChange={(val: "read" | "read_edit") => setLinkAccess(val)}
                                            trigger={linkAccess === "read" ? "Can view" : "Can Edit"}
                                            options={readEditOptions}
                                        />
                                    </Box>
                                    <Box ml="auto" />
                                </>
                            ) : (
                                    <>
                                        <Input readOnly value={shareableLink} rightLabel />
                                        <InputLabel
                                            rightLabel
                                            onClick={() => copyToClipboard({
                                                value: shareableLink,
                                                message: "Link copied to clipboard"
                                            })}
                                            backgroundColor="blue"
                                            cursor="pointer"
                                        >
                                            Copy
                                    </InputLabel>
                                    </>
                                )}
                        </Flex>
                        <Divider />
                    </>
                )}
                <Flex mt="15px"><Box mr="auto" />
                    <Button type="button" onClick={() => dialogStore.success()}>Close</Button>
                    <Box ml="auto" />
                </Flex>
            </Box>
        </SharePromptWrapper>
    );

    function submit(): void {
        if (username.current == null || !username.current.value) return;
        const value = username.current.value;
        const rights: string[] = [];
        if (access.includes("read")) rights.push("READ");
        if (access.includes("read_edit")) rights.push("WRITE");
        let successes = 0;
        let failures = 0;
        // Replace with Promise.all
        setLoading(true);
        paths.forEach(path => {
            const body = {
                sharedWith: value,
                path,
                rights
            };
            client.put(`/shares/`, body)
                .then(() => {
                    if (++successes === paths.length) snackbarStore.addSuccess("Files shared successfully", false);
                })
                .catch(e => {
                    failures++;
                    if (!(paths.length > 1 && "why" in e.response && e.response.why !== "Already exists"))
                        snackbarStore.addFailure(e.response.why, false);
                }).finally(() => {
                    if (!promises.canceledKeeper && failures + successes === paths.length) setLoading(false);
                });
        });
    }
}

export function overwriteDialog(): Promise<{cancelled?: boolean}> {
    return new Promise(resolve => addStandardDialog({
        title: "Warning",
        message: "The existing file is being overwritten. Cancelling now will corrupt the file. Continue?",
        cancelText: "Continue Upload",
        confirmText: "Cancel Upload",
        onConfirm: () => resolve({}),
        onCancel: () => resolve({cancelled: true})
    }));
}

interface RewritePolicy {
    path: string;
    client: HttpClient;
    filesRemaining: number;
    allowOverwrite: boolean;
    projects: ProjectName[]
}

type RewritePolicyResult = {applyToAll: boolean} & ({cancelled: true} | {policy: UploadPolicy});

export function rewritePolicyDialog({
    path,
    client,
    filesRemaining,
    allowOverwrite,
    projects
}: RewritePolicy): Promise<RewritePolicyResult> {
    let policy = UploadPolicy.RENAME;
    let applyToAll = false;
    return new Promise(resolve => dialogStore.addDialog((
        <div>
            <div>
                <Heading.h3>File exists</Heading.h3>
                <Divider />
                {replaceHomeOrProjectFolder(path, client, projects)} already
                exists. {allowOverwrite ? "How would you like to proceed?" :
                    "Do you wish to continue? Folders cannot be overwritten."}
                <Box mt="10px">
                    <Select onChange={e => policy = e.target.value as UploadPolicy} defaultValue={UploadPolicy.RENAME}>
                        <option value={UploadPolicy.RENAME}>Rename incoming file</option>
                        {!allowOverwrite ? null : <option value={UploadPolicy.OVERWRITE}>Overwrite existing file</option>}
                        {allowOverwrite ? null : <option value={UploadPolicy.MERGE}>Merge</option>}
                    </Select>
                    {filesRemaining > 1 ? (
                        <Flex mt="20px">
                            <Input
                                mr="5px"
                                width="20px"
                                id="applyToAll"
                                type="checkbox"
                                onChange={e => applyToAll = e.target.checked}
                            />
                            <Label htmlFor="applyToAll">Apply to all?</Label>
                        </Flex>
                    ) : null}
                </Box>
            </div>
            <Box textAlign="right" mt="20px">
                <Button
                    onClick={() => {
                        resolve({applyToAll, cancelled: true});
                        dialogStore.failure();
                    }}
                    color="red"
                    mr="5px"
                >
                    No
                </Button>
                <Button
                    onClick={() => {
                        dialogStore.success();
                        resolve({policy, applyToAll});
                    }}
                    color="green"
                >
                    Yes
                </Button>
            </Box>
        </div>
    ), () => resolve({applyToAll, cancelled: true})));
}

interface FileIconProps {
    shared?: boolean;
    fileIcon: FtIconProps;
    size?: string | number;
}

export const FileIcon = ({shared = false, fileIcon, size = 30}: FileIconProps): JSX.Element =>
    shared ? (
        <RelativeFlex>
            <FtIcon size={size} fileIcon={fileIcon} />
            <Absolute bottom="-6px" right="-2px">
                <Dropdown>
                    <Icon size="15px" name="link" color2="white" />
                    <DropdownContent width={"160px"} color={"text"} colorOnHover={false} backgroundColor={"lightGray"}>
                        <Text fontSize={1}>{shared ? "This file is shared" : "This is a link to a file"}</Text>
                    </DropdownContent>
                </Dropdown>
            </Absolute>
        </RelativeFlex>
    ) : <FtIcon size={size} fileIcon={fileIcon} />;

const RelativeFlex = styled(Flex)`
    position: relative;
`;

interface Arrow<T> {
    sortBy: T;
    activeSortBy: T;
    order: SortOrder;
}

export function Arrow<T>({sortBy, activeSortBy, order}: Arrow<T>): JSX.Element | null {
    if (sortBy !== activeSortBy) return null;
    if (order === SortOrder.ASCENDING)
        return (<Icon cursor="pointer" name="arrowDown" rotation={180} size=".7em" mr=".4em" />);
    return (<Icon cursor="pointer" name="arrowDown" size=".7em" mr=".4em" />);
}

export function PP(props: {visible: boolean}): JSX.Element | null {
    const [duration, setDuration] = React.useState(500);

    if (!props.visible) return null;
    // From https://codepen.io/nathangath/pen/RgvzVY/
    return (
        <div className="center">
            <svg
                x="0px"
                y="0px"
                viewBox="0 0 128 128"
                stroke="#000"
                strokeWidth="3"
                strokeLinecap="round"
                strokeLinejoin="round"
            >
                <path id="body">
                    <animate
                        attributeName="fill"
                        dur={`${duration}ms`}
                        repeatCount="indefinite"
                        keyTimes="0;0.1;0.2;0.3;0.4;0.5;0.6;0.7;0.8;0.9;1"
                        values="
                            #ff8d8b;
                            #fed689;
                            #88ff89;
                            #87ffff;
                            #8bb5fe;
                            #d78cff;
                            #ff8cff;
                            #ff68f7;
                            #fe6cb7;
                            #ff6968;
                            #ff8d8b
                        "
                    />
                    <animate
                        attributeName="d"
                        dur={`${duration}ms`}
                        repeatCount="indefinite"
                        keyTimes="0;0.1;0.2;0.3;0.4;0.5;0.6;0.7;0.8;0.9;1"
                        values="
                            M67.1,109.5c-9.6,0-23.6-8.8-23.6-24c0-12.1,17.8-41,37.5-41c15.6,0,23.3,10.6,25.1,20.5 c1.9,10.7,3.9,8.2,3.9,19.5c0,8.2-3.8,17-3.8,22.3c0,3.9,1.4,7.4,2.9,10.5c1.7,3.5,2.4,6.6,2.4,9.2H9.5c0-13.7,10.8-14,21.1-23 c5.6-4.9,11-12.4,14.5-26;
                            M56.1,107.5c-9.6,0-24.6-13.8-24.6-29c0-16.2,13-42,33.5-42c17.8,0,22.3,11.6,26.1,22.5 c3.6,10.3,9.9,9.2,9.9,20.5c0,8.2-1.8,7-1.8,12.3c0,4.5,3.4,8.2,6.4,14.1c2.5,4.8,4.8,11.2,4.8,20.6h-99c0-12.1,7.2-17.6,14.7-24.3 c3.2-2.9,6.5-5.9,9.2-9.8;
                            M45.1,109.5c-5.5-0.2-27.6-8.4-27.6-27c0-17.9,14.8-42,32.5-42c15.4,0,24,10.4,26.1,21.5 c1.3,6.7,9.9,9.8,9.9,21.5c0,8.2-0.8,6-0.8,11.3c0,7.7,12.8,9,20.8,15c7.7,5.8,15.5,16.7,15.5,16.7h-110c0-4.8,1.7-11.3,5-16 c3.2-4.5,4.5-8.3,5-15;
                            M36,120c-5.5-0.2-28.5-11.9-28.5-30.5c0-16.2,12.5-42,33-42c17.8,0,21.8,9.6,25.6,20.5 C69.7,78.3,76,78.2,76,89.5c0,8.2-0.8,4-0.8,9.3c0,5.9,16.5,7.8,28.4,15.9c8,5.5,17.9,11.8,17.9,11.8h-110c0-2.1-1.2-5.2-1.9-14.5 c-0.3-3.6-0.5-8.1-0.5-13.9;
                            M37,119.5c-15,0.1-33.5-12.7-33.5-30C3.5,73.3,16,47,36.5,47c17.8,0,22.8,11,26,22 C65.6,79.4,73,79.2,73,90.5c0,4-1.8,6.6-1.8,8.3c0,5.9,14.2,6.4,26.4,15.9c7.7,6,13.9,11.8,13.9,11.8H7.5c-1.2-3.4-1.8-7.3-1.9-11.2 c-0.2-5.1,0.3-10.1,0.9-13.7;
                            M40.5,121.5c-12.6,0-30-13.4-30-29C10.5,76.3,23,53,43.5,53c14.5,0,22.8,9.6,25,22 c1.2,6.9,10,9.2,10,20.5c0,4,0,5.6,0,7.3c0,4.9,6.1,7.5,11.2,11.9c5.8,5,7.2,11.8,7.2,11.8H8.5c0-1.5-0.6-6.1,0.4-11.8 c0.6-3.5,1.9-7.5,4.3-11.6;
                            M48.5,121.5c-12.6,0-25-6.3-25-18c0-16.2,13.7-47,36-47c15.6,0,24.8,9.1,27,21.5 c1.2,6.9,7,9.2,7,18.5c0,9.5-4,11-4,22c0,4.1,0.5,5,1,6c0.5,1.2,1,2,1,2h-81c0-5.3,3.1-8.3,6.3-11.5c2.6-2.6,5.4-5.3,6.7-9.5;
                            M68.5,121.5c-12.6,0-33-5.8-33-23c0-9.2,11.8-36,37-36c15.6,0,25.8,8.1,28,20.5 c1.2,6.9,4,6.2,4,15.5c0,9.5-5,15.1-5,21c0,1.9,1,2.3,1,5c0,1.2,0,2,0,2h-91c0.5-7.6,7.1-11.1,13.7-15.7c4.9-3.4,9.9-7.5,12.3-14.3;
                            M73.5,117.5c-12.6,0-30-6.2-30-25c0-14.2,20.9-37,38-37c17.6,0,25.8,11.1,28,23.5 c1.2,6.9,3,7.2,3,16.5c0,12.1-6,16.1-6,22c0,4.2,2,5.3,2,8c0,1.2,0,1,0,1H7.5c2.1-9.4,10.4-13.3,19.2-19.4 c7.1-5,14.4-11.5,18.8-23.6;
                            M80.5,115.5c-12.6,0-32-9.2-32-28c0-14.2,22.9-35,40-35c17.6,0,25.8,12.1,28,24.5 c1.2,6.9,3,6.2,3,15.5c0,12.1-6,19.1-6,25c0,4.2,2,5.3,2,8c0,1.2,0,1,0,1h-102c2.3-8.7,11.6-11.7,20.8-20.1 c5.3-4.8,10.5-11.4,14.2-21.9;
                            M67.1,109.5c-9.6,0-23.6-8.8-23.6-24c0-12.1,17.8-41,37.5-41c15.6,0,23.3,10.6,25.1,20.5 c1.9,10.7,3.9,8.2,3.9,19.5c0,8.2-3.8,17-3.8,22.3c0,3.9,1.4,7.4,2.9,10.5c1.7,3.5,2.4,6.6,2.4,9.2H9.5c0-13.7,10.8-14,21.1-23 c5.6-4.9,11-12.4,14.5-26
                        "
                    />
                </path>
                <path id="beak" fill="#7b8c68">
                    <animate
                        attributeName="d"
                        dur={`${duration}ms`}
                        repeatCount="indefinite"
                        keyTimes="0;0.1;0.2;0.3;0.4;0.5;0.6;0.7;0.8;0.9;1"
                        values="
                            M78.29,70c0-9.92,2.5-14,8-14s8,2.17,8,10.67c0,15.92-7,26.33-7,26.33S78.29,85.5,78.29,70Z;
                            M62.29,64c0-9.92,2.5-14,8-14s8,2.17,8,10.67c0,15.92-7,26.33-7,26.33S62.29,79.5,62.29,64Z;
                            M48.29,67c0-9.92,2.5-14,8-14s8,2.17,8,10.67c0,15.92-7,26.33-7,26.33S48.29,82.5,48.29,67Z;
                            M36.29,73c0-9.92,2.5-14,8-14s8,2.17,8,10.67c0,15.92-7,26.33-7,26.33S36.29,88.5,36.29,73Z;
                            M35.29,75c0-9.92,2.5-14,8-14s8,2.17,8,10.67c0,15.92-7,26.33-7,26.33S35.29,90.5,35.29,75Z;
                            M41.29,81c0-9.92,2.5-14,8-14s8,2.17,8,10.67c0,15.92-7,26.33-7,26.33S41.29,96.5,41.29,81Z;
                            M59.29,84c0-9.92,2.5-14,8-14s8,2.17,8,10.67c0,15.92-7,26.33-7,26.33S59.29,99.5,59.29,84Z;
                            M72.29,89c0-9.92,2.5-14,8-14s8,2.17,8,10.67c0,15.92-7,26.33-7,26.33S72.29,104.5,72.29,89Z;
                            M80.29,82c0-9.92,2.5-14,8-14s8,2.17,8,10.67c0,15.92-7,26.33-7,26.33S80.29,97.5,80.29,82Z;
                            M87.29,78c0-9.92,2.5-14,8-14s8,2.17,8,10.67c0,15.92-7,26.33-7,26.33S87.29,93.5,87.29,78Z;
                            M78.29,70c0-9.92,2.5-14,8-14s8,2.17,8,10.67c0,15.92-7,26.33-7,26.33S78.29,85.5,78.29,70Z"
                    />
                </path>
                <ellipse id="eye-right" rx="3" ry="4">
                    <animate
                        attributeName="cx"
                        dur={`${duration}ms`}
                        repeatCount="indefinite"
                        keyTimes="0;0.1;0.2;0.3;0.4;0.5;0.6;0.7;0.8;0.9;1"
                        values="100;84;70;58;57;63;81;94;102;109;100"
                    />
                    <animate
                        attributeName="cy"
                        dur={`${duration}ms`}
                        repeatCount="indefinite"
                        keyTimes="0;0.1;0.2;0.3;0.4;0.5;0.6;0.7;0.8;0.9;1"
                        values="62;56;59;65;67;73;76;81;74;70;62"
                    />
                </ellipse>
                <ellipse id="eye-left" rx="3" ry="4">
                    <animate
                        attributeName="cx"
                        dur={`${duration}ms`}
                        repeatCount="indefinite"
                        keyTimes="0;0.1;0.2;0.3;0.4;0.5;0.6;0.7;0.8;0.9;1"
                        values="67.5;51.5;37.5;25.5;24.5;30.5;48.5;61.5;69.5;76.5;67.5"
                    />
                    <animate
                        attributeName="cy"
                        dur={`${duration}ms`}
                        repeatCount="indefinite"
                        keyTimes="0;0.1;0.2;0.3;0.4;0.5;0.6;0.7;0.8;0.9;1"
                        values="62;56;59;65;67;73;76;81;74;70;62"
                    />
                </ellipse>
            </svg>
            <RTLInput
                type="range"
                min="200"
                max="2000"
                value={duration}
                step="1"
                id="animationDuration"
                onChange={e => setDuration(parseInt(e.target.value, 10))}
            />
        </div>
    );
}

export const RTLInput = styled.input`
    direction: rtl;
`;

interface MasterCheckbox {
    onClick: (e: boolean) => void;
    checked: boolean;
}

export function MasterCheckbox({onClick, checked}: MasterCheckbox): JSX.Element {

    function onChange(e: React.ChangeEvent<HTMLInputElement>): void {
        e.stopPropagation();
        onClick(e.target.checked);
    }

    return (
        <Label>
            <Checkbox
                data-tag="masterCheckbox"
                checked={checked}
                onChange={onChange}
            />
        </Label>
    );
}<|MERGE_RESOLUTION|>--- conflicted
+++ resolved
@@ -163,19 +163,11 @@
     onCancel,
     height
 }: ConfirmCancelButtonsProps): JSX.Element => (
-<<<<<<< HEAD
-        <ButtonGroup width="150px">
-            <Button onClick={onConfirm} type="button" color="green">{confirmText}</Button>
-            <Button onClick={onCancel} type="button" color="red">{cancelText}</Button>
-        </ButtonGroup>
-    );
-=======
     <ButtonGroup width="150px" height={height}>
         <Button onClick={onConfirm} type="button" color="green">{confirmText}</Button>
         <Button onClick={onCancel} type="button" color="red">{cancelText}</Button>
     </ButtonGroup>
 );
->>>>>>> d438e858
 
 const SharePromptWrapper = styled(Box)`
     overflow-y: auto;
