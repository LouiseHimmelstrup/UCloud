import * as React from "react";
import {useCallback, useEffect, useRef, useState} from "react";
import {useProjectManagementStatus} from "Project";
import {MainContainer} from "MainContainer/MainContainer";
import {ProjectBreadcrumbs} from "Project/Breadcrumbs";
import * as Heading from "ui-components/Heading";
import {
    Box,
    Button,
    ButtonGroup,
    Card,
    ExternalLink,
    Flex,
    Icon,
    Input,
    Label,
    List,
    Checkbox,
    Text,
    TextArea,
    theme,
    Tooltip
} from "ui-components";
import {APICallState, useCloudAPI, useCloudCommand} from "Authentication/DataHook";
import {
    ProductArea,
    productCategoryEquals,
    productToArea,
    ProductCategoryId,
    retrieveBalance,
    RetrieveBalanceResponse,
    WalletBalance
} from "Accounting";
import styled from "styled-components";
import {DashboardCard} from "Dashboard/Dashboard";
import {
    approveGrantApplication,
    closeGrantApplication,
    Comment,
    commentOnGrantApplication,
    deleteGrantApplicationComment,
    editGrantApplication,
    findAffiliations,
    GrantApplication,
    GrantApplicationStatus,
    GrantRecipient, GrantsRetrieveAffiliationsResponse,
    isGrantFinalized,
    readTemplates,
    ReadTemplatesResponse,
    rejectGrantApplication,
    ResourceRequest,
    submitGrantApplication, transferApplication,
    viewGrantApplication,
    ViewGrantApplicationResponse
} from "Project/Grant/index";
import {useHistory, useParams} from "react-router";
import {Client} from "Authentication/HttpClientInstance";
import {snackbarStore} from "Snackbar/SnackbarStore";
import {dateToString} from "Utilities/DateUtilities";
import {UserAvatar} from "AvataaarLib/UserAvatar";
import {AvatarType, defaultAvatar} from "UserSettings/Avataaar";
import {AvatarHook, useAvatars} from "AvataaarLib/hook";
import Table, {TableCell, TableRow} from "ui-components/Table";
import {addStandardDialog} from "UtilityComponents";
import {setLoading, useTitle} from "Navigation/Redux/StatusActions";
import {Balance, BalanceExplainer, useStoragePrice} from "Accounting/Balance";
import {useDispatch} from "react-redux";
import {setRefreshFunction} from "Navigation/Redux/HeaderActions";
import {loadingAction} from "Loading";
import * as UCloud from "UCloud";
import grantApi = UCloud.grant.grant;
import {grant, indexing} from "UCloud";
import GrantsRetrieveProductsResponse = grant.GrantsRetrieveProductsResponse;
import {IconName} from "ui-components/Icon";
import {AppToolLogo} from "Applications/AppToolLogo";
<<<<<<< HEAD
import ClickableDropdown from "ui-components/ClickableDropdown";
import {TextSpan} from "ui-components/Text";
=======
import ReactModal from "react-modal";
import {defaultModalStyle} from "Utilities/ModalUtilities";
import {emptyPage} from "DefaultObjects";
import {Spacer} from "ui-components/Spacer";
import {ConfirmationButton} from "ui-components/ConfirmationAction";
>>>>>>> 2fc91c5f

export const RequestForSingleResourceWrapper = styled.div`
  ${Icon} {
    float: right;
    margin-left: 10px;
  }

  ${Card} {
    height: 100%;

    .dashboard-card-inner {
      padding: 16px;
    }
  }

  table {
    margin: 16px;
  }

  th {
    width: 100%;
    text-align: left;
    padding-right: 30px
  }

  td {
    margin-left: 10px;
    padding-bottom: 16px;
    min-width: 350px;
  }

  tr {
    vertical-align: top;
    height: 40px;
  }

  .unit {
    flex-shrink: 0;
    margin-left: 10px;
    width: 55px;
  }
`;

const ResourceContainer = styled.div`
  display: grid;
  grid-gap: 32px;
  grid-template-columns: repeat(auto-fit, minmax(500px, auto));
  margin: 32px 0;
`;

const RequestFormContainer = styled.div`
  width: 100%;

  ${TextArea} {
    width: 100%;
    height: calc(100% - 40px);
    margin: 10px 0;
  }
`;

export enum RequestTarget {
    EXISTING_PROJECT = "existing",
    NEW_PROJECT = "new",
    PERSONAL_PROJECT = "personal",
    VIEW_APPLICATION = "view"
}

interface WalletBalanceWithEditorInfo extends WalletBalance {
    /**
     * `true` if all products have the payment model `FREE_BUT_REQUIRES_BALANCE` in all other cases `false`
     */
    isFreeWithBalanceCheck: boolean;
}

interface UseRequestInformation {
    wallets: WalletBalanceWithEditorInfo[];
    reloadWallets: () => void;
    targetProject?: string;
    documentRef: React.RefObject<HTMLTextAreaElement>;
    templates: APICallState<ReadTemplatesResponse>;
    recipient: GrantRecipient;
    editingApplication?: GrantApplication;
    comments: Comment[];
    avatars: AvatarHook;
    reload: () => void;
    approver: boolean;
    loading: boolean;
}

interface ProductCategory {
    area: ProductArea;
    category: string;
    provider: string;

    /**
     * `true` if all products have the payment model `FREE_BUT_REQUIRES_BALANCE` in all other cases `false`
     */
    isFreeWithBalanceCheck: boolean;
}

function useRequestInformation(target: RequestTarget): UseRequestInformation {
    let targetProject: string | undefined;
    let wallets: WalletBalance[] = [];
    let reloadWallets = () => {
        /* empty */
    };
    let recipient: GrantRecipient;
    let editingApplication: GrantApplication | undefined;
    let approver = false;
    let comments: Comment[] = [];
    const avatars = useAvatars();
    let loading = false;

    let availableProducts: ProductCategory[];
    let reloadProducts: () => void;

    const documentRef = useRef<HTMLTextAreaElement>(null);
    const [templates, fetchTemplates] = useCloudAPI<ReadTemplatesResponse>(
        {noop: true},
        {existingProject: "", newProject: "", personalProject: ""}
    );

    switch (target) {
        case RequestTarget.EXISTING_PROJECT: {
            const {projectId, projectDetails} = useProjectManagementStatus({isRootComponent: true});
            targetProject = projectDetails.data.parent;
            const [w, fetchWallets] = useCloudAPI<RetrieveBalanceResponse>(
                {noop: true},
                {wallets: []}
            );
            wallets = w.data.wallets;
            reloadWallets = useCallback(() => {
                fetchWallets(retrieveBalance({id: projectId, type: "PROJECT", includeChildren: false}));
            }, [projectId]);
            recipient = {type: "existing_project", projectId};
            break;
        }

        case RequestTarget.NEW_PROJECT:
        case RequestTarget.PERSONAL_PROJECT: {
            const {projectId} = useParams<{projectId: string}>();
            targetProject = projectId;
            const [w, fetchWallets] = useCloudAPI<RetrieveBalanceResponse>(
                {noop: true},
                {wallets: []}
            );
            wallets = w.data.wallets;
            reloadWallets = useCallback(() => {
                fetchWallets(retrieveBalance({id: Client.username!, type: "USER", includeChildren: false}));
            }, [projectId]);
            if (target === RequestTarget.NEW_PROJECT) {
                recipient = {type: "new_project", projectTitle: "placeholder"};
            } else {
                recipient = {type: "personal", username: Client.username!};
            }
            break;
        }

        case RequestTarget.VIEW_APPLICATION: {
            const {appId} = useParams<{appId: string}>();

            const [grantApplication, fetchGrantApplication] = useCloudAPI<ViewGrantApplicationResponse>(
                {noop: true},
                {
                    application: {
                        document: "",
                        grantRecipient: {type: "personal", username: Client.username ?? ""},
                        requestedBy: Client.username ?? "",
                        requestedResources: [],
                        resourcesOwnedBy: "unknown",
                        status: GrantApplicationStatus.IN_PROGRESS,
                        grantRecipientPi: Client.username ?? "",
                        id: 0,
                        resourcesOwnedByTitle: "unknown",
                        grantRecipientTitle: "",
                        createdAt: 0,
                        updatedAt: 0
                    },
                    comments: [],
                    approver: false
                }
            );

            targetProject = grantApplication.data.application.resourcesOwnedBy;
            wallets = grantApplication.data.application.requestedResources.map(it => {
                // Note: Some of these are simply placeholder values and are replaced later
                return {
                    wallet: {
                        paysFor: {
                            id: it.productCategory,
                            provider: it.productProvider
                        },
                        id: "unknown",
                        type: "USER"
                    },
                    balance: it.creditsRequested ?? 0,
                    used: 0,
                    allocated: 0,
                    area: "COMPUTE"
                };
            });
            recipient = grantApplication.data.application.grantRecipient;
            comments = grantApplication.data.comments;
            approver = grantApplication.data.approver;
            editingApplication = grantApplication.data.application;

            reloadWallets = useCallback(() => {
                fetchGrantApplication(viewGrantApplication({id: parseInt(appId, 10)}));
            }, [appId]);

            useEffect(() => {
                reloadWallets();
            }, [appId]);

            loading = loading || grantApplication.loading;
            break;
        }
    }

    {
        const [products, fetchProducts] = useCloudAPI<GrantsRetrieveProductsResponse>(
            {noop: true},
            {availableProducts: []}
        );

        availableProducts = [];
        for (const product of products.data.availableProducts) {
            const isFreeWithBalanceCheck = "paymentModel" in product &&
                product.paymentModel === "FREE_BUT_REQUIRE_BALANCE";

            const existing = availableProducts.find(it =>
                it.category === product.category.id &&
                it.provider === product.category.provider
            );

            if (existing && existing.isFreeWithBalanceCheck) {
                existing.isFreeWithBalanceCheck = isFreeWithBalanceCheck;
            } else if (!existing) {
                availableProducts.push({
                    isFreeWithBalanceCheck,
                    provider: product.category.provider,
                    category: product.category.id,
                    area: productToArea(product)
                })
            }
        }

        reloadProducts = useCallback(() => {
            if (targetProject) {
                fetchProducts(grantApi.retrieveProducts({
                    projectId: targetProject,
                    recipientType: recipient.type,
                    recipientId:
                        recipient.type === "existing_project" ? recipient.projectId :
                            recipient.type === "new_project" ? recipient.projectTitle :
                                recipient.type === "personal" ? recipient.username : "",
                    showHidden: false
                }));
            }
        }, [targetProject, recipient.type]);
    }

    const reload = useCallback(() => {
        if (targetProject) {
            if (targetProject !== "unknown") {
                fetchTemplates(readTemplates({projectId: targetProject}));
            }
            reloadWallets();
            reloadProducts();
        }
    }, [targetProject]);

    useEffect(() => {
        reload();
    }, [targetProject]);

    useEffect(() => {
        if (documentRef.current) {
            switch (target) {
                case RequestTarget.PERSONAL_PROJECT:
                    documentRef.current.value = templates.data.personalProject;
                    break;
                case RequestTarget.EXISTING_PROJECT:
                    documentRef.current.value = templates.data.existingProject;
                    break;
                case RequestTarget.NEW_PROJECT:
                    documentRef.current.value = templates.data.newProject;
                    break;
                case RequestTarget.VIEW_APPLICATION:
                    documentRef.current.value = editingApplication?.document ?? "";
                    break;
            }
        }
    }, [templates, documentRef.current]);

    useEffect(() => {
        const usernames = comments.map(it => it.postedBy);
        usernames.push(Client.username!);
        avatars.updateCache(usernames);
    }, [comments]);

    const mergedWallets: WalletBalanceWithEditorInfo[] = [];
    {
        // Put in all products and attach a price, if there is one
        for (const product of availableProducts) {
            mergedWallets.push({
                area: product.area,
                balance: 0,
                used: 0,
                allocated: 0,
                wallet: {
                    type: "USER",
                    id: "unknown",
                    paysFor: {id: product.category, provider: product.provider}
                },
                isFreeWithBalanceCheck: product.isFreeWithBalanceCheck
            });
        }

        for (const wallet of wallets) {
            for (const pWallet of mergedWallets) {
                if (productCategoryEquals(pWallet.wallet.paysFor, wallet.wallet.paysFor)) {
                    pWallet.balance = wallet.balance;
                    break;
                }
            }
        }
    }

    return {
        wallets: mergedWallets, reloadWallets, targetProject, documentRef, templates, recipient, editingApplication,
        comments, avatars, reload, approver, loading
    };
}

function productCategoryId(pid: ProductCategoryId): string {
    return `${pid.id}/${pid.provider}`;
}

function parseIntegerFromInput(input?: HTMLInputElement | null): number | undefined {
    if (!input) return undefined;
    const rawValue = input.value;
    const parsed = parseInt(rawValue, 10);
    if (isNaN(parsed)) return undefined;
    return parsed;
}

const StorageRequestCard: React.FunctionComponent<{
    wb: WalletBalance,
    state: UseRequestInformation,
    grantFinalized: boolean,
    isLocked: boolean,
    storagePrice: number
}> = ({wb, state, grantFinalized, isLocked, storagePrice}) => {
    const onQuotaChange = (): void => {
        const quota = document.querySelector(
            `input[data-target="quota-${productCategoryId(wb.wallet.paysFor)}"]`
        )! as HTMLInputElement;

        const duration = document.querySelector(
            `input[data-target="duration-${productCategoryId(wb.wallet.paysFor)}"]`
        )! as HTMLInputElement;

        const balance = document.querySelector(
            `input[data-target="${productCategoryId(wb.wallet.paysFor)}"]`
        )! as HTMLInputElement;

        const durationMonths = parseInt(duration.value, 10);
        const quotaGb = parseInt(quota.value, 10);
        if (balance) {
            balance.value = Math.ceil((durationMonths * 30 * quotaGb * storagePrice) / 1000000).toString();
        }
    };

    return <RequestForSingleResourceWrapper>
        <DashboardCard color="blue" isLoading={false}>
            <table>
                <tbody>
                    <tr>
                        <th>Product</th>
                        <td>
                            {wb.wallet.paysFor.provider} / {wb.wallet.paysFor.id}
                            <Icon
                                name={"ftFileSystem"}
                                size={40}
                            />
                        </td>
                    </tr>


                    <tr>
                        <th>
                            How much&nbsp;
                        {state.recipient.type !== "new_project" ?
                                "additional " : ""
                            }
                        data will be stored?
                        <br />
                            <HelpText>
                                You will not be able to store more data than the amount specified here.
                        </HelpText>
                        </th>
                        <td>
                            <Flex alignItems="center">
                                <Input
                                    placeholder="0"
                                    disabled={grantFinalized || isLocked}
                                    data-target={
                                        "quota-" +
                                        productCategoryId(wb.wallet.paysFor)
                                    }
                                    onInput={onQuotaChange}
                                    autoComplete="off"
                                    type="number"
                                    min={0}
                                />
                                <div className="unit">GB</div>
                            </Flex>
                        </td>
                    </tr>
                    <tr>
                        <th>
                            For how long should the&nbsp;
                        {state.recipient.type !== "new_project" ?
                                "additional " : ""
                            }
                        data be stored?
                        <br />
                            <HelpText>
                                You will be granted enough credits to store your files for at least this long.
                                We will always attempt to notify you before deleting your data.
                        </HelpText>
                        </th>
                        <td>
                            <Flex alignItems={"center"}>
                                <Input
                                    placeholder={"0"}
                                    disabled={grantFinalized || isLocked}
                                    data-target={
                                        "duration-" +
                                        productCategoryId(wb.wallet.paysFor)
                                    }
                                    onInput={onQuotaChange}
                                    autoComplete="off"
                                    type="number"
                                    min={0}
                                />
                                <div className={"unit"}>Months</div>
                            </Flex>
                        </td>
                    </tr>
                    <tr />
                    {state.editingApplication !== undefined || state.recipient.type === "new_project" ? null : (
                        <tr>
                            <th>Current balance</th>
                            <td>
                                <Balance
                                    amount={wb.balance}
                                    productCategory={wb.wallet.paysFor}
                                />
                            </td>
                        </tr>
                    )}
                    <tr>
                        <th>
                            Balance requested
                        <br />
                            <HelpText>
                                Note: You only pay for what you use.
                                If you only use 50% of your quota you will
                                be able to store your data for twice as long.
                        </HelpText>
                        </th>
                        <td>
                            <Flex alignItems={"center"}>
                                <Input
                                    placeholder={"0"}
                                    disabled={true}
                                    data-target={productCategoryId(wb.wallet.paysFor)}
                                    autoComplete="off"
                                    type="number"
                                    min={0}
                                />
                                <div className={"unit"}>DKK</div>
                            </Flex>
                        </td>
                    </tr>
                </tbody>
            </table>
        </DashboardCard>
    </RequestForSingleResourceWrapper>;
};

const GenericRequestCard: React.FunctionComponent<{
    wb: WalletBalanceWithEditorInfo,
    state: UseRequestInformation,
    grantFinalized: boolean,
    isLocked: boolean
    icon: IconName;
}> = ({wb, state, grantFinalized, isLocked, icon}) => {
    if (wb.isFreeWithBalanceCheck) {
        return <RequestForSingleResourceWrapper>
            <DashboardCard color={"blue"} isLoading={false}>
                <Flex flexDirection={"row"} alignItems={"center"}>
                    <Box flexGrow={1}>
                        <Label>
                            <Checkbox
                                size={32}
                                defaultChecked={wb.balance > 0 && state.recipient.type !== "new_project"}
                                disabled={
                                    grantFinalized || isLocked || (state.editingApplication === undefined &&
                                        state.recipient.type !== "new_project" && wb.balance > 0)
                                }
                                data-target={"checkbox-" + productCategoryId(wb.wallet.paysFor)}
                                onChange={e => {
                                    const checkbox = e.target as HTMLInputElement;
                                    const input = document.querySelector(
                                        `input[data-target="${productCategoryId(wb.wallet.paysFor)}"]`
                                    ) as HTMLInputElement;

                                    if (input) {
                                        const wasChecked = input.value === "1";
                                        input.value = wasChecked ? "0" : "1";
                                        checkbox.checked = !wasChecked;
                                    }
                                }}
                            />
                            {wb.wallet.paysFor.provider} / {wb.wallet.paysFor.id}
                        </Label>
                    </Box>
                    {wb.area !== "LICENSE" ? (
                        <Icon name={icon} size={40} />
                    ) : (
                        <AppToolLogo name={wb.wallet.paysFor.id} type={"TOOL"} size={"40px"} />
                    )}
                </Flex>

                <Input
                    disabled={grantFinalized || isLocked}
                    data-target={productCategoryId(wb.wallet.paysFor)}
                    autoComplete="off"
                    type="hidden"
                    min={0}
                />
            </DashboardCard>
        </RequestForSingleResourceWrapper>
    } else {
        return <RequestForSingleResourceWrapper>
            <DashboardCard color="blue" isLoading={false}>
                <table>
                    <tbody>
                        <tr>
                            <th>Product</th>
                            <td>
                                {wb.wallet.paysFor.provider} / {wb.wallet.paysFor.id}
                                <Icon
                                    name={icon}
                                    size={40}
                                />
                            </td>
                        </tr>
                        {state.editingApplication !== undefined || state.recipient.type === "new_project" ? null : (
                            <tr>
                                <th>Current balance</th>
                                <td>
                                    <Balance
                                        amount={wb.balance}
                                        productCategory={wb.wallet.paysFor}
                                    />
                                </td>
                            </tr>
                        )}
                        <tr>
                            <th>Balance requested</th>
                            <td>
                                <Flex alignItems={"center"}>
                                    <Input
                                        placeholder={"0"}
                                        disabled={grantFinalized || isLocked}
                                        data-target={productCategoryId(wb.wallet.paysFor)}
                                        autoComplete="off"
                                        type="number"
                                        min={0}
                                    />
                                    <div className={"unit"}>DKK</div>
                                </Flex>
                            </td>
                        </tr>
                        <tr>
                            <th />
                            <td>
                                {wb.area !== "COMPUTE" ? null :
                                    <HelpText>
                                        1.000 DKK ={" "}
                                        <BalanceExplainer
                                            amount={1_000_000_000}
                                            productCategory={wb.wallet.paysFor}
                                        />

                                    </HelpText>
                                }
                            </td>
                        </tr>
                    </tbody>
                </table>
            </DashboardCard>
        </RequestForSingleResourceWrapper>;
    }
};

// Note: target is baked into the component to make sure we follow the rules of hooks.
//
// We need to take wildly different paths depending on the target which causes us to use very different hooks. Baking
// the target property ensures a remount of the component.
export const GrantApplicationEditor: (target: RequestTarget) =>
    React.FunctionComponent = target => function MemoizedEditor() {
        const state = useRequestInformation(target);
        const grantFinalized = isGrantFinalized(state.editingApplication?.status);
        const [loading, runWork] = useCloudCommand();
        const projectTitleRef = useRef<HTMLInputElement>(null);
        const history = useHistory();
        const dispatch = useDispatch();
        const [isLocked, setIsLocked] = useState<boolean>(target === RequestTarget.VIEW_APPLICATION);
        const storagePrice = useStoragePrice(); // Note: This will change later

        switch (target) {
            case RequestTarget.EXISTING_PROJECT:
                useTitle("Viewing Project");
                break;
            case RequestTarget.NEW_PROJECT:
                useTitle("Create Project");
                break;
            case RequestTarget.PERSONAL_PROJECT:
                useTitle("My Workspace");
                break;
            case RequestTarget.VIEW_APPLICATION:
                useTitle("Viewing Application");
                break;
        }

        dispatch(setRefreshFunction(state.reload));
        dispatch(loadingAction(state.loading));
        useEffect(() => {
            return () => {
                dispatch(setRefreshFunction(undefined));
            };
        }, []);

        const discardChanges = useCallback(async () => {
            state.reload();
            setIsLocked(true);
        }, [state.reload]);

        const submitRequest = useCallback(async () => {
            if (state.targetProject === undefined) {
                snackbarStore.addFailure("Unknown target. Root level projects cannot apply for more resources.", false);
                return;
            }

            let grantRecipient: GrantRecipient = state.recipient;
            if (target === RequestTarget.NEW_PROJECT) {
                grantRecipient = {type: "new_project", projectTitle: projectTitleRef.current!.value};
            }

            const requestedResources = state.wallets.map(wb => {
                let creditsRequested = parseIntegerFromInput(
                    document.querySelector<HTMLInputElement>(
                        `input[data-target="${productCategoryId(wb.wallet.paysFor)}"]`
                    )
                );
                if (creditsRequested) creditsRequested = creditsRequested * 1000000;

                let quotaRequested = parseIntegerFromInput(
                    document.querySelector<HTMLInputElement>(
                        `input[data-target="quota-${productCategoryId(wb.wallet.paysFor)}"]`
                    )
                );

                if (wb.area === "STORAGE") {
                    if ((creditsRequested !== undefined) || (quotaRequested !== undefined)) {
                        if ((creditsRequested === undefined) || (quotaRequested === undefined)) {
                            snackbarStore.addFailure("Please fill out both \"Resources\" and \"Quota\" for requested storage product", false);
                            return;
                        }
                    }
                }

                if (quotaRequested) quotaRequested = quotaRequested * (1000 * 1000 * 1000);

                if (creditsRequested === undefined && quotaRequested === undefined) {
                    return null;
                }

                return {
                    creditsRequested,
                    quotaRequested,
                    productCategory: wb.wallet.paysFor.id,
                    productProvider: wb.wallet.paysFor.provider
                } as ResourceRequest;
            }).filter(it => it !== null) as ResourceRequest[];

            const newDocument = state.documentRef.current!.value;
            if (state.editingApplication === undefined) {
                const response = await runWork<{id: number}>(submitGrantApplication({
                    document: newDocument,
                    resourcesOwnedBy: state.targetProject!,
                    requestedResources,
                    grantRecipient
                }));

                if (response) {
                    history.push(`/project/grants/view/${response.id}`);
                }
            } else {
                await runWork(editGrantApplication({
                    id: state.editingApplication.id!,
                    newDocument,
                    newResources: requestedResources
                }));
                state.reload();
                setIsLocked(true);
            }
        }, [state.targetProject, state.documentRef, state.recipient, state.wallets, projectTitleRef,
        state.editingApplication?.id, state.reload]);

<<<<<<< HEAD
    const approveRequest = useCallback(async () => {
        if (state.editingApplication !== undefined) {
            addStandardDialog({
                title: "Approve application?",
                message: "Are you sure you wish to approve this application?",
                onConfirm: async () => {
                    await runWork(approveGrantApplication({requestId: state.editingApplication!.id}));
                    state.reload();
                }
            });
        }
    }, [state.editingApplication?.id]);

    const rejectRequest = useCallback(async (notify: boolean) => {
        if (state.editingApplication !== undefined) {
            addStandardDialog({
                title: "Reject application?",
                message: "Are you sure you wish to reject this application?",
                onConfirm: async () => {
                    await runWork(rejectGrantApplication({requestId: state.editingApplication!.id, notify: notify}));
                    state.reload();
                }
            });
        }
    }, [state.editingApplication?.id]);

    const closeRequest = useCallback(async () => {
        if (state.editingApplication !== undefined) {
            addStandardDialog({
                title: "Withdraw application?",
                message: "Are you sure you wish to withdraw this application?",
                onConfirm: async () => {
                    await runWork(closeGrantApplication({requestId: state.editingApplication!.id}));
                    state.reload();
                }
            });
        }
    }, [state.editingApplication?.id]);
=======
        const approveRequest = useCallback(async () => {
            if (state.editingApplication !== undefined) {
                addStandardDialog({
                    title: "Approve application?",
                    message: "Are you sure you wish to approve this application?",
                    onConfirm: async () => {
                        await runWork(approveGrantApplication({requestId: state.editingApplication!.id}));
                        state.reload();
                    }
                });
            }
        }, [state.editingApplication?.id]);

        const rejectRequest = useCallback(async () => {
            if (state.editingApplication !== undefined) {
                addStandardDialog({
                    title: "Reject application?",
                    message: "Are you sure you wish to reject this application?",
                    onConfirm: async () => {
                        await runWork(rejectGrantApplication({requestId: state.editingApplication!.id}));
                        state.reload();
                    }
                });
            }
        }, [state.editingApplication?.id]);
>>>>>>> 2fc91c5f

        const transferRequest = useCallback(async (toProjectId: string) => {
            if (state.editingApplication !== undefined) {
                await runWork(transferApplication({
                    applicationId: state.editingApplication!.id,
                    transferToProjectId: toProjectId
                }));
                state.reload();
            }
        }, [state.editingApplication?.id]);

        const closeRequest = useCallback(async () => {
            if (state.editingApplication !== undefined) {
                addStandardDialog({
                    title: "Withdraw application?",
                    message: "Are you sure you wish to withdraw this application?",
                    onConfirm: async () => {
                        await runWork(closeGrantApplication({requestId: state.editingApplication!.id}));
                        state.reload();
                    }
                });
            }
        }, [state.editingApplication?.id]);

        useEffect(() => {
            if (state.editingApplication !== undefined) {
                for (const resource of state.editingApplication.requestedResources) {
                    const credits = resource.creditsRequested;
                    const quota = resource.quotaRequested;

                    // TODO(Dan): The following code is a terrible idea.
                    // This code is in here only because we did not notice the error until it was already in production
                    // and was causing a lot of crashes. A proper solution is tracked in #1928.
                    //
                    // The code tends to crash because React has not yet rendered the inputs and we attempt to write to
                    // the inputs before they are actually ready. We solve it in the code below by simply retrying
                    // (via setTimeout) until React has rendered our input elements. This is obviously a bad idea and the
                    // code should be refactored to avoid this. The error only manifests itself if the loading of network
                    // resources occur in a specific order, an order which happens to occur often in production but for
                    // some reason not in dev.
                    let attempts = 0;
                    const work = (): void => {
                        let success = true;
                        const creditsInput = document.querySelector<HTMLInputElement>(
                            `input[data-target="${productCategoryId({
                                provider: resource.productProvider,
                                id: resource.productCategory
                            })}"]`
                        );

                        const quotaCredits = document.querySelector<HTMLInputElement>(
                            `input[data-target="quota-${productCategoryId({
                                provider: resource.productProvider,
                                id: resource.productCategory
                            })}"]`
                        );

                        const durationInput = document.querySelector<HTMLInputElement>(
                            `input[data-target="duration-${productCategoryId({
                                provider: resource.productProvider,
                                id: resource.productCategory
                            })}"]`
                        );

                        const freeButRequireBalanceCheckbox = document.querySelector<HTMLInputElement>(
                            `input[data-target="checkbox-${productCategoryId({
                                provider: resource.productProvider,
                                id: resource.productCategory
                            })}"]`
                        );

                        if (credits !== undefined) {
                            if (creditsInput) {
                                creditsInput.value = (credits / 1000000).toFixed(0);
                            } else {
                                success = false;
                            }
                        }

                        if (credits !== undefined) {
                            if (freeButRequireBalanceCheckbox) {
                                freeButRequireBalanceCheckbox.checked = credits > 0;
                            }
                        }

                        if (quota) {
                            if (quotaCredits) {
                                quotaCredits.value = (quota / (1000 * 1000 * 1000)).toFixed(0);
                            } else {
                                success = false;
                            }
                        }

                        if (quota != null && credits != null && storagePrice != null) {
                            const pricePerMonth = ((quota / (1000 * 1000 * 1000)) * 30 * storagePrice);
                            if (durationInput) {
                                if (pricePerMonth !== 0) {
                                    durationInput.value = Math.floor(credits / pricePerMonth).toString();
                                }
                            } else {
                                success = false;
                            }
                        }

                        if (!success) {
                            if (attempts > 10) {
                                snackbarStore.addFailure("Unable to render application", true);
                            } else {
                                attempts++;
                                setTimeout(work, 500);
                            }
                        }
                    };

                    setTimeout(work, 0);
                }
            }
        }, [state.editingApplication, storagePrice]);

        const [transferringApplication, setTransferringApplication] = useState(false);

        return (
            <MainContainer
                header={target === RequestTarget.EXISTING_PROJECT ?
                    <ProjectBreadcrumbs crumbs={[{title: "Request for Resources"}]} /> : null
                }
                sidebar={null}
                main={
                    <Flex justifyContent="center">
                        <Box maxWidth={1400} width="100%">
                            {target !== RequestTarget.NEW_PROJECT ? null : (
                                <>
                                    <Label mb={16} mt={16}>
                                        Principal Investigator (PI)
                                    <Input
                                            value={
                                                `${Client.userInfo?.firstNames} ${Client.userInfo?.lastName} ` +
                                                `(${Client.username})`
                                            }
                                            disabled
                                        />
                                    </Label>
                                    <Label mb={16} mt={16}>
                                        Project title
                                    <Input ref={projectTitleRef} />
                                    </Label>
                                </>
                            )}

                            {target !== RequestTarget.VIEW_APPLICATION ? null : (
                                <>
                                    <DashboardCard color="blue" isLoading={false}>
                                        <Heading.h4 mb={16}>Metadata</Heading.h4>

                                        <Text mb={16}>
                                            <i>Application must be resubmitted to change the metadata.</i>
                                        </Text>
                                        <Table>
                                            <tbody>
                                                <TableRow>
                                                    <TableCell>Application Approver</TableCell>
                                                    <TableCell>{state.editingApplication!.resourcesOwnedByTitle}</TableCell>
                                                </TableRow>
                                                <TableRow>
                                                    <TableCell>Project Title</TableCell>
                                                    <TableCell>{state.editingApplication!.grantRecipientTitle}</TableCell>
                                                </TableRow>
                                                <TableRow>
                                                    <TableCell>Principal Investigator (PI)</TableCell>
                                                    <TableCell>{state.editingApplication!.grantRecipientPi}</TableCell>
                                                </TableRow>
                                                <TableRow>
                                                    <TableCell verticalAlign="top">
                                                        Project Type
                                            </TableCell>
<<<<<<< HEAD
                                            <TableCell>
                                                <table>
                                                    <tbody>
                                                    <tr>
                                                        <td>Personal</td>
                                                        <td width="100%">
                                                            {state.recipient.type === "personal" ?
                                                                <Icon name={"check"} color={"green"}/> :
                                                                <Icon name={"close"} color={"red"}/>}
                                                        </td>
                                                    </tr>
                                                    <tr>
                                                        <td width="100%">New Project</td>
                                                        <td>
                                                            {state.recipient.type === "new_project" ?
                                                                <Icon name={"check"} color={"green"}/> :
                                                                <Icon name={"close"} color={"red"}/>}
                                                        </td>
                                                    </tr>
                                                    <tr>
                                                        <td width="100%">Existing Project</td>
                                                        <td>
                                                            {state.recipient.type === "existing_project" ?
                                                                <Icon name={"check"} color={"green"}/> :
                                                                <Icon name={"close"} color={"red"}/>}
                                                        </td>
                                                    </tr>
                                                    </tbody>
                                                </table>
                                            </TableCell>
                                        </TableRow>
                                        <TableRow>
                                            <TableCell verticalAlign={"top"} mt={32}>Current Status</TableCell>
                                            <TableCell>
                                                {
                                                    state.editingApplication!.status === GrantApplicationStatus.IN_PROGRESS ? "In progress" :
                                                        state.editingApplication!.status === GrantApplicationStatus.APPROVED ? (state.editingApplication?.statusChangedBy === null ? "Approved" : "Approved by " + state.editingApplication?.statusChangedBy) :
                                                            state.editingApplication!.status === GrantApplicationStatus.REJECTED ? (state.editingApplication?.statusChangedBy === null ? "Rejected" : "Rejected  by " + state.editingApplication?.statusChangedBy) :
                                                                (state.editingApplication?.statusChangedBy === null ? "Closed" : "Closed by " + state.editingApplication?.statusChangedBy)
                                                }
                                                <ButtonGroup>
                                                    {target !== RequestTarget.VIEW_APPLICATION ? null : (
                                                        <>
                                                            {state.approver && !grantFinalized ?
                                                                <>
                                                                    <Button
                                                                        color="green"
                                                                        onClick={approveRequest}
                                                                        disabled={!isLocked}
                                                                    >
                                                                        Approve
                                                                    </Button>
                                                                    <ClickableDropdown
                                                                        top="-73px"
                                                                        id="dropdown"
                                                                        fullWidth={true}
                                                                        trigger={(
                                                                            <Button
                                                                                color="red"
                                                                                disabled={!isLocked}
                                                                                onClick={() => {}}
                                                                            >
                                                                                Reject
                                                                            </Button>
                                                                        )}
                                                                    >
                                                                        <OptionItem
                                                                            onClick={() => rejectRequest(true)}
                                                                            text={"Reject"}
                                                                        />
                                                                        <OptionItem
                                                                            onClick={() => rejectRequest(false)}
                                                                            text={"Reject without notify"}
                                                                        />
                                                                    </ClickableDropdown>
                                                                </> : null
                                                            }
                                                            {!state.approver && !grantFinalized ?
=======
                                                    <TableCell>
                                                        <table>
                                                            <tbody>
                                                                <tr>
                                                                    <td>Personal</td>
                                                                    <td width="100%">
                                                                        {state.recipient.type === "personal" ?
                                                                            <Icon name={"check"} color={"green"} /> :
                                                                            <Icon name={"close"} color={"red"} />}
                                                                    </td>
                                                                </tr>
                                                                <tr>
                                                                    <td width="100%">New Project</td>
                                                                    <td>
                                                                        {state.recipient.type === "new_project" ?
                                                                            <Icon name={"check"} color={"green"} /> :
                                                                            <Icon name={"close"} color={"red"} />}
                                                                    </td>
                                                                </tr>
                                                                <tr>
                                                                    <td width="100%">Existing Project</td>
                                                                    <td>
                                                                        {state.recipient.type === "existing_project" ?
                                                                            <Icon name={"check"} color={"green"} /> :
                                                                            <Icon name={"close"} color={"red"} />}
                                                                    </td>
                                                                </tr>
                                                            </tbody>
                                                        </table>
                                                    </TableCell>
                                                </TableRow>
                                                <TableRow>
                                                    <TableCell verticalAlign={"top"} mt={32}>Current Status</TableCell>
                                                    <TableCell>
                                                        {
                                                            state.editingApplication!.status === GrantApplicationStatus.IN_PROGRESS ? "In progress" :
                                                                state.editingApplication!.status === GrantApplicationStatus.APPROVED ? (state.editingApplication?.statusChangedBy === null ? "Approved" : "Approved by " + state.editingApplication?.statusChangedBy) :
                                                                    state.editingApplication!.status === GrantApplicationStatus.REJECTED ? (state.editingApplication?.statusChangedBy === null ? "Rejected" : "Rejected  by " + state.editingApplication?.statusChangedBy) :
                                                                        (state.editingApplication?.statusChangedBy === null ? "Closed" : "Closed by " + state.editingApplication?.statusChangedBy)
                                                        }
                                                        <ButtonGroup>
                                                            {target !== RequestTarget.VIEW_APPLICATION ? null : (
>>>>>>> 2fc91c5f
                                                                <>
                                                                    {state.approver && !grantFinalized ?
                                                                        <>
                                                                            <Button
                                                                                color="green"
                                                                                onClick={approveRequest}
                                                                                disabled={!isLocked}
                                                                            >
                                                                                Approve
                                                                            </Button>
                                                                            <Button
                                                                                color="red"
                                                                                onClick={rejectRequest}
                                                                                disabled={!isLocked}
                                                                            >
                                                                                Reject
                                                                            </Button>
                                                                            {state.editingApplication?.grantRecipient!.type !== "existing_project" && localStorage.getItem("enableprojecttransfer") != null ?
                                                                                <Button
                                                                                    color="blue"
                                                                                    onClick={() => setTransferringApplication(true)}
                                                                                    disabled={!isLocked}
                                                                                >
                                                                                    Transfer to other project
                                                                                </Button> : null
                                                                            }
                                                                        </> : null
                                                                    }
                                                                    {!state.approver && !grantFinalized ?
                                                                        <>
                                                                            <Button
                                                                                color="red"
                                                                                onClick={closeRequest}
                                                                                disabled={!isLocked}
                                                                            >
                                                                                Withdraw
                                                                            </Button>
                                                                        </> : null
                                                                    }
                                                                </>
                                                            )}
                                                        </ButtonGroup>
                                                        {target !== RequestTarget.VIEW_APPLICATION || isLocked ||
                                                            grantFinalized ? null :
                                                            <Text>
                                                                You must finish making changes before you can
                                                                change the status of this application
                                                    </Text>
                                                        }

                                                    </TableCell>
                                                </TableRow>
                                            </tbody>
                                        </Table>
                                    </DashboardCard>
                                </>
                            )}

                            <Heading.h3 mt={32}>
                                {target === RequestTarget.VIEW_APPLICATION ? "Requested Resources" : "Resources"}
                            </Heading.h3>

                            {state.wallets.filter(wallet => wallet.area == "STORAGE").length < 1 ? null :
                                <>
                                    <Heading.h4 mt={32}><Flex>Storage <ProductLink /></Flex></Heading.h4>
                                    <ResourceContainer>
                                        {state.wallets.map((it, idx) => (
                                            it.area !== "STORAGE" ? null :
                                                <StorageRequestCard
                                                    wb={it}
                                                    state={state}
                                                    grantFinalized={grantFinalized}
                                                    isLocked={isLocked}
                                                    storagePrice={storagePrice}
                                                    key={idx}
                                                />
                                        ))}
                                    </ResourceContainer>
                                </>
                            }

                            {state.wallets.filter(wallet => wallet.area == "COMPUTE").length < 1 ? null :
                                <>
                                    <Heading.h4 mt={32}><Flex>Compute <ProductLink /></Flex></Heading.h4>
                                    <ResourceContainer>
                                        {state.wallets.map((it, idx) => (
                                            it.area !== "COMPUTE" ? null :
                                                <GenericRequestCard
                                                    key={idx}
                                                    wb={it}
                                                    state={state}
                                                    grantFinalized={grantFinalized}
                                                    isLocked={isLocked}
                                                    icon={"cpu"}
                                                />
                                        ))}
                                    </ResourceContainer>
                                </>
                            }

                            {state.wallets.filter(wallet => wallet.area == "INGRESS").length < 1 ? null :
                                <>
                                    <Heading.h4 mt={32}><Flex>Public Links <ProductLink /></Flex></Heading.h4>
                                    <ResourceContainer>
                                        {state.wallets.map((it, idx) => (
                                            it.area !== "INGRESS" ? null :
                                                <GenericRequestCard key={idx} wb={it} state={state}
                                                    grantFinalized={grantFinalized} isLocked={isLocked}
                                                    icon={"favIcon"} />
                                        ))}
                                    </ResourceContainer>
                                </>
                            }

                            {state.wallets.filter(wallet => wallet.area == "LICENSE").length < 1 ? null :
                                <>
                                    <Heading.h4 mt={32}><Flex>Application Licenses <ProductLink /></Flex></Heading.h4>
                                    <ResourceContainer>
                                        {state.wallets.map((it, idx) => (
                                            it.area !== "LICENSE" ? null :
                                                <GenericRequestCard key={idx} wb={it} state={state}
                                                    grantFinalized={grantFinalized} isLocked={isLocked}
                                                    icon={"license"} />
                                        ))}
                                    </ResourceContainer>
                                </>
                            }

                            {state.wallets.filter(wallet => wallet.area == "NETWORK_IP").length < 1 ? null :
                                <>
                                    <Heading.h4 mt={32}><Flex>Public IPs <ProductLink /></Flex></Heading.h4>
                                    <ResourceContainer>
                                        {state.wallets.map((it, idx) => (
                                            it.area !== "NETWORK_IP" ? null :
                                                <GenericRequestCard key={idx} wb={it} state={state}
                                                    grantFinalized={grantFinalized} isLocked={isLocked}
                                                    icon={"moon"} />
                                        ))}
                                    </ResourceContainer>
                                </>
                            }

                            <CommentApplicationWrapper>
                                <RequestFormContainer>
                                    <Heading.h4>Application</Heading.h4>
                                    <TextArea
                                        disabled={grantFinalized || isLocked || state.approver}
                                        rows={25}
                                        ref={state.documentRef}
                                    />
                                </RequestFormContainer>

                                {state.editingApplication === undefined ? null : (
                                    <Box width="100%">
                                        <Heading.h4>Comments</Heading.h4>
                                        {state.comments.length > 0 ? null : (
                                            <Box mt={16} mb={16}>
                                                No comments have been posted yet.
                                            </Box>
                                        )}

                                        {state.comments.map(it => (
                                            <CommentBox
                                                key={it.id}
                                                comment={it}
                                                avatar={state.avatars.cache[it.postedBy] ?? defaultAvatar}
                                                reload={state.reload}
                                            />
                                        ))}

                                        <PostCommentWidget
                                            applicationId={state.editingApplication.id!}
                                            avatar={state.avatars.cache[Client.username!] ?? defaultAvatar}
                                            reload={state.reload}
                                        />
                                    </Box>
                                )}
                            </CommentApplicationWrapper>
                            <Box p={32} pb={16}>
                                {target !== RequestTarget.VIEW_APPLICATION ? (
                                    <Button disabled={grantFinalized} fullWidth onClick={submitRequest}>
                                        Submit Application
                                    </Button>
                                ) : null
                                }
                                {target !== RequestTarget.VIEW_APPLICATION || grantFinalized ? null : (
                                    isLocked ? (
                                        <Button fullWidth onClick={() => setIsLocked(false)} disabled={loading}>
                                            Edit this request
                                        </Button>
                                    ) : (
                                        <ButtonGroup>
                                            <Button
                                                color={"green"}
                                                fullWidth
                                                disabled={loading}
                                                onClick={submitRequest}
                                            >
                                                Save Changes
                                            </Button>
                                            <Button color={"red"} onClick={discardChanges}>Discard changes</Button>
                                        </ButtonGroup>
                                    )
                                )}
                            </Box>
                        </Box>
                    </Flex>
                }
                additional={
                    state.editingApplication != null && state.editingApplication.grantRecipientPi ?
                        <TransferApplicationPrompt
                            isActive={transferringApplication}
                            close={() => setTransferringApplication(false)}
                            transfer={transferRequest}
                            grantId={state.editingApplication.id}
                        /> : null}
            />
        );
    };

interface TransferApplicationPromptProps {
    isActive: boolean;
    grantId: number;

    close(): void;

    transfer(toProjectId: string): Promise<void>;
}

function TransferApplicationPrompt({isActive, close, transfer, grantId}: TransferApplicationPromptProps) {
    const [projects, fetchProjects] = useCloudAPI<GrantsRetrieveAffiliationsResponse>(findAffiliations({
        page: 0,
        itemsPerPage: 100,
        grantId
    }), emptyPage);

    const history = useHistory();

    React.useEffect(() => {
        if (grantId) {
            fetchProjects(findAffiliations({page: 0, itemsPerPage: 100, grantId}))
        }
    }, [grantId]);

    const dispatch = useDispatch();

    return (
        <ReactModal
            style={defaultModalStyle}
            isOpen={isActive}
            onRequestClose={close}
            shouldCloseOnEsc
            shouldCloseOnOverlayClick
        >
            <List>
                {!projects.loading && projects.data.items.length === 0 ? <Heading.h3>No projects found.</Heading.h3> : null}
                {projects.data.items.map(it =>
                    <Spacer
                        key={it.projectId}
                        left={<Box key={it.projectId}>{it.title}</Box>}
                        right={<>
                            <ConfirmationButton
                                my="3px"
                                width="115px"
                                height="40px"
                                onAction={async () => {
                                    close();
                                    //Show that we are transfering
                                    dispatch(setLoading(true));
                                    await transfer(it.projectId);
                                    dispatch(setLoading(false));
                                    history.push("/project/grants/ingoing");
                                }}
                                icon="move"
                                actionText="Transfer"
                            />
                        </>}
                    />
                )}
            </List>
        </ReactModal>
    );
}

const OptionItem: React.FunctionComponent<{onClick: () => void; text: string; color?: string}> = props => (
    <Box cursor="pointer" width="auto" onClick={props.onClick}>
        <TextSpan color={props.color}>{props.text}</TextSpan>
    </Box>
);

const CommentApplicationWrapper = styled.div`
  display: grid;
  grid-template-columns: repeat(auto-fill, minmax(600px, 1fr));
  grid-gap: 32px;
  max-width: 1400px;
`;

const CommentBoxWrapper = styled.div`
  display: flex;
  margin: 10px 0;

  .body {
    flex-grow: 1;
    margin: 0 6px;
  }

  time {
    color: var(--gray, #ff0);
  }

  p {
    margin: 0;
  }
`;

const CommentBox: React.FunctionComponent<{
    comment: Comment,
    avatar: AvatarType,
    reload: () => void
}> = ({comment, avatar, reload}) => {
    const [, runCommand] = useCloudCommand();
    const onDelete = useCallback(() => {
        addStandardDialog({
            title: "Confirm comment deletion",
            message: "Are you sure you wish to delete your comment?",
            confirmText: "Delete",
            addToFront: true,
            onConfirm: async () => {
                await runCommand(deleteGrantApplicationComment({commentId: comment.id}));
                reload();
            }
        });
    }, [comment.id]);

    return <CommentBoxWrapper>
        <div className="avatar">
            <UserAvatar avatar={avatar} width={"48px"} />
        </div>

        <div className="body">
            <p><strong>{comment.postedBy}</strong> says:</p>
            <p>{comment.comment}</p>
            <time>{dateToString(comment.postedAt)}</time>
        </div>

        {comment.postedBy === Client.username ? (
            <div>
                <Icon cursor={"pointer"} name={"trash"} color={"red"} onClick={onDelete} />
            </div>
        ) : null}
    </CommentBoxWrapper>;
};

const PostCommentWrapper = styled.form`
  .wrapper {
    display: flex;
  }

  ${TextArea} {
    flex-grow: 1;
    margin-left: 6px;
  }

  .buttons {
    display: flex;
    margin-top: 6px;
    justify-content: flex-end;
  }
`;

const HelpText = styled.p`
  margin: 0;
  font-size: ${theme.fontSizes[1]}px;
  color: var(--gray, #f00);
`;

const PostCommentWidget: React.FunctionComponent<{
    applicationId: number,
    avatar: AvatarType,
    reload: () => void
}> = ({applicationId, avatar, reload}) => {
    const commentBoxRef = useRef<HTMLTextAreaElement>(null);
    const [loading, runWork] = useCloudCommand();
    const submitComment = useCallback(async (e) => {
        e.preventDefault();

        await runWork(commentOnGrantApplication({
            requestId: applicationId,
            comment: commentBoxRef.current!.value
        }));
        reload();
        if (commentBoxRef.current) commentBoxRef.current!.value = "";
    }, [runWork, applicationId, commentBoxRef.current]);
    return <PostCommentWrapper onSubmit={submitComment}>
        <div className="wrapper">
            <UserAvatar avatar={avatar} width={"48px"} />
            <TextArea rows={3} ref={commentBoxRef} placeholder={"Your comment"} />
        </div>
        <div className="buttons">
            <Button disabled={loading}>Send</Button>
        </div>
    </PostCommentWrapper>;
};

function ProductLink(): JSX.Element {
    return <Tooltip
        trigger={<ExternalLink href="/app/skus"><Box style={{
            cursor: "pointer",
            border: "2px var(--black) solid",
            borderRadius: "9999px",
            width: "35px",
            height: "35px",
            marginLeft: "9px",
            paddingLeft: "10px",
            marginTop: "-2px"
        }}> ?</Box></ExternalLink>}
    >
        <Box width="100px">Click to view details for resources</Box>
    </Tooltip>
}

export default GrantApplicationEditor;<|MERGE_RESOLUTION|>--- conflicted
+++ resolved
@@ -73,16 +73,13 @@
 import GrantsRetrieveProductsResponse = grant.GrantsRetrieveProductsResponse;
 import {IconName} from "ui-components/Icon";
 import {AppToolLogo} from "Applications/AppToolLogo";
-<<<<<<< HEAD
 import ClickableDropdown from "ui-components/ClickableDropdown";
 import {TextSpan} from "ui-components/Text";
-=======
 import ReactModal from "react-modal";
 import {defaultModalStyle} from "Utilities/ModalUtilities";
 import {emptyPage} from "DefaultObjects";
 import {Spacer} from "ui-components/Spacer";
 import {ConfirmationButton} from "ui-components/ConfirmationAction";
->>>>>>> 2fc91c5f
 
 export const RequestForSingleResourceWrapper = styled.div`
   ${Icon} {
@@ -808,46 +805,6 @@
         }, [state.targetProject, state.documentRef, state.recipient, state.wallets, projectTitleRef,
         state.editingApplication?.id, state.reload]);
 
-<<<<<<< HEAD
-    const approveRequest = useCallback(async () => {
-        if (state.editingApplication !== undefined) {
-            addStandardDialog({
-                title: "Approve application?",
-                message: "Are you sure you wish to approve this application?",
-                onConfirm: async () => {
-                    await runWork(approveGrantApplication({requestId: state.editingApplication!.id}));
-                    state.reload();
-                }
-            });
-        }
-    }, [state.editingApplication?.id]);
-
-    const rejectRequest = useCallback(async (notify: boolean) => {
-        if (state.editingApplication !== undefined) {
-            addStandardDialog({
-                title: "Reject application?",
-                message: "Are you sure you wish to reject this application?",
-                onConfirm: async () => {
-                    await runWork(rejectGrantApplication({requestId: state.editingApplication!.id, notify: notify}));
-                    state.reload();
-                }
-            });
-        }
-    }, [state.editingApplication?.id]);
-
-    const closeRequest = useCallback(async () => {
-        if (state.editingApplication !== undefined) {
-            addStandardDialog({
-                title: "Withdraw application?",
-                message: "Are you sure you wish to withdraw this application?",
-                onConfirm: async () => {
-                    await runWork(closeGrantApplication({requestId: state.editingApplication!.id}));
-                    state.reload();
-                }
-            });
-        }
-    }, [state.editingApplication?.id]);
-=======
         const approveRequest = useCallback(async () => {
             if (state.editingApplication !== undefined) {
                 addStandardDialog({
@@ -861,19 +818,18 @@
             }
         }, [state.editingApplication?.id]);
 
-        const rejectRequest = useCallback(async () => {
+        const rejectRequest = useCallback(async (notify: boolean) => {
             if (state.editingApplication !== undefined) {
                 addStandardDialog({
                     title: "Reject application?",
                     message: "Are you sure you wish to reject this application?",
                     onConfirm: async () => {
-                        await runWork(rejectGrantApplication({requestId: state.editingApplication!.id}));
+                        await runWork(rejectGrantApplication({requestId: state.editingApplication!.id, notify: notify}));
                         state.reload();
                     }
                 });
             }
         }, [state.editingApplication?.id]);
->>>>>>> 2fc91c5f
 
         const transferRequest = useCallback(async (toProjectId: string) => {
             if (state.editingApplication !== undefined) {
@@ -1049,7 +1005,6 @@
                                                     <TableCell verticalAlign="top">
                                                         Project Type
                                             </TableCell>
-<<<<<<< HEAD
                                             <TableCell>
                                                 <table>
                                                     <tbody>
@@ -1125,82 +1080,18 @@
                                                                             text={"Reject without notify"}
                                                                         />
                                                                     </ClickableDropdown>
-                                                                </> : null
+                                                                    {state.editingApplication?.grantRecipient!.type !== "existing_project" && localStorage.getItem("enableprojecttransfer") != null ?
+                                                                        <Button
+                                                                        color="blue"
+                                                                        onClick={() => setTransferringApplication(true)}
+                                                                        disabled={!isLocked}
+                                                                        >
+                                                                        Transfer to other project
+                                                                        </Button> : null
+                                                                    }
+                                                                        </> : null
                                                             }
                                                             {!state.approver && !grantFinalized ?
-=======
-                                                    <TableCell>
-                                                        <table>
-                                                            <tbody>
-                                                                <tr>
-                                                                    <td>Personal</td>
-                                                                    <td width="100%">
-                                                                        {state.recipient.type === "personal" ?
-                                                                            <Icon name={"check"} color={"green"} /> :
-                                                                            <Icon name={"close"} color={"red"} />}
-                                                                    </td>
-                                                                </tr>
-                                                                <tr>
-                                                                    <td width="100%">New Project</td>
-                                                                    <td>
-                                                                        {state.recipient.type === "new_project" ?
-                                                                            <Icon name={"check"} color={"green"} /> :
-                                                                            <Icon name={"close"} color={"red"} />}
-                                                                    </td>
-                                                                </tr>
-                                                                <tr>
-                                                                    <td width="100%">Existing Project</td>
-                                                                    <td>
-                                                                        {state.recipient.type === "existing_project" ?
-                                                                            <Icon name={"check"} color={"green"} /> :
-                                                                            <Icon name={"close"} color={"red"} />}
-                                                                    </td>
-                                                                </tr>
-                                                            </tbody>
-                                                        </table>
-                                                    </TableCell>
-                                                </TableRow>
-                                                <TableRow>
-                                                    <TableCell verticalAlign={"top"} mt={32}>Current Status</TableCell>
-                                                    <TableCell>
-                                                        {
-                                                            state.editingApplication!.status === GrantApplicationStatus.IN_PROGRESS ? "In progress" :
-                                                                state.editingApplication!.status === GrantApplicationStatus.APPROVED ? (state.editingApplication?.statusChangedBy === null ? "Approved" : "Approved by " + state.editingApplication?.statusChangedBy) :
-                                                                    state.editingApplication!.status === GrantApplicationStatus.REJECTED ? (state.editingApplication?.statusChangedBy === null ? "Rejected" : "Rejected  by " + state.editingApplication?.statusChangedBy) :
-                                                                        (state.editingApplication?.statusChangedBy === null ? "Closed" : "Closed by " + state.editingApplication?.statusChangedBy)
-                                                        }
-                                                        <ButtonGroup>
-                                                            {target !== RequestTarget.VIEW_APPLICATION ? null : (
->>>>>>> 2fc91c5f
-                                                                <>
-                                                                    {state.approver && !grantFinalized ?
-                                                                        <>
-                                                                            <Button
-                                                                                color="green"
-                                                                                onClick={approveRequest}
-                                                                                disabled={!isLocked}
-                                                                            >
-                                                                                Approve
-                                                                            </Button>
-                                                                            <Button
-                                                                                color="red"
-                                                                                onClick={rejectRequest}
-                                                                                disabled={!isLocked}
-                                                                            >
-                                                                                Reject
-                                                                            </Button>
-                                                                            {state.editingApplication?.grantRecipient!.type !== "existing_project" && localStorage.getItem("enableprojecttransfer") != null ?
-                                                                                <Button
-                                                                                    color="blue"
-                                                                                    onClick={() => setTransferringApplication(true)}
-                                                                                    disabled={!isLocked}
-                                                                                >
-                                                                                    Transfer to other project
-                                                                                </Button> : null
-                                                                            }
-                                                                        </> : null
-                                                                    }
-                                                                    {!state.approver && !grantFinalized ?
                                                                         <>
                                                                             <Button
                                                                                 color="red"
