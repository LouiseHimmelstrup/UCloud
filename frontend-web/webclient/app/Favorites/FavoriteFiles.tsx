import * as React from "react";
import { List } from "Pagination/List";
import { MainContainer } from "MainContainer/MainContainer";
import { connect } from "react-redux";
import { favoriteFileAsync, allFileOperations } from "Utilities/FileUtilities";
import { Cloud } from "Authentication/SDUCloudObject";
import { Type as ReduxType } from "./Redux/FavoriteObject";
import { SortBy, SortOrder, File } from "Files";
import { ReduxObject } from "DefaultObjects";
import * as Heading from "ui-components/Heading";
import FilesTable, { FileOptions } from "Files/FilesTable";
import { Dispatch } from "redux";
import { setRefreshFunction } from "Navigation/Redux/HeaderActions";
import { fetchFavorites, setLoading, receiveFavorites, checkFile, checkAllFiles } from "./Redux/FavoritesActions";
import { MasterCheckbox } from "UtilityComponents";
import { Page } from "Types";
import { History } from "history";
<<<<<<< HEAD
=======
import { AddSnackOperation } from "Snackbar/Snackbars";
>>>>>>> ef51af6f
import { EntriesPerPageSelector } from "Pagination";
import { Spacer } from "ui-components/Spacer";
import { addNotificationEntry } from "Utilities/ReduxUtilities";

interface FavoriteFilesProps extends FavoritesOperations, ReduxType {
    header: JSX.Element
    history: History
}

class FavoriteFiles extends React.Component<FavoriteFilesProps> {

    componentDidMount() {
        const { page } = this.props;
        this.props.fetchFileFavorites(page.pageNumber, page.itemsPerPage);
        this.props.setRefresh(() => this.refresh());
    }

    public componentWillUnmount = () => this.props.setRefresh();

    private refresh() {
        const { page } = this.props;
        this.props.setRefresh(() => this.props.fetchFileFavorites(page.pageNumber, page.itemsPerPage));
    }

    public render() {
        const { page, fetchFileFavorites } = this.props;
        const { pageNumber, itemsPerPage } = page;

        const fileOperations = allFileOperations({
            stateless: true,
            history: this.props.history,
            onDeleted: () => undefined,
            setLoading: () => this.props.setLoading(true)
        });

        const itemsPerPageSelector = (<EntriesPerPageSelector
            entriesPerPage={itemsPerPage}
            onChange={itemsPerPage => this.props.fetchFileFavorites(pageNumber, itemsPerPage)}
            content="Files per page"
        />);

        const selectedFiles = page.items.filter(it => it.isChecked);
        return (<MainContainer
            header={this.props.header}
            main={<><Spacer
                left={null}
                right={itemsPerPageSelector}
            /><List
                    page={this.props.page}
                    loading={this.props.loading}
                    customEmptyPage={<Heading.h2>You have no favorites</Heading.h2>}
                    onPageChanged={pageNumber => this.props.fetchFileFavorites(pageNumber, itemsPerPage)}
                    pageRenderer={page =>
                        <FilesTable
                            onFavoriteFile={async files => (await favoriteFileAsync(files[0], Cloud), fetchFileFavorites(pageNumber, itemsPerPage))}
                            fileOperations={fileOperations}
                            files={page.items}
                            sortBy={SortBy.PATH}
                            sortOrder={SortOrder.DESCENDING}
                            /* Can't currently be done, as the backend ignores attributes, and doesn't take  */
                            sortFiles={() => undefined}
                            refetchFiles={() => this.props.fetchFileFavorites(page.pageNumber, page.itemsPerPage)}
                            sortingColumns={[SortBy.MODIFIED_AT, SortBy.SIZE]}
                            onCheckFile={(checked, file) => this.props.checkFile(file.path, checked)}
                            masterCheckbox={
                                <MasterCheckbox
                                    onClick={check => this.props.checkAllFiles(check)}
                                    checked={page.items.length === selectedFiles.length && page.items.length > 0}
                                />}
                        />}

                /></>}
            sidebar={
                <FileOptions files={this.props.page.items.filter(it => it.isChecked)} fileOperations={fileOperations} />
            }
        />)
    }
}

interface FavoritesOperations {
    setRefresh: (refresh?: () => void) => void
    fetchFileFavorites: (pageNumber: number, itemsPerPage: number) => void
    receiveFavorites: (page: Page<File>) => void
    setLoading: (loading: boolean) => void
    checkFile: (path: string, checked: boolean) => void
    checkAllFiles: (checked: boolean) => void
}

const mapDispatchToProps = (dispatch: Dispatch): FavoritesOperations => ({
    setRefresh: refresh => dispatch(setRefreshFunction(refresh)),
    fetchFileFavorites: async (pageNumber, itemsPerPage) => {
        dispatch(setLoading(true));
        dispatch(await fetchFavorites(pageNumber, itemsPerPage));
        dispatch(setLoading(false));
    },
    receiveFavorites: page => dispatch(receiveFavorites(page)),
    setLoading: loading => dispatch(setLoading(loading)),
<<<<<<< HEAD
=======
    addSnack: snack => addNotificationEntry(dispatch, snack),
>>>>>>> ef51af6f
    checkFile: (path, checked) => dispatch(checkFile(path, checked)),
    checkAllFiles: checked => dispatch(checkAllFiles(checked))
});

const mapStateToProps = ({ favorites }: ReduxObject): ReduxType & { checkedCount: number } => ({
    ...favorites,
    checkedCount: favorites.page.items.filter(it => it.isChecked).length
});

export default connect(mapStateToProps, mapDispatchToProps)(FavoriteFiles);<|MERGE_RESOLUTION|>--- conflicted
+++ resolved
@@ -15,10 +15,6 @@
 import { MasterCheckbox } from "UtilityComponents";
 import { Page } from "Types";
 import { History } from "history";
-<<<<<<< HEAD
-=======
-import { AddSnackOperation } from "Snackbar/Snackbars";
->>>>>>> ef51af6f
 import { EntriesPerPageSelector } from "Pagination";
 import { Spacer } from "ui-components/Spacer";
 import { addNotificationEntry } from "Utilities/ReduxUtilities";
@@ -116,10 +112,6 @@
     },
     receiveFavorites: page => dispatch(receiveFavorites(page)),
     setLoading: loading => dispatch(setLoading(loading)),
-<<<<<<< HEAD
-=======
-    addSnack: snack => addNotificationEntry(dispatch, snack),
->>>>>>> ef51af6f
     checkFile: (path, checked) => dispatch(checkFile(path, checked)),
     checkAllFiles: checked => dispatch(checkAllFiles(checked))
 });
