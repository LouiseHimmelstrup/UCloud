--- conflicted
+++ resolved
@@ -172,8 +172,6 @@
     return (
         <form onSubmit={submit}>
             <Flex onClick={stopPropagationAndPreventDefault}>
-<<<<<<< HEAD
-=======
                 <div style={{transform: "translateY(2px)", marginBottom: "2px"}}>
                     <ConfirmCancelButtons
                         confirmText={props.confirmText}
@@ -182,7 +180,6 @@
                         onCancel={props.onCancel}
                     />
                 </div>
->>>>>>> 94e9bf04
                 {props.prefix ? <Text color={"gray"}>{props.prefix}</Text> : null}
                 <Input
                     pt="0px"
@@ -202,17 +199,6 @@
                     ref={props.inputRef}
                 />
                 {props.suffix ? <Text color={"gray"} mr={8}>{props.suffix}</Text> : null}
-<<<<<<< HEAD
-                <div style={{transform: "translateY(2px)", marginBottom: "2px"}}>
-                    <ConfirmCancelButtons
-                        confirmText={props.confirmText}
-                        cancelText="Cancel"
-                        onConfirm={submit}
-                        onCancel={props.onCancel}
-                    />
-                </div>
-=======
->>>>>>> 94e9bf04
             </Flex>
         </form>
     );
