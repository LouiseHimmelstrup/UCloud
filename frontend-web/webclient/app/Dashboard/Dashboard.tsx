--- conflicted
+++ resolved
@@ -41,70 +41,6 @@
 import {accounting, PageV2} from "UCloud";
 import Product = accounting.Product;
 import {groupBy} from "Utilities/CollectionUtilities";
-<<<<<<< HEAD
-import {MouseEventHandler} from "react";
-
-export const DashboardCard: React.FunctionComponent<{
-    title?: React.ReactNode;
-    subtitle?: React.ReactNode;
-    color: ThemeColor;
-    isLoading?: boolean;
-    icon?: IconName,
-    height?: string,
-    minHeight?: string,
-    width?: string,
-    minWidth?: string,
-    onClick?: () => void;
-    onContextMenu?: MouseEventHandler<never> | undefined;
-}> = ({
-          title,
-          subtitle,
-          onClick,
-          color,
-          isLoading = false,
-          icon = undefined,
-          children,
-          height = "auto",
-          minHeight,
-          width = "100%",
-          minWidth,
-          onContextMenu
-      }) => (
-    <Card
-        onClick={onClick}
-        overflow="hidden"
-        height={height}
-        width={width}
-        minWidth={minWidth}
-        boxShadow="sm"
-        borderWidth={0}
-        borderRadius={6}
-        minHeight={minHeight}
-        onContextMenu={onContextMenu}
-    >
-        <Box style={{borderTop: `5px solid var(--${color}, #f00)`}}/>
-        <Box px={3} py={1} height={"calc(100% - 5px)"}>
-            <Flex alignItems="center">
-                {icon !== undefined ? (
-                    <Icon
-                        name={icon}
-                        m={8}
-                        ml={0}
-                        size="20"
-                        color={theme.colors.darkGray}
-                    />
-                ) : null}
-                {typeof title === "string" ? <Heading.h3>{title}</Heading.h3> : title ? title : null}
-                <Box flexGrow={1}/>
-                {subtitle ? <Box color={theme.colors.gray}>{subtitle}</Box> : null}
-            </Flex>
-            {!isLoading ? children : <Spinner/>}
-        </Box>
-    </Card>
-);
-
-function Dashboard(props: DashboardProps & { history: History }): JSX.Element {
-=======
 import FilesApi, {UFile} from "UCloud/FilesApi";
 import metadataApi, {FileMetadataAttached} from "UCloud/MetadataDocumentApi";
 import MetadataNamespaceApi, {FileMetadataTemplateNamespace} from "UCloud/MetadataNamespaceApi";
@@ -113,7 +49,6 @@
 import {useHistory} from "react-router";
 
 function Dashboard(props: DashboardProps & {history: History}): JSX.Element {
->>>>>>> 2dc71578
     const projectNames = getProjectNames(useProjectStatus());
 
     const [news] = useCloudAPI<Page<NewsPost>>(newsRequest({
@@ -365,26 +300,7 @@
             color="yellow"
             isLoading={false}
         >
-<<<<<<< HEAD
-        </DashboardCard>
-=======
-            <Text color="darkGray" fontSize={1}>Past 30 days</Text>
-            <Table>
-                <tbody>
-                    <TableRow>
-                        <TableCell>Storage</TableCell>
-                        <TableCell
-                            textAlign="right">{creditFormatter(storageCreditsUsedInPeriod)}</TableCell>
-                    </TableRow>
-                    <TableRow>
-                        <TableCell>Compute</TableCell>
-                        <TableCell
-                            textAlign="right">{creditFormatter(computeCreditsUsedInPeriod)}</TableCell>
-                    </TableRow>
-                </tbody>
-            </Table>
         </HighlightedCard>
->>>>>>> 2dc71578
     );
 }
 
@@ -392,13 +308,8 @@
     products: Product[];
     loading: boolean
 }): JSX.Element | null {
-<<<<<<< HEAD
     const productsByCategory = groupBy(products, it => `${it.category.name}-${it.category.provider}`);
     const wallets: { category: string, provider: string, balance: number, isFreeWithBalanceCheck: boolean }[] = [];
-=======
-    const productsByCategory = groupBy(products, it => `${it.category.id}-${it.category.provider}`);
-    const wallets: {category: string, provider: string, balance: number, isFreeWithBalanceCheck: boolean}[] = [];
->>>>>>> 2dc71578
     Object.values(productsByCategory).forEach(group => {
         if (group.length === 0) return;
         const category = group[0].category.name;
@@ -435,27 +346,10 @@
                         <Box mx="8px" my="5px">
                             <Table>
                                 <tbody>
-                                    {wallets.slice(0, 7).map((n, i) => (
-                                        <TableRow key={i}>
-                                            <TableCell>{n.provider} / {n.category}</TableCell>
-                                            <TableCell textAlign={"right"}>
-                                                {!n.isFreeWithBalanceCheck ? null :
-                                                    n.balance > 0 ? <Icon name={"check"} color={"green"} /> : null
-                                                }
-                                                {n.isFreeWithBalanceCheck ? null :
-                                                    <Balance
-                                                        amount={n.balance}
-                                                        productCategory={{id: n.category, provider: n.provider}}
-                                                    />
-                                                }
-                                            </TableCell>
-                                        </TableRow>
-                                    ))}
-                                    <TableRow>
-                                        {/* This is hardcoded for now (pending issue #1246) */}
-                                        <TableCell>ucloud / u1-cephfs (Quota)</TableCell>
+                                {wallets.slice(0, 7).map((n, i) => (
+                                    <TableRow key={i}>
+                                        <TableCell>{n.provider} / {n.category}</TableCell>
                                         <TableCell textAlign={"right"}>
-<<<<<<< HEAD
                                             {!n.isFreeWithBalanceCheck ? null :
                                                 n.balance > 0 ? <Icon name={"check"} color={"green"}/> : null
                                             }
@@ -468,16 +362,6 @@
                                         </TableCell>
                                     </TableRow>
                                 ))}
-=======
-                                            {sizeToString(quota.quotaUsed ?? 0)}
-                                            {" "}of{" "}
-                                            {sizeToString(quota.quotaInBytes)}
-                                            {" "}({(100 * (quota.quotaInBytes !== 0 ?
-                                                ((quota.quotaUsed ?? 0) / quota.quotaInBytes) : 1
-                                            )).toFixed(2)}%)
-                                        </TableCell>
-                                    </TableRow>
->>>>>>> 2dc71578
                                 </tbody>
                             </Table>
                         </Box>
