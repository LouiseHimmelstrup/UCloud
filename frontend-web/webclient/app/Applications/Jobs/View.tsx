--- conflicted
+++ resolved
@@ -17,24 +17,9 @@
 import {buildQueryString, getQueryParamOrElse} from "@/Utilities/URIUtilities";
 import {device, deviceBreakpoint} from "@/ui-components/Hide";
 import {CSSTransition} from "react-transition-group";
-<<<<<<< HEAD
-import {appendToXterm, useXTerm} from "Applications/Jobs/xterm";
-import {VirtualFileTable} from "Files/VirtualFileTable";
-import {arrayToPage} from "Types";
-import {fileTablePage, mockFile, replaceHomeOrProjectFolder} from "Utilities/FileUtilities";
-import {Client, WSFactory} from "Authentication/HttpClientInstance";
-import {compute} from "UCloud";
-import Job = compute.Job;
-import {dateToString, dateToTimeOfDayString} from "Utilities/DateUtilities";
-import AppParameterValueNS = compute.AppParameterValueNS;
-import JobUpdate = compute.JobUpdate;
-import {creditFormatter} from "Project/ProjectUsage";
-import JobStatus = compute.JobStatus;
-=======
 import {appendToXterm, useXTerm} from "@/Applications/Jobs/xterm";
 import {WSFactory} from "@/Authentication/HttpClientInstance";
 import {dateToString, dateToTimeOfDayString} from "@/Utilities/DateUtilities";
->>>>>>> 2688ee69
 import {margin, MarginProps} from "styled-system";
 import {useProjectStatus} from "@/Project/cache";
 import {ConfirmationButton} from "@/ui-components/ConfirmationAction";
@@ -579,33 +564,7 @@
     }
 
     let prettyTime = "No job deadline";
-    if (isJobStateTerminal(job.status.state)) {
-        prettyTime = "";
-        const charged = job.billing.creditsCharged;
-        const pricePerMinute = job.billing.pricePerUnit
-        const totalMinutes = charged / pricePerMinute
-
-        const hours = Math.floor(totalMinutes / 60);
-        const minutes = totalMinutes % 60;
-
-        prettyTime = "";
-        if (hours > 0) {
-            prettyTime += hours;
-            if (hours > 1) prettyTime += " hours";
-            else prettyTime += " hour";
-        }
-        if (minutes > 0) {
-            if (prettyTime !== "") prettyTime += " ";
-            prettyTime += minutes;
-            if (minutes > 1) prettyTime += " minutes";
-            else prettyTime += " minute";
-        }
-
-        if (prettyTime === "") {
-            prettyTime = "< 1 minute";
-        }
-
-    } else if (time) {
+    if (time) {
         prettyTime = "";
         if (time.hours > 0) {
             prettyTime += time.hours;
@@ -653,15 +612,10 @@
             null :
             <InfoCard
                 stat={prettyTime}
-                statTitle={isJobStateTerminal(job.status.state) ? "Used" : "Allocated"}
+                statTitle={"Allocated"}
                 icon={"hourglass"}
             >
                 {!isJobStateTerminal(status?.state) ? (<>
-<<<<<<< HEAD
-                    {!time ? null : <><b>Estimated price:</b> {creditFormatter(estimatedCost, 0)} <br /></>}
-                    <b>Price per hour:</b> {creditFormatter(pricePerUnit * 60, 0)}
-                </>) : <><b>Charged: </b>{creditFormatter(job.billing.creditsCharged)}</>}
-=======
                     {!time ? null : <>
                         <b>Estimated price:</b>{" "}
                         {usageExplainer(estimatedCost, machine.productType, machine.chargeType, machine.unitOfPrice)}
@@ -669,7 +623,6 @@
                     </>}
                     <b>Price per hour:</b> {priceExplainer(machine)}
                 </>) : null}
->>>>>>> 2688ee69
             </InfoCard>
         }
         <InfoCard
@@ -857,17 +810,13 @@
 
     const appInvocation = job.status.resolvedApplication!.invocation;
     const backendType = appInvocation.tool.tool!.description.backend;
-<<<<<<< HEAD
-    const support = job.specification.resolvedSupport;
-=======
     const support = (job.status.resolvedSupport! as ResolvedSupport<never, ComputeSupport>).support;
->>>>>>> 2688ee69
     const supportsExtension =
-        (backendType === "DOCKER" && support?.docker.timeExtension) ||
-        (backendType === "VIRTUAL_MACHINE" && support?.virtualMachine.timeExtension);
+        (backendType === "DOCKER" && support.docker.timeExtension) ||
+        (backendType === "VIRTUAL_MACHINE" && support.virtualMachine.timeExtension);
     const supportsLogs =
-        (backendType === "DOCKER" && support?.docker.logs) ||
-        (backendType === "VIRTUAL_MACHINE" && support?.virtualMachine.logs);
+        (backendType === "DOCKER" && support.docker.logs) ||
+        (backendType === "VIRTUAL_MACHINE" && support.virtualMachine.logs);
 
     useEffect(() => {
         setTimeout(() => {
@@ -1148,27 +1097,20 @@
 }> = ({job, rank, expanded, toggleExpand}) => {
     const appInvocation = job.status.resolvedApplication!.invocation;
     const backendType = appInvocation.tool.tool!.description.backend;
-<<<<<<< HEAD
-    const support = job.specification.resolvedSupport;
-    const supportTerminal = !support ? false :
-        backendType === "VIRTUAL_MACHINE" ? support?.virtualMachine.terminal :
-            backendType === "DOCKER" ? support?.docker.terminal : false;
-=======
     const support = (job.status.resolvedSupport! as ResolvedSupport<never, ComputeSupport>).support;
     const supportTerminal =
         backendType === "VIRTUAL_MACHINE" ? support.virtualMachine.terminal :
             backendType === "DOCKER" ? support.docker.terminal : false;
->>>>>>> 2688ee69
 
     const appType = appInvocation.applicationType;
     const supportsInterface =
-        (appType === "WEB" && backendType === "DOCKER" && support?.docker.web) ||
-        (appType === "VNC" && backendType === "DOCKER" && support?.docker.vnc) ||
-        (appType === "VNC" && backendType === "VIRTUAL_MACHINE" && support?.virtualMachine.vnc);
+        (appType === "WEB" && backendType === "DOCKER" && support.docker.web) ||
+        (appType === "VNC" && backendType === "DOCKER" && support.docker.vnc) ||
+        (appType === "VNC" && backendType === "VIRTUAL_MACHINE" && support.virtualMachine.vnc);
 
     return <div className={job.specification.replicas > 1 ? "buttons" : "top-buttons"}>
         {!supportTerminal ? null : (
-            <Link style={{height: "40px"}} to={`/applications/shell/${job.id}/${rank}?hide-frame`} onClick={e => {
+            <Link to={`/applications/shell/${job.id}/${rank}?hide-frame`} onClick={e => {
                 e.preventDefault();
 
                 window.open(
@@ -1183,12 +1125,12 @@
             </Link>
         )}
         {appType !== "WEB" || !supportsInterface ? null : (
-            <Link style={{height: "40px"}} to={`/applications/web/${job.id}/${rank}?hide-frame`} target={"_blank"}>
+            <Link to={`/applications/web/${job.id}/${rank}?hide-frame`} target={"_blank"}>
                 <Button>Open interface</Button>
             </Link>
         )}
         {appType !== "VNC" || !supportsInterface ? null : (
-            <Link style={{height: "40px"}} to={`/applications/vnc/${job.id}/${rank}?hide-frame`} target={"_blank"} onClick={e => {
+            <Link to={`/applications/vnc/${job.id}/${rank}?hide-frame`} target={"_blank"} onClick={e => {
                 e.preventDefault();
 
                 window.open(
