import * as React from "react";
import {SyntheticEvent, useCallback, useEffect, useLayoutEffect, useMemo, useRef, useState} from "react";
import {PRODUCT_NAME} from "../../../site.config.json";
import {useHistory, useParams} from "react-router";
import {MainContainer} from "MainContainer/MainContainer";
import {useCloudAPI, useCloudCommand} from "Authentication/DataHook";
import {isJobStateTerminal, JobState, stateToTitle} from "./index";
import * as Heading from "ui-components/Heading";
import {SidebarPages, useSidebarPage} from "ui-components/Sidebar";
import {useTitle} from "Navigation/Redux/StatusActions";
import {joinToString, shortUUID, timestampUnixMs, useEffectSkipMount} from "UtilityFunctions";
import {AppToolLogo} from "Applications/AppToolLogo";
import styled, {keyframes} from "styled-components";
import {Box, Button, Flex, Icon, Link} from "ui-components";
import {DashboardCard} from "Dashboard/Dashboard";
import {IconName} from "ui-components/Icon";
import * as anims from "react-animations";
import {buildQueryString, getQueryParamOrElse} from "Utilities/URIUtilities";
import {device, deviceBreakpoint} from "ui-components/Hide";
import {CSSTransition} from "react-transition-group";
import {appendToXterm, useXTerm} from "Applications/Jobs/xterm";
import {VirtualFileTable} from "Files/VirtualFileTable";
import {arrayToPage} from "Types";
import {fileTablePage, mockFile, replaceHomeOrProjectFolder} from "Utilities/FileUtilities";
import {Client, WSFactory} from "Authentication/HttpClientInstance";
import {compute} from "UCloud";
import Job = compute.Job;
import JobParameters = compute.JobParameters;
import {dateToString, dateToTimeOfDayString} from "Utilities/DateUtilities";
import {addStandardDialog} from "UtilityComponents";
import AppParameterValueNS = compute.AppParameterValueNS;
import JobUpdate = compute.JobUpdate;
import {creditFormatter} from "Project/ProjectUsage";
import JobStatus = compute.JobStatus;
import {margin, MarginProps} from "styled-system";
import {useProjectStatus} from "Project/cache";
import {ProjectName} from "Project";
import {getProjectNames} from "Utilities/ProjectUtilities";
import {ConfirmationButton} from "ui-components/ConfirmationAction";

const enterAnimation = keyframes`${anims.pulse}`;
const busyAnim = keyframes`${anims.fadeIn}`;

const Container = styled.div`
  --logoScale: 1;
  --logoBaseSize: 200px;
  --logoSize: calc(var(--logoBaseSize) * var(--logoScale));

  --logoPX: 50px;
  --logoPY: 50px;

  /* NOTE(Dan): 14px are added by MainContainer and sidebar */
  --logoIndentX: calc(var(--sidebarWidth) + var(--logoPX) + 14px);
  --logoIndentY: calc(var(--headerHeight) + var(--logoPY) + 14px);

  /* center while accounting for the frame */
  --logoCenterX: calc((100vw + var(--sidebarWidth) - var(--logoSize)) / 2);
  --logoCenterY: calc((100vh + var(--headerHeight) - var(--logoSize)) / 2);

  margin: 50px; /* when header is not wrapped this should be equal to logoPX and logoPY */
  max-width: 2200px;

  ${device("xs")} {
    margin-left: 0;
    margin-right: 0;
  }

  & {
    display: flex;
    flex-direction: column;
  }

  .logo-wrapper {
    position: absolute;

    left: var(--logoCenterX);
    top: var(--logoCenterY);
  }

  .logo-wrapper.active {
    transition: all 1000ms cubic-bezier(0.57, 0.10, 0.28, 0.84);
    transform: translate3d(calc(-1 * var(--logoCenterX) + var(--logoIndentX)),
    calc(-1 * var(--logoCenterY) + var(--logoIndentY)),
    0);
  }

  .logo-wrapper.active .logo-scale {
    transition: transform 300ms cubic-bezier(0.57, 0.10, 0.28, 0.84);
    transform: scale3d(var(--logoScale),
    var(--logoScale),
    var(--logoScale)) translate3d(calc(var(--logoBaseSize) / (1 / var(--logoScale)) - var(--logoBaseSize)),
    calc(var(--logoBaseSize) / (1 / var(--logoScale)) - var(--logoBaseSize)),
    0);
  }

  .fake-logo {
    /* NOTE(Dan): the fake logo takes the same amount of space as the actual logo, 
       this basically fixes our document flow */
    display: block;
    width: var(--logoSize);
    height: var(--logoSize);
    content: '';
  }

  .data.data-enter-done {
    opacity: 1;
    transform: translate3d(0, 0, 0);
  }

  .data.data-enter-active {
    opacity: 1;
    transform: translate3d(0, 0, 0);
    transition: transform 1000ms cubic-bezier(0.57, 0.10, 0.28, 0.84);
  }

  .data.data-exit {
    opacity: 1;
  }

  .data-exit-active {
    display: none;
  }

  .data {
    width: 100%; /* fix info card width */
    opacity: 0;
    transform: translate3d(0, 50vh, 0);
  }

  .header-text {
    margin-left: 32px;
    margin-top: calc(var(--logoScale) * 16px);
    width: calc(100% - var(--logoBaseSize) * var(--logoScale) - 32px);
    max-width: 1572px; /* TODO(Dan): Hackity, hack, hack */
  }

  ${deviceBreakpoint({maxWidth: "1000px"})} {
    .fake-logo {
      width: 100%; /* force the header to wrap */
    }

    & {
      --logoIndentX: var(--logoCenterX);
    }

    .header {
      text-align: center;
    }

    .header-text {
      margin-left: 0;
      margin-top: 0;
      width: 100%;
    }
  }

  &.IN_QUEUE .logo {
    animation: 2s ${enterAnimation} infinite;
  }

  &.RUNNING {
    --logoScale: 0.5;
  }
`;

// TODO WS calls don't currently have their types generated
interface JobsFollowResponse {
    updates: compute.JobUpdate[];
    log: { rank: number; stdout?: string; stderr?: string }[];
    newStatus?: JobStatus;
}

function useJobUpdates(job: Job | undefined, callback: (entry: JobsFollowResponse) => void): void {
    useEffect(() => {
        if (!job) return;

        const conn = WSFactory.open(
            "/jobs", {
                init: conn => {
                    conn.subscribe({
                        call: "jobs.follow",
                        payload: {id: job.id},
                        handler: message => {
                            const streamEntry = message.payload as JobsFollowResponse;
                            callback(streamEntry);
                        }
                    });
                }
            });

        return () => {
            conn.close();
        };
    }, [job, callback]);
}

interface JobUpdateListener {
    handler: (e: JobsFollowResponse) => void;
}

export const View: React.FunctionComponent = () => {
    const {id} = useParams<{ id: string }>();
    const history = useHistory();

    // Note: This might not match the real app name
    const appNameHint = getQueryParamOrElse(history.location.search, "app", "");
    const action = getQueryParamOrElse(history.location.search, "action", "view");
    const delayInitialAnim = action === "start";

    const [jobFetcher, fetchJob] = useCloudAPI<Job | undefined>({noop: true}, undefined);
    const job = jobFetcher.data;

    const useFakeState = useMemo(() => localStorage.getItem("useFakeState") !== null, []);

    useSidebarPage(SidebarPages.Runs);
    useTitle(`Job ${shortUUID(id)}`);
    useEffect(() => {
        fetchJob(compute.jobs.retrieve({
            id,
            includeParameters: true,
            includeProduct: true,
            includeApplication: true,
            includeUpdates: true
        }));
    }, [id]);

    const [dataAnimationAllowed, setDataAnimationAllowed] = useState<boolean>(false);
    const [logoAnimationAllowed, setLogoAnimationAllowed] = useState<boolean>(false);
    const [status, setStatus] = useState<JobStatus | null>(null);

    useEffect(() => {
        if (useFakeState) {
            const t = setInterval(() => {
                const jobState = (window["fakeState"] as JobState | undefined) ??
                    (localStorage.getItem("fakeState") as JobState | null) ??
                    status?.state;

                if (jobState) {
                    setStatus({
                        state: jobState,
                        startedAt: timestampUnixMs()
                    });
                }
            }, 100);

            return () => {
                clearInterval(t);
            };
        } else {
            return () => {
                // Do nothing
            };
        }
    }, [status]);

    useEffect(() => {
        let t1: number | undefined;
        let t2: number | undefined;
        if (job) {
            t1 = setTimeout(() => {
                setDataAnimationAllowed(true);

                // NOTE(Dan): Remove action to avoid getting delay if the user refreshes their browser
                history.replace(buildQueryString(history.location.pathname, {app: appNameHint}));
            }, delayInitialAnim ? 3000 : 400);

            t2 = setTimeout(() => {
                setLogoAnimationAllowed(true);
            }, delayInitialAnim ? 2200 : 0);
        }

        return () => {
            if (t1) clearTimeout(t1);
            if (t2) clearTimeout(t2);
        };
    }, [job]);

    const jobUpdateCallbackHandlers = useRef<JobUpdateListener[]>([]);
    useEffect(() => {
        jobUpdateCallbackHandlers.current = [{
            handler: (e) => {
                if (!useFakeState) {
                    if (e.newStatus != null) {
                        setStatus(e.newStatus);
                    }
                } else {
                    if (e.newStatus != null) {
                        console.log("Wanted to switch status, but didn't. " +
                            "Remove localStorage useFakeState if you wish to use real status.");
                    }
                }
            }
        }];
    }, [id]);
    const jobUpdateListener = useCallback((e: JobsFollowResponse) => {
        if (!e) return;
        if (e.updates) {
            for (const update of e.updates) job?.updates?.push(update);
        }
        jobUpdateCallbackHandlers.current.forEach(({handler}) => {
            handler(e);
        });
    }, [job]);
    useJobUpdates(job, jobUpdateListener);

    if (jobFetcher.error !== undefined) {
        return <MainContainer main={<Heading.h2>An error occurred</Heading.h2>}/>;
    }

    return <MainContainer
        main={
            <Container className={status?.state ?? "state-loading"}>
                <div className={`logo-wrapper ${logoAnimationAllowed && status ? "active" : ""}`}>
                    <div className="logo-scale">
                        <div className={"logo"}>
                            <AppToolLogo name={job?.parameters?.application?.name ?? appNameHint} type={"APPLICATION"}
                                         size={"200px"}/>
                        </div>
                    </div>
                </div>

                {!job || !status ? null : (
                    <CSSTransition
                        in={status?.state === "IN_QUEUE" && dataAnimationAllowed}
                        timeout={{
                            enter: 1000,
                            exit: 0,
                        }}
                        classNames={"data"}
                        unmountOnExit
                    >
                        <div className={"data"}>
                            <Flex flexDirection={"row"} flexWrap={"wrap"} className={"header"}>
                                <div className={"fake-logo"}/>
                                <div className={"header-text"}>
                                    <InQueueText job={job!}/>
                                </div>
                            </Flex>

                            <Content>
                                <Box width={"100%"} maxWidth={"1572px"} margin={"32px auto"}>
                                    <DashboardCard color={"purple"}>
                                        <Box py={"16px"}>
                                            <ProviderUpdates job={job} updateListeners={jobUpdateCallbackHandlers}/>
                                        </Box>
                                    </DashboardCard>
                                </Box>
                                <InfoCards job={job} status={status}/>
                            </Content>
                        </div>
                    </CSSTransition>
                )}

                {!job || !status ? null : (
                    <CSSTransition
                        in={status?.state === "RUNNING" && dataAnimationAllowed}
                        timeout={{enter: 1000, exit: 0}}
                        classNames={"data"}
                        unmountOnExit
                    >
                        <div className={"data"}>
                            <Flex flexDirection={"row"} flexWrap={"wrap"} className={"header"}>
                                <div className={"fake-logo"}/>
                                <div className={"header-text"}>
                                    <RunningText job={job}/>
                                </div>
                            </Flex>

                            <RunningContent job={job} updateListeners={jobUpdateCallbackHandlers} status={status}/>
                        </div>
                    </CSSTransition>
                )}

                {!job || !status ? null : (
                    <CSSTransition
                        in={isJobStateTerminal(status.state) && dataAnimationAllowed}
                        timeout={{enter: 1000, exit: 0}}
                        classNames={"data"}
                        unmountOnExit
                    >
                        <div className={"data"}>
                            <Flex flexDirection={"row"} flexWrap={"wrap"} className={"header"}>
                                <div className={"fake-logo"}/>
                                <div className={"header-text"}>
                                    <CompletedText job={job} state={status.state}/>
                                </div>
                            </Flex>

                            <Content>
                                <OutputFiles job={job}/>
                                <InfoCards job={job} status={status}/>
                            </Content>
                        </div>
                    </CSSTransition>
                )}
            </Container>
        }
    />;
};

const Content = styled.div`
  display: flex;
  align-items: center;
  flex-direction: column;
`;

const InQueueText: React.FunctionComponent<{ job: Job }> = ({job}) => {
<<<<<<< HEAD
    const [utilization, setUtilization] = useCloudAPI<compute.JobsUtilizationResponse | null>(
        {noop: true},
        null
    );

    useEffect(() => {
        setUtilization(compute.jobs.retrieveUtilization())
    }, [status]);

=======
>>>>>>> 9bdbc443
    return <>
        <Heading.h2>{PRODUCT_NAME} is preparing your job</Heading.h2>
        <Heading.h3>
            {job.parameters.name ?
                (<>
                    We are about to
                    launch <i>{job.parameters.resolvedApplication?.metadata?.title ?? job.parameters.application.name} v{job.parameters.application.version}</i>
                    {" "}for <i>{job.parameters.name}</i> (ID: {shortUUID(job.id)})
                </>) :
                (<>
                    We are about to
                    launch <i>{job.parameters.resolvedApplication?.metadata?.title ?? job.parameters.application.name} v{job.parameters.application.version}</i>
                    {" "}(ID: {shortUUID(job.id)})
                </>)
            }
        </Heading.h3>
<<<<<<< HEAD
        <Busy job={job} utilization={utilization.data}/>
=======
        <Busy job={job}/>
>>>>>>> 9bdbc443
    </>;
};

const BusyWrapper = styled(Box)`
  display: none;

  &.active {
    animation: 1s ${busyAnim};
    display: block;
  }
`;

<<<<<<< HEAD
const Busy: React.FunctionComponent<{
    job: Job;
    utilization: compute.JobsUtilizationResponse | null
}> = ({job, utilization}) => {
=======
const Busy: React.FunctionComponent<{ job: Job }> = ({job}) => {
    const clusterUtilization = 90;
    const numberOfJobs = 50;
    const numberOfJobsInQueue = 10;
>>>>>>> 9bdbc443
    const ref = useRef<HTMLDivElement>(null);
    const clusterUtilization = utilization ? Math.floor(utilization.usedCapacity.cpu / utilization.capacity.cpu * 100) : 0

    useEffect(() => {
        const t = setTimeout(() => {
            ref.current?.classList.add("active");
        }, 3000);
        return () => {
            clearTimeout(t);
        };
    }, []);

    return <BusyWrapper ref={ref}>
        <Box mt={"16px"}>
            <Box mb={"16px"}>
                {clusterUtilization > 80 ? (
                    <>
                        Your reserved machine is currently quite popular.<br/>
                        {utilization ? (
                            <>
                                Cluster utilization is currently at {clusterUtilization}%
                                with {utilization.queueStatus.running} jobs
                                running and {utilization.queueStatus.pending} in the queue.
                            </>
                        ) : (
                            <>We are currently preparing the software required for your job. This step might take a few
                                minutes.</>
                        )}
                    </>
                ) : (<></>)}
            </Box>

            <CancelButton job={job} state={"IN_QUEUE"}/>
        </Box>
    </BusyWrapper>;
};

const InfoCardsContainer = styled.div`
  margin-top: 32px;
  display: grid;
  width: 100%;
  grid-template-columns: repeat(auto-fit, minmax(200px, 380px));
  grid-gap: 16px;
  justify-content: center;
`;

const InfoCards: React.FunctionComponent<{ job: Job, status: JobStatus }> = ({job, status}) => {
    let time = job.parameters.timeAllocation;
    if (status.expiresAt && status.startedAt) {
        const msTime = status.expiresAt - status.startedAt;
        time = {
            hours: Math.floor(msTime / (1000 * 3600)),
            minutes: Math.floor((msTime % (1000 * 3600)) / (1000 * 60)),
            seconds: Math.floor((msTime % (1000 * 60)) / (1000))
        };
    }

    const projectNames = getProjectNames(useProjectStatus());

    let prettyTime = "No job deadline";
    if (time) {
        prettyTime = "";
        if (time.hours > 0) {
            prettyTime += time.hours;
            if (time.hours > 1) prettyTime += " hours";
            else prettyTime += " hour";
        }
        if (time.minutes > 0) {
            if (prettyTime !== "") prettyTime += " ";
            prettyTime += time.minutes;
            if (time.minutes > 1) prettyTime += " minutes";
            else prettyTime += " minute";
        }

        if (prettyTime === "") {
            prettyTime = "< 1 minute";
        }
    }

    const projects = useProjectStatus();
    const workspaceTitle = projects.fetch().membership.find(it => it.projectId === job.owner.project)?.title ?? "My Workspace";

    const machine = job.parameters.resolvedProduct;
    const pricePerUnit = machine?.pricePerUnit ?? 0;
    const estimatedCost = time ?
        (time.hours * 60 * pricePerUnit + (time.minutes * pricePerUnit)) * job.parameters.replicas :
        0;

    return <InfoCardsContainer>
        <InfoCard
            stat={job.parameters.replicas.toString()}
            statTitle={job.parameters.replicas === 1 ? "Replica" : "Replicas"}
            icon={"cpu"}
        >
            <b>{job.parameters.product.provider} / {job.parameters.product.id}</b><br/>
            {!machine?.cpu ? null : <>{machine?.cpu}x vCPU </>}

            {machine?.cpu && (machine.memoryInGigs || machine.gpu) ? <>&mdash;</> : null}
            {!machine?.memoryInGigs ? null : <>{machine?.memoryInGigs}GB RAM &mdash;</>}

            {machine?.cpu && machine.gpu ? <>&mdash;</> : null}
            {!machine?.gpu ? null : <>{" "}{machine?.gpu}x GPU</>}
        </InfoCard>
        <InfoCard
            stat={prettyTime}
            statTitle={"Allocated"}
            icon={"hourglass"}
        >
            {!time ? null : <><b>Estimated price:</b> {creditFormatter(estimatedCost, 0)} <br/></>}
            <b>Price per hour:</b> {creditFormatter(pricePerUnit * 60, 0)}
        </InfoCard>
        <InfoCard
            stat={jobFiles(job.parameters).length.toString()}
            statTitle={jobFiles(job.parameters).length === 1 ? "Input file" : "Input files"}
            icon={"ftFolder"}
        >
            {jobInputString(job.parameters, projectNames)}
        </InfoCard>
        <InfoCard stat={workspaceTitle} statTitle={"Project"} icon={"projects"}>
            <b>Launched by:</b> {job.owner.launchedBy}
        </InfoCard>
    </InfoCardsContainer>;
};

const InfoCardContainer = styled.div`
  margin: 15px 10px;
  text-align: center;

  .stat {
    font-size: 250%;
    line-height: 150%;
  }

  .stat-title {
    font-size: 150%;
  }

  .content {
    margin-top: 30px;
    text-align: left;
  }
`;

const InfoCard: React.FunctionComponent<{
    stat: string,
    statTitle: string,
    icon: IconName,
}> = props => {
    return <DashboardCard color={"purple"} isLoading={false}>
        <InfoCardContainer>
            <Icon name={props.icon} size={"60px"} color={"iconColor"} color2={"iconColor2"}/>
            <div className={"stat"}>{props.stat}</div>
            <div className={"stat-title"}>{props.statTitle}</div>
            <div className={"content"}>
                {props.children}
            </div>
        </InfoCardContainer>
    </DashboardCard>;
};

const RunningText: React.FunctionComponent<{ job: Job }> = ({job}) => {
    return <>
        <Heading.h2>
            <i>
                {job.parameters.resolvedApplication?.metadata?.title ?? job.parameters.application.name}
                {" "}v{job.parameters.application.version}
            </i> is now running
        </Heading.h2>
        <Heading.h3>
            You can follow the progress below
            {!job.parameters.name ? null : (<> of <i>{job.parameters.name}</i></>)}
        </Heading.h3>
    </>;
};

const RunningInfoWrapper = styled.div`
  margin-top: 32px;
  display: grid;
  width: 100%;
  grid-template-columns: repeat(auto-fit, minmax(300px, 1fr));
  grid-gap: 16px;
  justify-content: center;
`;

const AltButtonGroup = styled.div<{ minButtonWidth: string } & MarginProps>`
  display: grid;
  width: 100%;
  grid-template-columns: repeat(auto-fit, minmax(${props => props.minButtonWidth}, max-content));
  grid-gap: 8px;
  ${margin}
`;

AltButtonGroup.defaultProps = {
    marginTop: "8px",
    marginBottom: "8px"
};

function jobFiles(parameters: JobParameters): AppParameterValueNS.File[] {
    return [...Object.values(parameters.parameters ?? {}), ...(parameters.resources ?? [])]
        .filter(it => it.type === "file") as AppParameterValueNS.File[];
}

function jobInputString(parameters: JobParameters, projects: ProjectName[]): string {
    const allFiles = jobFiles(parameters).map(it => replaceHomeOrProjectFolder(it.path, Client, projects));

    if (allFiles.length === 0) return "No files";
    return joinToString(allFiles, ", ");
}

const RunningContent: React.FunctionComponent<{
    job: Job;
    updateListeners: React.RefObject<JobUpdateListener[]>;
    status: JobStatus;
}> = ({job, updateListeners, status}) => {
    const [commandLoading, invokeCommand] = useCloudCommand();
    const [expiresAt, setExpiresAt] = useState(status.expiresAt);
    const projects = useProjectStatus();
    const workspaceTitle = projects.fetch().membership.find(it => it.projectId === job.owner.project)?.title ?? "My Workspace";
    const extendJob: React.EventHandler<SyntheticEvent<HTMLElement>> = useCallback(async e => {
        const duration = parseInt(e.currentTarget.dataset["duration"]!, 10);
        if (!commandLoading && expiresAt) {
            setExpiresAt(expiresAt + (3600 * 1000 * duration));
            try {
                await invokeCommand(compute.jobs.extend({
                    jobId: job.id,
                    requestedTime: {hours: duration, minutes: 0, seconds: 0}
                }));
            } catch (e) {
                setExpiresAt(expiresAt);
            }
        }
    }, [job.id, commandLoading, expiresAt]);

    useEffectSkipMount(() => {
        setExpiresAt(status.expiresAt);
    }, [status.expiresAt]);

    const projectNames = getProjectNames(useProjectStatus());

    return <>
        <RunningInfoWrapper>
            <DashboardCard color={"purple"} isLoading={false} title={"Job info"} icon={"properties"}>
                <Flex flexDirection={"column"} height={"calc(100% - 57px)"}>
                    {!job.parameters.name ? null : <Box><b>Name:</b> {job.parameters.name}</Box>}
                    <Box><b>ID:</b> {shortUUID(job.id)}</Box>
                    <Box><b>Reservation:</b> {job.parameters.product.provider} / {job.parameters.product.id} (x{job.parameters.replicas})</Box>
<<<<<<< HEAD
                    <Box><b>Input:</b> {jobInputString(job.parameters)}</Box>
                    <Box><b>Launched by:</b> {job.owner.launchedBy} in {job.owner.project ?? "My workspace"}</Box>
=======
                    <Box><b>Input:</b> {jobInputString(job.parameters, projectNames)}</Box>
                    <Box><b>Launched by:</b> {job.owner.launchedBy} in {workspaceTitle}</Box>
>>>>>>> 9bdbc443
                    <Box flexGrow={1}/>
                    <Box mt={"16px"}>
                        <CancelButton job={job} state={"RUNNING"} fullWidth/>
                    </Box>
                </Flex>
            </DashboardCard>
            <DashboardCard color={"purple"} isLoading={false} title={"Time allocation"} icon={"hourglass"}>
                <Flex flexDirection={"column"} height={"calc(100% - 57px)"}>
                    <Box>
                        <b>Job start: </b> {status.startedAt ? dateToString(status.startedAt) : "Not started yet"}
                    </Box>
                    {!expiresAt ? null :
                        <Box>
                            <b>Job expiry: </b> {dateToString(expiresAt)}
                        </Box>
                    }

                    <Box flexGrow={1}/>

                    {!expiresAt ? null :
                        <Box>
                            Extend allocation (hours):
                            <AltButtonGroup minButtonWidth={"50px"} marginBottom={0}>
                                <Button data-duration={"1"} onClick={extendJob}>+1</Button>
                                <Button data-duration={"6"} onClick={extendJob}>+6</Button>
                                <Button data-duration={"12"} onClick={extendJob}>+12</Button>
                                <Button data-duration={"24"} onClick={extendJob}>+24</Button>
                                <Button data-duration={"48"} onClick={extendJob}>+48</Button>
                            </AltButtonGroup>
                        </Box>
                    }
                </Flex>
            </DashboardCard>
            <DashboardCard color={"purple"} isLoading={false} title={"Messages"} icon={"chat"}>
                <ProviderUpdates job={job} updateListeners={updateListeners}/>
            </DashboardCard>
        </RunningInfoWrapper>

        <RunningJobsWrapper>
            {Array(job.parameters.replicas).fill(0).map((_, i) => {
                return <RunningJobRank key={i} job={job} rank={i} updateListeners={updateListeners}/>;
            })}
        </RunningJobsWrapper>
    </>;
};

const RunningJobsWrapper = styled.div`
  display: grid;
  grid-template-columns: repeat(1, 1fr);
  margin-top: 32px;

  margin-bottom: 32px;
  grid-gap: 32px;
`;

const RunningJobRankWrapper = styled.div`
  margin-top: 16px;
  margin-bottom: 16px;

  display: grid;
  grid-template-columns: 80px 1fr 200px;
  grid-template-rows: 1fr auto;
  grid-gap: 16px;

  .rank {
    text-align: center;
    width: 100%;
    flex-direction: column;
  }

  .term {
    height: 100%;
  }

  .term .terminal {
    /* NOTE(Dan): This fixes a feedback loop in the xtermjs fit function. Without this, the fit function is
       unable to correctly determine the size of the terminal */
    position: absolute;
  }

  .buttons {
    display: flex;
    flex-direction: column;
  }

  .buttons ${Button} {
    margin-top: 8px;
    width: 100%;
  }

  ${deviceBreakpoint({minWidth: "1001px"})} {
    &.expanded {
      height: 80vh;
    }

    &.expanded .term {
      grid-row: 1;
      grid-column: 2 / 4;
    }

    &.expanded .buttons {
      grid-row: 2;
      grid-column: 2 / 4;
    }
  }

  ${deviceBreakpoint({maxWidth: "1000px"})} {
    grid-template-columns: 1fr !important;

    .term {
      height: 400px;
    }

    .expand-btn {
      display: none;
    }
  }
`;

const RunningJobRank: React.FunctionComponent<{
    job: Job,
    rank: number,
    updateListeners: React.RefObject<JobUpdateListener[]>,
}> = ({job, rank, updateListeners}) => {
    const {termRef, terminal, fitAddon} = useXTerm({autofit: true});
    const [expanded, setExpanded] = useState(false);
    const toggleExpand = useCallback(() => {
        setExpanded(!expanded);
        const targetView = termRef.current?.parentElement;
        if (targetView != null) {
            setTimeout(() => {
                // FIXME(Dan): Work around a weird resizing bug in xterm.js
                fitAddon.fit();
                fitAddon.fit();
                fitAddon.fit();
                window.scrollTo({
                    top: targetView.getBoundingClientRect().top - 100 + window.pageYOffset,
                });
            }, 0);
        }
    }, [expanded, termRef]);

    useEffect(() => {
        updateListeners.current?.push({
            handler: e => {
                for (const logEvent of e.log) {
                    if (logEvent.rank === rank && logEvent.stderr != null) {
                        appendToXterm(terminal, logEvent.stderr);
                    }

                    if (logEvent.rank === rank && logEvent.stdout != null) {
                        appendToXterm(terminal, logEvent.stdout);
                    }
                }
            }
        });

        // NOTE(Dan): Clean up is performed by the parent object
    }, [job.id, rank]);

    return <>
        <DashboardCard color={"purple"} isLoading={false}>
            <RunningJobRankWrapper className={expanded ? "expanded" : undefined}>
                <div className="rank">
                    <Heading.h2>{rank + 1}</Heading.h2>
                    <Heading.h3>Rank</Heading.h3>
                </div>

                <div className={"term"} ref={termRef}/>

                <div className="buttons">
                    <Link to={`/applications/shell/${job.id}/${rank}?hide-frame`} onClick={e => {
                        e.preventDefault();

                        window.open(
                            ((e.target as HTMLDivElement).parentElement as HTMLAnchorElement).href,
                            `shell-${job.id}-${rank}`,
                            "width=800,height=600,status=no"
                        );
                    }}>
                        <Button type={"button"}>
                            Open terminal
                        </Button>
                    </Link>
                    {job.parameters.resolvedApplication?.invocation.applicationType !== "WEB" ? null : (
                        <Link to={`/applications/web/${job.id}/${rank}?hide-frame`} target={"_blank"}>
                            <Button>Open interface</Button>
                        </Link>
                    )}
                    {job.parameters.resolvedApplication?.invocation.applicationType !== "VNC" ? null : (
                        <Link to={`/applications/vnc/${job.id}/${rank}?hide-frame`} target={"_blank"} onClick={e => {
                            e.preventDefault();

                            window.open(
                                ((e.target as HTMLDivElement).parentElement as HTMLAnchorElement).href,
                                `vnc-${job.id}-${rank}`,
                                "width=800,height=450,status=no"
                            );
                        }}>
                            <Button>Open interface</Button>
                        </Link>
                    )}
                    <Button className={"expand-btn"} onClick={toggleExpand}>
                        {expanded ? "Shrink" : "Expand"} output
                    </Button>
                </div>
            </RunningJobRankWrapper>
        </DashboardCard>
    </>;
};

const CompletedTextWrapper = styled.div`
  ${deviceBreakpoint({maxWidth: "1000px"})} {
    ${AltButtonGroup} {
      justify-content: center;
    }
  }
`;

const CompletedText: React.FunctionComponent<{ job: Job, state: JobState }> = ({job, state}) => {
    return <CompletedTextWrapper>
        <Heading.h2>{PRODUCT_NAME} has processed your job</Heading.h2>
        <Heading.h3>
            <i>
                {job.parameters.resolvedApplication?.metadata?.title ?? job.parameters.application.name}
                {" "}v{job.parameters.application.version}
            </i>
            {" "}{state === "SUCCESS" ? "succeeded" : state === "EXPIRED" ? "expired" : "failed"}{" "}
            {job.parameters.name ? <>for <i>{job.parameters.name}</i></> : null}
            {" "}(ID: {shortUUID(job.id)})
        </Heading.h3>
        <AltButtonGroup minButtonWidth={"200px"}>
            <Link to={`/applications/${job.parameters.application.name}/${job.parameters.application.version}`}>
                <Button>Restart application</Button>
            </Link>
        </AltButtonGroup>
    </CompletedTextWrapper>;
};

const OutputFilesWrapper = styled.div`
  display: flex;
  flex-direction: column;
  width: 100%;

  h1, h2, h3, h4 {
    margin-top: 15px;
    margin-bottom: 15px;
  }
`;

const OutputFiles: React.FunctionComponent<{ job: Job }> = ({job}) => {
    const history = useHistory();
    const filePaths = jobFiles(job.parameters).map(it => mockFile({path: it.path, type: "DIRECTORY"}));
    const outputFolder = job.output?.outputFolder;
    if (outputFolder) filePaths.push(mockFile({path: outputFolder, type: "DIRECTORY"}));
    if (filePaths.length === 0) return null;
    return <OutputFilesWrapper>
        <Heading.h3>Files</Heading.h3>
        <VirtualFileTable
            embedded
            disableNavigationButtons
            previewEnabled
            permissionAlertEnabled={false}
            onFileNavigation={f => history.push(fileTablePage(f))}
            page={arrayToPage(filePaths)}
        />
    </OutputFilesWrapper>;
};

const CancelButton: React.FunctionComponent<{
    job: Job,
    state: JobState,
    fullWidth?: boolean
}> = ({job, state, fullWidth}) => {
    const [loading, invokeCommand] = useCloudCommand();
    const onCancel = useCallback(async () => {
        if (!loading) {
            await invokeCommand(compute.jobs.remove({id: job.id}));
        }
    }, [loading]);

    return <ConfirmationButton
        color={"red"} icon={"trash"} onAction={onCancel} fullWidth={fullWidth}
        actionText={state !== "IN_QUEUE" ? "Stop application" : "Cancel reservation"}
    />;
};

const ProviderUpdates: React.FunctionComponent<{
    job: Job;
    updateListeners: React.RefObject<JobUpdateListener[]>;
}> = ({job, updateListeners}) => {
    const {termRef, terminal} = useXTerm({autofit: true});

    const appendUpdate = useCallback((update: JobUpdate) => {
        if (update.status) {
            appendToXterm(
                terminal,
                `[${dateToTimeOfDayString(update.timestamp)}] ${update.status}
`
            );
        } else if (update.state) {
            let message = "Your job is now: " + stateToTitle(update.state);
            switch (update.state) {
                case "CANCELING":
                    message = "Your job is now canceling";
                    break;
                case "FAILURE":
                    message = "Your job has failed";
                    break;
                case "IN_QUEUE":
                    message = "Your job is now in the queue";
                    break;
                case "SUCCESS":
                    message = "Your job has been processed successfully";
                    break;
                case "RUNNING":
                    message = "Your job is now running";
                    break;
            }
            appendToXterm(
                terminal,
                `[${dateToTimeOfDayString(update.timestamp)}] ${message}\n`
            );
        }
    }, [terminal]);

    useLayoutEffect(() => {
        for (const update of job.updates) {
            appendUpdate(update)
        }
    }, []);

    useLayoutEffect(() => {
        let mounted = true;
        const listener: JobUpdateListener = {
            handler: e => {
                if (!mounted) return;
                for (const update of e.updates) {
                    appendUpdate(update);
                }
            }
        }
        updateListeners.current?.push(listener);
        return () => {
            mounted = false;
        };
    }, [updateListeners]);
    return <Box height={"200px"} ref={termRef}/>
};

export default View;<|MERGE_RESOLUTION|>--- conflicted
+++ resolved
@@ -405,7 +405,6 @@
 `;
 
 const InQueueText: React.FunctionComponent<{ job: Job }> = ({job}) => {
-<<<<<<< HEAD
     const [utilization, setUtilization] = useCloudAPI<compute.JobsUtilizationResponse | null>(
         {noop: true},
         null
@@ -415,8 +414,6 @@
         setUtilization(compute.jobs.retrieveUtilization())
     }, [status]);
 
-=======
->>>>>>> 9bdbc443
     return <>
         <Heading.h2>{PRODUCT_NAME} is preparing your job</Heading.h2>
         <Heading.h3>
@@ -433,11 +430,7 @@
                 </>)
             }
         </Heading.h3>
-<<<<<<< HEAD
         <Busy job={job} utilization={utilization.data}/>
-=======
-        <Busy job={job}/>
->>>>>>> 9bdbc443
     </>;
 };
 
@@ -450,24 +443,17 @@
   }
 `;
 
-<<<<<<< HEAD
 const Busy: React.FunctionComponent<{
     job: Job;
     utilization: compute.JobsUtilizationResponse | null
 }> = ({job, utilization}) => {
-=======
-const Busy: React.FunctionComponent<{ job: Job }> = ({job}) => {
-    const clusterUtilization = 90;
-    const numberOfJobs = 50;
-    const numberOfJobsInQueue = 10;
->>>>>>> 9bdbc443
     const ref = useRef<HTMLDivElement>(null);
     const clusterUtilization = utilization ? Math.floor(utilization.usedCapacity.cpu / utilization.capacity.cpu * 100) : 0
 
     useEffect(() => {
         const t = setTimeout(() => {
             ref.current?.classList.add("active");
-        }, 3000);
+        }, 6000);
         return () => {
             clearTimeout(t);
         };
@@ -707,13 +693,8 @@
                     {!job.parameters.name ? null : <Box><b>Name:</b> {job.parameters.name}</Box>}
                     <Box><b>ID:</b> {shortUUID(job.id)}</Box>
                     <Box><b>Reservation:</b> {job.parameters.product.provider} / {job.parameters.product.id} (x{job.parameters.replicas})</Box>
-<<<<<<< HEAD
-                    <Box><b>Input:</b> {jobInputString(job.parameters)}</Box>
-                    <Box><b>Launched by:</b> {job.owner.launchedBy} in {job.owner.project ?? "My workspace"}</Box>
-=======
                     <Box><b>Input:</b> {jobInputString(job.parameters, projectNames)}</Box>
                     <Box><b>Launched by:</b> {job.owner.launchedBy} in {workspaceTitle}</Box>
->>>>>>> 9bdbc443
                     <Box flexGrow={1}/>
                     <Box mt={"16px"}>
                         <CancelButton job={job} state={"RUNNING"} fullWidth/>
