--- conflicted
+++ resolved
@@ -30,12 +30,8 @@
         "react-redux": "^7.2.2",
         "react-router": "5.2.0",
         "react-router-dom": "5.2.0",
-<<<<<<< HEAD
+        "react-syntax-highlighter": "^15.3.1",
         "react-transition-group": "^4.4.1",
-        "react-syntax-highlighter": "^15.3.0",
-=======
-        "react-syntax-highlighter": "^15.3.1",
->>>>>>> cd529a1e
         "recharts": "^1.8.5",
         "redux": "4.0.5",
         "redux-responsive": "^4.3.8",
