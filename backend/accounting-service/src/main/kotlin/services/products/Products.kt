package dk.sdu.cloud.accounting.services.products

import dk.sdu.cloud.*
import dk.sdu.cloud.accounting.api.*
import dk.sdu.cloud.accounting.services.wallets.AccountingProcessor
import dk.sdu.cloud.accounting.services.wallets.AccountingRequest
import dk.sdu.cloud.accounting.services.wallets.retrieveWalletsInternal
import dk.sdu.cloud.auth.api.AuthProviders
import dk.sdu.cloud.calls.BulkRequest
import dk.sdu.cloud.calls.HttpStatusCode
import dk.sdu.cloud.calls.RPCException
import dk.sdu.cloud.calls.bulkRequestOf
import dk.sdu.cloud.provider.api.basicTranslationToAccountingUnit
import dk.sdu.cloud.provider.api.translateToAccountingFrequency
import dk.sdu.cloud.provider.api.translateToChargeType
import dk.sdu.cloud.service.Loggable
import dk.sdu.cloud.service.db.async.*
import kotlinx.serialization.decodeFromString
import kotlinx.serialization.encodeToString

class ProductService(
    private val db: DBContext,
    private val processor: AccountingProcessor
) {

    suspend fun productV1toV2(product: Product): ProductV2 {
        val category = ProductCategory(
                product.category.name,
                product.category.provider,
                product.productType,
                basicTranslationToAccountingUnit(product.unitOfPrice, product.productType),
                translateToAccountingFrequency(product.unitOfPrice),
                emptyList()
            )

        return when (product) {
            is Product.Compute -> {
                ProductV2.Compute(
                    name = product.name,
                    price = product.pricePerUnit,
                    category = category,
                    description = product.description,
                    cpu = product.cpu,
                    memoryInGigs = product.memoryInGigs,
                    gpu = product.gpu,
                    cpuModel = product.cpuModel,
                    memoryModel = product.memoryModel,
                    gpuModel = product.gpuModel,
                    freeToUse = product.freeToUse,
                    hiddenInGrantApplications = product.hiddenInGrantApplications
                )
            }
            is Product.Storage -> {
                ProductV2.Storage(
                    name = product.name,
                    price = product.pricePerUnit,
                    category = category,
                    description = product.description,
                    freeToUse = product.freeToUse,
                    hiddenInGrantApplications = product.hiddenInGrantApplications
                )
            }
            is Product.License -> {
                ProductV2.License(
                    name = product.name,
                    price = product.pricePerUnit,
                    category = category,
                    description = product.description,
                    freeToUse = product.freeToUse,
                    hiddenInGrantApplications = product.hiddenInGrantApplications,
                    tags = product.tags
                )
            }
            is Product.NetworkIP -> {
                ProductV2.NetworkIP(
                    name = product.name,
                    price = product.pricePerUnit,
                    category = category,
                    description = product.description,
                    freeToUse = product.freeToUse,
                    hiddenInGrantApplications = product.hiddenInGrantApplications
                )
            }
            is Product.Ingress -> {
                ProductV2.Ingress(
                    name = product.name,
                    price = product.pricePerUnit,
                    category = category,
                    description = product.description,
                    freeToUse = product.freeToUse,
                    hiddenInGrantApplications = product.hiddenInGrantApplications
                )
            }
            else -> {
                throw RPCException("Unknown Product Type", HttpStatusCode.InternalServerError)
            }
        }

    }
    suspend fun createV1(
        actorAndProject: ActorAndProject,
        request: BulkRequest<Product>
    ) {
        val newProducts = request.items.map { product ->
            productV1toV2(product)
        }

        createV2(
            actorAndProject,
            bulkRequestOf(newProducts)
        )
    }
    suspend fun createV2(
        actorAndProject: ActorAndProject,
        request: BulkRequest<ProductV2>
    ) {
        for (req in request.items) {
            requirePermission(actorAndProject.actor, req.category.provider, readOnly = false)
        }

        db.withSession(remapExceptions = true) { session ->

            for (req in request.items) {
                session.sendPreparedStatement(
                    {
                        setParameter("provider", req.category.provider)
                        setParameter("category", req.category.name)

                        setParameter("acname", req.category.accountingUnit.name)
                        setParameter("name_plural", req.category.accountingUnit.namePlural)
                        setParameter("floating", req.category.accountingUnit.floatingPoint)
                        setParameter("display", req.category.accountingUnit.displayFrequencySuffix)

                        setParameter("frequency", req.category.accountingFrequency.name)
                        setParameter("product_type", req.productType.name)
<<<<<<< HEAD
                    },
                    """
                        with acinsert as (
                            insert into accounting.accounting_units 
                            (name, name_plural, floating_point, display_frequency_suffix)
                            values (
                                :acname,
                                :name_plural,
                                :floating,
                                :display
                            ) on conflict (name, name_plural, floating_point, display_frequency_suffix)
                            do update set name_plural = :name_plural
                            returning id 
                        ), inserts as (
                            select 
                                :provider provider, 
                                :category category, 
                                :product_type::accounting.product_type product_type, 
                                ac.id accounting_unit,
                                :frequency frequency
                            from acinsert ac
=======
                        setParameter("unit_of_price", req.unitOfPrice.name)
                        setParameter("allow_allocation_requests_from", req.allowAllocationRequestsFrom.name)
                    },
                    """
                        insert into accounting.product_categories
                        (provider, category, product_type, charge_type, unit_of_price, allow_allocation_requests_from) 
                        values (
                            :provider, 
                            :category, 
                            :product_type::accounting.product_type, 
                            :charge_type::accounting.charge_type, 
                            :unit_of_price::accounting.product_price_unit,
                            :allow_allocation_requests_from::accounting.allocation_requests_group
>>>>>>> 04e42e9e
                        )
                        insert into accounting.product_categories
                        (provider, category, product_type, accounting_unit, accounting_frequency) 
                            select provider, category, product_type, accounting_unit, frequency
                            from inserts
                        on conflict (provider, category)  
                        do update set
<<<<<<< HEAD
                            product_type = excluded.product_type
=======
                            charge_type = excluded.charge_type,
                            product_type = excluded.product_type,
                            unit_of_price = excluded.unit_of_price,
                            allow_allocation_requests_from = excluded.allow_allocation_requests_from
>>>>>>> 04e42e9e
                    """
                )
            }

            session.sendPreparedStatement(
                {
                    // NOTE(Dan): The version property is no longer used and instead we simply update the products
                    val names by parameterList<String>()
                    val prices by parameterList<Long>()
                    val cpus by parameterList<Int?>()
                    val gpus by parameterList<Int?>()
                    val memoryInGigs by parameterList<Int?>()
                    val cpuModel by parameterList<String?>()
                    val memoryModel by parameterList<String?>()
                    val gpuModel by parameterList<String?>()
                    val licenseTags by parameterList<String?>()
                    val categories by parameterList<String>()
                    val providers by parameterList<String>()
                    val freeToUse by parameterList<Boolean>()
                    val description by parameterList<String>()

                    for (req in request.items) {
                        names.add(req.name)
                        prices.add(req.price)
                        categories.add(req.category.name)
                        providers.add(req.category.provider)
                        freeToUse.add(req.freeToUse)
                        licenseTags.add(if (req is ProductV2.License) defaultMapper.encodeToString(req.tags) else null)
                        description.add(req.description)

                        run {
                            cpus.add(if (req is ProductV2.Compute) req.cpu else null)
                            gpus.add(if (req is ProductV2.Compute) req.gpu else null)
                            memoryInGigs.add(if (req is ProductV2.Compute) req.memoryInGigs else null)

                            cpuModel.add(if (req is ProductV2.Compute) req.cpuModel else null)
                            gpuModel.add(if (req is ProductV2.Compute) req.gpuModel else null)
                            memoryModel.add(if (req is ProductV2.Compute) req.memoryModel else null)
                        }
                    }
                },
                """
                    with requests as (
                        select
                            unnest(:names::text[]) uname,
                            unnest(:prices::bigint[]) price,
                            unnest(:cpus::int[]) cpu,
                            unnest(:gpus::int[]) gpu,
                            unnest(:memory_in_gigs::int[]) memory_in_gigs,
                            unnest(:categories::text[]) category,
                            unnest(:providers::text[]) provider,
                            unnest(:free_to_use::boolean[]) free_to_use,
                            unnest(:license_tags::jsonb[]) license_tags,
                            unnest(:description::text[]) description,
                            unnest(:cpu_model::text[]) cpu_model,
                            unnest(:gpu_model::text[]) gpu_model,
                            unnest(:memory_model::text[]) memory_model
                    )
                    insert into accounting.products
                        (name, price, cpu, gpu, memory_in_gigs, license_tags, category,
                         free_to_use, version, description, cpu_model, gpu_model, memory_model) 
                    select
                        req.uname, req.price, req.cpu, req.gpu, req.memory_in_gigs, req.license_tags,
                        pc.id, req.free_to_use, 1, req.description, req.cpu_model, req.gpu_model, req.memory_model
                    from
                        requests req join
                        accounting.product_categories pc on
                            req.category = pc.category and
                            req.provider = pc.provider left join
                        accounting.products existing on
                            req.uname = existing.name and
                            existing.category = pc.id
                    on conflict (name, category, version)
                    do update set
                        price = excluded.price,
                        cpu = excluded.cpu,
                        gpu = excluded.gpu,
                        memory_in_gigs = excluded.memory_in_gigs,
                        license_tags = excluded.license_tags,
                        free_to_use = excluded.free_to_use,
                        description = excluded.description,
                        cpu_model = excluded.cpu_model,
                        gpu_model = excluded.gpu_model,
                        memory_model = excluded.memory_model
                """
            )
        }
    }

    suspend fun retrieve(
        actorAndProject: ActorAndProject,
        request: ProductsRetrieveRequest
    ): Product {
        return browse(
            actorAndProject,
            ProductsBrowseRequest(
                filterName = request.filterName,
                filterCategory = request.filterCategory,
                filterProvider = request.filterProvider,
                filterArea = request.filterArea,
                includeBalance = request.includeBalance
            )
        ).items.singleOrNull() ?: throw RPCException.fromStatusCode(HttpStatusCode.NotFound)
    }

    suspend fun retrieve(
        actorAndProject: ActorAndProject,
        request: ProductsV2RetrieveRequest
    ): ProductV2 {
        return browse(
            actorAndProject,
            ProductsV2BrowseRequest(
                filterName = request.filterName,
                filterCategory = request.filterCategory,
                filterProvider = request.filterProvider,
                filterProductType = request.filterProductType,
                includeBalance = request.includeBalance
            )
        ).items.singleOrNull()?.first ?: throw RPCException.fromStatusCode(HttpStatusCode.NotFound)
    }

    suspend fun browse(
        actorAndProject: ActorAndProject,
        request: ProductsBrowseRequest
    ): PageV2<Product> {
        val newRequests = ProductsV2BrowseRequest(
            itemsPerPage = request.itemsPerPage,
            next = request.next,
            consistency = request.consistency,
            itemsToSkip = request.itemsToSkip,
            filterName = request.filterName,
            filterProvider = request.filterProvider,
            filterProductType = request.filterArea,
            filterCategory = request.filterCategory,
            includeBalance = request.includeBalance,
            includeMaxBalance = request.includeMaxBalance
        )
        val page = browse(actorAndProject, newRequests)
        val items = page.items.map {
            val product = it.first.toV1()
            product.balance= it.second
            product
        }
        return PageV2(page.itemsPerPage, items, page.next)
    }

    suspend fun browse(
        actorAndProject: ActorAndProject,
        request: ProductsV2BrowseRequest
    ): PageV2<Pair<ProductV2,Long?>> {
        return db.withSession { session ->
            val itemsPerPage = request.normalize().itemsPerPage

            val rows = session.sendPreparedStatement(
                {
                    setParameter("name_filter", request.filterName)
                    setParameter("provider_filter", request.filterProvider)
                    setParameter("product_filter", request.filterProductType?.name)
                    setParameter("category_filter", request.filterCategory)
                    setParameter("accountId", actorAndProject.project ?: actorAndProject.actor.safeUsername())
                    setParameter("account_is_project", actorAndProject.project != null)

                    //Cannot use "-" since product names include these, resulting in split.size != 3 -> null
                    val nextParts = request.next?.split("@")?.takeIf { it.size == 3 }
                    setParameter("next_provider", nextParts?.get(0))
                    setParameter("next_category", nextParts?.get(1))
                    setParameter("next_name", nextParts?.get(2))
                },
                """
                    select accounting.product_to_json(
                        p,
                        pc,
                        au,
                        0
                    )
                    from
                        accounting.products p join
                        accounting.product_categories pc on pc.id = p.category join 
                        accounting.accounting_units au on au.id = pc.accounting_unit
                    where
                        (
                            (:next_provider::text is null or :next_category::text is null or :next_name::text is null) or
                            pc.provider > :next_provider::text or
                            (pc.provider = :next_provider::text and pc.category > :next_category::text) or
                            (pc.provider = :next_provider::text and pc.category = :next_category::text and p.name > :next_name::text)
                        ) and
                        (
                            :category_filter::text is null or
                            pc.category = :category_filter
                        ) and
                        (
                            :provider_filter::text is null or
                            pc.provider = :provider_filter
                        ) and

                        (
                            :product_filter::accounting.product_type is null or
                            pc.product_type = :product_filter
                        ) and
                        (
                            :name_filter::text is null or
                            p.name = :name_filter
                        )
                    order by pc.provider, pc.category, p.name
                    limit $itemsPerPage;
                """
            ).rows
            val result = rows.mapNotNull {
                val product = defaultMapper.decodeFromString(ProductV2.serializer(), it.getString(0)!!)
                val balance = if (request.includeBalance == true) {
                    val owner = actorAndProject.project ?: actorAndProject.actor.safeUsername()
                    val usage = processor.retrieveUsageFromProduct(owner, ProductCategoryIdV2(product.category.name, product.category.provider))
                        ?: return@mapNotNull null
                    val quota = processor.retrieveWalletsInternal(AccountingRequest.RetrieveWalletsInternal(Actor.System, owner))
                        .wallets.find { wallet -> ProductCategoryIdV2(wallet.paysFor.name, wallet.paysFor.provider) == ProductCategoryIdV2(product.category.name, product.category.provider) }
                        ?.allocations
                        ?.sumOf { allocation -> allocation.quota }
                        ?: throw RPCException.fromStatusCode(HttpStatusCode.InternalServerError, "missing wallet")
                    quota - usage
                } else {null}
                return@mapNotNull Pair(product,balance)
            }
            println(result)
            val next = if (result.size < itemsPerPage) {
                null
            } else buildString {
                val lastElement = result.last().first
                append(lastElement.category.provider)
                append('@')
                append(lastElement.category.name)
                append('@')
                append(lastElement.name)
            }

            PageV2(
                itemsPerPage,
                result,
                next
            )
        }
    }

    private fun requirePermission(actor: Actor, providerId: String, readOnly: Boolean) {
        if (readOnly) return
        if (actor is Actor.System) return
        if (actor is Actor.User && actor.principal.role in Roles.PRIVILEGED) return
        if (actor is Actor.User && actor.principal.role == Role.PROVIDER &&
            actor.username.removePrefix(AuthProviders.PROVIDER_PREFIX) == providerId
        ) return

        throw RPCException("Forbidden", HttpStatusCode.Forbidden)
    }

    companion object : Loggable {
        override val log = logger()
    }
}<|MERGE_RESOLUTION|>--- conflicted
+++ resolved
@@ -133,7 +133,6 @@
 
                         setParameter("frequency", req.category.accountingFrequency.name)
                         setParameter("product_type", req.productType.name)
-<<<<<<< HEAD
                     },
                     """
                         with acinsert as (
@@ -155,21 +154,6 @@
                                 ac.id accounting_unit,
                                 :frequency frequency
                             from acinsert ac
-=======
-                        setParameter("unit_of_price", req.unitOfPrice.name)
-                        setParameter("allow_allocation_requests_from", req.allowAllocationRequestsFrom.name)
-                    },
-                    """
-                        insert into accounting.product_categories
-                        (provider, category, product_type, charge_type, unit_of_price, allow_allocation_requests_from) 
-                        values (
-                            :provider, 
-                            :category, 
-                            :product_type::accounting.product_type, 
-                            :charge_type::accounting.charge_type, 
-                            :unit_of_price::accounting.product_price_unit,
-                            :allow_allocation_requests_from::accounting.allocation_requests_group
->>>>>>> 04e42e9e
                         )
                         insert into accounting.product_categories
                         (provider, category, product_type, accounting_unit, accounting_frequency) 
@@ -177,14 +161,7 @@
                             from inserts
                         on conflict (provider, category)  
                         do update set
-<<<<<<< HEAD
                             product_type = excluded.product_type
-=======
-                            charge_type = excluded.charge_type,
-                            product_type = excluded.product_type,
-                            unit_of_price = excluded.unit_of_price,
-                            allow_allocation_requests_from = excluded.allow_allocation_requests_from
->>>>>>> 04e42e9e
                     """
                 )
             }
