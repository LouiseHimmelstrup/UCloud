--- conflicted
+++ resolved
@@ -173,7 +173,6 @@
 
 export const FileIcon = ({shared = false, link = false, fileIcon}: FileIconProps) =>
     link || shared ?
-<<<<<<< HEAD
     <RelativeFlex>
         <FtIcon size={38} fileIcon={fileIcon}/>
         <Absolute bottom={"-6px"} right={"-2px"}>
@@ -185,19 +184,6 @@
             </Dropdown>
         </Absolute>
     </RelativeFlex> : <FtIcon size={38} fileIcon={fileIcon}/>
-=======
-        <RelativeFlex>
-            <FtIcon size={30} fileIcon={fileIcon}/>
-            <Absolute bottom="-6px" right="-2px">
-                <Dropdown>
-                    <Icon size="15px" name="link" color2="white"/>
-                    <DropdownContent width="160px" color="text" colorOnHover={false} backgroundColor={"lightGray"}>
-                        <Text fontSize={1}>{shared ? "This file is shared" : "This is a link to a file"}</Text>
-                    </DropdownContent>
-                </Dropdown>
-            </Absolute>
-        </RelativeFlex> : <FtIcon size={30} fileIcon={fileIcon}/>
->>>>>>> e265dfad
 
 const RelativeFlex = styled(Flex)`
     position: relative;
