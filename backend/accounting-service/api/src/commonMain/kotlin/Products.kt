package dk.sdu.cloud.accounting.api

import dk.sdu.cloud.*
import dk.sdu.cloud.calls.*
import io.ktor.http.*
import kotlinx.serialization.SerialName
import kotlinx.serialization.Serializable
import kotlin.native.concurrent.ThreadLocal
import kotlin.reflect.typeOf

const val UCLOUD_PROVIDER = "ucloud"

@Deprecated("Replace with ProductType", ReplaceWith("ProductType"))
typealias ProductArea = ProductType

@Serializable
@UCloudApiOwnedBy(Products::class)
@UCloudApiDoc("""
    A classifier for a $TYPE_REF Product
    
    For more information, see the individual $TYPE_REF Product s:
    
    - `STORAGE`: See $TYPE_REF Product.Storage
    - `COMPUTE`: See $TYPE_REF Product.Compute
    - `INGRESS`: See $TYPE_REF Product.Ingress
    - `LICENSE`: See $TYPE_REF Product.License
    - `NETWORK_IP`: See $TYPE_REF Product.NetworkIP
""")
enum class ProductType {
    @UCloudApiDoc("See Product.Storage")
    STORAGE,
    @UCloudApiDoc("See Product.Compute")
    COMPUTE,
    @UCloudApiDoc("See Product.Ingress")
    INGRESS,
    @UCloudApiDoc("See Product.License")
    LICENSE,
<<<<<<< HEAD
    NETWORK_IP,
    SYNCHRONIZATION
=======
    @UCloudApiDoc("See Product.NetworkIP")
    NETWORK_IP
>>>>>>> d83edaa9
}

@Serializable
@UCloudApiOwnedBy(Products::class)
enum class ChargeType {
    ABSOLUTE,
    DIFFERENTIAL_QUOTA
}

@UCloudApiOwnedBy(Products::class)
enum class ProductPriceUnit {
    PER_UNIT,

    CREDITS_PER_MINUTE,
    CREDITS_PER_HOUR,
    CREDITS_PER_DAY,

    UNITS_PER_MINUTE,
    UNITS_PER_HOUR,
    UNITS_PER_DAY,
}

@Serializable
@UCloudApiOwnedBy(Products::class)
data class ProductCategoryId(
    val name: String,
    val provider: String
) {
    @Deprecated("Renamed to name", ReplaceWith("name"))
    val id: String get() = name
}

@Serializable
@UCloudApiOwnedBy(Products::class)
@UCloudApiDoc("Contains a unique reference to a [Product](/backend/accounting-service/README.md)")
data class ProductReference(
    @UCloudApiDoc("The `Product` ID")
    val id: String,
    @UCloudApiDoc("The ID of the `Product`'s category")
    val category: String,
    @UCloudApiDoc("The provider of the `Product`")
    val provider: String,
)

@Serializable
@UCloudApiOwnedBy(Products::class)
@UCloudApiDoc("""
    Products define the services exposed by a Provider.
    
    For more information see [this](/docs/developer-guide/accounting-and-projects/products.md) page.
""")
sealed class Product {
    @UCloudApiDoc("The category groups similar products together, it also defines which provider owns the product")
    abstract val category: ProductCategoryId
    @UCloudApiDoc("""
        The price of a single unit in a single period
        
        For more information go 
        [here](/docs/developer-guide/accounting-and-projects/products.md#understanding-the-price).
    """)
    abstract val pricePerUnit: Long
    @UCloudApiDoc("A unique name associated with this Product")
    abstract val name: String
    @UCloudApiDoc("A short (single-line) description of the Product")
    abstract val description: String
    @UCloudApiDoc("A integer used for changing the order in which products are displayed (ascending order)")
    abstract val priority: Int
    @UCloudApiDoc("A version number for this Product, managed by UCloud")
    abstract val version: Int
    @UCloudApiDoc("""
        Indicates that a Wallet is not required to use this Product
        
        Under normal circumstances, a $TYPE_REF Wallet is always required. This is required even if a $TYPE_REF Product
        has a `pricePerUnit` of 0. If `freeToUse = true` then the Wallet requirement is dropped.
    """)
    abstract val freeToUse: Boolean
    @UCloudApiDoc("Classifier used to explain the type of Product")
    abstract val productType: ProductType
    @UCloudApiDoc("The unit of price. Used in combination with chargeType to create a complete payment model.")
    abstract val unitOfPrice: ProductPriceUnit
    @UCloudApiDoc("The category of payment model. Used in combination with unitOfPrice to create a complete payment " +
        "model.")
    abstract val chargeType: ChargeType
    @UCloudApiDoc("""
        Flag to indicate that this Product is not publicly available
        
        ⚠️ WARNING: This doesn't make the $TYPE_REF Product secret. In only hides the $TYPE_REF Product from the grant
        system's UI.
    """)
    abstract val hiddenInGrantApplications: Boolean

    @Deprecated("Replace with name", ReplaceWith("name"))
    val id: String get() = name

    @UCloudApiDoc("Included only with certain endpoints which support `includeBalance`")
    var balance: Long? = null

    protected fun verify() {
        checkMinimumValue(::pricePerUnit, pricePerUnit, 0)
        checkSingleLine(::name, name)
        checkSingleLine(::description, description)

        when (unitOfPrice) {
            ProductPriceUnit.UNITS_PER_MINUTE,
            ProductPriceUnit.UNITS_PER_HOUR,
            ProductPriceUnit.UNITS_PER_DAY -> {
                if (chargeType != ChargeType.ABSOLUTE) {
                    throw RPCException("UNITS_PER_X cannot be used with DIFFERENTIAL_QUOTA", HttpStatusCode.BadRequest)
                }
            }

            ProductPriceUnit.CREDITS_PER_MINUTE,
            ProductPriceUnit.CREDITS_PER_HOUR,
            ProductPriceUnit.CREDITS_PER_DAY -> {
                if (chargeType != ChargeType.ABSOLUTE) {
                    throw RPCException("CREDITS_PER_X cannot be used with DIFFERENTIAL_QUOTA",
                        HttpStatusCode.BadRequest)
                }
            }

            ProductPriceUnit.PER_UNIT -> {
                // OK
            }
        }
    }

    @Serializable
    @SerialName("storage")
    @UCloudApiDoc("""
        A storage Product
        
        | Unit | API |
        |------|-----|
        | Measured in GB (10⁹ bytes. 1 byte = 1 octet) | [Click here](/docs/developer-guide/orchestration/storage/files.md) |
    """)
    data class Storage(
        override val name: String,
        override val pricePerUnit: Long,
        override val category: ProductCategoryId,
        override val description: String = "",
        override val priority: Int = 0,
        override val version: Int = 1,
        override val freeToUse: Boolean = false,
        override val unitOfPrice: ProductPriceUnit = ProductPriceUnit.CREDITS_PER_DAY,
        override val chargeType: ChargeType = ChargeType.ABSOLUTE,
        override val hiddenInGrantApplications: Boolean = false,
    ) : Product() {
        override val productType: ProductType = ProductType.STORAGE
        init {
            verify()
        }
    }

    @Serializable
    @SerialName("compute")
    @UCloudApiDoc("""
        A compute Product
        
        | Unit | API |
        |------|-----|
        | Measured in hyper-threaded cores (vCPU) | [Click here](/docs/developer-guide/orchestration/compute/jobs.md) |
    """)
    data class Compute(
        override val name: String,
        override val pricePerUnit: Long,
        override val category: ProductCategoryId,
        override val description: String = "",
        override val priority: Int = 0,
        val cpu: Int? = null,
        val memoryInGigs: Int? = null,
        val gpu: Int? = null,
        override val version: Int = 1,
        override val freeToUse: Boolean = false,
        override val unitOfPrice: ProductPriceUnit = ProductPriceUnit.CREDITS_PER_MINUTE,
        override val chargeType: ChargeType = ChargeType.ABSOLUTE,
        override val hiddenInGrantApplications: Boolean = false,
    ) : Product() {
        override val productType: ProductType = ProductType.COMPUTE

        init {
            verify()

            if (gpu != null) checkMinimumValue(::gpu, gpu, 0)
            if (cpu != null) checkMinimumValue(::cpu, cpu, 0)
            if (memoryInGigs != null) checkMinimumValue(::memoryInGigs, memoryInGigs, 0)
        }
    }

    @Serializable
    @SerialName("ingress")
    @UCloudApiDoc("""
        An ingress Product
        
        | Unit | API |
        |------|-----|
        | Measured in number of ingresses | [Click here](/docs/developer-guide/orchestration/compute/ingress.md) |
    """)
    data class Ingress(
        override val name: String,
        override val pricePerUnit: Long,
        override val category: ProductCategoryId,
        override val description: String = "",
        override val priority: Int = 0,
        override val version: Int = 1,
        override val freeToUse: Boolean = false,
        override val unitOfPrice: ProductPriceUnit = ProductPriceUnit.PER_UNIT,
        override val chargeType: ChargeType = ChargeType.ABSOLUTE,
        override val hiddenInGrantApplications: Boolean = false,
    ) : Product() {
        override val productType: ProductType = ProductType.INGRESS
        init {
            verify()
        }
    }

    @Serializable
    @SerialName("license")
    @UCloudApiDoc("""
        A license Product
        
        | Unit | API |
        |------|-----|
        | Measured in number of licenses | [Click here](/docs/developer-guide/orchestration/compute/license.md) |
    """)
    data class License(
        override val name: String,
        override val pricePerUnit: Long,
        override val category: ProductCategoryId,
        override val description: String = "",
        override val priority: Int = 0,
        val tags: List<String> = emptyList(),
        override val version: Int = 1,
        override val freeToUse: Boolean = false,
        override val unitOfPrice: ProductPriceUnit = ProductPriceUnit.PER_UNIT,
        override val chargeType: ChargeType = ChargeType.ABSOLUTE,
        override val hiddenInGrantApplications: Boolean = false,
    ) : Product() {
        override val productType: ProductType = ProductType.LICENSE
        init {
            verify()
        }
    }

    @Serializable
    @SerialName("network_ip")
    @UCloudApiDoc("""
        An IP address Product
        
        | Unit | API |
        |------|-----|
        | Measured in number of IP addresses | [Click here](/docs/developer-guide/orchestration/compute/ips.md) |
    """)
    data class NetworkIP(
        override val name: String,
        override val pricePerUnit: Long,
        override val category: ProductCategoryId,
        override val description: String = "",
        override val priority: Int = 0,
        override val version: Int = 1,
        override val freeToUse: Boolean = false,
        override val unitOfPrice: ProductPriceUnit = ProductPriceUnit.PER_UNIT,
        override val chargeType: ChargeType = ChargeType.ABSOLUTE,
        override val hiddenInGrantApplications: Boolean = false,
    ) : Product() {
        override val productType: ProductType = ProductType.NETWORK_IP
        init {
            verify()
        }
    }

    @Serializable
    @SerialName("synchronization")
    data class Synchronization(
        override val name: String,
        override val pricePerUnit: Long,
        override val category: ProductCategoryId,
        override val description: String = "",
        override val priority: Int = 0,
        override val version: Int = 1,
        override val freeToUse: Boolean = false,
        override val unitOfPrice: ProductPriceUnit = ProductPriceUnit.CREDITS_PER_DAY,
        override val chargeType: ChargeType = ChargeType.ABSOLUTE,
        override val hiddenInGrantApplications: Boolean = false,
    ) : Product() {
        override val productType: ProductType = ProductType.SYNCHRONIZATION
        init {
            verify()
        }
    }
}

interface ProductFlags {
    val filterName: String?
    val filterArea: ProductType?
    val filterProvider: String?
    val filterCategory: String?
    val filterVersion: Int?
    val includeBalance: Boolean?
}

@Serializable
data class ProductsBrowseRequest(
    override val itemsPerPage: Int? = null,
    override val next: String? = null,
    override val consistency: PaginationRequestV2Consistency? = null,
    override val itemsToSkip: Long? = null,

    override val filterName: String? = null,
    override val filterProvider: String? = null,
    override val filterArea: ProductType? = null,
    override val filterCategory: String? = null,
    override val filterVersion: Int? = null,

    val showAllVersions: Boolean? = null,

    override val includeBalance: Boolean? = null
) : WithPaginationRequestV2, ProductFlags
typealias ProductsBrowseResponse = PageV2<Product>

@Serializable
data class ProductsRetrieveRequest(
    override val filterName: String,
    override val filterCategory: String,
    override val filterProvider: String,

    override val filterArea: ProductType? = null,
    override val filterVersion: Int? = null,

    override val includeBalance: Boolean? = null,
) : ProductFlags

@OptIn(ExperimentalStdlibApi::class)
@ThreadLocal
object Products : CallDescriptionContainer("products") {
    const val baseContext = "/api/products"

    init {
        serializerLookupTable = mapOf(
            serializerEntry(Product.serializer())
        )

        val Provider = "$TYPE_REF dk.sdu.cloud.provider.api.Provider"
        description = """
Products define the services exposed by a Provider.

$Provider s expose services into UCloud. But, different 
$Provider s expose different services. UCloud uses $TYPE_REF Product s to define the 
services of a $Provider . As an example, a 
$Provider might have the following services:

- __Storage:__ Two tiers of storage. Fast storage, for short-lived data. Slower storage, for long-term data storage.
- __Compute:__ Three tiers of compute. Slim nodes for ordinary computations. Fat nodes for memory-hungry applications. 
  GPU powered nodes for artificial intelligence.

For many $Provider s, the story doesn't stop here. You can often allocate your 
$TYPE_REF dk.sdu.cloud.app.orchestrator.api.Job s on a machine "slice". This can increase overall utilization, as users 
aren't forced to request full nodes. A $Provider might advertise the following
slices:

| Name | vCPU | RAM (GB) | GPU | Price |
|------|------|----------|-----|-------|
| `example-slim-1` | 1 | 4 | 0 | 0,100 DKK/hr |
| `example-slim-2` | 2 | 8 | 0 | 0,200 DKK/hr |
| `example-slim-4` | 4 | 16 | 0 | 0,400 DKK/hr |
| `example-slim-8` | 8 | 32 | 0 | 0,800 DKK/hr |

__Table:__ A single node-type split up into individual slices.

## Concepts

UCloud represent these concepts in the following abstractions:

- $TYPE_REF ProductType: A classifier for a $TYPE_REF Product, defines the behavior of a $TYPE_REF Product .
- $TYPE_REF ProductCategory: A group of similar $TYPE_REF Product s. In most cases, $TYPE_REF Product s in a category
  run on identical hardware. 
- $TYPE_REF Product: Defines a concrete service exposed by a $Provider.

Below, we show an example of how a $Provider can organize their services.

![](/backend/accounting-service/wiki/products.png)

__Figure:__ All $TYPE_REF Product s in UCloud are of a specific type, such as: `STORAGE` and `COMPUTE`.
$Provider s have zero or more categories of every type, e.g. `example-slim`. 
In a given category, the $Provider has one or more slices.

## Payment Model

UCloud uses a flexible payment model, which allows $Provider s to use a model which
is familiar to them. In short, a $Provider must first choose one of the following payment types:

1. __Differential models__ ([`ChargeType.DIFFERENTIAL_QUOTA`]($TYPE_REF_LINK ChargeType))
   1. Quota ([`ProductPriceUnit.PER_UNIT`]($TYPE_REF_LINK ProductPriceUnit))
2. __Absolute models__ ([`ChargeType.ABSOLUTE`]($TYPE_REF_LINK ChargeType))
   1. One-time payment ([`ProductPriceUnit.PER_UNIT`]($TYPE_REF_LINK ProductPriceUnit) and 
      [`ProductPriceUnit.CREDITS_PER_UNIT`]($TYPE_REF_LINK ProductPriceUnit))
   2. Periodic payment ([`ProductPriceUnit.UNITS_PER_X`]($TYPE_REF_LINK ProductPriceUnit) and 
      [`ProductPriceUnit.CREDITS_PER_X`]($TYPE_REF_LINK ProductPriceUnit))
      
---

__📝 NOTE:__ To select a model, you must specify a $TYPE_REF ChargeType and a $TYPE_REF ProductPriceUnit . We have 
shown all valid combinations above.  

---

Quotas put a strict limit on the "number of units" in concurrent use. UCloud measures this number in a 
$TYPE_REF Product specific way. A unit is pre-defined and stable across the entirety of UCloud. A few quick 
examples:

- __Storage:__ Measured in GB (10⁹ bytes. 1 byte = 1 octet)
- __Compute:__ Measured in hyper-threaded cores (vCPU)
- __Public IPs:__ Measured in IP addresses
- __Public links:__ Measured in public links

If using an absolute model, then you must choose the unit of allocation:

- You specify allocations in units (`UNITS_PER_X`). For example: 3000 IP addresses.
- You specify allocations in money (`CREDITS_PER_X`). For example: 1000 DKK.

---

__📝 NOTE:__ For precision purposes, UCloud specifies all money sums as integers. As a result, 1 UCloud credit is equal 
to one millionth of a Danish Crown (DKK).

---

When using periodic payments, you must also specify the length of a single period. $Provider s are not required to 
report usage once for every period. But the reporting itself must specify usage in number of periods. 
UCloud supports period lengths of a minute, one hour and one day.

## Understanding the price

All $TYPE_REF Product s have a `pricePerUnit` property: 

> The `pricePerUnit` specifies the cost of a single _unit_ in a single _period_.
>
> Products not paid with credits must have a `pricePerUnit` of 1. Quotas and one-time payments are always made for a 
> single "period". 

This can lead to some surprising results when defining compute products. Let's consider the example from 
the beginning:

| Name | vCPU | RAM (GB) | GPU | Price |
|------|------|----------|-----|-------|
| `example-slim-1` | 1 | 4 | 0 | 0,100 DKK/hr |
| `example-slim-2` | 2 | 8 | 0 | 0,200 DKK/hr |
| `example-slim-4` | 4 | 16 | 0 | 0,400 DKK/hr |
| `example-slim-8` | 8 | 32 | 0 | 0,800 DKK/hr |

__Table:__ Human-readable compute products.

When implementing this in UCloud, a Provider might naively set the following prices:

| Name | ChargeType | ProductPriceUnit | Price |
|------|------------|------------------|-------|
| `example-slim-1` | `ABSOLUTE` | `CREDITS_PER_HOUR` | `100_000` |
| `example-slim-2` | `ABSOLUTE` | `CREDITS_PER_HOUR` | `200_000` |
| `example-slim-4` | `ABSOLUTE` | `CREDITS_PER_HOUR` | `400_000` |
| `example-slim-8` | `ABSOLUTE` | `CREDITS_PER_HOUR` | `800_000` |

__Table:__ ️⚠️ Incorrect implementation of prices in UCloud ️⚠️

__This is wrong.__ UCloud defines the price as the cost of using a single unit in a single period. The "unit of use" 
for a compute product is a single vCPU.  Thus, a correct $Provider implementation would over-report the usage by a 
factor equal to the number of vCPUs in the machine. Instead, the price must be based on a single vCPU:

| Name | ChargeType | ProductPriceUnit | Price |
|------|------------|------------------|-------|
| `example-slim-1` | `ABSOLUTE` | `CREDITS_PER_HOUR` | `100_000` |
| `example-slim-2` | `ABSOLUTE` | `CREDITS_PER_HOUR` | `100_000` |
| `example-slim-4` | `ABSOLUTE` | `CREDITS_PER_HOUR` | `100_000` |
| `example-slim-8` | `ABSOLUTE` | `CREDITS_PER_HOUR` | `100_000` |

__Table:__ ✅ Correct implementation of prices in UCloud ✅
        """.trimIndent()
    }

    private const val browseUseCase = "browse"
    private const val browseByTypeUseCase = "browse-by-type"
    private const val retrieveUseCase = "retrieve"

    override fun documentation() {
        useCase(
            browseUseCase,
            "Browse all available products",
            flow = {
                val user = basicUser()
                success(
                    browse,
                    ProductsBrowseRequest(itemsPerPage = 50),
                    ProductsBrowseResponse(
                        50,
                        listOf(
                            Product.Compute(
                                "example-compute",
                                1_000_000,
                                ProductCategoryId("example-compute", "example"),
                                "An example compute product",
                                cpu = 10,
                                memoryInGigs = 20,
                                gpu = 0,
                                unitOfPrice = ProductPriceUnit.CREDITS_PER_MINUTE
                            ),
                            Product.Storage(
                                "example-storage",
                                1,
                                ProductCategoryId("example-storage", "example"),
                                "An example storage product (Quota)",
                                chargeType = ChargeType.DIFFERENTIAL_QUOTA,
                                unitOfPrice = ProductPriceUnit.PER_UNIT
                            )
                        ),
                        null
                    ),
                    user
                )
            }
        )

        useCase(
            browseByTypeUseCase,
            "Browse products by type",
            flow = {
                val user = basicUser()
                success(
                    browse,
                    ProductsBrowseRequest(itemsPerPage = 50, filterArea = ProductType.COMPUTE),
                    ProductsBrowseResponse(
                        50,
                        listOf(
                            Product.Compute(
                                "example-compute",
                                1_000_000,
                                ProductCategoryId("example-compute", "example"),
                                "An example compute product",
                                cpu = 10,
                                memoryInGigs = 20,
                                gpu = 0,
                                unitOfPrice = ProductPriceUnit.CREDITS_PER_MINUTE
                            ),
                        ),
                        null
                    ),
                    user
                )
            }
        )

        useCase(
            retrieveUseCase,
            "Retrieve a single product",
            flow = {
                val user = basicUser()
                success(
                    retrieve,
                    ProductsRetrieveRequest(
                        filterName = "example-compute",
                        filterCategory = "example-compute",
                        filterProvider = "example"
                    ),
                    Product.Compute(
                        "example-compute",
                        1_000_000,
                        ProductCategoryId("example-compute", "example"),
                        "An example compute product",
                        cpu = 10,
                        memoryInGigs = 20,
                        gpu = 0,
                        unitOfPrice = ProductPriceUnit.CREDITS_PER_MINUTE
                    ),
                    user
                )
            }
        )
    }

    val create = call<BulkRequest<Product>, Unit, CommonErrorMessage>("create") {
        httpCreate(baseContext, roles = setOf(Role.SERVICE, Role.ADMIN, Role.PROVIDER))

        documentation {
            summary = "Creates a new $TYPE_REF Product in UCloud"
            description = """
                Only providers and UCloud administrators can create a $TYPE_REF Product . When this endpoint is
                invoked by a provider, then the provider field of the $TYPE_REF Product must match the invoking user.
                
                The $TYPE_REF Product will become ready and visible in UCloud immediately after invoking this call.
                If no $TYPE_REF Product has been created in this category before, then this category will be created.
                
                ---
                
                __📝 NOTE:__ Most properties of a $TYPE_REF ProductCategory are immutable and must not be changed.
                As a result, you cannot create a new $TYPE_REF Product later with different category properties.
                
                ---
                
                If the $TYPE_REF Product already exists, then a new `version` of it is created. Version numbers are
                always sequential and the incoming version number is always ignored by UCloud.
            """.trimIndent()
        }
    }

    val retrieve = call<ProductsRetrieveRequest, Product, CommonErrorMessage>("retrieve") {
        httpRetrieve(baseContext, roles = Roles.AUTHENTICATED)

        documentation {
            summary = "Retrieve a single product"
            useCaseReference(retrieveUseCase, "Retrieving a single product by ID")
        }
    }

    val browse = call<ProductsBrowseRequest, ProductsBrowseResponse, CommonErrorMessage>(
        "browse",
        {
            httpBrowse(baseContext, roles = Roles.PUBLIC)

            documentation {
                summary = "Browse a set of products"
                description = "This endpoint uses the normal pagination and filter mechanisms to return a list " +
                    "of $TYPE_REF Product ."
                useCaseReference(browseUseCase, "Browse in the full product catalog")
                useCaseReference(browseByTypeUseCase, "Browse for a specific type of product (e.g. compute)")
            }
        },
        ProductsBrowseRequest.serializer(),
        PageV2.serializer(Product.serializer()),
        CommonErrorMessage.serializer(),
        typeOf<ProductsBrowseRequest>(),
        typeOf<ProductsBrowseResponse>(),
        typeOf<CommonErrorMessage>()
    )
}<|MERGE_RESOLUTION|>--- conflicted
+++ resolved
@@ -35,13 +35,10 @@
     INGRESS,
     @UCloudApiDoc("See Product.License")
     LICENSE,
-<<<<<<< HEAD
+    @UCloudApiDoc("See Product.NetworkIP")
     NETWORK_IP,
+    @UCloudApiDoc("See Product.Synchronization")
     SYNCHRONIZATION
-=======
-    @UCloudApiDoc("See Product.NetworkIP")
-    NETWORK_IP
->>>>>>> d83edaa9
 }
 
 @Serializable
