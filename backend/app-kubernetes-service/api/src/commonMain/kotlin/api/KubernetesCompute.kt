--- conflicted
+++ resolved
@@ -5,18 +5,6 @@
 import dk.sdu.cloud.app.orchestrator.api.Shells
 import dk.sdu.cloud.calls.*
 
-<<<<<<< HEAD
-object AppK8IntegrationTesting {
-    var isKubernetesReady = true
-    var kubernetesConfigFilePath: String? = null
-
-    var isProviderReady = true
-    var providerRefreshToken: String? = null
-    var providerCertificate: String? = null
-}
-
-=======
->>>>>>> 2688ee69
 @TSNamespace("compute.ucloud.jobs")
 object KubernetesCompute : JobsProvider(UCLOUD_PROVIDER)
 
