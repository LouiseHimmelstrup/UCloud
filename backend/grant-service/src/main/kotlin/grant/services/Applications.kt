package dk.sdu.cloud.grant.services

import com.github.jasync.sql.db.RowData
import dk.sdu.cloud.accounting.api.*
import dk.sdu.cloud.calls.RPCException
import dk.sdu.cloud.calls.client.*
import dk.sdu.cloud.file.api.*
import dk.sdu.cloud.grant.api.Application
import dk.sdu.cloud.grant.api.ApplicationStatus
import dk.sdu.cloud.grant.api.CreateApplication
import dk.sdu.cloud.grant.api.GrantApplicationFilter
import dk.sdu.cloud.grant.api.GrantRecipient
import dk.sdu.cloud.grant.api.ResourceRequest
import dk.sdu.cloud.grant.api.UserCriteria
import dk.sdu.cloud.grant.utils.autoApproveTemplate
import dk.sdu.cloud.grant.utils.newIngoingApplicationTemplate
import dk.sdu.cloud.grant.utils.responseTemplate
import dk.sdu.cloud.grant.utils.updatedTemplate
import dk.sdu.cloud.project.api.*
import dk.sdu.cloud.service.*
import dk.sdu.cloud.service.db.async.*
import io.ktor.http.HttpStatusCode
import java.util.*

object ApplicationTable : SQLTable("applications") {
    val id = long("id", notNull = true)
    val status = text("status", notNull = true)
    val resourcesOwnedBy = text("resources_owned_by", notNull = true)
    val requestedBy = text("requested_by", notNull = true)
    val grantRecipient = text("grant_recipient", notNull = true)
    val grantRecipientType = text("grant_recipient_type", notNull = true)
    val document = text("document", notNull = true)
    val createdAt = timestamp("created_at", notNull = true)
    val updatedAt = timestamp("updated_at", notNull = true)
    val statusChangedBy = text("status_changed_by")
}

object RequestedResourceTable : SQLTable("requested_resources") {
    val applicationId = long("application_id", notNull = true)
    val productCategory = text("product_category", notNull = true)
    val productProvider = text("product_provider", notNull = true)
    val creditsRequested = long("credits_requested", notNull = false)
    val quotaRequestedBytes = long("quota_requested_bytes", notNull = false)
}

class ApplicationService(
    private val projects: ProjectCache,
    private val settings: SettingsService,
    private val notifications: NotificationService,
    private val serviceClient: AuthenticatedClient
) {
    suspend fun submit(
        ctx: DBContext,
        actor: Actor.User,
        application: CreateApplication
    ): Long {
        val returnedId = ctx.withSession { session ->
            val projectId =
                with(application) {
                    when (val grantRecipient = this.grantRecipient) {
                        is GrantRecipient.PersonalProject -> null
                        is GrantRecipient.ExistingProject -> grantRecipient.projectId
                        is GrantRecipient.NewProject -> null
                    }
                }

            if (projectId != null) {
                val userStatus = Projects.viewMemberInProject.call(
                    ViewMemberInProjectRequest(projectId, actor.username),
                    serviceClient
                ).orRethrowAs {
                    if (it.statusCode.value in 500..599) {
                        throw RPCException.fromStatusCode(it.statusCode)
                    } else {
                        throw RPCException("You are not allowed to submit to this project", HttpStatusCode.Forbidden)
                    }
                }

                if (!userStatus.member.role.isAdmin()) {
                    throw RPCException("You are not allowed to submit to this project", HttpStatusCode.Forbidden)
                }
            }

            val projectOrNull =
                if (projectId != null) {
                    Projects.lookupById.call(
                        LookupByIdRequest(projectId),
                        serviceClient
                    ).orThrow()
                } else {
                    null
                }
            val settings = settings.fetchSettings(session, Actor.System, application.resourcesOwnedBy)
            if (projectOrNull == null || application.resourcesOwnedBy != projectOrNull.parent) {
                if (!settings.allowRequestsFrom.any { it.matches(actor.principal) } ||
                    (actor.principal.email != null
                        && settings.excludeRequestsFrom.any {
                            it as UserCriteria.EmailDomain
                            actor.principal.email!!.endsWith(it.domain)
                        }
                    )
                ) {
                    throw RPCException(
                        "You are not allowed to submit applications to this project",
                        HttpStatusCode.Forbidden
                    )
                }
            }
            val id = session
                .sendPreparedStatement(
                    {
                        with(application) {
                            setParameter("status", ApplicationStatus.IN_PROGRESS.name)
                            setParameter("resources_owned_by", resourcesOwnedBy)
                            setParameter("requested_by", actor.safeUsername())
                            setParameter("document", document)

                            val grantRecipient = this.grantRecipient
                            setParameter(
                                "grant_recipient", when (grantRecipient) {
                                    is GrantRecipient.PersonalProject -> grantRecipient.username
                                    is GrantRecipient.ExistingProject -> grantRecipient.projectId
                                    is GrantRecipient.NewProject -> grantRecipient.projectTitle
                                }
                            )

                            setParameter(
                                "grant_recipient_type", when (grantRecipient) {
                                    is GrantRecipient.PersonalProject -> GrantRecipient.PERSONAL_TYPE
                                    is GrantRecipient.ExistingProject -> GrantRecipient.EXISTING_PROJECT_TYPE
                                    is GrantRecipient.NewProject -> GrantRecipient.NEW_PROJECT_TYPE
                                }
                            )
                        }
                    },
                    //language=sql
                    """
                        insert into "grant".applications(
                            status,
                            resources_owned_by,
                            requested_by,
                            grant_recipient,
                            grant_recipient_type,
                            document
                        ) values (
                            :status,
                            :resources_owned_by,
                            :requested_by,
                            :grant_recipient,
                            :grant_recipient_type,
                            :document
                        ) returning id
                    """
                )
                .rows
                .single()
                .getLong("id")!!

            insertResources(session, application.requestedResources, id)

            id
        }

        lateinit var returnedApplication: Application
        ctx.withSession { session ->
            returnedApplication = viewApplicationById(session, actor, returnedId).first
        }

        if (autoApproveApplication(ctx, actor, returnedApplication)) {
            // Notifications are sent by autoApprover
            return returnedId
        }

        notifications.notify(
            GrantNotification(
                returnedApplication,
                adminMessage = GrantNotificationMessage(
                    { title -> "New grant application to $title" },
                    "NEW_GRANT_APPLICATION",
                    message = { user, projectTitle ->
                        newIngoingApplicationTemplate(user, actor.safeUsername(), projectTitle)
                    }
                ),
                userMessage = null
            ),
            actor.safeUsername(),
            meta = mapOf("grantRecipient" to returnedApplication.grantRecipient, "appId" to returnedApplication.id)
        )

        return returnedId
    }

    private suspend fun autoApproveApplication(
        ctx: DBContext,
        actor: Actor.User,
        application: Application
    ): Boolean {
        val settings = settings.fetchSettings(ctx, Actor.System, application.resourcesOwnedBy)
        if(actor.principal.email != null && settings.excludeRequestsFrom.any{
                it as UserCriteria.EmailDomain
                actor.principal.email!!.endsWith(it.domain)
            }) {
            throw RPCException.fromStatusCode(HttpStatusCode.Forbidden)
        }
        val matchesUserCriteria = settings.automaticApproval.from.any { it.matches(actor.principal) }
        if (settings.automaticApproval.maxResources.isEmpty()) return false
        if (!matchesUserCriteria) return false
        val matchesResources = application
            .requestedResources
            .all { requested ->
                settings.automaticApproval.maxResources.any { max ->
                    val maxCredits = max.creditsRequested
                    val maxQuota = max.quotaRequested
                    if (maxCredits != null) {
                        val creditsRequested = requested.creditsRequested
                        creditsRequested != null && creditsRequested <= maxCredits
                    } else {
                        require(maxQuota != null)
                        val quotaRequested = requested.quotaRequested
                        quotaRequested != null && quotaRequested <= maxQuota
                    }
                }
            }

        if (!matchesResources) return false

        try {
            ctx.withSession { session ->
                session
                    .sendPreparedStatement(
                        {
                            setParameter("status", ApplicationStatus.APPROVED.name)
                            setParameter("id", application.id)
                            setParameter("changedBy", "automatic-approval")
                        },
                        """
                            update applications 
                            set status = :status, status_changed_by = :changedBy
                            where id = :id
                        """
                    )

                onApplicationApproved(
                    Actor.System,
                    application
                )
            }
        } catch (ex: Throwable) {
            log.warn("Failed to automatically approve application\n${ex.stackTraceToString()}")
            return false
        }

        notifications.notify(
            GrantNotification(
                application,
                adminMessage = GrantNotificationMessage(
                    { "Grant application for subproject automatically approved" },
                    GRANT_APP_RESPONSE,
                    message = { user, title ->
                        autoApproveTemplate(user, application.requestedBy, title)
                    }
                ),
                userMessage = GrantNotificationMessage(
                    { "Grant application approved" },
                    GRANT_APP_RESPONSE,
                    message = { user, title ->
                        responseTemplate(ApplicationStatus.APPROVED, user, "UCloud", title)
                    }
                )
            ),
            "_ucloud",
            mapOf("grantRecipient" to application.grantRecipient, "appId" to application.id)
        )
        return true
    }

    private suspend fun insertResources(
        ctx: DBContext,
        requestedResources: List<ResourceRequest>,
        id: Long
    ) {
        ctx.withSession { session ->
            requestedResources.forEach { request ->
                session.insert(RequestedResourceTable) {
                    set(RequestedResourceTable.applicationId, id)
                    set(RequestedResourceTable.productCategory, request.productCategory)
                    set(RequestedResourceTable.productProvider, request.productProvider)
                    set(RequestedResourceTable.creditsRequested, request.creditsRequested)
                    set(RequestedResourceTable.quotaRequestedBytes, request.quotaRequested)
                }
            }
        }
    }

    suspend fun updateApplication(
        ctx: DBContext,
        actor: Actor,
        id: Long,
        newDocument: String,
        newResources: List<ResourceRequest>
    ) {
        ctx.withSession { session ->
            val (projectId, requestedBy, status) = session
                .sendPreparedStatement(
                    { setParameter("id", id) },
                    """
                        select resources_owned_by, requested_by, status
                        from "grant".applications
                        where id = :id
                    """
                )
                .rows
                .singleOrNull()
                ?.let { listOf(it.getString(0)!!, it.getString(1)!!, it.getString(2)!!) }
                ?: throw RPCException.fromStatusCode(HttpStatusCode.NotFound)

            val isProjectAdmin = projects.isAdminOfProject(projectId, actor)
            val isCreator = actor.safeUsername() == requestedBy
            if (!isCreator && !isProjectAdmin) {
                throw RPCException.fromStatusCode(HttpStatusCode.NotFound)
            }

            if (ApplicationStatus.valueOf(status) != ApplicationStatus.IN_PROGRESS) {
                throw RPCException("Grant application has been closed", HttpStatusCode.BadRequest)
            }

            if (isCreator) {
                session
                    .sendPreparedStatement(
                        {
                            setParameter("requestedBy", actor.safeUsername())
                            setParameter("isProjectAdmin", isProjectAdmin)
                            setParameter("id", id)
                            setParameter("document", newDocument)
                        },

                        """
                            update applications
                            set document = :document
                            where
                                id = :id and
                                (:isProjectAdmin or requested_by = :requestedBy)
                        """
                    )
            }

            session
                .sendPreparedStatement(
                    { setParameter("id", id) },
                    "delete from requested_resources where application_id = :id"
                )

            insertResources(session, newResources, id)
        }

        lateinit var application: Application
        ctx.withSession { session ->
            application = viewApplicationById(session, actor, id).first
        }
        notifications.notify(
            GrantNotification(
                application,
                GrantNotificationMessage(
                    { "Grant application updated" },
                    "GRANT_APPLICATION_UPDATED",
                    message = { user, projectTitle ->
                        updatedTemplate(projectTitle, user, actor.safeUsername())
                    }
                )
            ),
            actor.safeUsername(),
            meta = mapOf("grantRecipient" to application.grantRecipient, "appId" to application.id)
        )
    }

    suspend fun updateStatus(
        ctx: DBContext,
        actor: Actor,
        id: Long,
        newStatus: ApplicationStatus
    ) {
        require(newStatus != ApplicationStatus.IN_PROGRESS) { "New status can only be APPROVED, REJECTED or CLOSED!" }

        ctx.withSession { session ->
            val (updatedProjectId, requestedBy) = session
                .sendPreparedStatement(
                    {
                        setParameter("id", id)
                        setParameter("status", newStatus.name)
                        setParameter("changedBy",
                            if (newStatus == ApplicationStatus.APPROVED ||
                                newStatus == ApplicationStatus.REJECTED ||
                                newStatus == ApplicationStatus.CLOSED
                            ) {
                                actor.username
                            } else { null }
                        )
                    },
                    """
                        update "grant".applications
                        set status = :status, status_changed_by = :changedBy
                        where id = :id
                        returning resources_owned_by, requested_by
                    """
                )
                .rows
                .singleOrNull()
                ?.let { Pair(it.getString(0)!!, it.getString(1)!!) }
                ?: throw RPCException.fromStatusCode(HttpStatusCode.NotFound)

            if (!projects.isAdminOfParent(updatedProjectId, actor) && newStatus != ApplicationStatus.CLOSED) {
                throw RPCException.fromStatusCode(HttpStatusCode.NotFound)
            }

            if (newStatus == ApplicationStatus.CLOSED && requestedBy != actor.safeUsername()) {
                throw RPCException.fromStatusCode(HttpStatusCode.NotFound)
            }

            if (newStatus == ApplicationStatus.APPROVED) {
                onApplicationApproved(actor, viewApplicationById(session, actor, id).first)
            }
        }

        lateinit var application: Application
        ctx.withSession { session ->
            application = viewApplicationById(session, actor, id).first
        }
        val statusTitle = when (newStatus) {
            ApplicationStatus.APPROVED -> "Approved"
            ApplicationStatus.REJECTED -> "Rejected"
            ApplicationStatus.CLOSED -> "Closed"
            ApplicationStatus.IN_PROGRESS -> "In Progress"
        }
        notifications.notify(
            GrantNotification(
                application,
                GrantNotificationMessage(
                    { "Grant application updated ($statusTitle)" },
                    GRANT_APP_RESPONSE,
                    message = { user, projectTitle ->
                        responseTemplate(
                            newStatus,
                            user,
                            actor.safeUsername(),
                            projectTitle
                        )
                    }
                )
            ),
            actor.safeUsername(),
            mapOf("grantRecipient" to application.grantRecipient, "appId" to application.id)
        )
    }

    private suspend fun onApplicationApproved(
        actor: Actor,
        application: Application
    ) {
        when (val grantRecipient = application.grantRecipient) {
            is GrantRecipient.PersonalProject -> {
                grantResourcesToProject(
                    application.resourcesOwnedBy,
                    application.requestedResources,
                    grantRecipient.username,
                    WalletOwnerType.USER,
                    serviceClient,
                    actor.safeUsername(),
                    TransactionType.TRANSFERRED_TO_PERSONAL
                )
            }

            is GrantRecipient.ExistingProject -> {
                grantResourcesToProject(
                    application.resourcesOwnedBy,
                    application.requestedResources,
                    grantRecipient.projectId,
                    WalletOwnerType.PROJECT,
                    serviceClient,
                    actor.safeUsername(),
                    TransactionType.TRANSFERRED_TO_PROJECT
                )
            }

            is GrantRecipient.NewProject -> {
                //Check that grant receiver has enough resources before creating project
                checkBalance(application.requestedResources, application.resourcesOwnedBy, serviceClient)

                val (newProjectId) = Projects.create.call(
                    CreateProjectRequest(
                        grantRecipient.projectTitle,
                        application.resourcesOwnedBy,
                        principalInvestigator = application.requestedBy
                    ),
                    serviceClient
                ).orThrow()

                grantResourcesToProject(
                    application.resourcesOwnedBy,
                    application.requestedResources,
                    newProjectId,
                    WalletOwnerType.PROJECT,
                    serviceClient,
                    actor.safeUsername(),
                    TransactionType.TRANSFERRED_TO_PROJECT
                )
            }
        }
    }

    suspend fun listIngoingApplications(
        ctx: DBContext,
        actor: Actor,
        projectId: String,
        pagination: NormalizedPaginationRequest?,
        filter: GrantApplicationFilter
    ): Page<Application> {
        if (!projects.isAdminOfProject(projectId, actor)) {
            throw RPCException.fromStatusCode(HttpStatusCode.Forbidden)
        }

        return ctx.withSession { session ->
            val itemsInTotal = if (pagination == null) {
                null
            } else {
                session
                    .sendPreparedStatement(
                        {
                            setParameter("projectId", projectId)
                            setParameter("statusFilter", when (filter) {
                                GrantApplicationFilter.SHOW_ALL -> ApplicationStatus.values().toList()
                                GrantApplicationFilter.ACTIVE -> listOf(ApplicationStatus.IN_PROGRESS)
                                GrantApplicationFilter.INACTIVE -> listOf(
                                    ApplicationStatus.CLOSED,
                                    ApplicationStatus.APPROVED
                                )
                            }.map { it.name })
                        },

                        """
                            select count(id)::bigint from "grant".applications
                            where resources_owned_by = :projectId and status in (select unnest(:statusFilter::text[]))
                        """
                    ).rows.singleOrNull()?.getLong(0) ?: 0L
            }

            val items = session
                .sendPreparedStatement(
                    {
                        setParameter("projectId", projectId)
                        setParameter("o", pagination?.offset ?: 0)
                        setParameter("l", pagination?.itemsPerPage ?: Int.MAX_VALUE)
                        setParameter("statusFilter", when (filter) {
                            GrantApplicationFilter.SHOW_ALL -> ApplicationStatus.values().toList()
                            GrantApplicationFilter.ACTIVE -> listOf(ApplicationStatus.IN_PROGRESS)
                            GrantApplicationFilter.INACTIVE -> listOf(
                                ApplicationStatus.CLOSED,
                                ApplicationStatus.APPROVED
                            )
                        }.map { it.name })
                    },

                    """
                        select *
                        from "grant".applications a left outer join requested_resources r on (a.id = r.application_id)
                        where
                            a.resources_owned_by = :projectId and
                            a.status in (select unnest(:statusFilter::text[]))
                        order by a.updated_at desc
                        limit :l
                        offset :o
                    """
                )
                .rows.toApplications()

            Page.forRequest(pagination, itemsInTotal?.toInt(), items.toList())
        }
    }

    suspend fun listOutgoingApplications(
        ctx: DBContext,
        actor: Actor,
        pagination: NormalizedPaginationRequest?,
        filter: GrantApplicationFilter
    ): Page<Application> {
        return ctx.withSession { session ->
            val itemsInTotal = if (pagination == null) {
                null
            } else {
                session
                    .sendPreparedStatement(
                        {
                            setParameter("requestedBy", actor.safeUsername())
                            setParameter("statusFilter", when (filter) {
                                GrantApplicationFilter.SHOW_ALL -> ApplicationStatus.values().toList()
                                GrantApplicationFilter.ACTIVE -> listOf(ApplicationStatus.IN_PROGRESS)
                                GrantApplicationFilter.INACTIVE -> listOf(
                                    ApplicationStatus.CLOSED,
                                    ApplicationStatus.APPROVED
                                )
                            }.map { it.name })
                        },

                        """
                            select count(id)::bigint from "grant".applications
                            where
                                requested_by = :requestedBy and
                                status in (select unnest(:statusFilter::text[]))
                        """
                    ).rows.singleOrNull()?.getLong(0) ?: 0L
            }

            val items = session
                .sendPreparedStatement(
                    {
                        setParameter("requestedBy", actor.safeUsername())
                        setParameter("o", pagination?.offset ?: 0)
                        setParameter("l", pagination?.itemsPerPage ?: Int.MAX_VALUE)
                        setParameter("statusFilter", when (filter) {
                            GrantApplicationFilter.SHOW_ALL -> ApplicationStatus.values().toList()
                            GrantApplicationFilter.ACTIVE -> listOf(ApplicationStatus.IN_PROGRESS)
                            GrantApplicationFilter.INACTIVE -> listOf(
                                ApplicationStatus.CLOSED,
                                ApplicationStatus.APPROVED,
                                ApplicationStatus.REJECTED
                            )
                        }.map { it.name })
                    },

                    """
                        select *
                        from "grant".applications a, requested_resources r
                        where
                            a.requested_by = :requestedBy and
                            a.status in (select unnest(:statusFilter::text[])) and
                            a.id = r.application_id
                        order by a.updated_at desc
                        limit :l
                        offset :o
                    """
                )
                .rows.toApplications()

            Page.forRequest(pagination, itemsInTotal?.toInt(), items.toList())
        }
    }

    suspend fun viewApplicationById(ctx: DBContext, actor: Actor, id: Long): Pair<Application, Boolean> {
        return ctx.withSession { session ->
            val application = session
                .sendPreparedStatement(
                    { setParameter("id", id) },
                    """
                        select *
                        from "grant".applications a left outer join "grant".requested_resources r on a.id = r.application_id
                        where a.id = :id
                    """
                )
                .rows.toApplications().singleOrNull() ?: throw RPCException.fromStatusCode(HttpStatusCode.NotFound)

            log.debug("Found application: $application")

            val isApprover = projects.isAdminOfProject(application.resourcesOwnedBy, actor)
            if (application.requestedBy != actor.safeUsername() && !isApprover) {
                throw RPCException.fromStatusCode(HttpStatusCode.Forbidden)
            }

            Pair(application, isApprover)
        }
    }

    @OptIn(ExperimentalStdlibApi::class)
    private suspend fun Iterable<RowData>.toApplications(): Collection<Application> {
        return map {
            val resourcesOwnedBy = it.getField(ApplicationTable.resourcesOwnedBy)

            val grantRecipient = grantRecipientFromTable(
                it.getField(ApplicationTable.grantRecipient),
                it.getField(ApplicationTable.grantRecipientType)
            )

            val requestedBy = it.getField(ApplicationTable.requestedBy)

            Application(
                ApplicationStatus.valueOf(it.getField(ApplicationTable.status)),
                resourcesOwnedBy,
                requestedBy,
                grantRecipient,
                it.getField(ApplicationTable.document),
                buildList {
                    val productCategory = it.getFieldNullable(RequestedResourceTable.productCategory)
                    if (productCategory != null) {
                        add(
                            ResourceRequest(
                                it.getField(RequestedResourceTable.productCategory),
                                it.getField(RequestedResourceTable.productProvider),
                                it.getFieldNullable(RequestedResourceTable.creditsRequested),
                                it.getFieldNullable(RequestedResourceTable.quotaRequestedBytes)
                            )
                        )
                    }
                },
                it.getField(ApplicationTable.id),
                projects.ancestors.get(resourcesOwnedBy)?.last()?.title ?: resourcesOwnedBy,
                when (grantRecipient) {
                    is GrantRecipient.PersonalProject -> grantRecipient.username
                    is GrantRecipient.ExistingProject ->
                        projects.principalInvestigators.get(grantRecipient.projectId) ?: requestedBy
                    is GrantRecipient.NewProject -> requestedBy
                },
                when (grantRecipient) {
                    is GrantRecipient.PersonalProject -> grantRecipient.username
                    is GrantRecipient.ExistingProject ->
                        projects.ancestors.get(grantRecipient.projectId)?.last()?.title ?: grantRecipient.projectId
                    is GrantRecipient.NewProject -> grantRecipient.projectTitle
                },
                it.getField(ApplicationTable.createdAt).toDate().time,
                it.getField(ApplicationTable.updatedAt).toDate().time,
                it.getField(ApplicationTable.statusChangedBy)
            )
        }
            .groupingBy { it.id }
            .reduce { _, accumulator, element ->
                accumulator.copy(requestedResources = accumulator.requestedResources + element.requestedResources)
            }
            .values
    }

    private fun grantRecipientFromTable(id: String, type: String): GrantRecipient {
        return when (type) {
            GrantRecipient.PERSONAL_TYPE -> GrantRecipient.PersonalProject(id)
            GrantRecipient.EXISTING_PROJECT_TYPE -> GrantRecipient.ExistingProject(id)
            GrantRecipient.NEW_PROJECT_TYPE -> GrantRecipient.NewProject(id)
            else -> throw IllegalArgumentException("Unknown type")
        }
    }

    companion object : Loggable {
        override val log = logger()
        private const val GRANT_APP_RESPONSE = "GRANT_APPLICATION_RESPONSE"
    }
}

<<<<<<< HEAD
suspend fun checkBalance(resources: List<ResourceRequest>, projectId: String, serviceClient: AuthenticatedClient) {
=======
suspend fun grantResourcesToProject(
    sourceProject: String,
    resources: List<ResourceRequest>,
    targetWallet: String,
    targetWalletType: WalletOwnerType,
    serviceClient: AuthenticatedClient,
    initiatedBy: String = "_ucloud",
    transactionType: TransactionType
) {
    // Start by verifying this project has enough resources
    // TODO This isn't really enough since we still have potential race conditions but this is
    //  extremely hard to deal with this under this microservice architecture.
>>>>>>> cd529a1e
    val limitCheckId = UUID.randomUUID().toString()
    val later = Time.now() + (1000 * 60 * 60)
    Wallets.reserveCreditsBulk.call(
        ReserveCreditsBulkRequest(
            resources.mapIndexedNotNull { idx, resource ->
                val creditsRequested = resource.creditsRequested ?: return@mapIndexedNotNull null
                val paysFor = ProductCategoryId(resource.productCategory, resource.productProvider)
                ReserveCreditsRequest(
                    limitCheckId + idx,
                    creditsRequested,
                    later,
                    Wallet(projectId, WalletOwnerType.PROJECT, paysFor),
                    productId = "",
                    productUnits = 0,
                    jobInitiatedBy = "_ucloud",
                    discardAfterLimitCheck = true,
                    transactionType = transactionType
                )
            }
        ),
        serviceClient
    ).orThrow()
}


suspend fun grantResourcesToProject(
    sourceProject: String,
    resources: List<ResourceRequest>,
    targetWallet: String,
    targetWalletType: WalletOwnerType,
    serviceClient: AuthenticatedClient,
    initiatedBy: String = "_ucloud"
) {
    // Start by verifying this project has enough resources
    // TODO This isn't really enough since we still have potential race conditions but this is
    //  extremely hard to deal with this under this microservice architecture.
    checkBalance(resources, sourceProject, serviceClient)
    val usage = FileDescriptions.retrieveQuota.call(
        RetrieveQuotaRequest(projectHomeDirectory(sourceProject)),
        serviceClient
    ).orThrow()

    val quotaRequested = resources.asSequence()
        .map { resource -> resource.quotaRequested ?: 0L }
        .sum()

    if (usage.quotaInBytes - quotaRequested < 0L) {
        throw RPCException("Insufficient quota available from source project", HttpStatusCode.PaymentRequired)
    }

    when (targetWalletType) {
        WalletOwnerType.PROJECT -> {
            Wallets.addToBalanceBulk.call(
                AddToBalanceBulkRequest(resources.mapNotNull { resource ->
                    val creditsRequested = resource.creditsRequested ?: return@mapNotNull null
                    val paysFor = ProductCategoryId(resource.productCategory, resource.productProvider)

                    AddToBalanceRequest(
                        Wallet(
                            targetWallet,
                            WalletOwnerType.PROJECT,
                            paysFor
                        ),
                        creditsRequested
                    )
                }),
                serviceClient
            ).orThrow()

            resources.forEach { resource ->
                val quotaRequested = resource.quotaRequested ?: return@forEach
                FileDescriptions.updateQuota.call(
                    UpdateQuotaRequest(
                        projectHomeDirectory(targetWallet),
                        quotaRequested,
                        additive = true
                    ),
                    serviceClient
                ).orThrow()
            }
        }

        WalletOwnerType.USER -> {
            val requests = resources.mapNotNull { resource ->
                val creditsRequested = resource.creditsRequested ?: return@mapNotNull null
                val paysFor = ProductCategoryId(resource.productCategory, resource.productProvider)

                SingleTransferRequest(
                    initiatedBy,
                    creditsRequested,
                    Wallet(
                        sourceProject,
                        WalletOwnerType.PROJECT,
                        paysFor
                    ),
                    Wallet(
                        targetWallet,
                        WalletOwnerType.USER,
                        paysFor
                    )
                )
            }

            Wallets.transferToPersonal.call(
                TransferToPersonalRequest(requests),
                serviceClient
            ).orThrow()

            resources.forEach { resource ->
                val quotaRequested = resource.quotaRequested ?: return@forEach
                FileDescriptions.transferQuota.call(
                    TransferQuotaRequest(
                        homeDirectory(targetWallet),
                        quotaRequested
                    ),
                    serviceClient.withProject(sourceProject)
                ).orThrow()
            }
        }
    }
}<|MERGE_RESOLUTION|>--- conflicted
+++ resolved
@@ -740,22 +740,7 @@
     }
 }
 
-<<<<<<< HEAD
 suspend fun checkBalance(resources: List<ResourceRequest>, projectId: String, serviceClient: AuthenticatedClient) {
-=======
-suspend fun grantResourcesToProject(
-    sourceProject: String,
-    resources: List<ResourceRequest>,
-    targetWallet: String,
-    targetWalletType: WalletOwnerType,
-    serviceClient: AuthenticatedClient,
-    initiatedBy: String = "_ucloud",
-    transactionType: TransactionType
-) {
-    // Start by verifying this project has enough resources
-    // TODO This isn't really enough since we still have potential race conditions but this is
-    //  extremely hard to deal with this under this microservice architecture.
->>>>>>> cd529a1e
     val limitCheckId = UUID.randomUUID().toString()
     val later = Time.now() + (1000 * 60 * 60)
     Wallets.reserveCreditsBulk.call(
