--- conflicted
+++ resolved
@@ -1,50 +1,17 @@
 package dk.sdu.cloud.integration
 
 import com.sun.jna.Platform
-<<<<<<< HEAD
-import dk.sdu.cloud.accounting.AccountingService
-import dk.sdu.cloud.accounting.api.UCLOUD_PROVIDER
-import dk.sdu.cloud.activity.ActivityService
-import dk.sdu.cloud.app.kubernetes.AppKubernetesService
-import dk.sdu.cloud.app.kubernetes.api.AppK8IntegrationTesting
-import dk.sdu.cloud.app.orchestrator.AppOrchestratorService
-import dk.sdu.cloud.app.store.AppStoreService
-import dk.sdu.cloud.audit.ingestion.AuditIngestionService
-import dk.sdu.cloud.auth.AuthService
-=======
 import dk.sdu.cloud.ServiceDescription
->>>>>>> 2688ee69
 import dk.sdu.cloud.auth.api.AuthenticatorFeature
 import dk.sdu.cloud.auth.api.JwtRefresher
 import dk.sdu.cloud.auth.api.RefreshingJWTAuthenticator
 import dk.sdu.cloud.auth.api.authenticator
-<<<<<<< HEAD
-import dk.sdu.cloud.avatar.AvatarService
-import dk.sdu.cloud.calls.bulkRequestOf
-import dk.sdu.cloud.calls.client.*
-import dk.sdu.cloud.contact.book.ContactBookService
-=======
 import dk.sdu.cloud.calls.client.AuthenticatedClient
 import dk.sdu.cloud.calls.client.OutgoingHttpCall
->>>>>>> 2688ee69
 import dk.sdu.cloud.contact.book.services.ContactBookElasticDao
 import dk.sdu.cloud.elastic.management.ElasticManagementService
 import dk.sdu.cloud.integration.backend.sampleStorage
 import dk.sdu.cloud.micro.*
-<<<<<<< HEAD
-import dk.sdu.cloud.news.NewsService
-import dk.sdu.cloud.notification.NotificationService
-import dk.sdu.cloud.password.reset.PasswordResetService
-import dk.sdu.cloud.project.ProjectService
-import dk.sdu.cloud.project.api.CreateProjectRequest
-import dk.sdu.cloud.project.api.Projects
-import dk.sdu.cloud.project.repository.ProjectRepositoryService
-import dk.sdu.cloud.provider.ProviderService
-import dk.sdu.cloud.provider.api.ProviderSpecification
-import dk.sdu.cloud.provider.api.Providers
-import dk.sdu.cloud.provider.api.ProvidersRetrieveRequest
-=======
->>>>>>> 2688ee69
 import dk.sdu.cloud.redis.cleaner.RedisCleanerService
 import dk.sdu.cloud.service.*
 import dk.sdu.cloud.service.db.async.AsyncDBSessionFactory
@@ -98,17 +65,12 @@
     lateinit var adminClient: AuthenticatedClient
     private val adminRefreshToken = UUID.randomUUID().toString()
 
-<<<<<<< HEAD
-    private val tempDir = File(System.getProperty("user.home"), "temp-integration").also { it.deleteOnExit() }
-    val cephfsHome = File(tempDir, "cephfs").absolutePath
-=======
     private val tempDir = if (Platform.isMac()) {
         File(System.getProperty("user.home"), "temp-integration").also { it.deleteOnExit() }
     } else {
         Files.createTempDirectory("integration").toFile().also { it.deleteOnExit() }
     }
     val fsHome = File(tempDir, "cephfs").absolutePath
->>>>>>> 2688ee69
     private const val REDIS_PORT = 44231
     lateinit var micro: Micro
     private var redisServer: RedisServer? = null
@@ -369,16 +331,6 @@
     }
 
     suspend fun wipeDatabases() {
-<<<<<<< HEAD
-        log.info("===== WIPING DATABASE =====")
-        File(cephfsHome, "home").apply {
-            deleteRecursively()
-            mkdirs()
-        }
-        File(cephfsHome, "projects").apply {
-            deleteRecursively()
-            mkdirs()
-=======
         File(fsHome, "home").apply {
             require(deleteRecursively())
             require(mkdirs()) { "Unable to create directories: ${this}" }
@@ -386,7 +338,6 @@
         File(fsHome, "projects").apply {
             require(deleteRecursively())
             require(mkdirs())
->>>>>>> 2688ee69
         }
 
         db.withTransaction { session ->
@@ -459,46 +410,9 @@
                     """
                 )
         }
-<<<<<<< HEAD
-        log.info("===== DATABASE IS NOW READY =====")
-    }
-
-    suspend fun runExtraInitializations() {
-        run {
-            AppK8IntegrationTesting.isProviderReady = false
-            // Initialize provider
-            val project = Projects.create.call(
-                CreateProjectRequest("UCloudProviderForDev"),
-                serviceClient
-            ).orThrow()
-
-            Providers.create.call(
-                bulkRequestOf(
-                    ProviderSpecification(
-                        UCLOUD_PROVIDER,
-                        "localhost",
-                        false,
-                        8080
-                    )
-                ),
-                serviceClient.withProject(project.id)
-            ).orRethrowAs {
-                throw IllegalStateException("Could not register a provider for development mode!")
-            }
-
-            val retrievedResponse = Providers.retrieve.call(
-                ProvidersRetrieveRequest(UCLOUD_PROVIDER),
-                serviceClient.withProject(project.id)
-            ).orThrow()
-
-            AppK8IntegrationTesting.providerCertificate = retrievedResponse.publicKey
-            AppK8IntegrationTesting.providerRefreshToken = retrievedResponse.refreshToken
-            AppK8IntegrationTesting.isProviderReady = true
-=======
 
         for (provider in providers) {
             prepareProvider(provider)
->>>>>>> 2688ee69
         }
     }
 
@@ -508,15 +422,9 @@
         runBlocking {
             if (isRunning) {
                 wipeDatabases()
-                runExtraInitializations()
                 return@runBlocking
             }
 
-<<<<<<< HEAD
-            AppK8IntegrationTesting.isProviderReady = false
-            AppK8IntegrationTesting.isKubernetesReady = false
-=======
->>>>>>> 2688ee69
             isRunning = true
             Runtime.getRuntime().addShutdownHook(Thread { shutdown() })
 
@@ -677,113 +585,8 @@
             while (!reg.isRunning) {
                 delay(50)
             }
-
-            runExtraInitializations()
-        }
-    }
-<<<<<<< HEAD
-
-    @OptIn(ExperimentalStdlibApi::class)
-    fun requireK8s() {
-        if (isK8sRunning) return
-        k3sContainer = K3sContainer()
-        k3sContainer.start()
-        while (true) {
-            if (k3sContainer.execInContainer("kubectl", "get", "node").exitCode == 0) break
-            Thread.sleep(100)
-        }
-        while (true) {
-            if (k3sContainer.execInContainer("stat", "/etc/rancher/k3s/k3s.yaml").exitCode == 0) break
-            Thread.sleep(100)
-        }
-        val target = File(tempDir, "k3s.yml") // .also { it.deleteOnExit() }
-        k3sContainer.copyFileFromContainer("/etc/rancher/k3s/k3s.yaml", target.absolutePath)
-        val correctConfig = target.readText().replace("127.0.0.1:6443", "127.0.0.1:${k3sContainer.getMappedPort(6443)}")
-        target.writeText(correctConfig)
-
-        val volcanoDeployment = File(tempDir, "volcano.yml")
-        volcanoDeployment.outputStream().use { outs ->
-            javaClass.classLoader.getResourceAsStream("volcano.yml")!!.use { ins -> ins.copyTo(outs) }
-        }
-
-        runBlocking {
-            ProcessBuilder(
-                *buildList {
-                    add("kubectl")
-                    add("create")
-                    add("--kubeconfig")
-                    add(target.absolutePath)
-                    add("namespace")
-                    add("app-kubernetes")
-                }.toTypedArray()
-            ).start().waitFor()
-
-            ProcessBuilder(
-                *buildList {
-                    add("kubectl")
-                    add("create")
-                    add("--kubeconfig")
-                    add(target.absolutePath)
-                    add("namespace")
-                    add("volcano-system")
-                }.toTypedArray()
-            ).start().waitFor()
-
-
-            ProcessBuilder(
-                *buildList {
-                    add("kubectl")
-                    add("create")
-                    add("--kubeconfig")
-                    add(target.absolutePath)
-                    add("-f")
-                    add(volcanoDeployment.absolutePath)
-                }.toTypedArray()
-            ).start().waitFor()
-
-            // TODO Create persistent volume claim
-            val client = KubernetesClient(KubernetesConfigurationSource.KubeConfigFile(target.absolutePath, null))
-            client.createResource(
-                KubernetesResources.persistentVolumes,
-                defaultMapper.encodeToString(
-                    PersistentVolume(
-                        metadata = ObjectMeta("storage"),
-                        spec = PersistentVolume.Spec(
-                            capacity = JsonObject(mapOf("storage" to JsonPrimitive("1000Gi"))),
-                            volumeMode = "Filesystem",
-                            accessModes = listOf("ReadWriteMany"),
-                            persistentVolumeReclaimPolicy = "Retain",
-                            storageClassName = "",
-                            hostPath = HostPathVolumeSource(cephfsHome)
-                        )
-                    )
-                )
-            )
-
-            client.createResource(
-                KubernetesResources.persistentVolumeClaims.withNamespace("app-kubernetes"),
-                defaultMapper.encodeToString(
-                    PersistentVolumeClaim(
-                        metadata = ObjectMeta("cephfs", namespace = "app-kubernetes"),
-                        spec = PersistentVolumeClaim.Spec(
-                            accessModes = listOf("ReadWriteMany"),
-                            storageClassName = "",
-                            volumeName = "storage",
-                            resources = Pod.Container.ResourceRequirements(
-                                requests = JsonObject(mapOf("storage" to JsonPrimitive("1000Gi")))
-                            )
-                        )
-                    )
-                )
-            )
-        }
-
-        isK8sRunning = true
-        AppK8IntegrationTesting.kubernetesConfigFilePath = target.absolutePath
-        AppK8IntegrationTesting.isKubernetesReady = true
-    }
-=======
->>>>>>> 2688ee69
+        }
+    }
 }
 
 abstract class IntegrationTest : UCloudTest() {
