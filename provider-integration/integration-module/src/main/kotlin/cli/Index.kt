package dk.sdu.cloud.cli

import dk.sdu.cloud.controllers.ControllerContext

fun registerAlwaysOnCommandLines(controllerContext: ControllerContext) {
    ConnectionCli(controllerContext)
    ProductsCli(controllerContext)
    ApplicationCli(controllerContext)
    UCloudProjectCli(controllerContext)
    UsageCli(controllerContext)
    GrantCli(controllerContext)
    SshKeyCli(controllerContext)
<<<<<<< HEAD
    PsqlTestCli(controllerContext)
=======
    EvilCli(controllerContext)
    UDockerCli(controllerContext)
>>>>>>> e95df99c
}<|MERGE_RESOLUTION|>--- conflicted
+++ resolved
@@ -10,10 +10,7 @@
     UsageCli(controllerContext)
     GrantCli(controllerContext)
     SshKeyCli(controllerContext)
-<<<<<<< HEAD
-    PsqlTestCli(controllerContext)
-=======
     EvilCli(controllerContext)
     UDockerCli(controllerContext)
->>>>>>> e95df99c
+    PsqlTestCli(controllerContext)
 }