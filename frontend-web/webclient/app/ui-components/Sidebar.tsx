import {Client} from "@/Authentication/HttpClientInstance";
import * as React from "react";
import {useDispatch, useSelector} from "react-redux";
import styled from "styled-components";
import {
    copyToClipboard,
    isLightThemeStored,
    joinToString,
    stopPropagationAndPreventDefault,
    useFrameHidden
} from "@/UtilityFunctions";
import CONF from "../../site.config.json";
import Box from "./Box";
import ExternalLink from "./ExternalLink";
<<<<<<< HEAD
import Flex, {FlexCProps} from "./Flex";
import Icon, {IconClass, IconName} from "./Icon";
=======
import Flex from "./Flex";
import Icon, {IconName} from "./Icon";
>>>>>>> 0e1da248
import Link from "./Link";
import Text, {EllipsedText, TextSpan} from "./Text";
import {ThemeColor} from "./theme";
import Tooltip from "./Tooltip";
import {useCallback} from "react";
import {useProjectId} from "@/Project/Api";
import {useProject} from "@/Project/cache";
import {AutomaticGiftClaim} from "@/Services/Gifts/AutomaticGiftClaim";
import {ResourceInit} from "@/Services/ResourceInit";
import Support from "./SupportBox";
import {VersionManager} from "@/VersionManager/VersionManager";
import Notification from "@/Notifications";
import AppRoutes from "@/Routes";
import {APICallState, useCloudAPI, useCloudCommand} from "@/Authentication/DataHook";
import {emptyPage, emptyPageV2} from "@/DefaultObjects";
import {navigateByFileType, NewsPost} from "@/Dashboard/Dashboard";
import {findAvatar} from "@/UserSettings/Redux/AvataaarActions";
import BackgroundTasks from "@/Services/BackgroundTasks/BackgroundTask";
import {SidebarPages} from "./SidebarPagesEnum";
import ClickableDropdown from "./ClickableDropdown";
import Divider from "./Divider";
import {ThemeToggler} from "./ThemeToggle";
import {AvatarType} from "@/UserSettings/Avataaar";
import {UserAvatar} from "@/AvataaarLib/UserAvatar";
import {api as FileCollectionsApi, FileCollection} from "@/UCloud/FileCollectionsApi";
import {PageV2} from "@/UCloud";
import AdminLinks from "@/Admin/Links";
import {SharesLinks} from "@/Files/Shares";
import {ProviderLogo} from "@/Providers/ProviderLogo";
import Truncate from "./Truncate";
import metadataApi from "@/UCloud/MetadataDocumentApi";
import {FileMetadataAttached} from "@/UCloud/MetadataDocumentApi";
import {fileName} from "@/Utilities/FileUtilities";
import {useNavigate} from "react-router";
import JobsApi, {Job, jobStateToIconAndColor} from "@/UCloud/JobsApi";
import {ProjectLinks} from "@/Project/ProjectLinks";
import {ResourceLinks} from "@/Resource/ResourceOptions";
import {injectStyleSimple} from "@/Unstyled";

const SidebarElementContainerClass = injectStyleSimple("div", () => `
    display: flex;
    margin-left: 22px;
    justify-content: left;
    flex-flow: row;
    align-items: center;

    & > ${Text} {
        white-space: nowrap;
    }
`);

const SidebarAdditionalStyle = styled(Flex) <{forceOpen: boolean}>`
    background-color: #5C89F4;
    transition: width 0.2s;
    width: ${p => p.forceOpen ? "var(--sidebarAdditionalWidth)" : "0px"};
`;

const SidebarContainerClass = injectStyleSimple("div", () => `
    color: var(--sidebar);
    align-items: center;
    display: flex;
    flex-direction: column;
    height: 100vh;
    width: var(--sidebarWidth);
    background-color: var(--sidebar);
`);

const SidebarItemWrapper = styled.div<{active: boolean}>`
    cursor: pointer;
    display: flex;
    border-radius: 5px;
    ${p => p.active ? "background-color: rgba(255, 255, 255, 0.35);" : null}
    &:hover {
        background-color: rgba(255, 255, 255, 0.35);
    }
    width: 32px;
    height: 32px;
    margin-top: 8px;
    & > a, & > .${IconClass} {
        margin: auto auto auto auto;
    }
`;


interface TextLabelProps {
    icon: IconName;
    children: | string | number | JSX.Element;
    ml?: string;
    height?: string;
    color?: ThemeColor;
    color2?: ThemeColor;
    iconSize?: string;
    textSize?: number;
    space?: string;
    title?: string;
}

export const SidebarTextLabel = ({
    icon, children, title, height = "30px", color = "iconColor", color2 = "iconColor2",
    iconSize = "18", space = "22px", textSize = 3
}: TextLabelProps): JSX.Element => (
    <div className={SidebarElementContainerClass} title={title} style={{height}}>
        <Icon name={icon} color={color} color2={color2} size={iconSize} mr={space} />
        <Text fontSize={textSize}>{children}</Text>
    </div>
);

<<<<<<< HEAD
const SidebarLink = styled(Link) <{active?: boolean}>`
    ${props => props.active ?
        `&:not(:hover) > * > ${Text} {
            color: ${props.theme.colors.blue};
        }
        &:not(:hover) > * > ${Icon} {
            filter: saturate(500%);
        }
    ` : null}

    text-decoration: none;

    &:hover > ${Text}, &:hover > * > .${IconClass} {
        filter: saturate(500%);
    }
`;

=======
>>>>>>> 0e1da248
interface SidebarElement {
    icon: IconName;
    to?: string;
}

function SidebarElement({icon, to}: SidebarElement): JSX.Element {
    if (to) {
        return (
            <Link to={to}>
                <Icon name={icon} color="white" color2="white" size={"20"} />
            </Link>
        );
    } else return <Icon name={icon} color="white" color2="white" size={"20"} />;
}

const SidebarPushToBottom = styled.div`
    flex-grow: 1;
`;

interface MenuElement {
    icon: IconName;
    label: string;
    to?: string | (() => string);
    show?: () => boolean;
}

interface SidebarMenuElements {
    items: MenuElement[];
    predicate: () => boolean;
}

export const sideBarMenuElements: {
    guest: SidebarMenuElements;
    general: SidebarMenuElements;
    auditing: SidebarMenuElements;
    admin: SidebarMenuElements;
} = {
    guest: {
        items: [
            {icon: "files", label: "Files", to: "/login"},
            {icon: "projects", label: "Projects", to: "/login"},
            {icon: "apps", label: "Apps", to: "/login"}
        ], predicate: () => !Client.isLoggedIn
    },
    general: {
        items: [
            {icon: "files", label: "Files", to: "/drives/"},
            {icon: "projects", label: "Projects", to: "/projects/", show: () => Client.hasActiveProject},
            {icon: "shareMenu", label: "Shares", to: "/shares/", show: () => !Client.hasActiveProject},
            {icon: "dashboard", label: "Resources"},
            {icon: "appStore", label: "Apps", to: "/applications/overview/"},
            {icon: "results", label: "Runs", to: "/jobs/"}
        ], predicate: () => Client.isLoggedIn
    },
    auditing: {items: [], predicate: () => Client.isLoggedIn},
    admin: {items: [{icon: "admin", label: "Admin"}], predicate: () => Client.userIsAdmin}
};

interface SidebarStateProps {
    loggedIn: boolean;
    avatar: AvatarType;
    activeProject?: string;
}

function hasOrParentHasClass(t: EventTarget | null, classname: string): boolean {
    var target = t;
    while (target && "classList" in target) {
        var classList = target.classList as DOMTokenList;
        if (classList.contains(classname)) return true;
        if ("parentNode" in target) {
            target = target.parentNode as EventTarget | null;
        } else {
            return false;
        }
        if (!target) return false;
    }
    return false;
}

const SIDEBAR_IDENTIFIER = "SIDEBAR_IDENTIFIER";

const SidebarItemsColumn = styled.div`
    margin-left: auto;
    width: calc(var(--sidebarWidth) - 32px / 2);
    padding-top: 6px;
    padding-bottom: 8px;
`

export const Sidebar = ({toggleTheme}: {toggleTheme(): void;}): JSX.Element | null => {
    const sidebarEntries = sideBarMenuElements;
    const {activeProject, loggedIn, avatar} = useSidebarReduxProps();

    const [selectedPage, setSelectedPage] = React.useState("");
    const [hoveredPage, setHoveredPage] = React.useState("");

    const dispatch = useDispatch();
    React.useEffect(() => {
        if (Client.isLoggedIn) {
            findAvatar().then(action => {
                if (action !== null) dispatch(action);
            });
        }
    }, []);

    if (useFrameHidden()) return null;
    if (!loggedIn) return null;

    const sidebar = Object.keys(sidebarEntries)
        .map(key => sidebarEntries[key])
        .filter(it => it.predicate());

    return (
        <Flex>
            <div className={SidebarContainerClass}>
                <Link data-component={"logo"} to="/">
                    <Icon name="logoEsc" mt="10px" size="34px" />
                </Link>
                <SidebarItemsColumn className={SIDEBAR_IDENTIFIER} onMouseLeave={e => {
                    if (!hasOrParentHasClass(e.relatedTarget, SIDEBAR_IDENTIFIER)) setHoveredPage("")
                }}>
                    {sidebar.map((category, categoryIdx) => (
                        <React.Fragment key={categoryIdx}>
                            {category.items.filter((it: MenuElement) => it?.show?.() ?? true).map(({
                                icon,
                                label,
                                to
                            }: MenuElement) => (
                                <SidebarItemWrapper
                                    key={label}
                                    active={label === selectedPage}
                                    onClick={() => setSelectedPage(label)}
                                    onMouseEnter={() => setHoveredPage(label)}
                                >
                                    <SidebarElement
                                        icon={icon}
                                        to={typeof to === "function" ? to() : to}
                                    />
                                </SidebarItemWrapper>
                            ))}
                        </React.Fragment>
                    ))}
                </SidebarItemsColumn>
                <SidebarPushToBottom />
                <AutomaticGiftClaim />
                <ResourceInit />
                <Debugger />
                {/* TODO(Jonas): These should be inside the above node. Only render if above node is rendered. */}
                <Box height="18px" />
                <Support />
                {/* TODO(Jonas): These should be inside the above node. Only render if above node is rendered. */}
                <Box height="18px" />
                <Notification />
                {/* TODO(Jonas): These should be inside the above node. Only render if above node is rendered. */}
                <Box height="18px" />
                <VersionManager />
                <BackgroundTasks />
                <Downtimes />
                <ClickableDropdown
                    width="230px"
                    left="var(--sidebarWidth)"
                    bottom="0"
                    colorOnHover={false}
                    trigger={Client.isLoggedIn ? <UserAvatar avatarStyle={""} height="42px" width="42px" avatar={avatar} /> : null}
                >
                    {!CONF.STATUS_PAGE ? null : (
                        <>
                            <Box>
                                <ExternalLink href={CONF.STATUS_PAGE}>
                                    <Flex color="black">
                                        <Icon name="favIcon" mr="0.5em" my="0.2em" size="1.3em" color="var(--black)" />
                                        <TextSpan color="var(--black)">Site status</TextSpan>
                                    </Flex>
                                </ExternalLink>
                            </Box>
                            <Divider />
                        </>
                    )}
                    <Box>
                        <Link color="black" to={AppRoutes.users.settings()}>
                            <Flex color="black">
                                <Icon name="properties" color="var(--black)" color2="var(--black)" mr="0.5em" my="0.2em" size="1.3em" />
                                <TextSpan color="var(--black)">Settings</TextSpan>
                            </Flex>
                        </Link>
                    </Box>
                    <Flex>
                        <Link to={"/users/avatar"}>
                            <Flex color="black">
                                <Icon name="user" color="black" color2="gray" mr="0.5em" my="0.2em" size="1.3em" />
                                <TextSpan color="var(--black)">Edit Avatar</TextSpan>
                            </Flex>
                        </Link>
                    </Flex>
                    <Flex onClick={() => Client.logout()} data-component={"logout-button"}>
                        <Icon name="logout" color2="var(--black)" mr="0.5em" my="0.2em" size="1.3em" />
                        Logout
                    </Flex>
                    {!CONF.SITE_DOCUMENTATION_URL ? null : (
                        <div>
                            <ExternalLink hoverColor="text" href={CONF.SITE_DOCUMENTATION_URL}>
                                <Icon name="docs" color="black" color2="gray" mr="0.5em" my="0.2em" size="1.3em" />
                                <TextSpan color="var(--black)">{CONF.PRODUCT_NAME} Docs</TextSpan>
                            </ExternalLink>
                        </div>
                    )}
                    {!CONF.DATA_PROTECTION_LINK ? null : (
                        <div>
                            <ExternalLink hoverColor="text" href={CONF.DATA_PROTECTION_LINK}>
                                <Icon name="verified" color="black" color2="gray" mr="0.5em" my="0.2em" size="1.3em" />
                                <TextSpan color="var(--black)">{CONF.DATA_PROTECTION_TEXT}</TextSpan>
                            </ExternalLink>
                        </div>
                    )}
                    <Divider />
                    <Username />
                    <ProjectID />
                    <Divider />
                    <span>
                        <Flex cursor="auto">
                            <ThemeToggler
                                isLightTheme={isLightThemeStored()}
                                onClick={onToggleTheme}
                            />
                        </Flex>
                    </span>
                </ClickableDropdown>
                <Box mb="10px" />
            </div>

            <SidebarAdditional
                data-tag="additional"
                hovered={hoveredPage}
                clicked={selectedPage}
                clearHover={() => setHoveredPage("")}
                clearClicked={() => setSelectedPage("")}
            />
        </Flex>
    );

    function onToggleTheme(e: React.SyntheticEvent<HTMLDivElement, Event>): void {
        stopPropagationAndPreventDefault(e);
        toggleTheme();
    }
};

function useSidebarFilesPage(): [
    APICallState<PageV2<FileCollection>>,
    APICallState<PageV2<FileMetadataAttached>>
] {
    const [drives] = useCloudAPI<PageV2<FileCollection>>(FileCollectionsApi.browse({itemsPerPage: 10/* , filterMemberFiles: "all" */}), emptyPageV2);

    const [favorites] = useCloudAPI<PageV2<FileMetadataAttached>>(
        metadataApi.browse({
            filterActive: true,
            filterTemplate: "Favorite",
            itemsPerPage: 10
        }),
        emptyPageV2
    );

    return [
        drives,
        favorites
    ];
}

function useSidebarRunsPage(): APICallState<PageV2<Job>> {
    /* TODO(Jonas): This should be fetched from the same source as the runs page. */
    const [runs] = useCloudAPI<PageV2<Job>>(JobsApi.browse({itemsPerPage: 10}), emptyPageV2);

    return runs;
}


function SidebarAdditional({hovered, clicked, clearHover, clearClicked}: {hovered: string; clicked: string; clearHover(): void; clearClicked(): void}): JSX.Element {
    const [drives, favorites] = useSidebarFilesPage();
    const recentRuns = useSidebarRunsPage();

    const navigate = useNavigate();
    const [, invokeCommand] = useCloudCommand();

    const active = hovered ? hovered : clicked;
    /* TODO(Jonas): hovering should slide over, while clicking should push */
    return (<SidebarAdditionalStyle className={SIDEBAR_IDENTIFIER} onMouseLeave={e => {
        if (!hasOrParentHasClass(e.relatedTarget, SIDEBAR_IDENTIFIER)) clearHover();
    }} forceOpen={clicked !== "" || hovered !== ""}>
        <Box ml="6px">
            <Flex>
                <TextSpan bold color="var(--white)">{active}</TextSpan>
                {clicked !== "" ? <TextSpan ml="auto" mr="4px" onClick={() => {
                    clearClicked();
                }}>Unlock</TextSpan> : null}
            </Flex>
            {active !== "Files" ? null : (
                <Flex flexDirection="column">
                    <Flex ml="auto" mr="4px" mb="4px">
                        <Link hoverColor="white" style={{fontWeight: "bold", cursor: "pointer"}} color="white" to="/drives/">Manage drives</Link>
                    </Flex>
                    <TextSpan color="white" bold>Drives</TextSpan>
                    {drives.data.items.map(it =>
                        <Flex key={it.id} ml="4px">
                            <Link hoverColor="white" to={`/files?path=${it.id}`}>
                                <Truncate color="var(--white)">
                                    <Icon size={12} mr="4px" name="hdd" color="white" color2="white" />
                                    {it.specification.title}
                                </Truncate>
                            </Link>
                            <Flex ml="auto" mr="5px" my="auto"><ProviderLogo providerId={it.specification.product.provider} size={20} /></Flex>
                        </Flex>
                    )}
                    <TextSpan bold color="white">Favorite Files</TextSpan>
                    {favorites.data.items.map(it => <Flex key={it.path} ml="4px" cursor="pointer" onClick={() => navigateByFileType(it, invokeCommand, navigate)}>
                        <Flex mx="auto" my="auto"><Icon name="starFilled" size={12} mr="4px" color="white" color2="white" /></Flex><Truncate color="white">{fileName(it.path)}</Truncate>
                    </Flex>)}
                </Flex>
            )}
            {active !== "Projects" ? null : (<ProjectLinks />)}
            {active !== "Shares" ? null : (<SharesLinks />)}
            {active !== "Runs" ? null : (
                <Flex flexDirection="column" mr="4px">
                    <TextSpan bold color="white">Most recent</TextSpan>
                    {recentRuns.data.items.map(it => {
                        const [icon, color] = jobStateToIconAndColor(it.status.state);
                        return <Flex>
                            <Icon name={icon} color={color} mr={"6px"} size={16} my="auto" />
                            <Truncate key={it.id} color="white">{it.specification.name ?? it.id} ({it.specification.application.name})</Truncate>
                        </Flex>
                    })}
                </Flex>
            )}
            {active !== "Resources" ? null : (<ResourceLinks />)}
            {active !== "Admin" ? null : (<AdminLinks />)}
        </Box>
    </SidebarAdditionalStyle>)
}

function Username(): JSX.Element | null {
    if (!Client.isLoggedIn) return null;
    return <Tooltip
        trigger={(
            <EllipsedText
                cursor="pointer"
                onClick={copyUserName}
            >
                <Icon name="id" color="black" color2="gray" mr="0.5em" my="0.2em" size="1.3em" /> {Client.username}
            </EllipsedText>
        )}
    >
        Click to copy {Client.username} to clipboard
    </Tooltip>
}

function ProjectID(): JSX.Element | null {
    const projectId = useProjectId();

    const project = useProject();

    const projectPath = joinToString(
        [...(project.fetch().status.path?.split("/")?.filter(it => it.length > 0) ?? []), project.fetch().specification.title],
        "/"
    );

    const copyProjectPath = useCallback(() => {
        copyToClipboard({value: projectPath, message: "Project copied to clipboard!"});
    }, [projectPath]);

    if (!projectId) return null;
    return <Tooltip
        left="-50%"
        top="1"
        mb="35px"
        trigger={<SidebarTextLabel key={projectId} icon={"projects"} height={"25px"} iconSize={"1em"} textSize={1} space={".5em"}>
            <EllipsedText
                cursor="pointer"
                onClick={copyProjectPath}
                width="140px"
            >
                {projectPath}
            </EllipsedText>
        </SidebarTextLabel>
        }
    >
        Click to copy to clipboard
    </Tooltip>
}

function Downtimes(): JSX.Element | null {
    const [downtimes, fetchDowntimes] = useCloudAPI<Page<NewsPost>>({noop: true}, emptyPage);
    const [intervalId, setIntervalId] = React.useState(-1);

    React.useEffect(() => {
        setIntervalId(window.setInterval(() => fetchDowntimes({
            method: "GET", path: "/news/listDowntimes"
        }), 600_000));
        return () => {
            if (intervalId !== -1) clearInterval(intervalId);
        };
    }, []);

    const upcomingDowntime = downtimes.data.items.at(0)?.id ?? -1;

    if (upcomingDowntime === -1) return null;
    return <Link to={AppRoutes.news.detailed(upcomingDowntime)}>
        <Tooltip
            right="0"
            bottom="1"
            tooltipContentWidth="115px"
            wrapperOffsetLeft="10px"
            trigger={<Icon color="yellow" name="warning" />}
        >
            Upcoming downtime.<br />
            Click to view
        </Tooltip>
    </Link>
}

function isLocalHost(): boolean {
    return window.location.hostname === "localhost" || window.location.hostname === "127.0.0.1";
}

function Debugger(): JSX.Element | null {
    return isLocalHost() ? <>
        <ExternalLink href="/debugger?hide-frame">
            <SidebarTextLabel icon={"bug"} iconSize="18px" textSize={1} height={"25px"}>
                <div />
            </SidebarTextLabel>
        </ExternalLink>
    </> : null
}

function copyUserName(): void {
    copyToClipboard({
        value: Client.username,
        message: "Username copied to clipboard"
    });
}

function useSidebarReduxProps(): SidebarStateProps {
    return useSelector((it: ReduxObject) => ({
        /* Used to ensure re-rendering of Sidebar after user logs in. */
        loggedIn: Client.isLoggedIn,

        /* Used to ensure re-rendering of Sidebar after project change. */
        activeProject: it.project.project,

        avatar: it.avatar
    }))
}<|MERGE_RESOLUTION|>--- conflicted
+++ resolved
@@ -12,13 +12,8 @@
 import CONF from "../../site.config.json";
 import Box from "./Box";
 import ExternalLink from "./ExternalLink";
-<<<<<<< HEAD
 import Flex, {FlexCProps} from "./Flex";
 import Icon, {IconClass, IconName} from "./Icon";
-=======
-import Flex from "./Flex";
-import Icon, {IconName} from "./Icon";
->>>>>>> 0e1da248
 import Link from "./Link";
 import Text, {EllipsedText, TextSpan} from "./Text";
 import {ThemeColor} from "./theme";
@@ -126,7 +121,6 @@
     </div>
 );
 
-<<<<<<< HEAD
 const SidebarLink = styled(Link) <{active?: boolean}>`
     ${props => props.active ?
         `&:not(:hover) > * > ${Text} {
@@ -144,8 +138,6 @@
     }
 `;
 
-=======
->>>>>>> 0e1da248
 interface SidebarElement {
     icon: IconName;
     to?: string;
