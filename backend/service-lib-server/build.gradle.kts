plugins {
    kotlin("multiplatform")
    kotlin("plugin.serialization")
    id("maven-publish")
}

repositories {
    jcenter()
    mavenCentral()
}

kotlin {
<<<<<<< HEAD
    val jacksonVersion = "2.10.4"
=======
    val jacksonVersion = "2.12.2"
>>>>>>> 3745903a
    val ktorVersion = "1.5.2"
    val jasyncVersion = "1.1.7"

    jvm {
        withJava()
        val main by compilations.getting {
            kotlinOptions {
                jvmTarget = "11"
            }
        }

        val test by compilations.getting {
            kotlinOptions {
                jvmTarget = "11"
            }
        }
    }

    sourceSets {
        val jvmMain by getting {
            dependencies {
                api(project(":service-lib"))
                api("com.fasterxml.jackson.module:jackson-module-kotlin:${jacksonVersion}")
                api("io.ktor:ktor-server-core:$ktorVersion")
                api("io.ktor:ktor-server-netty:$ktorVersion")
                api("io.ktor:ktor-server-host-common:$ktorVersion")
                api("io.ktor:ktor-websockets:$ktorVersion")
                api("org.jetbrains:annotations:16.0.2")

                api("org.apache.logging.log4j:log4j-slf4j-impl:2.14.1")
                api("com.auth0:java-jwt:3.15.0")

                api("org.postgresql:postgresql:42.2.19")
                api("org.flywaydb:flyway-core:7.7.3")

                api("com.github.jasync-sql:jasync-common:$jasyncVersion")
                api("com.github.jasync-sql:jasync-postgresql:$jasyncVersion")
                api("io.lettuce:lettuce-core:6.1.0.RELEASE")
                api("org.elasticsearch.client:elasticsearch-rest-high-level-client:7.12.0")
                api("com.google.guava:guava:30.1.1-jre")
            }
        }

        val jvmTest by getting {
            dependencies {
                implementation(kotlin("test-junit"))
            }
        }

        all {
            languageSettings.enableLanguageFeature("InlineClasses")
            languageSettings.progressiveMode = true
            languageSettings.useExperimentalAnnotation("kotlin.RequiresOptIn")
            languageSettings.useExperimentalAnnotation("kotlin.time.ExperimentalTime")
            languageSettings.useExperimentalAnnotation("kotlin.ExperimentalStdlibApi")
            languageSettings.useExperimentalAnnotation("kotlinx.coroutines.ExperimentalCoroutinesApi")
        }
    }
}<|MERGE_RESOLUTION|>--- conflicted
+++ resolved
@@ -10,11 +10,7 @@
 }
 
 kotlin {
-<<<<<<< HEAD
-    val jacksonVersion = "2.10.4"
-=======
     val jacksonVersion = "2.12.2"
->>>>>>> 3745903a
     val ktorVersion = "1.5.2"
     val jasyncVersion = "1.1.7"
 
