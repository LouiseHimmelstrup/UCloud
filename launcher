--- conflicted
+++ resolved
@@ -1,13 +1,8 @@
 #!/usr/bin/env python3
 # -*- coding: utf-8 -*-
-<<<<<<< HEAD
 
 from time import sleep
 import sys, tty, subprocess, shutil, termios, signal, os
-
-=======
-import sys, tty, subprocess, shutil, termios, signal, os
->>>>>>> b42efaaf
 
 print("UCloud Launcher v2021.2.0")
 print()
@@ -66,7 +61,7 @@
 
 		printCheckbox(integrationModule)
 		print("3) Integration Module")
-		
+
 		printCheckbox(slurm)
 		print("4) Slurm cluster - choose dev to deploy")
 
@@ -111,19 +106,12 @@
 	command.append("-f")
 	command.append("compose/gateway.yml")
 
-<<<<<<< HEAD
 if slurm:
 	command.append("-f")
 	command.append("compose/slurm.yml")
 
-=======
-#command.append("-e")
-#command.append("POSTGRES_DATA=postgresData")
-#command.extend(sys.argv[1:])
->>>>>>> b42efaaf
 command.append("up")
 command.append("-d")
-print(command)
 
 print()
 
@@ -182,9 +170,6 @@
 
 sleep(5)
 
-
-
-
 if slurm:
 	print(header("# Slurm Cluster"))
 	print()
