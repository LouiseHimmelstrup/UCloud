//DEPS dk.sdu.cloud:k8-resources:0.1.2
package dk.sdu.cloud.k8

bundle {
    name = "extract-data"
    version = "2022.1.60"

    withAmbassador() {}
    
    val deployment = withDeployment {
        deployment.spec.replicas = 1
        injectSecret("elasticsearch-logging-cluster-credentials")
    }
    
    withPostgresMigration(deployment)
<<<<<<< HEAD
    withAdHocJob(deployment, "report-center", { listOf("--data-collection" , "--center", "--startDate", "2023-02-01", "--endDate", "2023-05-01")}) {}
    withAdHocJob(deployment, "report-center-aau", { listOf("--data-collection" , "--centerAAU", "--startDate", "2023-02-01", "--endDate", "2023-05-01")}) {}
    withAdHocJob(deployment, "report-center-daily", { listOf("--data-collection", "--center-daily", "--startDate", "2022-05-01", "--endDate", "2022-08-01")}) {}
    withAdHocJob(deployment, "report-center-daily-deic", { listOf("--data-collection", "--center-daily-deic", "--startDate", "2023-02-01", "--endDate", "2023-05-01")}) {}
=======
    withAdHocJob(deployment, "report-center", { listOf("--data-collection" , "--center", "--startDate", "2023-05-01", "--endDate", "2023-08-01")}) {}
    withAdHocJob(deployment, "report-center-aau", { listOf("--data-collection" , "--centerAAU", "--startDate", "2023-05-01", "--endDate", "2023-08-01")}) {}
    withAdHocJob(deployment, "report-center-daily", { listOf("--data-collection", "--center-daily", "--startDate", "2023-05-01", "--endDate", "2023-08-01")}) {}
    withAdHocJob(deployment, "report-center-daily-deic", { listOf("--data-collection", "--center-daily-deic", "--startDate", "2023-05-01", "--endDate", "2023-08-01")}) {}
>>>>>>> 50f7514b

    withAdHocJob(deployment, "report-person", { listOf("--data-collection", "--person")}) {}

    withAdHocJob(deployment, "activity-period", { listOf("--data-collection", "--activityPeriod")})

}<|MERGE_RESOLUTION|>--- conflicted
+++ resolved
@@ -13,17 +13,10 @@
     }
     
     withPostgresMigration(deployment)
-<<<<<<< HEAD
-    withAdHocJob(deployment, "report-center", { listOf("--data-collection" , "--center", "--startDate", "2023-02-01", "--endDate", "2023-05-01")}) {}
-    withAdHocJob(deployment, "report-center-aau", { listOf("--data-collection" , "--centerAAU", "--startDate", "2023-02-01", "--endDate", "2023-05-01")}) {}
-    withAdHocJob(deployment, "report-center-daily", { listOf("--data-collection", "--center-daily", "--startDate", "2022-05-01", "--endDate", "2022-08-01")}) {}
-    withAdHocJob(deployment, "report-center-daily-deic", { listOf("--data-collection", "--center-daily-deic", "--startDate", "2023-02-01", "--endDate", "2023-05-01")}) {}
-=======
     withAdHocJob(deployment, "report-center", { listOf("--data-collection" , "--center", "--startDate", "2023-05-01", "--endDate", "2023-08-01")}) {}
     withAdHocJob(deployment, "report-center-aau", { listOf("--data-collection" , "--centerAAU", "--startDate", "2023-05-01", "--endDate", "2023-08-01")}) {}
     withAdHocJob(deployment, "report-center-daily", { listOf("--data-collection", "--center-daily", "--startDate", "2023-05-01", "--endDate", "2023-08-01")}) {}
     withAdHocJob(deployment, "report-center-daily-deic", { listOf("--data-collection", "--center-daily-deic", "--startDate", "2023-05-01", "--endDate", "2023-08-01")}) {}
->>>>>>> 50f7514b
 
     withAdHocJob(deployment, "report-person", { listOf("--data-collection", "--person")}) {}
 
