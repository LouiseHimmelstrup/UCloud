import * as UCloud from "UCloud";
import {useCloudAPI, useCloudCommand} from "Authentication/DataHook";
import {Client} from "Authentication/HttpClientInstance";
import {MainContainer} from "MainContainer/MainContainer";
import * as React from "react";
import {snackbarStore} from "Snackbar/SnackbarStore";
import styled from "styled-components";
import {Box, Button, Flex, Icon, Input, Label, Text, Tooltip, Card, Grid, TextArea, Select, Checkbox} from "ui-components";
import * as Heading from "ui-components/Heading";
import Table, {TableCell, TableHeader, TableHeaderCell, TableRow} from "ui-components/Table";
import {TextSpan} from "ui-components/Text";
import {addStandardDialog} from "UtilityComponents";
import {useTitle} from "Navigation/Redux/StatusActions";
import {useSidebarPage, SidebarPages} from "ui-components/Sidebar";
import {MutableRefObject, useCallback, useEffect, useRef, useState} from "react";
import {accounting, compute, PageV2} from "UCloud";
import KubernetesLicense = compute.ucloud.KubernetesLicense;
import licenseApi = compute.ucloud.licenses.maintenance;
import {emptyPageV2} from "DefaultObjects";
import {useRefreshFunction} from "Navigation/Redux/HeaderActions";
import * as Pagination from "Pagination";
import ReactModal from "react-modal";
import {defaultModalStyle} from "Utilities/ModalUtilities";
import {useProjectStatus} from "Project/cache";
import {useProjectId} from "Project";
import {UCLOUD_PROVIDER} from "Accounting";
import Wallet = accounting.Wallet;
import {PaymentModel} from "Accounting";
import {errorMessageOrDefault, prettierString, stopPropagation} from "UtilityFunctions";
import {InputLabel} from "ui-components/Input";
import {creditFormatter} from "Project/ProjectUsage";

const PaymentModelOptions: PaymentModel[] = ["PER_ACTIVATION", "FREE_BUT_REQUIRE_BALANCE"];

const LeftAlignedTableHeader = styled(TableHeader)`
  text-align: left;
`;

const GrantCopies: React.FunctionComponent<{licenseServer: KubernetesLicense, onGrant: () => void}> = props => {
    const [loading, invokeCommand] = useCloudCommand();
    const project = useProjectStatus();
    const projectId = useProjectId();
    const projectName = project.fetch().membership.find(it => it.projectId === projectId)?.title

    const grantCopies = useCallback(async () => {
        if (loading || !projectId) return;
        const wallet: Wallet = {
            id: projectId,
            type: "PROJECT",
            paysFor: {
                provider: UCLOUD_PROVIDER,
                id: props.licenseServer.id
            }
        };

        // NOTE(Dan): We must initialize the wallet first, this is quite likely to fail if we are adding additional
        // copies.
        try {
            await invokeCommand(
                UCloud.accounting.wallets.setBalance({wallet, newBalance: 0, lastKnownBalance: 0}),
                {defaultErrorHandler: false}
            );
        } catch (ignored) {
            // Ignored
        }

        await invokeCommand(UCloud.accounting.wallets.addToBalance({
            credits: 1_000_000 * 1000,
            wallet
        }));
        props.onGrant();
    }, [props.onGrant, loading]);

    return <Grid gridTemplateColumns={"1fr"} gridGap={16}>
        <Heading.h3>Grant copies?</Heading.h3>
        <Box>
            This will add 1000 copies to your currently active project ({projectName}). Users will be able to apply
            from this project to receive access to the license.
        </Box>
        <Button onClick={grantCopies}>Grant copies</Button>
    </Grid>;
};

const LicenseServerTagsPrompt: React.FunctionComponent<{
    licenseServer: KubernetesLicense;
    onUpdate?: () => void;
}> = ({licenseServer, onUpdate}) => {
    const [tagList, setTagList] = useState<string[]>(licenseServer.tags);
    useEffect(() => {
        setTagList(licenseServer.tags);
    }, [licenseServer]);

    const [, invokeCommand] = useCloudCommand();
    const newTagField = useRef<HTMLInputElement>(null);

    return (
        <Box>
            <div>
                <Flex alignItems={"center"}>
                    <Heading.h3>
                        <TextSpan color="gray">Tags for</TextSpan> {licenseServer?.id}
                    </Heading.h3>
                </Flex>
                <Box mt={16} mb={30}>
                    <form
                        onSubmit={async e => {
                            e.preventDefault();

                            const tagValue = newTagField.current?.value;
                            if (tagValue === undefined || tagValue === "") return;
                            const newTagList = [...tagList, tagValue]
                            setTagList(newTagList);
                            newTagField.current!.value = "";
                            await invokeCommand(licenseApi.update({...licenseServer, tags: newTagList}));
                            if (onUpdate) onUpdate();
                        }}
                    >
                        <Flex height={45}>
                            <Input
                                rightLabel
                                type="text"
                                ref={newTagField}
                                placeholder="Name of tag"
                            />
                            <Button
                                attached
                                width="200px"
                                type={"submit"}
                            >
                                Add tag
                            </Button>
                        </Flex>
                    </form>
                </Box>
                {tagList.length > 0 ? (
                    <Box maxHeight="80vh">
                        <Table width="500px">
                            <LeftAlignedTableHeader>
                                <TableRow>
                                    <TableHeaderCell>Tag</TableHeaderCell>
                                    <TableHeaderCell width={50}>Delete</TableHeaderCell>
                                </TableRow>
                            </LeftAlignedTableHeader>
                            <tbody>
                                {tagList.map(tagEntry => (
                                    <TableRow key={tagEntry}>
                                        <TableCell>{tagEntry}</TableCell>
                                        <TableCell textAlign="right">
                                            <Button
                                                color={"red"}
                                                type={"button"}
                                                paddingLeft={10}
                                                paddingRight={10}
                                                onClick={async () => {
                                                    const newTagList = tagList.filter(it => it !== tagEntry);
                                                    setTagList(newTagList);
                                                    await invokeCommand(
                                                        licenseApi.update({...licenseServer, tags: newTagList})
                                                    );
                                                    if (onUpdate) onUpdate();
                                                }}
                                            >
                                                <Icon size={16} name="trash" />
                                            </Button>
                                        </TableCell>
                                    </TableRow>
                                ))}
                            </tbody>
                        </Table>
                    </Box>
                ) : (
                        <Text textAlign="center">No tags found</Text>
                    )}
            </div>
        </Box>
    );
}

interface InputHook<T = HTMLInputElement> {
    ref: MutableRefObject<T | null>;
    hasError: boolean;
    setHasError: (err: boolean) => void;
}

function useInput<T = HTMLInputElement>(): InputHook<T> {
    const ref = useRef<T>(null);
    const [hasError, setHasError] = useState(false);
    return {ref, hasError, setHasError};
}

const LicenseServers: React.FunctionComponent = () => {
    const [licenses, fetchLicenses] = useCloudAPI<PageV2<KubernetesLicense>>({noop: true}, emptyPageV2);
    const [loading, invokeCommand] = useCloudCommand();
    const [infScroll, setInfScroll] = useState(0);
    const [editing, setEditing] = useState<KubernetesLicense | null>(null);
    const [granting, setGranting] = useState<KubernetesLicense | null>(null);

    const [isAvailable, setAvailable] = React.useState(true);
    const [paymentModel, setPaymentModel] = React.useState<PaymentModel>("PER_ACTIVATION");

    const projectId = useProjectId();

    const reload = useCallback(() => {
        fetchLicenses(licenseApi.browse({}));
        setInfScroll(s => s + 1);
    }, []);
    useEffect(reload, [reload]);

    const loadMore = useCallback(() => {
        fetchLicenses(licenseApi.browse({next: licenses.data.next}));
    }, [licenses.data]);

    const nameInput = useInput();
    const portInput = useInput();
    const addressInput = useInput();
    const licenseInput = useInput();
    const pricePerUnitInput = useInput();
    const priorityInput = useInput();
    const reasonInput = useInput();
<<<<<<< HEAD
    const [hiddenInGrantApplicationsInput, setHiddenInGrantApplicationsInput] = useState(false);
=======
    const descriptionTextArea = useInput<HTMLTextAreaElement>();
>>>>>>> fbd1c147

    useTitle("UCloud/Compute: License servers");
    useSidebarPage(SidebarPages.Admin);
    useRefreshFunction(reload);

    async function submit(e: React.SyntheticEvent): Promise<void> {
        e.preventDefault();

        const name = nameInput.ref.current!.value;
        const port = parseInt(portInput.ref.current!.value, 10);
        const address = addressInput.ref.current!.value;
        const license = licenseInput.ref.current!.value;
        const priority = parseInt(priorityInput.ref.current!.value, 10);
        const pricePerUnit = parseInt(pricePerUnitInput.ref.current!.value, 10) * 1_000_000;
        const reason = reasonInput.ref.current?.value ?? "";
<<<<<<< HEAD
        const hiddenInGrantApplications = hiddenInGrantApplicationsInput;
=======
        const description = descriptionTextArea.ref.current?.value ?? "";
>>>>>>> fbd1c147

        let error = false;

        if (name === "") {
            nameInput.setHasError(true);
            error = true;
        }
        if (address === "") {
            addressInput.setHasError(true);
            error = true;
        }
        if (!description) {
            descriptionTextArea.setHasError(true);
            error = true;
        }

        if (isNaN(port)) {
            portInput.setHasError(true);
            error = true;
        }

        if (isNaN(priority)) {
            priorityInput.setHasError(true);
            error = true;
        }

        if (isNaN(pricePerUnit)) {
            pricePerUnitInput.setHasError(true);
            error = true;
        }


        if (!error) {
            if (loading) return;
            const request: KubernetesLicense = {
                id: name,
                port,
                address,
                license: license !== "" ? license : undefined,
                tags: [],

                availability: isAvailable ? {type: "available"} : {type: "unavailable", reason},
                category: {
                    id: name,
                    provider: UCLOUD_PROVIDER
                },
                description,
                hiddenInGrantApplications,
                paymentModel,
                pricePerUnit,
                priority
            };
            try {
                await invokeCommand(licenseApi.create(request), {defaultErrorHandler: false});
                snackbarStore.addSuccess(`License server '${name}' successfully added`, true);
                reload();
            } catch (e) {
                snackbarStore.addFailure(errorMessageOrDefault(e, "Failed to add License Server"), false);
            }

        }
    }

    const [openLicenses, setOpenLicenses] = useState<Set<string>>(new Set());

    if (!Client.userIsAdmin) return null;


    return (
        <MainContainer
            header={<Heading.h1>License Servers</Heading.h1>}
            headerSize={64}
            main={(
                <>
                    <Box maxWidth={800} mt={30} marginLeft="auto" marginRight="auto">
                        <form onSubmit={e => submit(e)}>
                            <Label mb="1em">
                                Name
                                <Input
                                    ref={nameInput.ref}
                                    error={nameInput.hasError}
                                    placeholder={"Identifiable name for the license server"}
                                />
                            </Label>
                            <Box marginBottom={30}>
                                <Flex height={45}>
                                    <Label mb="1em">
                                        Address
                                        <Input
                                            ref={addressInput.ref}
                                            error={addressInput.hasError}
                                            rightLabel
                                            placeholder={"IP address or URL"}
                                        />
                                    </Label>
                                    <Label mb="1em" width="30%">
                                        Port
                                        <Input
                                            ref={portInput.ref}
                                            error={portInput.hasError}
                                            type={"number"}
                                            min={0}
                                            max={65535}
                                            leftLabel
                                            maxLength={5}
                                            placeholder={"Port"}
                                        />
                                    </Label>
                                </Flex>
                            </Box>
                            <Label mb="1em">
                                Key
                                <Input
                                    ref={licenseInput.ref}
                                    error={licenseInput.hasError}
                                    placeholder="License or key (if needed)"
                                />
                            </Label>

                            <Label>
                                Priority
                                <Input mb="1em" type="number" autoComplete="off" ref={priorityInput.ref} defaultValue={0} />
                            </Label>

                            <Label mb="1em">
                                Availability
                                <Select
                                    onChange={e => setAvailable(e.target.value === "available")}
                                    defaultValue={isAvailable ? "Available" : "Unavailable"}
                                >
                                    <option value={"available"}>Available</option>
                                    <option value={"unavailable"}>Unavailable</option>
                                </Select>
                            </Label>

                            {isAvailable ? null :
                                <Label mb="1em">
                                    Unvailability reason
                                    <Input ref={reasonInput.ref} />
                                </Label>
                            }

                            <Label>
                                Payment Model
                                <Flex mb="1em">
                                    <Select onChange={e => setPaymentModel(e.target.value as PaymentModel)} defaultValue={paymentModel[0]}>
                                        {PaymentModelOptions.map(it =>
                                            <option key={it} value={it}>{prettierString(it)}</option>
                                        )}
                                    </Select>
                                </Flex>
                            </Label>

                            <Label>
                                Price per unit
                                <Flex mb="1em">
                                    <Input autoComplete="off" min={0} defaultValue={1} type="number" ref={pricePerUnitInput.ref} rightLabel />
                                    <InputLabel width="60px" rightLabel>DKK</InputLabel>
                                </Flex>
                            </Label>

                            <TextArea error={descriptionTextArea.hasError} width={1} mb="1em" rows={4} ref={descriptionTextArea.ref} placeholder="License description..." />

                            <Label width="auto" mb="1em">
                                <Checkbox
                                    checked={hiddenInGrantApplicationsInput}
                                    onClick={() => setHiddenInGrantApplicationsInput(!hiddenInGrantApplicationsInput)}
                                    onChange={stopPropagation}
                                />
                                Hide License Server from grant applicants
                            </Label>

                            <Button type="submit" color="green" disabled={loading}>Add License Server</Button>
                        </form>

                        {projectId == null ?
                            <Text bold mt={8}>
                                You must have an active project in order to grant copies of a license!
                            </Text> : null
                        }

                        <ReactModal
                            isOpen={editing != null}
                            onRequestClose={() => setEditing(null)}
                            shouldCloseOnEsc
                            ariaHideApp={false}
                            style={defaultModalStyle}
                        >
                            {!editing ? null : <LicenseServerTagsPrompt licenseServer={editing} onUpdate={reload} />}
                        </ReactModal>

                        <ReactModal
                            isOpen={granting != null}
                            onRequestClose={() => setGranting(null)}
                            shouldCloseOnEsc
                            ariaHideApp={false}
                            style={defaultModalStyle}
                        >
                            {!granting ? null :
                                <GrantCopies licenseServer={granting} onGrant={() => setGranting(null)} />}
                        </ReactModal>

                        <Box mt={30}>
                            <Pagination.ListV2
                                loading={licenses.loading}
                                page={licenses.data}
                                infiniteScrollGeneration={infScroll}
                                onLoadMore={loadMore}
                                pageRenderer={items => (
                                    items.map(licenseServer =>
                                        <LicenseServerCard
                                            key={licenseServer.id}
                                            reload={reload}
                                            setGranting={setGranting}
                                            setEditing={setEditing}
                                            licenseServer={licenseServer}
                                            openLicenses={openLicenses}
                                            setOpenLicenses={license => {
                                                const isSelected = openLicenses.has(license.id);
                                                if (isSelected) {
                                                    openLicenses.delete(license.id);
                                                } else {
                                                    openLicenses.add(license.id);
                                                }
                                                setOpenLicenses(new Set(openLicenses))
                                            }}
                                        />
                                    )
                                )}
                            />
                        </Box>
                    </Box>
                </>
            )}
        />
    );
};

interface LicenseServerCardProps {
    openLicenses: Set<string>;
    licenseServer: KubernetesLicense;
    reload(): void;
    setOpenLicenses(license: KubernetesLicense): void;
    setEditing(license: KubernetesLicense): void;
    setGranting(license: KubernetesLicense): void;
}

function LicenseServerCard({openLicenses, licenseServer, reload, setOpenLicenses, setEditing, setGranting}: LicenseServerCardProps) {
    const isSelected = openLicenses.has(licenseServer.id);
    const [isEditing, setIsEditing] = useState(false);
    const projectId = useProjectId();

    /* Editing */

    const addressInput = React.useRef<HTMLInputElement>(null);
    const priorityInput = React.useRef<HTMLInputElement>(null);
    const [isAvailable, setIsAvailable] = useState<boolean>(licenseServer.availability.type === "available");
    const unavailableReasonInput = React.useRef<HTMLInputElement>(null);
    const descriptionInput = React.useRef<HTMLTextAreaElement>(null);
    const [hiddenInGrantApplications, setHiddenInGrantApplications] = useState<boolean>(licenseServer.hiddenInGrantApplications)
    const [paymentModelEdit, setPaymentModelEdit] = React.useState<PaymentModel>(licenseServer.paymentModel);
    const portInput = React.useRef<HTMLInputElement>(null);
    const pricePerUnitInput = React.useRef<HTMLInputElement>(null);
    const licenseInput = React.useRef<HTMLInputElement>(null);

    const [loading, invokeCommand] = useCloudCommand();

    /* NOTE(Jonas): Lots of overlap in both branches, but the whole 'isEditing' for each field is cumbersome to  */
    if (isEditing) {
        return (
            <ExpandingCard height={isAvailable ? "650px" : "720px"} key={licenseServer.id} mb={2} padding={20} borderRadius={5}>
                <Heading.h4 mb="1em">{licenseServer.id}</Heading.h4>
                <Flex mb="1em">
                    <Input width="75%" ref={addressInput} defaultValue={licenseServer.address} />
                    <Text mt="6px" mx="4px">:</Text>
                    <Input
                        width="25%"
                        ref={portInput}
                        type="number"
                        min={0}
                        max={65535}
                        defaultValue={licenseServer.port}
                    />
                </Flex>

                <>
                    <Label mb="1em">
                        Availability
                        <Select onChange={e => setIsAvailable(e.target.value === "available")} defaultValue={prettierString(licenseServer.availability.type)}>
                            <option value="available">Available</option>
                            <option value="unavailable">Unavailable</option>
                        </Select>
                    </Label>

                    {isAvailable ? null :
                        <Label mb="1em">
                            Unvailability reason
                            <Input ref={unavailableReasonInput} defaultValue={licenseServer.availability.type === "unavailable" ? licenseServer.availability.reason : ""} />
                        </Label>
                    }
                </>

                <Label>
                    License
                    <Input mb="1em" ref={licenseInput} autoComplete="off" defaultValue={licenseServer.license} />
                </Label>

                <Heading.h4>Description</Heading.h4>
                <TextArea mb="1em" width={1} rows={4} ref={descriptionInput} defaultValue={licenseServer.description} />

                <Label width="auto" mb="1em">
                    <Checkbox
                        checked={hiddenInGrantApplications}
                        onClick={() => setHiddenInGrantApplications(!hiddenInGrantApplications)}
                        onChange={stopPropagation}
                    />
                    Hide License Server from grant applicants
                </Label>

                <Flex mb="1em">
                    <Box width="42.5%">
                        <Heading.h4>Price per unit</Heading.h4>
                        <Flex mr="6px" mb="1em">
                            <Input type="number" rightLabel ref={pricePerUnitInput} defaultValue={licenseServer.pricePerUnit / 1_000_000} />
                            <InputLabel rightLabel>DKK</InputLabel>
                        </Flex>
                    </Box>

                    <Box width="42.5%">
                        <Heading.h4>Payment model</Heading.h4>
                        <Select ml="6px" onChange={e => setPaymentModelEdit(e.target.value as PaymentModel)} defaultValue={prettierString(licenseServer.paymentModel)}>
                            {PaymentModelOptions.map(it =>
                                <option key={it} value={it}>{prettierString(it)}</option>
                            )}
                        </Select>
                    </Box>
                    <Box width="15%">
                        <Heading.h4>Priority</Heading.h4>
                        <Input ml="6px" type="number" autoComplete="off" ref={priorityInput} rightLabel defaultValue={licenseServer.priority} />
                    </Box>
                </Flex>
                <Flex mb="1em">
                    <Button ml="6px" disabled={loading} color="red" width="50%" onClick={() => setIsEditing(false)}>Cancel</Button>
                    <Button mr="6px" onClick={UpdateLicenseServer} disabled={loading} width="50%">Update</Button>
                </Flex>
            </ExpandingCard >
        );
    } else {
        return <ExpandingCard height={isSelected ? (licenseServer.availability.type === "available" ? "466px" : "506px") : "96px"} key={licenseServer.id} mb={2} padding={20} borderRadius={5}>
            <Flex justifyContent="space-between">
                <Box>
                    <Flex>
                        <RotatingIcon
                            onClick={() => setOpenLicenses(licenseServer)}
                            size={14} name="close" rotation={isSelected ? 0 : 45} />
                        <Heading.h4>{licenseServer.id}</Heading.h4>
                    </Flex>
                    <Box>{licenseServer.address}:{licenseServer.port}</Box>
                </Box>
                <Flex>
                    <Box>
                        {licenseServer.license !== null ? (
                            <Tooltip
                                tooltipContentWidth="300px"
                                wrapperOffsetLeft="0"
                                wrapperOffsetTop="4px"
                                right="0"
                                top="1"
                                mb="50px"
                                trigger={(
                                    <Icon
                                        size="20px"
                                        mt="8px"
                                        mr="8px"
                                        color="gray"
                                        name="key"
                                        ml="5px"
                                    />
                                )}
                            >
                                {licenseServer.license}
                            </Tooltip>
                        ) : <Text />}
                    </Box>
                    <Box>
                        <Icon
                            cursor="pointer"
                            size="20px"
                            mt="6px"
                            mr="8px"
                            color="gray"
                            color2="midGray"
                            name="tags"
                            onClick={() => setEditing(licenseServer)}
                        />
                    </Box>

                    <Box>
                        <Button
                            color={"red"}
                            type={"button"}
                            px={10}

                            onClick={() => addStandardDialog({
                                title: `Are you sure?`,
                                message: `Mark license server '${licenseServer.id}' as inactive?`,
                                onConfirm: async () => {
                                    // TODO
                                    reload();
                                }
                            })}
                        >
                            <Icon size={16} name="trash" />
                        TODO
                    </Button>
                    </Box>

                    {!projectId ? null : (
                        <Box>
                            <Button onClick={() => setGranting(licenseServer)}>
                                Grant copies
                        </Button>
                        </Box>
                    )}
                </Flex>
            </Flex>
            {/* HIDDEN ON NOT OPEN */}
            <Box height="25px" />

            <Heading.h4>License</Heading.h4>
            <Text mb="1em">{licenseServer.license ?? "None provided"}</Text>

            <Heading.h4>License state</Heading.h4>
            {licenseServer.availability.type === "available" ?
                <Text>Available</Text> :
                <>
                    <Heading.h5>Unvailable</Heading.h5>
                    <Text mb="1em">{licenseServer.availability.reason}</Text>
                </>
            }

            <Heading.h4>Description</Heading.h4>
            <Box height={"4.5ch"}>{licenseServer.description}</Box>

            <Box mb="1em">
                {licenseServer.hiddenInGrantApplications ?
                    <><TextSpan italic>Hidden</TextSpan> from </>
                :
                    <><TextSpan italic>Visible</TextSpan> for </>
                }
                grant applicants
            </Box>

            <Flex mb="1em">
                <Box width="40%">
                    <Heading.h4>Price per unit</Heading.h4>
                    {creditFormatter(licenseServer.pricePerUnit)}
                </Box>

                <Box width="40%">
                    <Heading.h4>Payment model</Heading.h4>
                    {prettierString(licenseServer.paymentModel)}
                </Box>

                <Box width="20%">
                    <Heading.h4>Priority</Heading.h4>
                    {licenseServer.priority}
                </Box>
            </Flex>
            <Button mb="1em" onClick={() => setIsEditing(true)} width={1}>Edit</Button>
        </ExpandingCard>
    }

    async function UpdateLicenseServer(): Promise<void> {
        const address = addressInput.current?.value;
        const priority = parseInt(priorityInput.current?.value ?? `${licenseServer.priority}`, 10);
        const reason = unavailableReasonInput.current?.value;
        const description = descriptionInput.current?.value;
        const port = parseInt(portInput.current?.value ?? "", 10);
        const pricePerUnit = parseInt(pricePerUnitInput.current?.value ?? "", 10) * 1_000_000;
        const license = licenseInput.current?.value;

        if (!address) return;
        if (isNaN(priority)) return;
        if (!isAvailable && !reason) return;
        if (isNaN(port)) return;
        if (!description) return;
        if (isNaN(pricePerUnit)) return;

        try {
            await invokeCommand(licenseApi.update({
                id: licenseServer.id,
                address,
                port,
                priority,
                availability: isAvailable ? {type: "available"} : {type: "unavailable", reason: reason!},
                category: licenseServer.category,
                description,
                hiddenInGrantApplications,
                license,
                paymentModel: paymentModelEdit,
                pricePerUnit,
                tags: licenseServer.tags
            }));

            reload();
        } catch (e) {
            snackbarStore.addFailure(errorMessageOrDefault(e, "Failed to update."), false)
        }
    }
}

const ExpandingCard = styled(Card)`
    transition: height 0.5s;
    overflow: hidden;
`;

const RotatingIcon = styled(Icon)`
    size: 14px;
    margin-right: 8px;
    margin-top: 9px;
    cursor: pointer;
    color: var(--blue, #f00);
    transition: transform 0.2s;
`;

export default LicenseServers;<|MERGE_RESOLUTION|>--- conflicted
+++ resolved
@@ -217,11 +217,8 @@
     const pricePerUnitInput = useInput();
     const priorityInput = useInput();
     const reasonInput = useInput();
-<<<<<<< HEAD
     const [hiddenInGrantApplicationsInput, setHiddenInGrantApplicationsInput] = useState(false);
-=======
     const descriptionTextArea = useInput<HTMLTextAreaElement>();
->>>>>>> fbd1c147
 
     useTitle("UCloud/Compute: License servers");
     useSidebarPage(SidebarPages.Admin);
@@ -237,11 +234,8 @@
         const priority = parseInt(priorityInput.ref.current!.value, 10);
         const pricePerUnit = parseInt(pricePerUnitInput.ref.current!.value, 10) * 1_000_000;
         const reason = reasonInput.ref.current?.value ?? "";
-<<<<<<< HEAD
         const hiddenInGrantApplications = hiddenInGrantApplicationsInput;
-=======
         const description = descriptionTextArea.ref.current?.value ?? "";
->>>>>>> fbd1c147
 
         let error = false;
 
