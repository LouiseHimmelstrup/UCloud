import {File, SortOrder} from "Files";
import {Page} from "Types";
import {match} from "react-router";
import PromiseKeeper from "PromiseKeeper";
import {History} from "history";
import {DetailedResultReduxObject, ResponsiveReduxObject, AnalysisReduxObject} from "DefaultObjects";
import {ParameterValues} from "Utilities/ApplicationUtilities";
import {SetStatusLoading} from "Navigation/Redux/StatusActions";

export interface Analysis {
    checked?: boolean
    status: string
    state: AppState
    jobId: string
    appName: string
    appVersion: string
    createdAt: number
    modifiedAt: number
    owner: string
    metadata: ApplicationMetadata
}

export type AnalysesStateProps = AnalysisReduxObject & {responsive: ResponsiveReduxObject}
export type AnalysesProps = AnalysesStateProps & AnalysesOperations;

type FetchJobsOperation = (
    itemsPerPage: number,
    pageNumber: number,
    sortOrder: SortOrder,
    sortBy: RunsSortBy,
    minTimestamp?: number,
    maxTimestamp?: number,
    filter?: AppState
) => void

export interface AnalysesOperations {
    setLoading: (loading: boolean) => void
    fetchJobs: FetchJobsOperation
    onInit: () => void
    setRefresh: (refresh?: () => void) => void
    checkAnalysis: (jobId: string, checked: boolean) => void
    checkAllAnalyses: (checked: boolean) => void
}

export interface DetailedResultOperations {
    receivePage: (page: Page<File>) => void,
    setPageTitle: (jobId: string) => void
    setLoading: (loading: boolean) => void
    fetchPage: (jobId: string, pageNumber: number, itemsPerPage: number) => void
    setRefresh: (refresh?: () => void) => void
}

export interface DetailedResultProps extends DetailedResultReduxObject, DetailedResultOperations {
    match: match<{jobId: string}>
    history: History
}

export interface Application {
    favorite: boolean
    owner: string
    createdAt: number
    modifiedAt: number
    description: ApplicationDescription
    tool: ApplicationTool
    imageUrl: string
}

interface ApplicationTool {
    owner: string
    createdAt: number
    modifiedAt: number
    description: {
        info: ApplicationInfo
        container: string
        defaultNumberOfNodes: number
        defaultTasksPerNode: number
        defaultAllocationTime: MaxTime
        requiredModules: string[]
        authors: string[]
        title: string
        description: string
        backend: string
        license: string
    }
}

interface ApplicationInfo {
    name: string
    version: string
}

export interface ApplicationDescription {
    info: ApplicationInfo
    tool: ApplicationInfo
    authors: string[]
    title: string
    description: string
    invocation: any[]
    parameters: ApplicationParameter[]
    outputFileGlobs: string[]
    website?: string
    resources: {multiNodeSupport: boolean}
    tags: string[]
}

export enum AppState {
    VALIDATED = "VALIDATED",
    PREPARED = "PREPARED",
    SCHEDULED = "SCHEDULED",
    RUNNING = "RUNNING",
    TRANSFER_SUCCESS = "TRANSFER_SUCCESS",
    SUCCESS = "SUCCESS",
    FAILURE = "FAILURE",
    CANCELLING = "CANCELLING"
}

export interface DetailedResultState {
    complete: boolean
    appState: AppState
    status: string
    app?: ApplicationMetadata
    stdout: string
    stderr: string
    stdoutLine: number
    stderrLine: number
    stdoutOldTop: number,
    stderrOldTop: number,
    reloadIntervalId: number
    promises: PromiseKeeper
    fsError?: string
    fsLoading: boolean
    fsShown: boolean
    fsPath: string
    fsPage: Page<File>
    fsDisallowedPaths: string[]
    fsCallback: (file: File) => void
    fsIsFavorite: boolean
    outputFolder?: string
    appType?: ApplicationType
    webLink?: string
}

export type StdElement = {scrollTop: number, scrollHeight: number} | null

export interface MaxTime {
    hours: number
    minutes: number
    seconds: number
}

export interface MaxTimeForInput {
    hours: number
    minutes: number
    seconds: number
}

export interface JobSchedulingOptionsForInput {
    maxTime: MaxTimeForInput
    numberOfNodes: number
    tasksPerNode: number
}

export interface RefReadPair {
    readOnly: boolean
    ref: React.RefObject<HTMLInputElement>
    defaultValue?: string
}

export interface RunAppState {
    promises: PromiseKeeper
    jobSubmitted: boolean
    initialSubmit: boolean
    application?: FullAppInfo
    parameterValues: ParameterValues
    schedulingOptions: JobSchedulingOptionsForInput
    favorite: boolean
    favoriteLoading: boolean
    mountedFolders: RefReadPair[]

    // TODO: Not necessary in the long run
    fsPage: Page<File>
    fsShown: boolean
    fsPath: string
    fsIsFavorites: boolean
    fsLoading: boolean
}

export interface RunOperations extends SetStatusLoading {
    updatePageTitle: () => void
}

export interface RunAppProps extends RunOperations {
    match: match<{appName: string, appVersion: string}>
    history: History
    updatePageTitle: () => void
}

export interface NumberParameter extends BaseParameter {
    defaultValue: {value: number, type: "double" | "int"} | null
    min: number | null
    max: number | null
    step: number | null
    type: ParameterTypes.Integer | ParameterTypes.FloatingPoint
}

export interface BooleanParameter extends BaseParameter {
    defaultValue: {value: boolean, type: "bool"} | null
    trueValue?: string | null
    falseValue?: string | null
    type: ParameterTypes.Boolean
}

export interface InputFileParameter extends BaseParameter {
    defaultValue: string | null
    type: ParameterTypes.InputFile
}

export interface InputDirectoryParameter extends BaseParameter {
    defaultValue: string | null
    type: ParameterTypes.InputDirectory
}

export interface TextParameter extends BaseParameter {
    defaultValue: {value: string, type: "string"} | null
    type: ParameterTypes.Text
}

interface BaseParameter {
    name: string
    optional: boolean
    title: string
    description: string
    unitName?: string | React.ReactNode | null
    type: string
    visible?: boolean
}

export type ApplicationParameter = InputFileParameter | InputDirectoryParameter | NumberParameter | BooleanParameter | TextParameter;

type Invocation = WordInvocation | VarInvocation

interface WordInvocation {
    type: "word"
    word: string
}

interface VarInvocation {
    type: "var"
    variableNames: string[]
    prefixGlobal: string
    suffixGlobal: string
    prefixVariable: string
    suffixVariable: string
    variableSeparator: string
}

type Info = {name: string, version: string}
export interface Description {
    info: Info
    tool: Info
    authors: string[]
    title: string
    description: string
    invocation: Invocation[]
    parameters: ApplicationParameter[]
    outputFileGlobs: [string, string]
    tags: string[]
}

export enum ParameterTypes {
    InputFile = "input_file",
    InputDirectory = "input_directory",
    Integer = "integer",
    FloatingPoint = "floating_point",
    Text = "text",
    Boolean = "boolean"
}

export interface SearchFieldProps {
    onSubmit: () => void
    icon: string
    placeholder: string
    value: string
    loading: boolean
    onValueChange: (value: string) => void
}

export interface DetailedApplicationSearchReduxState {
    hidden: boolean
    appName: string
    appVersion: string
    tags: string
    error?: string
    loading: boolean
}

export interface DetailedApplicationOperations {
    setAppName: (n: string) => void
    setVersionName: (v: string) => void
    fetchApplicationsFromName: (q: string, i: number, p: number, c?: Function) => void
    fetchApplicationsFromTag: (t: string, i: number, p: number, c?: Function) => void
}



// New interfaces
export interface ApplicationMetadata {
    name: string
    version: string
    authors: string[]
    title: string
    description: string
    tags: string[]
    website?: string
}

type ApplicationType = "BATCH" | "VNC" | "WEB"

export interface ApplicationInvocationDescription {
    tool: Tool
    invocation: Invocation[]
    parameters: ApplicationParameter[]
    outputFileGlobs: string[]
    applicationType: ApplicationType
    resources: Resources
}

interface Resources {
    multiNodeSupport: boolean
    coreRequirements: number
    memoryRequirementsMb: number
    gpuRequirements: number
    tempStorageRequirementsGb: number
    persistentStorageRequirementsGb: number
}

interface Tool {
    name: string
    version: string
    tool: ToolReference
}

interface ToolReference {
    owner: string
    createdAt: number
    modifiedAt: number
    description: ToolDescription
}

interface NameAndVersion {
    name: string
    version: string
}

interface ToolDescription {
    info: NameAndVersion
    container: string
    defaultNumberOfNodes: number
    defaultTasksPerNode: number
    defaultTimeAllocation: MaxTime
    requiredModules: string[]
    authors: string[]
    title: string
    description: string
    backend: string
    license: string
}

export interface WithAppMetadata {
    metadata: ApplicationMetadata
}

export interface WithAppInvocation {
    invocation: ApplicationInvocationDescription
}

export interface WithAppFavorite {
    favorite: boolean
}

<<<<<<< HEAD
export type FullAppInfo = WithAppFavorite & WithAppInvocation & WithAppMetadata

export enum RunsSortBy {
    state = "STATE",
    application = "APPLICATION",
    startedAt = "STARTED_AT",
    lastUpdate = "LAST_UPDATE",
    createdAt = "CREATED_AT"
}
=======
export interface WithAllAppTags {
    tags: string[]
}

export type FullAppInfo = WithAppFavorite & WithAppInvocation & WithAppMetadata & WithAllAppTags
>>>>>>> 6c0c19fa
<|MERGE_RESOLUTION|>--- conflicted
+++ resolved
@@ -378,9 +378,6 @@
     favorite: boolean
 }
 
-<<<<<<< HEAD
-export type FullAppInfo = WithAppFavorite & WithAppInvocation & WithAppMetadata
-
 export enum RunsSortBy {
     state = "STATE",
     application = "APPLICATION",
@@ -388,10 +385,8 @@
     lastUpdate = "LAST_UPDATE",
     createdAt = "CREATED_AT"
 }
-=======
 export interface WithAllAppTags {
     tags: string[]
 }
 
-export type FullAppInfo = WithAppFavorite & WithAppInvocation & WithAppMetadata & WithAllAppTags
->>>>>>> 6c0c19fa
+export type FullAppInfo = WithAppFavorite & WithAppInvocation & WithAppMetadata & WithAllAppTags