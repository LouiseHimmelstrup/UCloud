--- conflicted
+++ resolved
@@ -1,11 +1,6 @@
 import styled from "styled-components";
-<<<<<<< HEAD
-import { width } from "styled-system";
-import { borders } from "./Input";
-=======
 import {width} from "styled-system";
 import {borders} from "./Input";
->>>>>>> 6c0c19fa
 
 
 export const TextArea = styled.textarea<{width?: string | number}>`
