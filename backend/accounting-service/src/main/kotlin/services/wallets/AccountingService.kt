--- conflicted
+++ resolved
@@ -1,15 +1,12 @@
 package dk.sdu.cloud.accounting.services.wallets
 
-<<<<<<< HEAD
 import dk.sdu.cloud.*
-=======
 import com.github.jasync.sql.db.RowData
 import com.github.jasync.sql.db.postgresql.exceptions.GenericDatabaseException
 import dk.sdu.cloud.Actor
 import dk.sdu.cloud.ActorAndProject
 import dk.sdu.cloud.PageV2
 import dk.sdu.cloud.Role
->>>>>>> 74c287c2
 import dk.sdu.cloud.accounting.api.*
 import dk.sdu.cloud.accounting.util.Providers
 import dk.sdu.cloud.accounting.util.SimpleProviderCommunication
@@ -259,60 +256,6 @@
         actorAndProject: ActorAndProject,
         request: WalletBrowseRequest
     ): PageV2<Wallet> {
-<<<<<<< HEAD
-        return db.paginateV2(
-            actorAndProject.actor,
-            request.normalize(),
-            create = { session ->
-                session.sendPreparedStatement(
-                    {
-                        setParameter("user", actorAndProject.actor.safeUsername())
-                        setParameter("project", actorAndProject.project)
-                        setParameter("filter_type", request.filterType?.name)
-                        setParameter("filter_empty", request.filterEmptyAllocations)
-                    },
-                    """
-                        declare c cursor for
-                        select accounting.wallet_to_json(w, wo, array_agg(alloc), pc)
-                        from
-                            accounting.wallets w join
-                            accounting.wallet_owner wo on w.owned_by = wo.id join
-                            accounting.wallet_allocations alloc on w.id = alloc.associated_wallet join
-                            accounting.product_categories pc on w.category = pc.id left join
-                            project.project_members pm on wo.project_id = pm.project_id
-                        where
-                            (
-                                (:project::text is null and wo.username = :user) or
-                                (:project::text is not null and pm.username = :user and pm.project_id = :project::text)
-                            ) and
-                            (
-                                :filter_type::accounting.product_type is null or
-                                pc.product_type = :filter_type::accounting.product_type
-                            ) and (
-                                :filter_empty::bool is null or 
-                                (
-                                    :filter_empty = true and
-                                    alloc.balance > 0
-                                ) or (
-                                    :filter_empty = false
-                                )
-                            )
-                        group by w.*, wo.*, pc.*, pc.provider, pc.category
-                        order by
-                            pc.provider, pc.category
-                    """,
-                    "Accounting Browse Wallets"
-                )
-            },
-            mapper = { _, rows ->
-                rows.map {
-                    var wallet = defaultMapper.decodeFromString<Wallet>(it.getString(0)!!)
-                    if (request.includeMaxUsableBalance == true) {
-                        wallet = processor.includeMaxUsableBalance(wallet, request.filterEmptyAllocations)
-                    }
-                    wallet
-                }
-=======
         return db.withSession { session ->
             val itemsPerPage = request.normalize().itemsPerPage
             val rows = session.sendPreparedStatement(
@@ -323,7 +266,7 @@
                     setParameter("next", request.next?.toLongOrNull())
                 },
                 """
-                    select accounting.wallet_to_json(w, wo, array_agg(alloc), pc), w.id
+                    select accounting.wallet_to_json(w, wo, array_agg(alloc), pc)    
                     from
                         accounting.wallets w join
                         accounting.wallet_owner wo on w.owned_by = wo.id join
@@ -338,13 +281,22 @@
                         (
                             :filter_type::accounting.product_type is null or
                             pc.product_type = :filter_type::accounting.product_type
-                        ) and
+                        ) and (
+                            :filter_empty::bool is null or 
+                            (
+                                :filter_empty = true and
+                                alloc.balance > 0
+                            ) or (
+                                :filter_empty = false
+                            )
+                        ) and 
                         (
                             :next::bigint is null or
                             w.id > :next::bigint
                         )
-                    group by w.*, wo.*, pc.*, pc.provider, pc.category, w.id
-                    order by w.id
+                    group by w.*, wo.*, pc.*, pc.provider, pc.category
+                    order by
+                        pc.provider, pc.category
                     limit $itemsPerPage
                 """,
                 "Accounting Browse Wallets"
@@ -356,7 +308,6 @@
             rows.forEach {
                 items.add(defaultMapper.decodeFromString(Wallet.serializer(), it.getString(0)!!))
                 lastId = it.getLong(1)!!
->>>>>>> 74c287c2
             }
 
             val next = if (items.size < itemsPerPage) null else lastId.toString()
@@ -423,7 +374,6 @@
         request: SubAllocationQuery,
         query: String? = null,
     ): PageV2<SubAllocation> {
-<<<<<<< HEAD
         val owner = if (actorAndProject.project == null) actorAndProject.actor.safeUsername() else actorAndProject.project!!
 
         val hits = processor.browseSubAllocations(AccountingRequest.BrowseSubAllocations(actorAndProject.actor, owner, request.filterType, query))
@@ -446,122 +396,6 @@
                 results,
                 if (results.size < numberOfItems) null else (next + 1).toString()
             )
-=======
-        return db.withSession { session ->
-            val itemsPerPage = request.normalize().itemsPerPage
-            val rows = session.sendPreparedStatement(
-                {
-                    setParameter("username", actorAndProject.actor.safeUsername())
-                    setParameter("project", actorAndProject.project)
-                    setParameter("filter_type", request.filterType?.name)
-                    setParameter("query", query)
-
-                    val nextParts = request.next?.split("-")
-                    setParameter("next_date", nextParts?.get(0))
-                    setParameter("next_alloc", nextParts?.get(1))
-                },
-                """
-                    select
-                        jsonb_build_object(
-                            'id', alloc.id, 
-                            'path', alloc.allocation_path::text,
-                            
-                            'workspaceId', coalesce(alloc_project.id, alloc_owner.username),
-                            'workspaceTitle', coalesce(alloc_project.title, alloc_owner.username),
-                            'workspaceIsProject', alloc_project.id is not null,
-                            'projectPI', pm.username,
-                            'remaining', alloc.balance,
-                            'initialBalance', alloc.initial_balance,
-                            'productCategoryId', jsonb_build_object(
-                                'name', pc.category,
-                                'provider', pc.provider
-                            ),
-                            'productType', pc.product_type,
-                            'chargeType', pc.charge_type,
-                            'unit', pc.unit_of_price,
-                            'startDate', provider.timestamp_to_unix(alloc.start_date),
-                            'endDate', provider.timestamp_to_unix(alloc.end_date)
-                        )
-                    from
-                        accounting.wallet_owner owner join
-                        accounting.wallets owner_wallets on owner.id = owner_wallets.owned_by join
-                        accounting.product_categories pc on owner_wallets.category = pc.id join
-
-                        accounting.wallet_allocations owner_allocations on
-                            owner_wallets.id = owner_allocations.associated_wallet join
-
-                        accounting.wallet_allocations alloc on
-                            owner_allocations.allocation_path @> alloc.allocation_path and
-                            owner_allocations.allocation_path != alloc.allocation_path join
-                        accounting.wallets alloc_wallet on alloc.associated_wallet = alloc_wallet.id join
-
-                        accounting.wallet_owner alloc_owner on alloc_wallet.owned_by = alloc_owner.id left join
-                        project.projects alloc_project on alloc_owner.project_id = alloc_project.id left join
-
-                        project.project_members owner_pm on
-                            owner.project_id = owner_pm.project_id and
-                            owner_pm.username = :username and
-                            (owner_pm.role = 'ADMIN' or owner_pm.role = 'PI') left join
-                        project.project_members pm on 
-                            alloc_project.id = pm.project_id  and
-                            pm.role = 'PI'
-                    where
-                        (
-                            (
-                                :project::text is not null and
-                                owner.project_id = :project and
-                                owner_pm.username is not null
-                            ) or
-                            (
-                                :project::text is null and
-                                owner.username = :username
-                            )
-                        ) and
-                        (
-                            :filter_type::accounting.product_type is null or
-                            pc.product_type = :filter_type::accounting.product_type
-                        ) and
-                        (
-                            :query::text is null or
-                            alloc_project.title ilike '%' || :query || '%' or
-                            alloc_owner.username ilike '%' || :query || '%' or
-                            pc.category ilike '%' || :query || '%' or
-                            pc.provider ilike '%' || :query || '%'
-                        ) and
-                        (
-                            nlevel(owner_allocations.allocation_path) = nlevel(alloc.allocation_path) - 1
-                        ) and
-                        (
-                            :next_date::bigint is null or
-                            alloc.start_date > to_timestamp((:next_date::bigint) / 1000.0) or
-                            (alloc.start_date = to_timestamp((:next_date::bigint) / 1000.0) and alloc.id > :next_alloc::bigint)
-                        )
-                    order by alloc.start_date, alloc.id
-                    limit $itemsPerPage
-                """,
-                "Accounting Browse Allocations"
-            ).rows
-
-            val items = rows
-                .map<RowData, SubAllocation> { defaultMapper.decodeFromString(it.getString(0)!!) }
-                .sortedWith(
-                    Comparator
-                        .comparing<SubAllocation, Boolean> { it.workspaceIsProject }
-                        .thenComparing { a, b -> a.workspaceTitle.compareTo(b.workspaceTitle) }
-                        .thenComparing { a, b -> a.productType.name.compareTo(b.productType.name) }
-                        .thenComparing { a, b -> a.productCategoryId.provider.compareTo(b.productCategoryId.provider) }
-                        .thenComparing { a, b -> a.productCategoryId.name.compareTo(b.productCategoryId.name) }
-                )
-
-            val next = if (items.size < itemsPerPage) {
-                null
-            } else {
-                val last = items.last()
-                "${last.startDate}-${last.id}"
-            }
-
-            PageV2(itemsPerPage, items, next)
->>>>>>> 74c287c2
         }
     }
 
