import {Client} from "@/Authentication/HttpClientInstance";
import * as React from "react";
import {useDispatch, useSelector} from "react-redux";
import {
    copyToClipboard,
    displayErrorMessageOrDefault,
    errorMessageOrDefault,
    joinToString,
    useFrameHidden
} from "@/UtilityFunctions";
import CONF from "../../site.config.json";
import Box from "./Box";
import ExternalLink from "./ExternalLink";
import Flex from "./Flex";
import Icon, {IconName} from "./Icon";
import Link from "./Link";
import Text, {EllipsedText, TextSpan} from "./Text";
import Tooltip from "./Tooltip";
import {useCallback, useEffect} from "react";
import {useProjectId} from "@/Project/Api";
import {useProject} from "@/Project/cache";
import {AutomaticGiftClaim} from "@/Services/Gifts/AutomaticGiftClaim";
import {ResourceInit} from "@/Services/ResourceInit";
import Support from "./SupportBox";
import {VersionManager} from "@/VersionManager/VersionManager";
import Notification from "@/Notifications";
import AppRoutes from "@/Routes";
import {APICallState, callAPI, useCloudAPI, useCloudCommand} from "@/Authentication/DataHook";
import {emptyPage, emptyPageV2} from "@/DefaultObjects";
import {navigateByFileType, NewsPost} from "@/Dashboard/Dashboard";
import {findAvatar} from "@/UserSettings/Redux/AvataaarActions";
import BackgroundTasks from "@/Services/BackgroundTasks/BackgroundTask";
import ClickableDropdown from "./ClickableDropdown";
import Divider from "./Divider";
import {ThemeToggler} from "./ThemeToggle";
import {AvatarType} from "@/UserSettings/Avataaar";
import {UserAvatar} from "@/AvataaarLib/UserAvatar";
import {api as FileCollectionsApi, FileCollection} from "@/UCloud/FileCollectionsApi";
import {Page, PageV2, compute} from "@/UCloud";
import AdminLinks from "@/Admin/Links";
import {sharesLinksInfo} from "@/Files/Shares";
import {ProviderLogo} from "@/Providers/ProviderLogo";
import Truncate from "./Truncate";
import metadataApi from "@/UCloud/MetadataDocumentApi";
import {FileMetadataAttached} from "@/UCloud/MetadataDocumentApi";
import {fileName} from "@/Utilities/FileUtilities";
import {useNavigate} from "react-router";
import JobsApi, {Job} from "@/UCloud/JobsApi";
import {ProjectLinks} from "@/Project/ProjectLinks";
import {ResourceLinks} from "@/Resource/ResourceOptions";
import {classConcat, injectStyle, injectStyleSimple} from "@/Unstyled";
import Relative from "./Relative";
import Absolute from "./Absolute";
import {AppToolLogo} from "@/Applications/AppToolLogo";
import {setAppFavorites} from "@/Applications/Redux/Actions";
import {checkCanConsumeResources} from "./ResourceBrowser";
import {api as FilesApi} from "@/UCloud/FilesApi";
import {getCssPropertyValue} from "@/Utilities/StylingUtilities";
import {isJobStateTerminal} from "@/Applications/Jobs";

export const CSSVarCurrentSidebarWidth = "--currentSidebarWidth";
export const CSSVarCurrentSidebarStickyWidth = "--currentSidebarStickyWidth";

const SecondarySidebarClass = injectStyle("secondary-sidebar", k => `
    ${k} {
        background-color: var(--sidebarSecondaryColor);
        transition: transform 0.1s;
        width: 0;
        display: flex;
        flex-direction: column;
        transform: translate(-300px, 0);
        box-sizing: border-box;
        overflow-y: scroll;
        overflow-x: hidden;
        height: 100vh;
        
        font-size: 14px;
    }
    
    ${k}, ${k} a, ${k} a:hover {
        color: white;
    }
    
    ${k}[data-open="true"] {
        transform: translate(0, 0);
        padding: 13px 16px 16px 16px;
        width: var(--secondarySidebarWidth);
    }

    @media screen and (max-width: 640px) {
        ${k}[data-open="true"] {
            position: absolute;
            left: var(--sidebarWidth);
            z-index: 1;
        }
    }
    

    ${k}[data-as-pop-over="true"] {
        position: absolute;
        left: var(--sidebarWidth);
        z-index: 10;
    }
    
    ${k} header {
        display: flex;
        align-items: center;
        margin-bottom: 15px;
    }
    
    ${k} header h1 {
        font-weight: bold;
        font-size: 20px;
        flex-grow: 1;
        margin: 0;
    }
    
    ${k} header div {
        cursor: pointer;
    }
    
    ${k} h2, ${k} h3 {
        margin: 0;
        font-weight: bold;
    }
    
    ${k} h3 {
        font-size: 16px;
    }
    
    ${k} a, ${k} h3.no-link  {
        border-radius: 10px;
        padding: 5px;
        display: block;
        margin-left: -5px;
    }
    
    ${k} a:hover {
        background-color: rgba(255, 255, 255, 0.35);
    }

`);


const SidebarContainerClass = injectStyleSimple("sidebar-container", `
    color: var(--sidebarColor);
    align-items: center;
    display: flex;
    flex-direction: column;
    height: 100vh;
    width: var(--sidebarWidth);

    /* Required by Safari */
    min-width: var(--sidebarWidth);
    
    background-color: var(--sidebarColor);
    z-index: 100;
    padding-bottom: 12px;
`);

const SidebarMenuItem = injectStyle("sidebar-item", k => `
    ${k} {
        cursor: pointer;
        display: flex;
        border-radius: 5px;
        width: 32px;
        height: 32px;
        margin-top: 8px;
    }
    
    ${k}:hover, ${k}[data-active="true"] {
        background-color: rgba(255, 255, 255, 0.35);
    }
    
    ${k} > * {
        margin: auto;
    }
`);


interface SidebarElement {
    icon: IconName;
}

function SidebarElement({icon}: SidebarElement): JSX.Element {
    return <Icon name={icon} hoverColor="fixedWhite" color="fixedWhite" color2="fixedWhite" size={"24"} />
}

interface MenuElement {
    icon: IconName;
    label: string;
    to: string | (() => string);
    show?: () => boolean;
}

interface SidebarMenuElements {
    items: MenuElement[];
    predicate: () => boolean;
}

export const sideBarMenuElements: [
    SidebarMenuElements,
    SidebarMenuElements,
] = [
        {
            items: [
                {icon: "heroFolder", label: "Files", to: "/drives/"},
                {icon: "heroUserGroup", label: "Workspace", to: AppRoutes.project.usage()},
                {icon: "heroSquaresPlus", label: "Resources", to: AppRoutes.resources.publicIps()},
                {icon: "heroShoppingBag", label: "Applications", to: AppRoutes.apps.landing()},
                {icon: "heroServer", label: "Runs", to: "/jobs/"}
            ], predicate: () => Client.isLoggedIn
        },
        {items: [{icon: "heroBolt", label: "Admin", to: AppRoutes.admin.userCreation()}], predicate: () => Client.userIsAdmin}
    ];

interface SidebarStateProps {
    loggedIn: boolean;
    avatar: AvatarType;
}

function hasOrParentHasClass(t: EventTarget | null, classname: string): boolean {
    let target = t;
    while (target && "classList" in target) {
        let classList = target.classList as DOMTokenList;
        if (classList.contains(classname)) return true;
        if ("parentNode" in target) {
            target = target.parentNode as EventTarget | null;
        } else {
            return false;
        }
        if (!target) return false;
    }
    return false;
}

const SIDEBAR_IDENTIFIER = "SIDEBAR_IDENTIFIER";

const SidebarItemsClass = injectStyle("sidebar-items", k => `
    ${k} {
        padding-top: 7px;
        flex-grow: 1;
    }
`);

function UserMenuLink(props: {icon: IconName; text: string; to: string; close(): void;}): JSX.Element {
    return <Link color="black" onClick={props.close} hoverColor="black" height="28px" to={props.to}>
        <Flex className={HoverClass}>
            <Icon name={props.icon} color="var(--black)" color2="var(--black)" mr="0.5em" my="0.2em"
                size="1.3em" />
            <TextSpan color="var(--black)">{props.text}</TextSpan>
        </Flex>
    </Link>
}

function UserMenuExternalLink(props: {icon: IconName; href: string; text: string; close(): void;}): JSX.Element | null {
    if (!props.text) return null;
    return <div className={HoverClass}>
        <ExternalLink hoverColor="text" onClick={props.close} href={props.href}>
            <Icon name={props.icon} color="black" color2="gray" mr="0.5em" my="0.2em" size="1.3em" />
            <TextSpan color="black">{props.text}</TextSpan>
        </ExternalLink>
    </div>
}

const UserMenu: React.FunctionComponent<{
    avatar: AvatarType;
}> = ({avatar}) => {
    const close = React.useRef(() => undefined);
    return <ClickableDropdown
        width="230px"
        paddingControlledByContent
        left="calc(var(--sidebarWidth) + 5px)"
        bottom="0"
        closeFnRef={close}
        colorOnHover={false}
        trigger={Client.isLoggedIn ?
            <UserAvatar height="42px" width="42px" avatar={avatar} /> : null}
    >
        <Box py="12px">
            {!CONF.STATUS_PAGE ? null : (
                <>
                    <Box className={HoverClass} >
                        <ExternalLink onClick={close.current} href={CONF.STATUS_PAGE}>
                            <Flex>
                                <Icon name="favIcon" mr="0.5em" my="0.2em" size="1.3em" color="var(--black)" />
                                <TextSpan color="black">Site status</TextSpan>
                            </Flex>
                        </ExternalLink>
                    </Box>
                    <Divider />
                </>
            )}
            <UserMenuLink close={close.current} icon="properties" text="Settings" to={AppRoutes.users.settings()} />
            <UserMenuLink close={close.current} icon="user" text="Edit avatar" to={AppRoutes.users.avatar()} />
            <UserMenuExternalLink close={close.current} href={CONF.SITE_DOCUMENTATION_URL} icon="docs" text={CONF.PRODUCT_NAME ? CONF.PRODUCT_NAME + " docs" : ""} />
            <UserMenuExternalLink close={close.current} href={CONF.DATA_PROTECTION_LINK} icon="verified" text={CONF.DATA_PROTECTION_TEXT} />
            <Divider />
            <Username close={close.current} />
            <ProjectID close={close.current} />
            <Divider />
            <Flex className={HoverClass} onClick={() => Client.logout()} data-component={"logout-button"}>
                <Icon name="logout" color2="var(--black)" mr="0.5em" my="0.2em" size="1.3em" />
                Logout
            </Flex>
            <Divider />
            <span>
                <Flex cursor="auto">
                    <ThemeToggler />
                </Flex>
            </span>
        </Box>
    </ClickableDropdown>;
}

const HoverClass = injectStyle("hover-class", k => `
    ${k} {
        padding-left: 12px;
    }

    ${k}:hover {
        background: var(--lightBlue);
    }
`);

export function Sidebar(): JSX.Element | null {
    const sidebarEntries = sideBarMenuElements;
    const {loggedIn, avatar} = useSidebarReduxProps();

    const [selectedPage, setSelectedPage] = React.useState("");
    const [hoveredPage, setHoveredPage] = React.useState("");

    const dispatch = useDispatch();
    React.useEffect(() => {
        if (Client.isLoggedIn) {
            findAvatar().then(action => {
                if (action !== null) dispatch(action);
            });
        }
    }, []);

    if (useFrameHidden()) return null;
    if (!loggedIn) return null;

    const sidebar: MenuElement[] = sidebarEntries.filter(it => it.predicate())
        .flatMap(category => category.items.filter((it: MenuElement) => it?.show?.() ?? true));

    return (
        <Flex>
            <div className={classConcat(SidebarContainerClass, SIDEBAR_IDENTIFIER)}>
                <Link data-component={"logo"} to="/">
                    <Icon name="logoEsc" mt="10px" size="34px" />
                </Link>

                <div
                    className={SidebarItemsClass}
                    onMouseLeave={e => {
                        if (!hasOrParentHasClass(e.relatedTarget, SIDEBAR_IDENTIFIER)) {
                            setHoveredPage("")
                        }
                    }}
                >
                    {sidebar.map(({label, icon, to}) =>
                        to ? (
                            <Link hoverColor="fixedWhite" key={label} to={typeof to === "function" ? to() : to}>
                                <div
                                    data-active={label === selectedPage}
                                    onMouseEnter={() => setHoveredPage(label)}
                                    onClick={() => {
                                        if (selectedPage) {
                                            setSelectedPage(label);
                                        }
                                    }}
                                    className={SidebarMenuItem}
                                >
                                    <SidebarElement icon={icon} />
                                </div>
                            </Link>) : <div
                                key={label}
                                data-active={label === selectedPage}
                                onClick={() => {
                                    if (selectedPage) {
                                        setSelectedPage(label);
                                    }
                                }}
                                onMouseEnter={() => setHoveredPage(label)}
                                className={SidebarMenuItem}
                            >
                            <SidebarElement icon={icon} />
                        </div>
                    )}
                </div>

                <>
                    {/* (Typically) invisible elements here to run various background tasks */}
                    <AutomaticGiftClaim />
                    <ResourceInit />
                    <VersionManager />
                    <BackgroundTasks />
                    <Downtimes />
                </>

                <Flex flexDirection={"column"} gap={"18px"} alignItems={"center"}>
                    <Notification />
                    <Support />
                    <UserMenu avatar={avatar} />
                </Flex>
            </div>

            <SecondarySidebar
                key={(!!selectedPage).toString()} /* Note(Jonas) Needed for Safari to update correctly  */
                data-tag="secondary"
                hovered={hoveredPage}
                clicked={selectedPage}
                setSelectedPage={setSelectedPage}
                clearHover={() => setHoveredPage("")}
                clearClicked={() => setSelectedPage("")}
            />
        </Flex>
    );
};

function useSidebarFilesPage(): [
    APICallState<PageV2<FileCollection>>,
    FileMetadataAttached[]
] {
    const [drives, fetchDrives] = useCloudAPI<PageV2<FileCollection>>({noop: true}, emptyPageV2);

    const favorites = React.useSyncExternalStore(s => sidebarFavoriteCache.subscribe(s), () => sidebarFavoriteCache.getSnapshot());

    React.useEffect(() => {
        callAPI(metadataApi.browse({
            filterActive: true,
            filterTemplate: "Favorite",
            itemsPerPage: 10
        })).then(result => sidebarFavoriteCache.setCache(result))
            .catch(e => displayErrorMessageOrDefault(e, "Failed to fetch favorites."));
    }, []);

    const projectId = useProjectId();

    React.useEffect(() => {
        fetchDrives(FileCollectionsApi.browse({itemsPerPage: 10/* , filterMemberFiles: "all" */}))
    }, [projectId]);

    return [
        drives,
        favorites.items.slice(0, 10)
    ];
}

export const sidebarFavoriteCache = new class {
    private cache: PageV2<FileMetadataAttached> = {items: [], itemsPerPage: 100}
    private subscribers: (() => void)[] = [];
    private isDirty: boolean = false;
    public loading = false;
    public error = "";

    public async fetch() {
        this.loading = true;
        try {
            this.setCache(await callAPI(metadataApi.browse({
                filterActive: true,
                filterTemplate: "Favorite",
                itemsPerPage: 10
            })));
        } catch (error) {
            this.error = errorMessageOrDefault(error, "Failed to fetch favorite files.");
        }
        this.loading = false;
    }

    public renameInCached(oldPath: string, newPath: string): void {
        const file = this.cache.items.find(it => it.path === oldPath);
        if (!file) return;

        file.path = newPath;
        this.isDirty = true;
        this.emitChange();
    }

    public subscribe(subscription: () => void) {
        this.subscribers = [...this.subscribers, subscription];
        return () => {
            this.subscribers = this.subscribers.filter(s => s !== subscription);
        }
    }

    public add(file: FileMetadataAttached) {
        this.isDirty = true;
        this.cache.items.unshift(file);

        this.emitChange();
    }

    public remove(filePath: string) {
        this.isDirty = true;
        this.cache.items = this.cache.items.filter(it => it.path !== filePath);

        this.emitChange();
    }

    public setCache(page: PageV2<FileMetadataAttached>) {
        this.isDirty = true;
        this.cache = page;

        this.emitChange();
    }

    public emitChange(): void {
        for (const sub of this.subscribers) {
            sub();
        }
    }

    public getSnapshot(): Readonly<PageV2<FileMetadataAttached>> {
        if (this.isDirty) {
            this.isDirty = false;
            return this.cache = {items: this.cache.items, itemsPerPage: this.cache.itemsPerPage};
        }
        return this.cache;
    }
}

export const sidebarJobCache = new class {
    private cache: PageV2<Job> = {items: [], itemsPerPage: 100};
    private subscribers: (() => void)[] = [];
    private isDirty: boolean = false;

    public subscribe(subscription: () => void) {
        this.subscribers = [...this.subscribers, subscription];
        return () => {
            this.subscribers = this.subscribers.filter(s => s !== subscription);
        };
    }

    public updateCache(page: PageV2<Job>, doClear = false) {
        this.isDirty = true;
        if (doClear) {
            this.cache = {items: [], itemsPerPage: 100};
        }

        const runningJobs = page.items.filter(it => it.status.state === "RUNNING");
        for (const job of runningJobs) {
            const duplicate = this.cache.items.find(it => it.id === job.id);
            if (duplicate) {
                duplicate.status === job.status;
            } else {
                this.cache.items.unshift(job);
            }
        }

        const endedJobs = page.items.filter(it => isJobStateTerminal(it.status.state));
        for (const endedJob of endedJobs) {
            const job = this.cache.items.find(it => it.id === endedJob.id);
            if (job) {
                this.cache.items = this.cache.items.filter(it => it.id !== job.id);
            }
        }

        this.emitChange();
    }

    public emitChange(): void {
        for (const sub of this.subscribers) {
            sub();
        }
    }

    public getSnapshot(): Readonly<PageV2<Job>> {
        if (this.isDirty) {
            this.isDirty = false;
            return this.cache = {items: this.cache.items, itemsPerPage: this.cache.itemsPerPage};
        }
        return this.cache;
    }
}();

function useSidebarRunsPage(): Job[] {
    const projectId = useProjectId();

    const cache = React.useSyncExternalStore(s => sidebarJobCache.subscribe(s), () => sidebarJobCache.getSnapshot());

    React.useEffect(() => {
        callAPI(JobsApi.browse({itemsPerPage: 100, filterState: "RUNNING"})).then(result => {
            sidebarJobCache.updateCache(result, true);
        }).catch(e => displayErrorMessageOrDefault(e, "Failed to fetch running jobs."));
    }, [projectId]);

    return cache.items.slice(0, 10);
}

interface SecondarySidebarProps {
    hovered: string;
    clicked: string;
    clearHover(): void;
    clearClicked(): void;
    setSelectedPage: React.Dispatch<React.SetStateAction<string>>;
}

function SecondarySidebar({
    hovered,
    clicked,
    clearHover,
    setSelectedPage,
    clearClicked
}: SecondarySidebarProps): React.JSX.Element {
    const [drives, favoriteFiles] = useSidebarFilesPage();
    const recentRuns = useSidebarRunsPage();

    const navigate = useNavigate();
    const [, invokeCommand] = useCloudCommand();

    const [favoriteApps] = useCloudAPI<Page<compute.ApplicationSummaryWithFavorite>>(
        compute.apps.retrieveFavorites({itemsPerPage: 100, page: 0}),
        emptyPage,
    );

    const [appStoreSections] = useCloudAPI<compute.AppStoreSections>(
        compute.apps.appStoreSections({page: "FULL"}),
        {sections: []}
    );

    const canConsume = checkCanConsumeResources(Client.projectId ?? null, {api: FilesApi});

    const dispatch = useDispatch();
    React.useEffect(() => {
        if (favoriteApps.loading) return;
        dispatch(setAppFavorites(favoriteApps.data.items));
    }, [favoriteApps]);

    const appFavorites = useSelector<ReduxObject, compute.ApplicationSummaryWithFavorite[]>(it => it.sidebar.favorites);
    const isOpen = clicked !== "" || hovered !== "";
    const active = hovered ? hovered : clicked;
    const asPopOver = hovered && !clicked;

    useEffect(() => {
        const firstLevel = parseInt(getCssPropertyValue("sidebarWidth").replace("px", ""), 10);
        const secondLevel = parseInt(getCssPropertyValue("secondarySidebarWidth").replace("px", ""), 10);

        let sum = firstLevel;
        if (isOpen) sum += secondLevel;
        if (asPopOver) {
            document.body.style.setProperty("--sidebarBlockWidth", `${firstLevel}px`);
        } else {
            document.body.style.setProperty("--sidebarBlockWidth", `${sum}px`);
        }

<<<<<<< HEAD
        document.body.style.setProperty(CSSVarCurrentSidebarWidth, `${sum}px`);
        document.body.style.setProperty(CSSVarCurrentSidebarStickyWidth, isOpen && !asPopOver ? `${sum}px` : `${firstLevel}px`);
=======
        document.body.style.setProperty("--currentSidebarWidth", `${sum}px`);
>>>>>>> b8746d74
    }, [isOpen, asPopOver]);

    return <div
        className={classConcat(SecondarySidebarClass, SIDEBAR_IDENTIFIER)}
        onMouseLeave={e => {
            if (!hasOrParentHasClass(e.relatedTarget, SIDEBAR_IDENTIFIER)) clearHover();
        }}
        data-open={isOpen}
        data-as-pop-over={!!asPopOver}
    >
        <header>
            <h1>{active}</h1>

            <Relative top="16px" right="2px" height={0} width={0}>
                <Absolute>
                    <Flex alignItems="center" backgroundColor="white" height="38px" borderRadius="12px 0 0 12px" onClick={clicked ? clearClicked : () => setSelectedPage(hovered)}>
                        <Icon name="chevronDownLight" size={18} rotation={clicked ? 90 : -90} color="blue" />
                    </Flex>
                </Absolute>
            </Relative>
        </header>

        {active !== "Files" || !canConsume ? null : (
            <Flex flexDirection={"column"} gap={"16px"}>
                <div>
                    <h3><Link to={"/drives/"}>Drives</Link></h3>
                    {drives.data.items.slice(0, 8).map(it =>
                        <Link key={it.id} to={`/files?path=${it.id}`}>
                            <Flex>
                                <Box mt="1px" mr="4px"><ProviderLogo providerId={it.specification.product.provider} size={20} /></Box>
                                <Truncate fontSize="14px" title={it.specification.title} maxWidth={"150px"} color="var(--fixedWhite)">
                                    {it.specification.title}
                                </Truncate>
                            </Flex>
                        </Link>
                    )}
                    {drives.data.items.length < 8 ? null :
                        /* TODO(Jonas): Find better solution than this. */
                        <Link to={`/drives/`}>
                            <Flex>
                                <Text mx="auto" fontSize="14px" maxWidth={"150px"} color="var(--fixedWhite)">
                                    View all drives
                                </Text>
                            </Flex>
                        </Link>
                    }
                </div>

                <div>
                    <h3 className={"no-link"}>Favorite files</h3>
                    {favoriteFiles.length === 0 ? <div>No favorite files</div> : null}
                    {favoriteFiles.map(it =>
                        <a href={"#"} key={it.path} onClick={() => navigateByFileType(it, invokeCommand, navigate)}>
                            <Flex alignItems={"center"}>
                                <Icon name="heroStar" size={16} mr="4px" color="#fff" color2="#fff" />
                                <Truncate fontSize={"14px"} color="#fff">{fileName(it.path)}</Truncate>
                            </Flex>
                        </a>
                    )}
                </div>

                {Client.hasActiveProject ? null : <div>
                    <h3 className={"no-link"}>Shared files</h3>
                    {sharesLinksInfo.map(it => <Link key={it.text} to={it.to}>{it.text}</Link>)}
                </div>}
            </Flex>
        )}

        {active !== "Workspace" ? null : (<ProjectLinks />)}

        {active !== "Applications" ? null :
            <Flex flexDirection={"column"} gap="16px">
                <div>
                    {appStoreSections.data.sections.map(section =>
                        <Link key={section.id} to={`/applications/full#section${section.id}`}>{section.name}</Link>
                    )}
                </div>

                <div>
                    <h3 className={"no-link"}>Favorite apps</h3>

                    {appFavorites.map(it =>
                        <AppTitleAndLogo
                            key={it.metadata.name + it.metadata.version}
                            to={AppRoutes.jobs.create(it.metadata.name, it.metadata.version)}
                            name={it.metadata.name}
                            title={it.metadata.title}
                        />
                    )}

                    {appFavorites.length !== 0 ? null : <Text fontSize="var(--secondaryText)">No app favorites.</Text>}
                </div>
            </Flex>
        }

        {active !== "Runs" ? null : (
            <Flex flexDirection={"column"}>
                <h3 className={"no-link"}>Running jobs</h3>
                {recentRuns.map(it =>
                    <AppTitleAndLogo
                        key={it.id}
                        to={AppRoutes.jobs.view(it.id)}
                        name={it.specification.application.name}
                        title={`${it.specification.name ?? it.id} (${it.specification.application.name})`}
                    />
                )}
                {recentRuns.length !== 0 ? null : <div>No jobs running.</div>}
            </Flex>
        )}

        {active !== "Resources" ? null : (<ResourceLinks />)}

        {active !== "Admin" ? null : (<AdminLinks />)}
    </div >;
}

function AppTitleAndLogo({name, title, to}): JSX.Element {
    return <Link to={to}>
        <Flex alignItems={"center"}>
            <Flex
                p="2px"
                mr="4px"
                justifyContent="center"
                alignItems="center"
                backgroundColor="var(--fixedWhite)"
                width="16px"
                height="16px"
                borderRadius="4px"
            >
                <AppToolLogo size="12px" name={name} type="APPLICATION" />
            </Flex>
            <Truncate color="#fff">
                {title}
            </Truncate>
        </Flex>
    </Link>
}

function Username({close}: {close(): void}): JSX.Element | null {
    if (!Client.isLoggedIn) return null;
    return <Tooltip
        trigger={(
            <EllipsedText
                className={HoverClass}
                cursor="pointer"
                onClick={() => {
                    copyUserName();
                    close();
                }}
                width={"100%"}
            >
                <Icon name="id" color="black" color2="gray" mr="0.5em" my="0.2em" size="1.3em" /> {Client.username}
            </EllipsedText>
        )}
    >
        Click to copy {Client.username} to clipboard
    </Tooltip>
}

function ProjectID({close}: {close(): void}): JSX.Element | null {
    const projectId = useProjectId();

    const project = useProject();

    const projectPath = joinToString(
        [...(project.fetch().status.path?.split("/")?.filter(it => it.length > 0) ?? []), project.fetch().specification.title],
        "/"
    );

    const copyProjectPath = useCallback(() => {
        copyToClipboard({value: projectPath, message: "Project copied to clipboard!"});
    }, [projectPath]);

    if (!projectId) return null;
    return <Tooltip
        trigger={
            <EllipsedText
                className={HoverClass}
                cursor="pointer"
                onClick={() => {
                    copyProjectPath();
                    close();
                }}
                width={"100%"}
            >
                <Icon key={projectId} name={"projects"} color2="white" color="black" mr="0.5em" my="0.2em"
                    size="1.3em" />{projectPath}
            </EllipsedText>
        }
    >
        Click to copy to clipboard
    </Tooltip>
}

function Downtimes(): JSX.Element | null {
    const [downtimes, fetchDowntimes] = useCloudAPI<Page<NewsPost>>({noop: true}, emptyPage);
    const [intervalId, setIntervalId] = React.useState(-1);

    React.useEffect(() => {
        setIntervalId(window.setInterval(() => fetchDowntimes({
            method: "GET", path: "/news/listDowntimes"
        }), 600_000));
        return () => {
            if (intervalId !== -1) clearInterval(intervalId);
        };
    }, []);

    const upcomingDowntime = downtimes.data.items.at(0)?.id ?? -1;

    if (upcomingDowntime === -1) return null;
    return <Link to={AppRoutes.news.detailed(upcomingDowntime)}>
        <Tooltip trigger={<Icon color="yellow" name="warning" />}>
            Upcoming downtime.<br />
            Click to view
        </Tooltip>
    </Link>
}

function copyUserName(): void {
    copyToClipboard({
        value: Client.username,
        message: "Username copied to clipboard"
    });
}

function useSidebarReduxProps(): SidebarStateProps {
    const loggedIn = Client.isLoggedIn;
    const avatar = useSelector((it: ReduxObject) => it.avatar);
    return {
        loggedIn,
        avatar
    }
}<|MERGE_RESOLUTION|>--- conflicted
+++ resolved
@@ -646,12 +646,8 @@
             document.body.style.setProperty("--sidebarBlockWidth", `${sum}px`);
         }
 
-<<<<<<< HEAD
         document.body.style.setProperty(CSSVarCurrentSidebarWidth, `${sum}px`);
         document.body.style.setProperty(CSSVarCurrentSidebarStickyWidth, isOpen && !asPopOver ? `${sum}px` : `${firstLevel}px`);
-=======
-        document.body.style.setProperty("--currentSidebarWidth", `${sum}px`);
->>>>>>> b8746d74
     }, [isOpen, asPopOver]);
 
     return <div
