//DEPS dk.sdu.cloud:k8-resources:0.1.1
package dk.sdu.cloud.k8

bundle { ctx ->
    name = "alerting"
<<<<<<< HEAD
    version = "1.4.9"
=======
    version = "2021.3.0-alpha2"
>>>>>>> 2688ee69

    // Fetch configuration from audit-ingestion
    val elasticCredentials = Configuration.retrieve<String>(
        "audit-ingestion.secret",
        "Secret name for elasticsearch credentials",
        "elasticsearch-credentials"
    )

    withAmbassador(null) {
        addSimpleMapping("/api/scripts")
    }

    val deployment = withDeployment {
        deployment.spec.replicas = 1
        injectSecret(elasticCredentials)

        injectSecret("alerting-tokens")
        deployment.spec.template.spec.serviceAccountName = this@bundle.name
    }

    withPostgresMigration(deployment)

    withClusterServiceAccount {
        addRule(
            apiGroups = listOf(""),
            resources = listOf("pods", "nodes"),
            verbs = listOf("get", "watch", "list")
        )
    }
}<|MERGE_RESOLUTION|>--- conflicted
+++ resolved
@@ -3,11 +3,7 @@
 
 bundle { ctx ->
     name = "alerting"
-<<<<<<< HEAD
-    version = "1.4.9"
-=======
-    version = "2021.3.0-alpha2"
->>>>>>> 2688ee69
+    version = "2022.1.0"
 
     // Fetch configuration from audit-ingestion
     val elasticCredentials = Configuration.retrieve<String>(
