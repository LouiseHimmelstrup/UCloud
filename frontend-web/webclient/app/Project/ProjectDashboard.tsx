import {MainContainer} from "@/MainContainer/MainContainer";
import {
    useProjectManagementStatus,
    membersCountRequest,
    groupsCountRequest,
    Project,
    listSubprojects
} from "@/Project";
import * as React from "react";
import {Flex, Card, Icon, Box} from "@/ui-components";
import {connect} from "react-redux";
import {Dispatch} from "redux";
<<<<<<< HEAD
import {setRefreshFunction} from "Navigation/Redux/HeaderActions";
import {loadingAction} from "Loading";
import {dispatchSetProjectAction} from "Project/Redux";
import {DashboardCard} from "Dashboard/Dashboard";
import {GridCardGroup} from "ui-components/Grid";
import {ProjectBreadcrumbs} from "Project/Breadcrumbs";
import {useCloudAPI} from "Authentication/DataHook";
import {UsageResponse, transformUsageChartForCharting, usage, NativeChart} from "Accounting";
import {creditFormatter, durationOptions} from "./ProjectUsage";
import Table, {TableCell, TableRow} from "ui-components/Table";
import styled from "styled-components";
import {IngoingGrantApplicationsResponse, ProjectGrantSettings, readGrantRequestSettings} from "Project/Grant";
import {emptyPage} from "DefaultObjects";
import {Client} from "Authentication/HttpClientInstance";
import {useHistory} from "react-router";
import {useTitle} from "Navigation/Redux/StatusActions";
import {useSidebarPage, SidebarPages} from "ui-components/Sidebar";
import {isAdminOrPI} from "Utilities/ProjectUtilities";
import * as UCloud from "UCloud";
const grants = UCloud.grant.grant;

export function computeUsageInPeriod(charts: NativeChart[]): number {
    let result = 0;

    for (const chart of charts) {
        const usageByCurrentProvider: Record<string, number> = {};

        for (const point of chart.points) {
            for (const category of Object.keys(point)) {
                if (category === "time") continue;

                const currentUsage = usageByCurrentProvider[category] ?? 0;
                usageByCurrentProvider[category] = currentUsage + point[category];
                result += point[category];
            }
        }
    }

    return result;
}
=======
import {setRefreshFunction} from "@/Navigation/Redux/HeaderActions";
import {loadingAction} from "@/Loading";
import {dispatchSetProjectAction} from "@/Project/Redux";
import {GridCardGroup} from "@/ui-components/Grid";
import {ProjectBreadcrumbs} from "@/Project/Breadcrumbs";
import {useCloudAPI} from "@/Authentication/DataHook";
import Table, {TableCell, TableRow} from "@/ui-components/Table";
import styled from "styled-components";
import {IngoingGrantApplicationsResponse, ProjectGrantSettings, readGrantRequestSettings} from "@/Project/Grant";
import {emptyPage} from "@/DefaultObjects";
import {useHistory} from "react-router";
import {useTitle} from "@/Navigation/Redux/StatusActions";
import {useSidebarPage, SidebarPages} from "@/ui-components/Sidebar";
import {isAdminOrPI} from "@/Utilities/ProjectUtilities";
import * as UCloud from "@/UCloud";
import HighlightedCard from "@/ui-components/HighlightedCard";
>>>>>>> 2688ee69

const ProjectDashboard: React.FunctionComponent<ProjectDashboardOperations> = () => {
    const {projectId, projectDetails, projectRole} =
        useProjectManagementStatus({isRootComponent: true, allowPersonalProject: true});

    function isPersonalProjectActive(id: string): boolean {
        return id === undefined || id === "";
    }

    useTitle("Project Dashboard");
    useSidebarPage(SidebarPages.Projects);

    const history = useHistory();

    const [membersCount, setMembersCount] = useCloudAPI<number>(
        {noop: true},
        0
    );

    const [groupsCount, setGroupsCount] = useCloudAPI<number>(
        {noop: true},
        0
    );

    const [subprojects, setSubprojects] = useCloudAPI<Page<Project>>(
        {noop: true},
        emptyPage
    );

    const [apps, setGrantParams] = useCloudAPI<IngoingGrantApplicationsResponse>(
        {noop: true},
        emptyPage
    );

    const [settings, fetchSettings] = useCloudAPI<ProjectGrantSettings>(
        {noop: true},
        {allowRequestsFrom: [], automaticApproval: {from: [], maxResources: []}, excludeRequestsFrom: []}
    );

    React.useEffect(() => {
        setMembersCount(membersCountRequest());
        setGroupsCount(groupsCountRequest());
<<<<<<< HEAD
        setSubprojectsCount(subprojectsCountRequest());
        setGrantParams(grants.ingoingApplications({filter: "ACTIVE", itemsPerPage: apps.data.itemsPerPage, page: apps.data.pageNumber}));
=======
        setSubprojects(listSubprojects({itemsPerPage: 10}));
        setGrantParams(UCloud.grant.grant.ingoingApplications({filter: "ACTIVE", itemsPerPage: apps.data.itemsPerPage}));
>>>>>>> 2688ee69
        fetchSettings(readGrantRequestSettings({projectId}));
    }, [projectId]);

    function isAdmin(): boolean {
        if (membersCount.error?.statusCode === 403) {
            return false;
        } else if (groupsCount.error?.statusCode === 403) {
            return false;
        } else if (subprojects.error?.statusCode === 403) {
            return false;
        } else {
            return true;
        }
    }

    return (
        <MainContainer
            header={<Flex>
                <ProjectBreadcrumbs allowPersonalProject crumbs={[]} />
            </Flex>}
            sidebar={null}
            main={(
                <>
                    <ProjectDashboardGrid minmax={330}>
                        {projectId !== undefined && projectId !== "" ? (
                            <HighlightedCard
                                subtitle={<RightArrow />}
                                onClick={() => history.push("/project/members")}
                                title="Members"
                                icon="user"
                                color="blue"
                                isLoading={false}
                            >
                                <Table>
                                    {isAdmin() ? (
                                        <tbody>
                                            <TableRow cursor="pointer">
                                                <TableCell>Members</TableCell>
                                                <TableCell textAlign="right">{membersCount.data}</TableCell>
                                            </TableRow>
                                            <TableRow cursor="pointer">
                                                <TableCell>Groups</TableCell>
                                                <TableCell textAlign="right">{groupsCount.data}</TableCell>
                                            </TableRow>
                                        </tbody>) : null}
                                </Table>
                                {projectDetails.data.needsVerification ?
                                    <Box color="red" mt={16}><Icon name="warning" mr="4px" /> Attention required</Box> :
                                    null
                                }
                            </HighlightedCard>
                        ) : null}
                        <HighlightedCard
                            title={"Resources and Usage"}
                            icon="grant"
                            color="purple"
                            isLoading={false}
                            onClick={() => history.push("/project/resources")}
                            subtitle={<RightArrow />}
                        >
                        </HighlightedCard>

                        {isPersonalProjectActive(projectId) || !isAdminOrPI(projectRole) || noSubprojectsAndGrantsAreDisallowed(subprojects.data.itemsInTotal, settings.data) ? null :
                            <HighlightedCard
                                subtitle={<RightArrow />}
                                onClick={() => history.push("/project/grants/ingoing")}
                                title="Grant Applications"
                                icon="mail"
                                color="red"
                                isLoading={false}
                            >
                                <Table>
                                    <tbody>
                                        <TableRow cursor="pointer">
                                            <TableCell>In Progress</TableCell>
                                            <TableCell textAlign="right">{apps.data.items.length}+</TableCell>
                                        </TableRow>
                                    </tbody>
                                </Table>
                            </HighlightedCard>}
                        {isPersonalProjectActive(projectId) || !isAdminOrPI(projectRole) ? null : (
                            <HighlightedCard
                                subtitle={<RightArrow />}
                                onClick={() => history.push("/project/settings")}
                                title="Settings"
                                icon="properties"
                                color="orange"
                                isLoading={false}
                            >
                                <Table>
                                    <tbody>
                                        <TableRow cursor="pointer">
                                            <TableCell>Archived</TableCell>
                                            <TableCell textAlign="right">
                                                {projectDetails.data.archived ? "Yes" : "No"}
                                            </TableCell>
                                        </TableRow>
                                    </tbody>
                                </Table>
                            </HighlightedCard>
                        )}
                        {isPersonalProjectActive(projectId) || !isAdminOrPI(projectRole) ? null :
                            <HighlightedCard
                                subtitle={<RightArrow/>}
                                onClick={() => history.push(`/subprojects?subproject=${projectId}`)}
                                title="Subprojects"
                                icon="projects"
                                color="green"
                            />
                        }
                    </ProjectDashboardGrid>
                </>
            )}
        />
    );
};

export function RightArrow(): JSX.Element {
    return (
        <Icon name="arrowDown" rotation={-90} size={18} color={"darkGray"} />
    );
}

function noSubprojectsAndGrantsAreDisallowed(
    subprojects: number,
    settings: ProjectGrantSettings
): boolean {
    return settings.allowRequestsFrom.length === 0 && subprojects === 0;
}

const ProjectDashboardGrid = styled(GridCardGroup)`
    & > ${Card} {
        position: relative;
        min-height: 200px;
        cursor: pointer;
        transition: transform 0.2s;
        &:hover {
            transform: translateY(-2px);
        }
    }
`;

interface ProjectDashboardOperations {
    setRefresh: (refresh?: () => void) => void;
    setLoading: (loading: boolean) => void;
    setActiveProject: (project: string) => void;
}

const mapDispatchToProps = (dispatch: Dispatch): ProjectDashboardOperations => ({
    setRefresh: refresh => dispatch(setRefreshFunction(refresh)),
    setLoading: loading => dispatch(loadingAction(loading)),
    setActiveProject: project => dispatchSetProjectAction(dispatch, project),
});

export default connect(null, mapDispatchToProps)(ProjectDashboard);<|MERGE_RESOLUTION|>--- conflicted
+++ resolved
@@ -10,48 +10,6 @@
 import {Flex, Card, Icon, Box} from "@/ui-components";
 import {connect} from "react-redux";
 import {Dispatch} from "redux";
-<<<<<<< HEAD
-import {setRefreshFunction} from "Navigation/Redux/HeaderActions";
-import {loadingAction} from "Loading";
-import {dispatchSetProjectAction} from "Project/Redux";
-import {DashboardCard} from "Dashboard/Dashboard";
-import {GridCardGroup} from "ui-components/Grid";
-import {ProjectBreadcrumbs} from "Project/Breadcrumbs";
-import {useCloudAPI} from "Authentication/DataHook";
-import {UsageResponse, transformUsageChartForCharting, usage, NativeChart} from "Accounting";
-import {creditFormatter, durationOptions} from "./ProjectUsage";
-import Table, {TableCell, TableRow} from "ui-components/Table";
-import styled from "styled-components";
-import {IngoingGrantApplicationsResponse, ProjectGrantSettings, readGrantRequestSettings} from "Project/Grant";
-import {emptyPage} from "DefaultObjects";
-import {Client} from "Authentication/HttpClientInstance";
-import {useHistory} from "react-router";
-import {useTitle} from "Navigation/Redux/StatusActions";
-import {useSidebarPage, SidebarPages} from "ui-components/Sidebar";
-import {isAdminOrPI} from "Utilities/ProjectUtilities";
-import * as UCloud from "UCloud";
-const grants = UCloud.grant.grant;
-
-export function computeUsageInPeriod(charts: NativeChart[]): number {
-    let result = 0;
-
-    for (const chart of charts) {
-        const usageByCurrentProvider: Record<string, number> = {};
-
-        for (const point of chart.points) {
-            for (const category of Object.keys(point)) {
-                if (category === "time") continue;
-
-                const currentUsage = usageByCurrentProvider[category] ?? 0;
-                usageByCurrentProvider[category] = currentUsage + point[category];
-                result += point[category];
-            }
-        }
-    }
-
-    return result;
-}
-=======
 import {setRefreshFunction} from "@/Navigation/Redux/HeaderActions";
 import {loadingAction} from "@/Loading";
 import {dispatchSetProjectAction} from "@/Project/Redux";
@@ -68,7 +26,6 @@
 import {isAdminOrPI} from "@/Utilities/ProjectUtilities";
 import * as UCloud from "@/UCloud";
 import HighlightedCard from "@/ui-components/HighlightedCard";
->>>>>>> 2688ee69
 
 const ProjectDashboard: React.FunctionComponent<ProjectDashboardOperations> = () => {
     const {projectId, projectDetails, projectRole} =
@@ -111,13 +68,8 @@
     React.useEffect(() => {
         setMembersCount(membersCountRequest());
         setGroupsCount(groupsCountRequest());
-<<<<<<< HEAD
-        setSubprojectsCount(subprojectsCountRequest());
-        setGrantParams(grants.ingoingApplications({filter: "ACTIVE", itemsPerPage: apps.data.itemsPerPage, page: apps.data.pageNumber}));
-=======
         setSubprojects(listSubprojects({itemsPerPage: 10}));
         setGrantParams(UCloud.grant.grant.ingoingApplications({filter: "ACTIVE", itemsPerPage: apps.data.itemsPerPage}));
->>>>>>> 2688ee69
         fetchSettings(readGrantRequestSettings({projectId}));
     }, [projectId]);
 
