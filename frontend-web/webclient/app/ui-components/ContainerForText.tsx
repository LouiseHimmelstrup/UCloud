import * as React from "react";
import Flex from "./Flex";

export default function ContainerForText({children, left}: {children?: React.ReactNode, left?: boolean}) {
<<<<<<< HEAD
    return <Flex alignItems={left ? "left" : "center"} flexDirection={"column"} mx={["0px","0px","0px","0px","0px", "50px"]}>
        {children}
    </Flex>;
=======
    return (
        <Flex alignItems={left ? "left" : "center"} flexDirection={"column"} mx={["0px", "0px", "0px", "0px", "50px"]}>
            {children}
        </Flex>
    );
>>>>>>> 5588ee59
}<|MERGE_RESOLUTION|>--- conflicted
+++ resolved
@@ -2,15 +2,9 @@
 import Flex from "./Flex";
 
 export default function ContainerForText({children, left}: {children?: React.ReactNode, left?: boolean}) {
-<<<<<<< HEAD
-    return <Flex alignItems={left ? "left" : "center"} flexDirection={"column"} mx={["0px","0px","0px","0px","0px", "50px"]}>
-        {children}
-    </Flex>;
-=======
     return (
-        <Flex alignItems={left ? "left" : "center"} flexDirection={"column"} mx={["0px", "0px", "0px", "0px", "50px"]}>
+        <Flex alignItems={left ? "left" : "center"} flexDirection={"column"} mx={["0px", "0px", "0px", "0px", "0px", "50px"]}>
             {children}
         </Flex>
     );
->>>>>>> 5588ee59
 }