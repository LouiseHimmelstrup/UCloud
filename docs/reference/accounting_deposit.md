--- conflicted
+++ resolved
@@ -119,11 +119,7 @@
         ), 
         sourceAllocation = "42", 
         startDate = null, 
-<<<<<<< HEAD
-        transactionId = "-14867352711328311161669212995147", 
-=======
-        transactionId = "-76590842044587929331673008733224", 
->>>>>>> b48a1210
+        transactionId = "-81962005140484490751673350427698", 
     )),
     piRoot
 ).orThrow()
@@ -229,241 +225,6 @@
 
 <details>
 <summary>
-<<<<<<< HEAD
-<b>Communication Flow:</b> TypeScript
-</summary>
-
-```typescript
-
-/* In this example, we will show how a workspace can create a sub-allocation. The new allocation will 
-have an existing allocation as a child. This is the recommended way of creating allocations. 
-Resources are not immediately removed from the parent allocation. In addition, workspaces can 
-over-allocate resources. For example, a workspace can deposit more resources than they have into 
-sub-allocations. This doesn't create more resources in the system. As we saw from the charge 
-examples, all allocations in a hierarchy must be able to carry a charge. */
-
-// Authenticated as piRoot
-await callAPI(AccountingWalletsApi.browse(
-    {
-        "itemsPerPage": null,
-        "next": null,
-        "consistency": null,
-        "itemsToSkip": null,
-        "filterType": null
-    }
-);
-
-/*
-{
-    "itemsPerPage": 50,
-    "items": [
-        {
-            "owner": {
-                "type": "project",
-                "projectId": "root-project"
-            },
-            "paysFor": {
-                "name": "example-slim",
-                "provider": "example"
-            },
-            "allocations": [
-                {
-                    "id": "42",
-                    "allocationPath": [
-                        "42"
-                    ],
-                    "balance": 500,
-                    "initialBalance": 500,
-                    "localBalance": 500,
-                    "startDate": 1633941615074,
-                    "endDate": null,
-                    "grantedIn": 1
-                }
-            ],
-            "chargePolicy": "EXPIRE_FIRST",
-            "productType": "COMPUTE",
-            "chargeType": "ABSOLUTE",
-            "unit": "UNITS_PER_HOUR"
-        }
-    ],
-    "next": null
-}
-*/
-// Authenticated as piLeaf
-await callAPI(AccountingWalletsApi.browse(
-    {
-        "itemsPerPage": null,
-        "next": null,
-        "consistency": null,
-        "itemsToSkip": null,
-        "filterType": null
-    }
-);
-
-/*
-{
-    "itemsPerPage": 50,
-    "items": [
-        {
-            "owner": {
-                "type": "project",
-                "projectId": "leaf-project"
-            },
-            "paysFor": {
-                "name": "example-slim",
-                "provider": "example"
-            },
-            "allocations": [
-            ],
-            "chargePolicy": "EXPIRE_FIRST",
-            "productType": "COMPUTE",
-            "chargeType": "ABSOLUTE",
-            "unit": "UNITS_PER_HOUR"
-        }
-    ],
-    "next": null
-}
-*/
-
-/* Our initial state shows that the root project has 500 core hours. The leaf doesn't have any 
-resources at the moment. */
-
-
-/* We now perform a deposit operation with the leaf workspace as the target. */
-
-// Authenticated as piRoot
-await callAPI(AccountingApi.deposit(
-    {
-        "items": [
-            {
-                "recipient": {
-                    "type": "project",
-                    "projectId": "leaf-project"
-                },
-                "sourceAllocation": "42",
-                "amount": 100,
-                "description": "Create sub-allocation",
-                "startDate": null,
-                "endDate": null,
-                "transactionId": "-14867352711328311161669212995147",
-                "dry": false
-            }
-        ]
-    }
-);
-
-/*
-{
-}
-*/
-await callAPI(AccountingWalletsApi.browse(
-    {
-        "itemsPerPage": null,
-        "next": null,
-        "consistency": null,
-        "itemsToSkip": null,
-        "filterType": null
-    }
-);
-
-/*
-{
-    "itemsPerPage": 50,
-    "items": [
-        {
-            "owner": {
-                "type": "project",
-                "projectId": "root-project"
-            },
-            "paysFor": {
-                "name": "example-slim",
-                "provider": "example"
-            },
-            "allocations": [
-                {
-                    "id": "42",
-                    "allocationPath": [
-                        "42"
-                    ],
-                    "balance": 500,
-                    "initialBalance": 500,
-                    "localBalance": 500,
-                    "startDate": 1633941615074,
-                    "endDate": null,
-                    "grantedIn": 1
-                }
-            ],
-            "chargePolicy": "EXPIRE_FIRST",
-            "productType": "COMPUTE",
-            "chargeType": "ABSOLUTE",
-            "unit": "UNITS_PER_HOUR"
-        }
-    ],
-    "next": null
-}
-*/
-// Authenticated as piLeaf
-await callAPI(AccountingWalletsApi.browse(
-    {
-        "itemsPerPage": null,
-        "next": null,
-        "consistency": null,
-        "itemsToSkip": null,
-        "filterType": null
-    }
-);
-
-/*
-{
-    "itemsPerPage": 50,
-    "items": [
-        {
-            "owner": {
-                "type": "project",
-                "projectId": "leaf-project"
-            },
-            "paysFor": {
-                "name": "example-slim",
-                "provider": "example"
-            },
-            "allocations": [
-                {
-                    "id": "52",
-                    "allocationPath": [
-                        "42",
-                        "52"
-                    ],
-                    "balance": 100,
-                    "initialBalance": 100,
-                    "localBalance": 100,
-                    "startDate": 1633941615074,
-                    "endDate": null,
-                    "grantedIn": 1
-                }
-            ],
-            "chargePolicy": "EXPIRE_FIRST",
-            "productType": "COMPUTE",
-            "chargeType": "ABSOLUTE",
-            "unit": "UNITS_PER_HOUR"
-        }
-    ],
-    "next": null
-}
-*/
-
-/* After inspecting the allocations, we see that the original (root) allocation remains unchanged. 
-However, the leaf workspace now have a new allocation. This allocation has the root allocation as a 
-parent, indicated by the path.  */
-
-```
-
-
-</details>
-
-<details>
-<summary>
-=======
->>>>>>> b48a1210
 <b>Communication Flow:</b> Curl
 </summary>
 
@@ -564,11 +325,7 @@
             "description": "Create sub-allocation",
             "startDate": null,
             "endDate": null,
-<<<<<<< HEAD
-            "transactionId": "-14867352711328311161669212995147",
-=======
-            "transactionId": "-76590842044587929331673008733224",
->>>>>>> b48a1210
+            "transactionId": "-81962005140484490751673350427698",
             "dry": false
         }
     ]
