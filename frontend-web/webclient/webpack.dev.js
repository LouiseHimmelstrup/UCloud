var webpack = require('webpack');
var webpackMerge = require('webpack-merge');
const CopyWebpackPlugin = require('copy-webpack-plugin');
const MiniCSSExtractPlugin = require("mini-css-extract-plugin");
var commonConfig = require('./webpack.config.js');
var path = require('path');

console.warn("Running Development")

module.exports = webpackMerge(commonConfig, {
    devtool: "inline-source-map",

    mode: "development",

    entry: {
        //vendor: './app/Vendor.tsx',
        app: './app/App.tsx'
    },

    output: {
        path: path.join(process.cwd(), '/dist'),
        publicPath: 'http://localhost:9000/',
        filename: '[name].js',
    },

    plugins: [
        new webpack.HotModuleReplacementPlugin(),
        new MiniCSSExtractPlugin({
            // Options similar to the same options in webpackOptions.output
            // both options are optional
            filename: "[name].css",
            chunkFilename: "[id].css"
        }),
        new CopyWebpackPlugin([{
            from: 'mock-api',
            to: 'mock-api',
            context: path.join(__dirname, 'app')
        }])
    ],

    devServer: {
        historyApiFallback: true,
        stats: 'minimal',
        index: "app/index.html",
        headers: {
            'Access-Control-Allow-Origin': '*'
        },
        inline: true,
        proxy: [{
<<<<<<< HEAD
            context: ["/auth/login", "/auth/request", "/auth/login-redirect", "/api", "/auth/css/", "/auth/logout",
                "/auth/refresh", "/auth/fonts/", "/auth/sdu_plain_white.png", "/auth/wayf_logo.png",
                "/auth/saml/"],
=======
            context: ["/auth/login", "/auth/request", "/auth/login-redirect", "/api", "/auth/css/", "/auth/logout", 
                      "/auth/refresh", "/auth/fonts/", "/auth/sdu_plain_white.png", "/auth/wayf_logo.png", 
                      "/auth/saml/", "/auth/users/"],
>>>>>>> 8460fd16
            target: "https://cloud.sdu.dk",
            secure: false,
        }, {
            context: "/auth",
            target: "http://localhost:8080",
        }],
    }
});<|MERGE_RESOLUTION|>--- conflicted
+++ resolved
@@ -4,8 +4,6 @@
 const MiniCSSExtractPlugin = require("mini-css-extract-plugin");
 var commonConfig = require('./webpack.config.js');
 var path = require('path');
-
-console.warn("Running Development")
 
 module.exports = webpackMerge(commonConfig, {
     devtool: "inline-source-map",
@@ -47,15 +45,9 @@
         },
         inline: true,
         proxy: [{
-<<<<<<< HEAD
-            context: ["/auth/login", "/auth/request", "/auth/login-redirect", "/api", "/auth/css/", "/auth/logout",
-                "/auth/refresh", "/auth/fonts/", "/auth/sdu_plain_white.png", "/auth/wayf_logo.png",
-                "/auth/saml/"],
-=======
             context: ["/auth/login", "/auth/request", "/auth/login-redirect", "/api", "/auth/css/", "/auth/logout", 
                       "/auth/refresh", "/auth/fonts/", "/auth/sdu_plain_white.png", "/auth/wayf_logo.png", 
                       "/auth/saml/", "/auth/users/"],
->>>>>>> 8460fd16
             target: "https://cloud.sdu.dk",
             secure: false,
         }, {
