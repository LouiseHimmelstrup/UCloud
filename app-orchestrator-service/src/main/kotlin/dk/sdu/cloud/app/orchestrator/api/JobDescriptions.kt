--- conflicted
+++ resolved
@@ -12,35 +12,8 @@
 import dk.sdu.cloud.calls.call
 import dk.sdu.cloud.calls.http
 import dk.sdu.cloud.service.Page
-<<<<<<< HEAD
-import dk.sdu.cloud.service.PaginationRequest
-=======
->>>>>>> cd2eb81f
 import dk.sdu.cloud.service.WithPaginationRequest
 import io.ktor.http.HttpMethod
-
-data class ListRecentRequest(
-    override val itemsPerPage: Int?,
-    override val page: Int?,
-    val order: SortOrder?,
-    val sortBy: JobSortBy?,
-    val minTimestamp: Long?,
-    val maxTimestamp: Long?,
-    val filter: JobState?
-) : WithPaginationRequest
-
-enum class SortOrder {
-    ASCENDING,
-    DESCENDING
-}
-
-enum class JobSortBy {
-    STATE,
-    APPLICATION,
-    STARTED_AT,
-    LAST_UPDATE,
-    CREATED_AT
-}
 
 /**
  * Call descriptions for the endpoint `/api/hpc/jobs`
@@ -70,11 +43,7 @@
     /**
      * Lists a user's recent jobs
      */
-<<<<<<< HEAD
-    val listRecent = call<ListRecent.Request, Page<JobWithStatus>, CommonErrorMessage>("listRecent") {
-=======
     val listRecent = call<ListRecentRequest, Page<JobWithStatus>, CommonErrorMessage>("listRecent") {
->>>>>>> cd2eb81f
         auth {
             access = AccessRight.READ
         }
@@ -85,11 +54,6 @@
             }
 
             params {
-<<<<<<< HEAD
-                +boundTo(ListRecent.Request::state)
-                +boundTo(ListRecent.Request::itemsPerPage)
-                +boundTo(ListRecent.Request::page)
-=======
                 +boundTo(ListRecentRequest::itemsPerPage)
                 +boundTo(ListRecentRequest::page)
                 +boundTo(ListRecentRequest::sortBy)
@@ -97,7 +61,6 @@
                 +boundTo(ListRecentRequest::minTimestamp)
                 +boundTo(ListRecentRequest::maxTimestamp)
                 +boundTo(ListRecentRequest::filter)
->>>>>>> cd2eb81f
             }
         }
     }
