--- conflicted
+++ resolved
@@ -1,39 +1,21 @@
 group 'dk.sdu.cloud'
-<<<<<<< HEAD
-version '1.1.2'
-=======
 version '1.2.0'
->>>>>>> 3ae5cc67
 
 apply plugin: 'application'
 mainClassName = "dk.sdu.cloud.activity.MainKt"
 
-<<<<<<< HEAD
 apply from: "https://raw.githubusercontent.com/SDU-eScience/GradleBootstrap/v0.2.8/sdu-cloud.gradle"
 
 buildscript {
-    ext.serviceCommonVersion = '1.1.10'
-=======
-apply from: "https://raw.githubusercontent.com/SDU-eScience/GradleBootstrap/v0.2.7/sdu-cloud.gradle"
-
-buildscript {
     ext.serviceCommonVersion = "1.2.0"
->>>>>>> 3ae5cc67
 }
 
 dependencies {
     compile "dk.sdu.cloud:service-common:$serviceCommonVersion"
-<<<<<<< HEAD
     compile "dk.sdu.cloud:auth-api:1.19.1"
     compile "dk.sdu.cloud:file-api:1.2.8"
     compile "dk.sdu.cloud:indexing-api:1.12.3"
     compile "dk.sdu.cloud:file-favorite-api:1.1.2"
-=======
-    compile "dk.sdu.cloud:auth-api:1.18.6"
-    compile "dk.sdu.cloud:file-api:1.2.6"
-    compile "dk.sdu.cloud:indexing-api:1.12.1"
-    compile "dk.sdu.cloud:file-favorite-api:1.1.0"
->>>>>>> 3ae5cc67
 
     testCompile "dk.sdu.cloud:service-common-test:$serviceCommonVersion"
 }
