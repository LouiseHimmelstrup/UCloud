import {useAsyncCommand, useCloudAPI} from "Authentication/DataHook";
import {emptyPage, ReduxObject} from "DefaultObjects";
import {MainContainer} from "MainContainer/MainContainer";
import * as Pagination from "Pagination";
import {
    listProjects,
    ListProjectsRequest,
    UserInProject,
    IngoingInvite, listIngoingInvites, acceptInvite, rejectInvite, ListFavoriteProjectsRequest, listFavoriteProjects
} from "Project/index";
import * as React from "react";
import {connect} from "react-redux";
import {Dispatch} from "redux";
import {Page, Operation} from "Types";
import Button from "ui-components/Button";
import {Flex, Icon, List, Text, Box, Checkbox, Label, Link, Tooltip} from "ui-components";
import VerticalButtonGroup from "ui-components/VerticalButtonGroup";
import {updatePageTitle, setActivePage} from "Navigation/Redux/StatusActions";
import {setRefreshFunction} from "Navigation/Redux/HeaderActions";
import {ListRow} from "ui-components/List";
import {useHistory} from "react-router";
import {loadingAction} from "Loading";
import {dispatchSetProjectAction} from "Project/Redux";
import {projectRoleToStringIcon, toggleFavoriteProject} from "Project";
import {snackbarStore} from "Snackbar/SnackbarStore";
import {Client} from "Authentication/HttpClientInstance";
import {stopPropagation} from "UtilityFunctions";
import ClickableDropdown from "ui-components/ClickableDropdown";
import {ThemeColor} from "ui-components/theme";
import {useEffect, useState} from "react";
import * as Heading from "ui-components/Heading";
import {SidebarPages} from "ui-components/Sidebar";
import {Toggle} from "ui-components/Toggle";
import {Spacer} from "ui-components/Spacer";
import {ShareCardBase} from "Shares/List";
import {defaultAvatar} from "UserSettings/Avataaar";
import {UserAvatar} from "AvataaarLib/UserAvatar";
import {useAvatars} from "AvataaarLib/hook";
import {dialogStore} from "Dialog/DialogStore";
import {ArchiveProject, LeaveProject} from "./ProjectSettings";

// eslint-disable-next-line no-underscore-dangle
const _List: React.FunctionComponent<DispatchProps & {project?: string}> = props => {
    const [archived, setArchived] = useState<boolean>(false);
    const [response, setFetchParams] = useCloudAPI<Page<UserInProject>, ListProjectsRequest>(
        {noop: true},
        emptyPage
    );
    const [favorites, setFavoriteParams] = useCloudAPI<Page<UserInProject>, ListFavoriteProjectsRequest>(
        listFavoriteProjects({page: 0, itemsPerPage: 25, archived}),
        emptyPage
    );

    const [ingoingInvites, fetchIngoingInvites, ingoingInvitesParams] = useCloudAPI<Page<IngoingInvite>>(
        listIngoingInvites({page: 0, itemsPerPage: 10}),
        emptyPage
    );

    const usernames = ingoingInvites.data.items.map(it => it.invitedBy);


    const avatars = useAvatars();

    useEffect(() => {
        avatars.updateCache(usernames);
    }, [usernames]);

    const [selectedProjects, setSelectedProjects] = React.useState(new Set());
    const [, runCommand] = useAsyncCommand();

    useEffect(() => {
        props.setLoading(response.loading);
    }, [response.loading]);

    const history = useHistory();

    const reload = (): void => {
        setFavoriteParams(listFavoriteProjects({
            page: favorites.data.pageNumber,
            itemsPerPage: response.data.itemsPerPage,
            archived
        }));
        setFetchParams(listProjects({
            page: response.data.pageNumber,
            itemsPerPage: response.data.itemsPerPage,
            archived,
            noFavorites: true
        }));
        fetchIngoingInvites(listIngoingInvites({page: 0, itemsPerPage: 10}));
    };

    useEffect(() => {
        props.onInit();
    }, []);

    useEffect(() => {
        props.setRefresh(reload);
        return () => props.setRefresh();
    }, [reload]);

    useEffect(() => {
        setFetchParams(listProjects({page: 0, itemsPerPage: 50, archived, noFavorites: true}));
    }, [archived]);

    const projectOperations: ProjectOperation[] = [
        {
            text: "Archive",
            disabled: projects => projects.length !== 1 || projects.every(it => it.archived),
            icon: "tags",
            onClick: ([project]) => dialogStore.addDialog(
                <ArchiveProject
                    onSuccess={() => dialogStore.success()}
                    isArchived={project.archived}
                    title={project.title}
                    projectId={project.projectId}
                    projectRole={project.whoami.role}
                />,
                () => undefined
            )
        },
        {
            text: "Unarchive",
            disabled: projects => projects.length !== 1 || projects.every(it => !it.archived),
            icon: "tags",
            onClick: ([project]) => dialogStore.addDialog(
                <ArchiveProject
                    onSuccess={() => dialogStore.success()}
                    isArchived={project.archived}
                    projectId={project.projectId}
                    title={project.title}
                    projectRole={project.whoami.role}
                />,
                () => undefined
            )
        },
        {
            text: "Leave",
            disabled: projects => projects.length !== 1,
            icon: "open",
            onClick: ([project]) => dialogStore.addDialog(
                <LeaveProject
                    onSuccess={() => dialogStore.success()}
                    projectId={project.projectId}
                    projectRole={project.whoami.role}
                    projectDetails={project}
                />,
                () => undefined)
        },
        {
            text: "Manage",
            disabled: projects => projects.length !== 1,
            icon: "properties",
            onClick: ([project]) => {
                props.setProject(project.projectId);
                history.push("/project/dashboard");
            }
        }
    ];

    return (
        <MainContainer
            headerSize={58}
            main={(
                <>
                    {ingoingInvites.data.itemsInTotal > 0 ? (
                        <>
                            <Heading.h3 mb={16}>Invitations</Heading.h3>
                            <Pagination.List
                                customEmptyPage={<Box mb={32}>You have no invitations.</Box>}
                                loading={ingoingInvites.loading}
                                page={ingoingInvites.data}
                                onPageChanged={newPage =>
                                    fetchIngoingInvites(listIngoingInvites({...ingoingInvitesParams.parameters, page: newPage}))
                                }
                                pageRenderer={() => (
                                    <Box mb={32}>
                                        {ingoingInvites.data.items.map(invite => (
                                            <ShareCardBase
                                                key={invite.project}
                                                title={invite.project}
                                                body={
                                                    <Spacer
                                                        left={<>
                                                            <UserAvatar avatar={avatars.cache[invite.invitedBy] ?? defaultAvatar} mr="10px" />
                                                            <Flex alignItems="center">Invited by {invite.invitedBy}</Flex>
                                                        </>}
                                                        right={<Flex alignItems="center">
                                                            <Button
                                                                color="green"
                                                                height="42px"
                                                                mr={8}
                                                                onClick={async () => {
                                                                    await runCommand(acceptInvite({projectId: invite.project}));
                                                                    reload();
                                                                }}
                                                            >
                                                                Accept
                                                            </Button>
                                                            <Button
                                                                color="red"
                                                                height="42px"
                                                                onClick={async () => {
                                                                    await runCommand(rejectInvite({projectId: invite.project}));
                                                                    reload();
                                                                }}
                                                            >
                                                                Reject
                                                            </Button>
                                                        </Flex>}
                                                    />
                                                }
                                                bottom={<Box height="16px" />}
                                            />
                                        ))}
                                    </Box>
                                )}
                            />
                        </>
                    ) : (
                            <></>
                        )}
                    {favorites.data.items.length === 0 ? null : (<>
                        <Heading.h3>Favorites</Heading.h3>
                        <List mb="10px">
                            <Pagination.List
                                page={favorites.data}
                                loading={false}
                                onPageChanged={newPage => {
                                    setFavoriteParams(
                                        listFavoriteProjects({
                                            page: newPage,
                                            itemsPerPage: response.data.itemsPerPage,
                                            archived
                                        })
                                    );
                                }}
                                pageRenderer={pageRenderer}
                            />
                        </List>
                    </>)}
                    <Heading.h3 mb={16}>My Projects</Heading.h3>
                    <List>
                        <ListRow
                            icon={<Box width="24px" />}
                            left={
                                <>
                                    <Box
                                        onClick={() => {
                                            if (props.project !== undefined && props.project !== "") {
                                                props.setProject();
                                                snackbarStore.addInformation("Personal project is now the active.", false);
                                            }
                                        }}
                                        height="30px"
                                    >
                                        <Link to="/project/dashboard">
                                            Personal project
                                        </Link>
                                    </Box>
                                </>
                            }
                            right={<>
                                <Toggle scale={1.5} activeColor="green" checked={!props.project} onChange={() => {
                                    if (!props.project) return;
                                    snackbarStore.addInformation("Personal project is now the active.", false);
                                    props.setProject();
                                }} />
                                <Box width="37px" />
                            </>}
                        />
<<<<<<< HEAD
                        {creatingProject ?
                            <ListRow
                                icon={<Icon
                                    cursor="pointer"
                                    size="24"
                                    name={"starEmpty"}
                                    color={"midGray"}
                                    hoverColor="blue"
                                />}
                                left={<form onSubmit={onCreateProject}>
                                    <Flex height="38px">
                                        <Input
                                            my="3px"
                                            pt="0px"
                                            pb="0px"
                                            pr="0px"
                                            pl="0px"
                                            noBorder
                                            fontSize={20}
                                            maxLength={1024}
                                            onKeyDown={e => {
                                                if (e.keyCode === KeyCode.ESC) {
                                                    setCreatingProject(false);
                                                }
                                            }}
                                            borderRadius="0px"
                                            type="text"
                                            width="100%"
                                            autoFocus
                                            ref={title}
                                        />
                                        <Icon
                                            ml="10px"
                                            mt="7px"
                                            cursor="pointer"
                                            name="close"
                                            color="red"
                                            onClick={() => setCreatingProject(false)}
                                        />
                                    </Flex>
                                </form>}
                                right={<>
                                    <Toggle
                                        scale={1.5}
                                        activeColor="green"
                                        checked={false}
                                        onChange={() => undefined}
                                    /><Box width="37px" /> </>}
                            /> : null}
=======
>>>>>>> 5e60e79c
                        <Pagination.List
                            page={response.data}
                            pageRenderer={pageRenderer}
                            loading={response.loading}
                            onPageChanged={newPage => {
                                setFetchParams(
                                    listProjects({
                                        page: newPage,
                                        itemsPerPage: response.data.itemsPerPage,
                                        archived
                                    })
                                );
                            }}
                            customEmptyPage={<div />}
                        />
                    </List>
                </>
            )}
            sidebar={(<>
                <VerticalButtonGroup>
<<<<<<< HEAD
                    <Link to="/project/grants/outgoing"><Button color="green">Outgoing Applications</Button></Link>
                    <Button onClick={startCreateProject}>Create project</Button>
=======
                    <Link to={`/projects/browser/new`}><Button>Create project</Button></Link>
>>>>>>> 5e60e79c
                    <Label fontSize={"100%"}>
                        <Checkbox size={24} checked={archived} onChange={() => setArchived(!archived)} />
                        Show archived
                    </Label>
                    {selectedProjects.size > 0 ? `${selectedProjects.size} project${selectedProjects.size > 1 ? "s" : ""} selected` : null}
                    <ProjectOperations
                        selectedProjects={[...response.data.items, ...favorites.data.items].filter(it => selectedProjects.has(it.projectId))}
                        projectOperations={projectOperations}
                    />
                </VerticalButtonGroup>
            </>)}
        />
    );

    function pageRenderer(page: Page<UserInProject>): JSX.Element[] {
        return page.items.map(e => {
            const isActive = e.projectId === props.project;
            const isFavorite = e.favorite;
            return (
                <ListRow
                    key={e.projectId}
                    select={() => {
                        if (selectedProjects.has(e.projectId)) selectedProjects.delete(e.projectId);
                        else selectedProjects.add(e.projectId);
                        setSelectedProjects(new Set(selectedProjects));
                    }}
                    isSelected={selectedProjects.has(e.projectId)}
                    icon={<Icon
                        cursor="pointer"
                        size="24"
                        name={isFavorite ? "starFilled" : "starEmpty"}
                        color={isFavorite ? "blue" : "midGray"}
                        onClick={() => onToggleFavorite(e.projectId)}
                        hoverColor="blue"
                    />}
                    left={
                        <>
                            <Box
                                onClick={() => {
                                    if (e.projectId !== props.project) {
                                        props.setProject(e.projectId);
                                        snackbarStore.addInformation(
                                            `${e.title} is now the active project`,
                                            false
                                        );
                                    }
                                }}
                                height="30px"
                            >
                                <Link to="/project/dashboard">
                                    {e.title}
                                </Link>
                            </Box>
                        </>
                    }
                    right={
                        <Flex alignItems={"center"}>
                            {!e.needsVerification ? null : (
                                <Text fontSize={0} mr={8}>
                                    <Icon name={"warning"} /> Attention required
                                </Text>
                            )}
                            <Tooltip
                                tooltipContentWidth="80px"
                                wrapperOffsetLeft="0"
                                wrapperOffsetTop="4px"
                                right="0"
                                top="1"
                                mb="50px"
                                trigger={(
                                    <Icon
                                        size="30"
                                        squared={false}
                                        name={projectRoleToStringIcon(e.whoami.role)}
                                        color="gray"
                                        color2="midGray"
                                        mr=".5em"
                                    />
                                )}
                            >
                                <Text fontSize={2}>{e.whoami.role}</Text>
                            </Tooltip>

                            <Toggle
                                scale={1.5}
                                activeColor="green"
                                checked={isActive}
                                onChange={() => {
                                    if (isActive) return;
                                    snackbarStore.addInformation(
                                        `${e.title} is now the active project`,
                                        false
                                    );
                                    props.setProject(e.projectId);
                                }}
                            />
                            {selectedProjects.size === 0 && projectOperations.length > 0 ? (
                                <div onClick={stopPropagation}>
                                    <ClickableDropdown
                                        width="125px"
                                        left="-105px"
                                        trigger={(
                                            <Icon
                                                ml="0.5em"
                                                mr="10px"
                                                name="ellipsis"
                                                size="1em"
                                                rotation={90}
                                            />
                                        )}
                                    >
                                        <ProjectOperations
                                            selectedProjects={[e]}
                                            projectOperations={projectOperations}
                                        />
                                    </ClickableDropdown>
                                </div>
                            ) : <Box width="37px" />}
                        </Flex>}
                />
            );
        });
    }

    async function onToggleFavorite(projectId: string): Promise<void> {
        await runCommand(toggleFavoriteProject({project: projectId}));
        reload();
    }
};

interface ProjectOperation extends Operation<UserInProject> {
    iconColor2?: ThemeColor;
}

interface ProjectOperations {
    projectOperations: ProjectOperation[];
    selectedProjects: UserInProject[];
}

function ProjectOperations(props: ProjectOperations): JSX.Element | null {
    if (props.projectOperations.length === 0) return null;

    function ProjectOp(op: ProjectOperation): JSX.Element | null {
        if (op.disabled(props.selectedProjects, Client)) return null;
        return (
            <Box
                ml="-17px"
                mr="-17px"
                pl="15px"
                cursor="pointer"
                onClick={() => op.onClick(props.selectedProjects, Client)}
            >
                <Icon
                    size={16}
                    mr="0.5em"
                    color={op.color}
                    color2={op.iconColor2}
                    name={op.icon}
                />
                {op.text}
            </Box>
        );
    }

    return (
        <>
            {props.projectOperations.map(ProjectOp)}
        </>
    );
}

interface DispatchProps {
    setProject: (id?: string) => void;
    onInit: () => void;
    setRefresh: (refresh?: () => void) => void;
    setLoading: (loading: boolean) => void;
}

const mapStateToProps = (state: ReduxObject): {project?: string} => state.project;

const mapDispatchToProps = (dispatch: Dispatch): DispatchProps => ({
    onInit: () => {
        dispatch(updatePageTitle("Projects"));
        dispatch(setActivePage(SidebarPages.Projects));
    },
    setRefresh: refresh => dispatch(setRefreshFunction(refresh)),
    setLoading: loading => dispatch(loadingAction(loading)),
    setProject: id => dispatchSetProjectAction(dispatch, id)
});

export default connect(mapStateToProps, mapDispatchToProps)(_List);<|MERGE_RESOLUTION|>--- conflicted
+++ resolved
@@ -268,58 +268,6 @@
                                 <Box width="37px" />
                             </>}
                         />
-<<<<<<< HEAD
-                        {creatingProject ?
-                            <ListRow
-                                icon={<Icon
-                                    cursor="pointer"
-                                    size="24"
-                                    name={"starEmpty"}
-                                    color={"midGray"}
-                                    hoverColor="blue"
-                                />}
-                                left={<form onSubmit={onCreateProject}>
-                                    <Flex height="38px">
-                                        <Input
-                                            my="3px"
-                                            pt="0px"
-                                            pb="0px"
-                                            pr="0px"
-                                            pl="0px"
-                                            noBorder
-                                            fontSize={20}
-                                            maxLength={1024}
-                                            onKeyDown={e => {
-                                                if (e.keyCode === KeyCode.ESC) {
-                                                    setCreatingProject(false);
-                                                }
-                                            }}
-                                            borderRadius="0px"
-                                            type="text"
-                                            width="100%"
-                                            autoFocus
-                                            ref={title}
-                                        />
-                                        <Icon
-                                            ml="10px"
-                                            mt="7px"
-                                            cursor="pointer"
-                                            name="close"
-                                            color="red"
-                                            onClick={() => setCreatingProject(false)}
-                                        />
-                                    </Flex>
-                                </form>}
-                                right={<>
-                                    <Toggle
-                                        scale={1.5}
-                                        activeColor="green"
-                                        checked={false}
-                                        onChange={() => undefined}
-                                    /><Box width="37px" /> </>}
-                            /> : null}
-=======
->>>>>>> 5e60e79c
                         <Pagination.List
                             page={response.data}
                             pageRenderer={pageRenderer}
@@ -340,12 +288,8 @@
             )}
             sidebar={(<>
                 <VerticalButtonGroup>
-<<<<<<< HEAD
                     <Link to="/project/grants/outgoing"><Button color="green">Outgoing Applications</Button></Link>
-                    <Button onClick={startCreateProject}>Create project</Button>
-=======
                     <Link to={`/projects/browser/new`}><Button>Create project</Button></Link>
->>>>>>> 5e60e79c
                     <Label fontSize={"100%"}>
                         <Checkbox size={24} checked={archived} onChange={() => setArchived(!archived)} />
                         Show archived
