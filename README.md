--- conflicted
+++ resolved
@@ -12,8 +12,8 @@
 resources from different providers, allowing researchers to focus on their work as opposed to the specifics of any given
 provider.
 
-This document covers UCloud from a developer's perspective. The end-user guide for UCloud can be
-found [here](https://docs.cloud.sdu.dk/user/).
+This document covers UCloud from a developer's perspective. __The end-user guide for UCloud can be
+found [here](https://docs.cloud.sdu.dk/user/)__.
 
 ## Quick-Start
 
@@ -77,13 +77,4 @@
 ## Suggested Reading
 
 - [End-user Documentation](https://docs.cloud.sdu.dk/user/)
-<<<<<<< HEAD
-- [UCloud Application Development](/backend/app-store-service/README.md)
-- [Getting Started Guide for Developers](/backend/service-lib/wiki/getting_started.md)
-- [Procedures](/infrastructure/wiki/README.md)
-    - [Deployment Checklist]((/backend/service-lib/wiki/deployment.md))
-    - [CI/CD](/infrastructure/wiki/Jenkins.md)
-    - [Internal Release Notes](/wiki/release-notes.md)
-=======
-- [UCloud Application Development](/backend/app-store-service/README.md)
->>>>>>> 2688ee69
+- [UCloud Application Development](/backend/app-store-service/README.md)