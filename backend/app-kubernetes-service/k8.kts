package dk.sdu.cloud.k8

bundle { ctx ->
    name = "app-kubernetes"
<<<<<<< HEAD
    version = "0.22.2"
=======
    version = "2021.3.0-alpha45"
>>>>>>> 2688ee69

    val additionalConfig = config("additionalConfig", "Additional configuration (YAML)", "")
    val prefix: String = config("prefix", "Application name prefix (e.g. 'app-')", "app-")
    val domain: String = config("domain", "Application domain (e.g. 'cloud.sdu.dk')")
    val useMachineSelector: Boolean = config(
        "useMachineSelector",
        "Should the machine selector: ucloud.dk/machine=\$type be used?",
        false
    )
    val networkInterface: String = config("networkInterface", "Network interface for public IPs")
    val networkGatewayCidr: String = config("networkGatewayCidr", "Network interface for public IPs", "null")
    val internalEgressWhiteList: List<String> = config(
        "internalEgressWhitelist",
        "Internal sites to whitelist",
        emptyList()
    )

    withAmbassador(pathPrefix = null) {
        addSimpleMapping("/api/app/compute/kubernetes")
        addSimpleMapping("/ucloud/ucloud/jobs")
        addSimpleMapping("/ucloud/ucloud/ingresses")
        addSimpleMapping("/ucloud/ucloud/networkips")
        addSimpleMapping("/ucloud/ucloud/licenses")
        addSimpleMapping("/ucloud/ucloud/websocket")
        // TODO This seems wrong
        addSimpleMapping("/ucloud/jobs.provider.ucloud/websocket")
    }

    val deployment = withDeployment {
        deployment.spec.replicas = Configuration.retrieve("defaultScale", "Default scale", 1)

        val cephfsVolume = "cephfs"
        serviceContainer.volumeMounts.add(VolumeMount().apply {
            name = cephfsVolume
            mountPath = "/mnt/cephfs"
        })

        volumes.add(Volume().apply {
            name = cephfsVolume
            persistentVolumeClaim = PersistentVolumeClaimVolumeSource().apply {
                claimName = cephfsVolume
            }
        })

        run {
            // Envoy configuration
            val envoySharedVolume = "envoy"
            volumes.add(Volume().apply {
                name = envoySharedVolume
                emptyDir = EmptyDirVolumeSource()
            })

            containers.add(Container().apply {
                name = "envoy"
                image = "envoyproxy/envoy:v1.11.1"
                command = listOf(
                    "sh", "-c",
                    """
                        while [ ! -f /mnt/shared/envoy/config.yaml ]; do sleep 0.5; done;
                        envoy -c /mnt/shared/envoy/config.yaml
                    """.trimIndent()
                )

                val workingDirectory = "/mnt/shared/envoy"
                workingDir = workingDirectory
                volumeMounts.add(VolumeMount().apply {
                    name = envoySharedVolume
                    mountPath = workingDirectory
                })
            })

            serviceContainer.workingDir = "/mnt/shared"
            serviceContainer.volumeMounts.add(VolumeMount().apply {
                mountPath = "/mnt/shared/envoy"
                name = envoySharedVolume
            })
        }

        // Service account is needed for this service to schedule user jobs
        deployment.spec.template.spec.serviceAccountName = this@bundle.name

        injectConfiguration("app-kubernetes")
        injectConfiguration("ceph-fs-config")
        injectSecret("ucloud-provider-tokens")
    }

    withPostgresMigration(deployment)

    withNetworkPolicy("app-policy", version = "5") {
        policy.metadata.namespace = "app-kubernetes"

        policy.spec = NetworkPolicySpec().apply {
            podSelector = LabelSelector().apply {
                matchExpressions = listOf(LabelSelectorRequirement("volcano.sh/job-name", "Exists", null))
            }

            ingress = emptyList()
            egress = listOf(
                allowPortEgress(
                    listOf(
                        PortAndProtocol(53, NetworkProtocol.TCP),
                        PortAndProtocol(53, NetworkProtocol.UDP)
                    )
                ),

                allowEgressTo(
                    listOf(
                        EgressToPolicy(
                            "0.0.0.0/0",
                            listOf(
                                "10.0.0.0/8",
                                "172.16.0.0/12",
                                "192.168.0.0/16",
                                // smtp.sdu.dk
                                "130.225.156.18/32",
                                "130.225.156.19/32"
                            )
                        )
                    )
                ),

                allowEgressToPods("volcano.sh/job-name", "Exists")
            ) + internalEgressWhiteList.map {
                allowEgressTo(listOf(EgressToPolicy(it)))
            }
        }
    }

    withNetworkPolicy("app-allow-proxy", version = "4") {
        policy.metadata.namespace = "app-kubernetes"

        policy.spec = NetworkPolicySpec().apply {
            podSelector = LabelSelector().apply {
                matchExpressions = listOf(LabelSelectorRequirement("volcano.sh/job-name", "Exists", null))
            }

            ingress = listOf(
                allowFromPods(mapOf("app" to "app-kubernetes"), null)
            )
        }
    }

    withClusterServiceAccount {
        addRule(
            apiGroups = listOf(""),
            resources = listOf("pods", "pods/log", "pods/portforward", "pods/exec", "services", "events"),
            verbs = listOf("*")
        )

        addRule(
            apiGroups = listOf(""),
            resources = listOf("nodes", "namespaces"),
            verbs = listOf("list", "get")
        )

        addRule(
            apiGroups = listOf("batch", "extensions"),
            resources = listOf("jobs", "networkpolicies"),
            verbs = listOf("*")
        )

        addRule(
            apiGroups = listOf("networking.k8s.io"),
            resources = listOf("networkpolicies"),
            verbs = listOf("*")
        )

        addRule(
            apiGroups = listOf("batch.volcano.sh"),
            resources = listOf("jobs"),
            verbs = listOf("*")
        )
    }

    withConfigMap {
        addConfig(
            "config.yaml",

            //language=yaml
            """
                app:
                  kubernetes:
                    performAuthentication: true
                    prefix: "$prefix"
                    domain: $domain
                    networkInterface: $networkInterface
                    networkGatewayCidr: $networkGatewayCidr
                    useMachineSelector: $useMachineSelector
                    toleration:
                      key: sducloud
                      value: apps

            """.trimIndent()
        )

        addConfig("additional.yaml", additionalConfig)
    }

    withIngress("apps") {
        resource.metadata.annotations = resource.metadata.annotations +
            mapOf("nginx.ingress.kubernetes.io/proxy-body-size" to "0")
        addRule("*.$domain", service = "app-kubernetes", port = 80)
    }

    resources.add(
        object : KubernetesResource {
            override val phase = DeploymentPhase.DEPLOY
            override fun toString() = "Volcano Deployment"
            val cm = ConfigMapResource("volcano-deploy-version", "1")
            val registry = "dreg.cloud.sdu.dk/"
            val version = "1.0.1-ucloud.1"

            val yamlResources = """
                ---
                # Source: volcano/templates/admission.yaml
                apiVersion: v1
                kind: ServiceAccount
                metadata:
                  name: volcano-admission
                  namespace: volcano-system
                ---
                # Source: volcano/templates/controllers.yaml
                apiVersion: v1
                kind: ServiceAccount
                metadata:
                  name: volcano-controllers
                  namespace: volcano-system
                ---
                # Source: volcano/templates/scheduler.yaml
                apiVersion: v1
                kind: ServiceAccount
                metadata:
                  name: volcano-scheduler
                  namespace: volcano-system
                ---
                # Source: volcano/templates/scheduler.yaml
                apiVersion: v1
                kind: ConfigMap
                metadata:
                  name: volcano-scheduler-configmap
                  namespace: volcano-system
                data:
                  volcano-scheduler.conf: |
                    actions: "enqueue, allocate, backfill"
                    tiers:
                    - plugins:
                      - name: priority
                      - name: gang
                      - name: conformance
                    - plugins:
                      - name: drf
                      - name: predicates
                      - name: proportion
                      - name: nodeorder
                      - name: binpack
                ---
                # Source: volcano/templates/batch_v1alpha1_job.yaml
                apiVersion: apiextensions.k8s.io/v1beta1
                kind: CustomResourceDefinition
                metadata:
                  name: jobs.batch.volcano.sh
                spec:
                  group: batch.volcano.sh
                  names:
                    kind: Job
                    plural: jobs
                    shortNames:
                      - vcjob
                      - vj
                  scope: Namespaced
                  validation:
                    openAPIV3Schema:
                      type: object
                      properties:
                        apiVersion:
                          description: 'APIVersion defines the versioned schema of this representation
                            of an object. Servers should convert recognized schemas to the latest
                            internal value, and may reject unrecognized values. More info: https://git.k8s.io/community/contributors/devel/api-conventions.md#resources'
                          type: string
                        kind:
                          description: 'Kind is a string value representing the REST resource this
                            object represents. Servers may infer this from the endpoint the client
                            submits requests to. Cannot be updated. In CamelCase. More info: https://git.k8s.io/community/contributors/devel/api-conventions.md#types-kinds'
                          type: string
                        metadata:
                          type: object
                        spec:
                          description: Specification of the desired behavior of a cron job, including
                            the minAvailable
                          properties:
                            volumes:
                              description: The volumes for Job
                              items:
                                properties:
                                  volumeClaim:
                                    description: VolumeClaim defines the PVC used by the VolumeMount.
                                    type: object
                                  mountPath:
                                    description: Path within the container at which the volume should be mounted.
                                      Must not contain ':'.
                                    type: string
                                  volumeClaimName:
                                    description: The name of the volume claim.
                                    type: string
                                type: object
                                required:
                                  - mountPath
                              type: array
                            minAvailable:
                              description: The minimal available pods to run for this Job
                              format: int32
                              type: integer
                            policies:
                              description: Specifies the default lifecycle of tasks
                              items:
                                properties:
                                  action:
                                    description: The action that will be taken to the PodGroup according
                                      to Event. One of "Restart", "None". Default to None.
                                    type: string
                                  event:
                                    description: The Event recorded by scheduler; the controller takes
                                      actions according to this Event.
                                    type: string
                                  events:
                                    description: The Events recorded by scheduler; the controller takes
                                      actions according to this Events.
                                    type: array
                                    items:
                                      type: string
                                  timeout:
                                    description: Timeout is the grace period for controller to take
                                      actions. Default to nil (take action immediately).
                                    type: object
                                type: object
                              type: array
                            schedulerName:
                              description: SchedulerName is the default value of `tasks.template.spec.schedulerName`.
                              type: string
                            plugins:
                              description: Enabled task plugins when creating job.
                              type: object
                            tasks:
                              description: Tasks specifies the task specification of Job
                              items:
                                properties:
                                  name:
                                    description: Name specifies the name of tasks
                                    type: string
                                  policies:
                                    description: Specifies the lifecycle of task
                                    items:
                                      properties:
                                        action:
                                          description: The action that will be taken to the PodGroup
                                            according to Event. One of "Restart", "None". Default
                                            to None.
                                          type: string
                                        event:
                                          description: The Event recorded by scheduler; the controller
                                            takes actions according to this Event.
                                          type: string
                                        events:
                                          description: The Events recorded by scheduler; the controller takes
                                            actions according to this Events.
                                          type: array
                                          items:
                                            type: string
                                        timeout:
                                          description: Timeout is the grace period for controller
                                            to take actions. Default to nil (take action immediately).
                                          type: object
                                      type: object
                                    type: array
                                  replicas:
                                    description: Replicas specifies the replicas of this TaskSpec
                                      in Job
                                    format: int32
                                    type: integer
                                  template:
                                    description: Specifies the pod that will be created for this TaskSpec
                                      when executing a Job
                                    type: object
                                type: object
                              type: array
                            queue:
                              description: The name of the queue on which job should been created
                              type: string
                            maxRetry:
                              description: The limit for retrying submiting job, default is 3
                              format: int32
                              type: integer
                          type: object
                        status:
                          description: Current status of Job
                          properties:
                            succeeded:
                              description: The number of pods which reached phase Succeeded.
                              format: int32
                              type: integer
                            failed:
                              description: The number of pods which reached phase Failed.
                              format: int32
                              type: integer
                            minAvailable:
                              description: The minimal available pods to run for this Job
                              format: int32
                              type: integer
                            pending:
                              description: The number of pending pods.
                              format: int32
                              type: integer
                            running:
                              description: The number of running pods.
                              format: int32
                              type: integer
                            version:
                              description: Job's current version
                              format: int32
                              type: integer
                            retryCount:
                              description: The number that volcano retried to submit the job.
                              format: int32
                              type: integer
                            controlledResources:
                              description: All of the resources that are controlled by this job.
                              type: object
                              additionalProperties:
                                type: string
                            state:
                              description: Current state of Job.
                              properties:
                                message:
                                  description: Human-readable message indicating details about last
                                    transition.
                                  type: string
                                phase:
                                  description: The phase of Job
                                  type: string
                                reason:
                                  description: Unique, one-word, CamelCase reason for the condition's
                                    last transition.
                                  type: string
                                lastTransitionTime:
                                  description: The time of last state transition.
                                  format: date-time
                                  type: string
                              type: object
                          type: object
                  version: v1alpha1
                  subresources:
                    status: {}
                status:
                  acceptedNames:
                    kind: ""
                    plural: ""
                  conditions: []
                  storedVersions: []
                ---
                # Source: volcano/templates/bus_v1alpha1_command.yaml
                apiVersion: apiextensions.k8s.io/v1beta1
                kind: CustomResourceDefinition
                metadata:
                  name: commands.bus.volcano.sh
                spec:
                  group: bus.volcano.sh
                  names:
                    kind: Command
                    plural: commands
                  scope: Namespaced
                  validation:
                    openAPIV3Schema:
                      type: object
                      properties:
                        action:
                          description: Action defines the action that will be took to the target object.
                          type: string
                        apiVersion:
                          description: 'APIVersion defines the versioned schema of this representation
                            of an object. Servers should convert recognized schemas to the latest
                            internal value, and may reject unrecognized values. More info: https://git.k8s.io/community/contributors/devel/api-conventions.md#resources'
                          type: string
                        kind:
                          description: 'Kind is a string value representing the REST resource this
                            object represents. Servers may infer this from the endpoint the client
                            submits requests to. Cannot be updated. In CamelCase. More info: https://git.k8s.io/community/contributors/devel/api-conventions.md#types-kinds'
                          type: string
                        message:
                          description: Human-readable message indicating details of this command.
                          type: string
                        metadata:
                          type: object
                        reason:
                          description: Unique, one-word, CamelCase reason for this command.
                          type: string
                        target:
                          description: TargetObject defines the target object of this command.
                          type: object
                  version: v1alpha1
                status:
                  acceptedNames:
                    kind: ""
                    plural: ""
                  conditions: []
                  storedVersions: []
                ---
                # Source: volcano/templates/scheduling_v1beta1_podgroup.yaml
                apiVersion: apiextensions.k8s.io/v1beta1
                kind: CustomResourceDefinition
                metadata:
                  name: podgroups.scheduling.volcano.sh
                spec:
                  group: scheduling.volcano.sh
                  names:
                    kind: PodGroup
                    plural: podgroups
                    shortNames:
                      - pg
                      - podgroup-v1beta1
                  scope: Namespaced
                  validation:
                    openAPIV3Schema:
                      properties:
                        apiVersion:
                          type: string
                        kind:
                          type: string
                        metadata:
                          type: object
                        spec:
                          properties:
                            minMember:
                              format: int32
                              type: integer
                            queue:
                              type: string
                            priorityClassName:
                              type: string
                          type: object
                        status:
                          properties:
                            succeeded:
                              format: int32
                              type: integer
                            failed:
                              format: int32
                              type: integer
                            running:
                              format: int32
                              type: integer
                          type: object
                      type: object
                  version: v1beta1
                ---
                # Source: volcano/templates/scheduling_v1beta1_queue.yaml
                apiVersion: apiextensions.k8s.io/v1beta1
                kind: CustomResourceDefinition
                metadata:
                  name: queues.scheduling.volcano.sh
                spec:
                  group: scheduling.volcano.sh
                  names:
                    kind: Queue
                    plural: queues
                    shortNames:
                      - q
                      - queue-v1beta1
                  scope: Cluster
                  validation:
                    openAPIV3Schema:
                      properties:
                        apiVersion:
                          type: string
                        kind:
                          type: string
                        metadata:
                          type: object
                        spec:
                          properties:
                            weight:
                              format: int32
                              type: integer
                            capability:
                              type: object
                          type: object
                        status:
                          properties:
                            state:
                              type: string
                            unknown:
                              format: int32
                              type: integer
                            pending:
                              format: int32
                              type: integer
                            running:
                              format: int32
                              type: integer
                            inqueue:
                              format: int32
                              type: integer
                          type: object
                      type: object
                  version: v1beta1
                  subresources:
                    status: {}
                ---
                # Source: volcano/templates/admission.yaml
                kind: ClusterRole
                apiVersion: rbac.authorization.k8s.io/v1
                metadata:
                  name: volcano-admission
                rules:
                  - apiGroups: [""]
                    resources: ["configmaps"]
                    verbs: ["get", "list", "watch"]
                  - apiGroups: ["admissionregistration.k8s.io"]
                    resources: ["mutatingwebhookconfigurations", "validatingwebhookconfigurations"]
                    verbs: ["get", "list", "watch", "create", "update"]
                  # Rules below is used generate admission service secret
                  - apiGroups: ["certificates.k8s.io"]
                    resources: ["certificatesigningrequests"]
                    verbs: ["get", "list", "create", "delete"]
                  - apiGroups: ["certificates.k8s.io"]
                    resources: ["certificatesigningrequests/approval"]
                    verbs: ["create", "update"]
                  - apiGroups: [""]
                    resources: ["secrets"]
                    verbs: ["create", "get", "patch"]
                  - apiGroups: ["scheduling.incubator.k8s.io", "scheduling.volcano.sh"]
                    resources: ["queues"]
                    verbs: ["get", "list"]
                  - apiGroups: [""]
                    resources: ["services"]
                    verbs: ["get"]
                  - apiGroups: ["scheduling.incubator.k8s.io", "scheduling.volcano.sh"]
                    resources: ["podgroups"]
                    verbs: ["get", "list", "watch"]
                ---
                # Source: volcano/templates/controllers.yaml
                kind: ClusterRole
                apiVersion: rbac.authorization.k8s.io/v1
                metadata:
                  name: volcano-controllers
                rules:
                  - apiGroups: ["apiextensions.k8s.io"]
                    resources: ["customresourcedefinitions"]
                    verbs: ["create", "get", "list", "watch", "delete"]
                  - apiGroups: ["batch.volcano.sh"]
                    resources: ["jobs"]
                    verbs: ["get", "list", "watch", "update", "delete"]
                  - apiGroups: ["batch.volcano.sh"]
                    resources: ["jobs/status", "jobs/finalizers"]
                    verbs: ["update", "patch"]
                  - apiGroups: ["bus.volcano.sh"]
                    resources: ["commands"]
                    verbs: ["get", "list", "watch", "delete"]
                  - apiGroups: [""]
                    resources: ["events"]
                    verbs: ["create", "list", "watch", "update", "patch"]
                  - apiGroups: [""]
                    resources: ["pods"]
                    verbs: ["create", "get", "list", "watch", "update", "bind", "delete"]
                  - apiGroups: [""]
                    resources: ["persistentvolumeclaims"]
                    verbs: ["get", "list", "watch", "create"]
                  - apiGroups: [""]
                    resources: ["services"]
                    verbs: ["get", "list", "watch", "create", "delete"]
                  - apiGroups: [""]
                    resources: ["configmaps"]
                    verbs: ["get", "list", "watch", "create", "delete", "update"]
                  - apiGroups: [""]
                    resources: ["secrets"]
                    verbs: ["get", "list", "watch", "create", "delete", "update"]
                  - apiGroups: ["scheduling.incubator.k8s.io", "scheduling.volcano.sh"]
                    resources: ["podgroups", "queues", "queues/status"]
                    verbs: ["get", "list", "watch", "create", "delete", "update"]
                  - apiGroups: ["scheduling.k8s.io"]
                    resources: ["priorityclasses"]
                    verbs: ["get", "list", "watch", "create", "delete"]
                  - apiGroups: ["networking.k8s.io"]
                    resources: ["networkpolicies"]
                    verbs: ["get", "create"]
                ---
                # Source: volcano/templates/scheduler.yaml
                kind: ClusterRole
                apiVersion: rbac.authorization.k8s.io/v1
                metadata:
                  name: volcano-scheduler
                rules:
                  - apiGroups: ["apiextensions.k8s.io"]
                    resources: ["customresourcedefinitions"]
                    verbs: ["create", "get", "list", "watch", "delete"]
                  - apiGroups: ["batch.volcano.sh"]
                    resources: ["jobs"]
                    verbs: ["get", "list", "watch", "update", "delete"]
                  - apiGroups: ["batch.volcano.sh"]
                    resources: ["jobs/status"]
                    verbs: ["update", "patch"]
                  - apiGroups: [""]
                    resources: ["events"]
                    verbs: ["create", "list", "watch", "update", "patch"]
                  - apiGroups: [""]
                    resources: ["pods", "pods/status"]
                    verbs: ["create", "get", "list", "watch", "update", "patch", "bind", "updateStatus", "delete"]
                  - apiGroups: [""]
                    resources: ["pods/binding"]
                    verbs: ["create"]
                  - apiGroups: [""]
                    resources: ["persistentvolumeclaims"]
                    verbs: ["list", "watch"]
                  - apiGroups: [""]
                    resources: ["persistentvolumes"]
                    verbs: ["list", "watch"]
                  - apiGroups: [""]
                    resources: ["namespaces"]
                    verbs: ["list", "watch"]
                  - apiGroups: [""]
                    resources: ["resourcequotas"]
                    verbs: ["list", "watch"]
                  - apiGroups: ["storage.k8s.io"]
                    resources: ["storageclasses"]
                    verbs: ["list", "watch"]
                  - apiGroups: [""]
                    resources: ["nodes"]
                    verbs: ["list", "watch"]
                  - apiGroups: ["policy"]
                    resources: ["poddisruptionbudgets"]
                    verbs: ["list", "watch"]
                  - apiGroups: ["scheduling.k8s.io"]
                    resources: ["priorityclasses"]
                    verbs: ["get", "list", "watch"]
                  - apiGroups: ["scheduling.incubator.k8s.io", "scheduling.volcano.sh"]
                    resources: ["queues"]
                    verbs: ["get", "list", "watch", "create", "delete"]
                  - apiGroups: ["scheduling.incubator.k8s.io", "scheduling.volcano.sh"]
                    resources: ["podgroups"]
                    verbs: ["list", "watch", "update"]
                ---
                # Source: volcano/templates/admission.yaml
                kind: ClusterRoleBinding
                apiVersion: rbac.authorization.k8s.io/v1
                metadata:
                  name: volcano-admission-role
                subjects:
                  - kind: ServiceAccount
                    name: volcano-admission
                    namespace: volcano-system
                roleRef:
                  kind: ClusterRole
                  name: volcano-admission
                  apiGroup: rbac.authorization.k8s.io
                ---
                # Source: volcano/templates/controllers.yaml
                kind: ClusterRoleBinding
                apiVersion: rbac.authorization.k8s.io/v1
                metadata:
                  name: volcano-controllers-role
                subjects:
                  - kind: ServiceAccount
                    name: volcano-controllers
                    namespace: volcano-system
                roleRef:
                  kind: ClusterRole
                  name: volcano-controllers
                  apiGroup: rbac.authorization.k8s.io
                ---
                # Source: volcano/templates/scheduler.yaml
                kind: ClusterRoleBinding
                apiVersion: rbac.authorization.k8s.io/v1
                metadata:
                  name: volcano-scheduler-role
                subjects:
                  - kind: ServiceAccount
                    name: volcano-scheduler
                    namespace: volcano-system
                roleRef:
                  kind: ClusterRole
                  name: volcano-scheduler
                  apiGroup: rbac.authorization.k8s.io
                ---
                # Source: volcano/templates/admission.yaml
                apiVersion: v1
                kind: Service
                metadata:
                  labels:
                    app: volcano-admission
                  name: volcano-admission-service
                  namespace: volcano-system
                spec:
                  ports:
                    - port: 443
                      protocol: TCP
                      targetPort: 8443
                  selector:
                    app: volcano-admission
                  sessionAffinity: None
                ---
                # Source: volcano/templates/admission.yaml
                apiVersion: apps/v1
                kind: Deployment
                metadata:
                  labels:
                    app: volcano-admission
                  name: volcano-admission
                  namespace: volcano-system
                spec:
                  replicas: 1
                  selector:
                    matchLabels:
                      app: volcano-admission
                  template:
                    metadata:
                      labels:
                        app: volcano-admission
                    spec:
                      serviceAccount: volcano-admission
                      containers:
                        - args:
                            - --tls-cert-file=/admission.local.config/certificates/tls.crt
                            - --tls-private-key-file=/admission.local.config/certificates/tls.key
                            - --ca-cert-file=/admission.local.config/certificates/ca.crt
                            - --webhook-namespace=volcano-system
                            - --webhook-service-name=volcano-admission-service
                            - --logtostderr
                            - --port=8443
                            - -v=4
                            - 2>&1
                          image: ${registry}volcanosh/vc-webhook-manager:$version
                          imagePullPolicy: IfNotPresent
                          name: admission
                          volumeMounts:
                            - mountPath: /admission.local.config/certificates
                              name: admission-certs
                              readOnly: true
                      volumes:
                        - name: admission-certs
                          secret:
                            defaultMode: 420
                            secretName: volcano-admission-secret
                ---
                # Source: volcano/templates/controllers.yaml
                kind: Deployment
                apiVersion: apps/v1
                metadata:
                  name: volcano-controllers
                  namespace: volcano-system
                  labels:
                    app: volcano-controller
                spec:
                  replicas: 1
                  selector:
                    matchLabels:
                      app: volcano-controller
                  template:
                    metadata:
                      labels:
                        app: volcano-controller
                    spec:
                      serviceAccount: volcano-controllers
                      containers:
                          - name: volcano-controllers
                            image: ${registry}volcanosh/vc-controller-manager:$version
                            args:
                              - --logtostderr
                              - -v=4
                              - 2>&1
                            imagePullPolicy: "IfNotPresent"
                ---
                # Source: volcano/templates/scheduler.yaml
                kind: Deployment
                apiVersion: apps/v1
                metadata:
                  name: volcano-scheduler
                  namespace: volcano-system
                  labels:
                    app: volcano-scheduler
                spec:
                  replicas: 1
                  selector:
                    matchLabels:
                      app: volcano-scheduler
                  template:
                    metadata:
                      labels:
                        app: volcano-scheduler
                    spec:
                      serviceAccount: volcano-scheduler
                      containers:
                        - name: volcano-scheduler
                          image: ${registry}volcanosh/vc-scheduler:$version
                          args:
                            - --logtostderr
                            - --scheduler-conf=/volcano.scheduler/volcano-scheduler.conf
                            - -v=3
                            - 2>&1
                          imagePullPolicy: "IfNotPresent"
                          volumeMounts:
                            - name: scheduler-config
                              mountPath: /volcano.scheduler
                      volumes:
                        - name: scheduler-config
                          configMap:
                            name: volcano-scheduler-configmap
                ---
                # Source: volcano/templates/admission.yaml
                apiVersion: batch/v1
                kind: Job
                metadata:
                  name: volcano-admission-init
                  namespace: volcano-system
                  labels:
                    app: volcano-admission-init
                spec:
                  backoffLimit: 3
                  template:
                    spec:
                      serviceAccountName: volcano-admission
                      restartPolicy: Never
                      containers:
                        - name: main
                          image: ${registry}volcanosh/vc-webhook-manager:$version
                          imagePullPolicy: IfNotPresent
                          command: ["./gen-admission-secret.sh", "--service", "volcano-admission-service", "--namespace",
                                    "volcano-system", "--secret", "volcano-admission-secret"]
            """.trimIndent().split("---").filter { it.isNotBlank() }

            override fun DeploymentContext.create() {
                yamlResources.forEach { doc ->
                    YamlResource(doc).apply { create() }
                }

                with(cm) { create() }
            }

            override fun DeploymentContext.delete() {
                // Not implemented
            }

            override fun DeploymentContext.isUpToDate(): Boolean = with(cm) { isUpToDate() }
        }
    )
}<|MERGE_RESOLUTION|>--- conflicted
+++ resolved
@@ -2,22 +2,11 @@
 
 bundle { ctx ->
     name = "app-kubernetes"
-<<<<<<< HEAD
-    version = "0.22.2"
-=======
-    version = "2021.3.0-alpha45"
->>>>>>> 2688ee69
-
-    val additionalConfig = config("additionalConfig", "Additional configuration (YAML)", "")
+    version = "2022.1.0"
+
     val prefix: String = config("prefix", "Application name prefix (e.g. 'app-')", "app-")
     val domain: String = config("domain", "Application domain (e.g. 'cloud.sdu.dk')")
-    val useMachineSelector: Boolean = config(
-        "useMachineSelector",
-        "Should the machine selector: ucloud.dk/machine=\$type be used?",
-        false
-    )
     val networkInterface: String = config("networkInterface", "Network interface for public IPs")
-    val networkGatewayCidr: String = config("networkGatewayCidr", "Network interface for public IPs", "null")
     val internalEgressWhiteList: List<String> = config(
         "internalEgressWhitelist",
         "Internal sites to whitelist",
@@ -193,16 +182,12 @@
                     prefix: "$prefix"
                     domain: $domain
                     networkInterface: $networkInterface
-                    networkGatewayCidr: $networkGatewayCidr
-                    useMachineSelector: $useMachineSelector
                     toleration:
                       key: sducloud
                       value: apps
 
             """.trimIndent()
         )
-
-        addConfig("additional.yaml", additionalConfig)
     }
 
     withIngress("apps") {
