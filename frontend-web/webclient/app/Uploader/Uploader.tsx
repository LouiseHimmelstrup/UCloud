import {Cloud} from "Authentication/SDUCloudObject";
import {ReduxObject, Sensitivity} from "DefaultObjects";
import {File as SDUCloudFile} from "Files";
import {Refresh} from "Navigation/Header";
import * as React from "react";
import Dropzone from "react-dropzone";
import * as Modal from "react-modal";
import {connect} from "react-redux";
import {Dispatch} from "redux";
import {SnackType} from "Snackbar/Snackbars";
import {snackbarStore} from "Snackbar/SnackbarStore";
import styled from "styled-components";
import {
    Button,
    ButtonGroup,
    Divider,
    Heading,
    Icon,
    OutlineButton,
    Progress,
    Select,
    Text
} from "ui-components";
import {Box, Flex} from "ui-components";
import ClickableDropdown from "ui-components/ClickableDropdown";
import {Dropdown, DropdownContent} from "ui-components/Dropdown";
import Error from "ui-components/Error";
import {Spacer} from "ui-components/Spacer";
import {TextSpan} from "ui-components/Text";
import {Toggle} from "ui-components/Toggle";
import {setLoading, setUploaderError, setUploaderVisible, setUploads} from "Uploader/Redux/UploaderActions";
import {removeEntry} from "Utilities/CollectionUtilities";
import {
    archiveExtensions,
    isArchiveExtension,
    replaceHomeFolder,
    sizeToString,
    statFileQuery
} from "Utilities/FileUtilities";
import {getQueryParamOrElse} from "Utilities/URIUtilities";
import {FileIcon, overwriteDialog} from "UtilityComponents";
import {
    addTrailingSlash,
    errorMessageOrDefault,
    iconFromFilePath,
    ifPresent,
    is5xxStatusCode,
    prettierString,
    timestampUnixMs
} from "UtilityFunctions";
import {Upload, UploaderProps, UploaderStateProps, UploadOperations} from ".";
import {bulkUpload, multipartUpload, UploadPolicy} from "./api";
import {useHistory, useLocation} from "react-router";

const uploadsFinished = (uploads: Upload[]): boolean => uploads.every((it) => isFinishedUploading(it.uploadXHR));
const finishedUploads = (uploads: Upload[]): number => uploads.filter((it) => isFinishedUploading(it.uploadXHR)).length;
const isFinishedUploading = (xhr?: XMLHttpRequest): boolean => !!xhr && xhr.readyState === XMLHttpRequest.DONE;

const newUpload = (file: File, location: string): Upload => ({
    file,
    conflictFile: undefined,
    resolution: UploadPolicy.RENAME,
    sensitivity: "INHERIT",
    isUploading: false,
    progressPercentage: 0,
    extractArchive: false,
    uploadXHR: undefined,
    uploadEvents: [],
    isPending: false,
    parentPath: location,
    uploadSize: 1
});

const addProgressEvent = (upload: Upload, e: ProgressEvent) => {
    const now = timestampUnixMs();
    upload.uploadEvents = upload.uploadEvents.filter(evt => now - evt.timestamp < 10_000);
    upload.uploadEvents.push({timestamp: now, progressInBytes: e.loaded});
    upload.progressPercentage = (e.loaded / e.total) * 100;
    upload.uploadSize = e.total;
};

export function calculateUploadSpeed(upload: Upload): number {
    if (upload.uploadEvents.length === 0) return 0;

    const min = upload.uploadEvents[0];
    const max = upload.uploadEvents[upload.uploadEvents.length - 1];

    const timespan = max.timestamp - min.timestamp;
    const bytesTransferred = max.progressInBytes - min.progressInBytes;

    if (timespan === 0) return 0;
    return (bytesTransferred / timespan) * 1000;
}

function Uploader(props: UploaderProps) {
    const MAX_CONCURRENT_UPLOADS = 5;
    const [finishedUploadPaths, setFinishedUploadsPaths] = React.useState(new Set<string>());
    const history = useHistory();
    const location = useLocation();

    const modalStyle = {
        // https://github.com/reactjs/react-modal/issues/62
        content: {
            borderRadius: "4px",
            bottom: "auto",
            minHeight: "10rem",
            left: "50%",
            maxHeight: "80vh",
            padding: "2rem",
            position: "fixed",
            right: "auto",
            top: "50%",
            transform: "translate(-50%,-50%)",
            minWidth: "20rem",
            width: "80%",
            maxWidth: "60rem",
            background: ""
        }
    };

<<<<<<< HEAD
    public render() {
        const {uploads, ...props} = this.props;
        return (
            <Modal
                isOpen={props.visible}
                shouldCloseOnEsc={true}
                ariaHideApp={false}
                onRequestClose={this.closeModal}
                style={this.modalStyle}
            >
                <div data-tag={"uploadModal"}>
                    <Spacer
                        left={<Heading>Upload Files</Heading>}
                        right={(
                            <>
                                {props.loading ? <Refresh onClick={() => undefined} spin={true}/> : null}
                                <Icon
                                    name={"close"}
                                    cursor={"pointer"}
                                    data-tag={"modalCloseButton"}
                                    onClick={this.closeModal}
                                />
                            </>
                        )}
                    />

                    <Divider/>

                    {finishedUploads(uploads) > 0 ? (
                        <OutlineButton
                            mt="4px"
                            mb="4px"
                            color="green"
                            fullWidth={true}
                            onClick={() => this.clearFinishedUploads()}
                        >
                            Clear finished uploads
                        </OutlineButton>
                    ) : null}

                    {uploads.filter(it => !it.isUploading).length >= 5 ?
                        (
                            <OutlineButton
                                color="blue"
                                fullWidth={true}
                                mt="4px"
                                mb="4px"
                                onClick={() => this.props.setUploads(uploads.filter(it => it.isUploading))}
                            >
                                Clear unstarted uploads
                            </OutlineButton>
                        ) : null
                    }

                    <Box>
                        {uploads.map((upload, index) => (
                            <React.Fragment key={index}>
                                <UploaderRow
                                    location={props.path}
                                    upload={upload}
                                    setSensitivity={sensitivity => this.updateSensitivity(index, sensitivity)}
                                    onExtractChange={value => this.onExtractChange(index, value)}
                                    onUpload={() => this.startUpload(index)}
                                    onDelete={it => (it.preventDefault(), this.removeUpload(index))}
                                    onAbort={it => (it.preventDefault(), this.abort(index))}
                                    onClear={it => (it.preventDefault(), this.clearUpload(index))}
                                    setRewritePolicy={policy => this.setRewritePolicy(index, policy)}
                                />
                                <Divider/>
                            </React.Fragment>
                        ))}

                        {
                            uploads.filter(it => !it.isUploading).length > 1 &&
                            uploads.filter(it => !it.conflictFile).length ?
                                (
                                    <Button
                                        fullWidth={true}
                                        color="green"
                                        onClick={this.startAllUploads}
                                    >
                                        <Icon name={"upload"}/>{" "}Start all!
                                    </Button>
                                ) : null
                        }
                        <Dropzone onDrop={this.onFilesAdded}>
                            {({getRootProps, getInputProps}) =>
                                (
                                    <DropZoneBox {...getRootProps()}>
                                        <input {...getInputProps()} />
                                        <p>
                                            <TextSpan mr="0.5em"><Icon name="upload"/></TextSpan>
                                            <TextSpan mr="0.3em">Drop files here or </TextSpan>
                                            <a href="#">{" browse"}</a>
                                        </p>
                                        <p>
                                            <b>Bulk upload</b> supported for file
                                            types: <i><code>{archiveExtensions.join(", ")}</code></i>
                                        </p>
                                    </DropZoneBox>
                                )
                            }
                        </Dropzone>
                    </Box>
                </div>
            </Modal>

        );
    }

    private onFilesAdded = async (files: File[]): Promise<void> => {
        if (files.some(it => it.size === 0)) snackbarStore.addSnack({
            message: "It is not possible to upload empty files.",
            type: SnackType.Information
        });
        if (files.some(it => it.name.length > 1025)) snackbarStore.addSnack({
            message: "Filenames can't exceed a length of 1024 characters.",
            type: SnackType.Information
        });
        const filteredFiles = files.filter(it => it.size > 0 && it.name.length < 1025).map(it => newUpload(it, this.props.path));
        if (filteredFiles.length === 0) return;

        this.props.setLoading(true);
        const promises: ({ request: XMLHttpRequest, response: SDUCloudFile } | { status: number, response: string })[] = await Promise.all(filteredFiles.map(file =>
            Cloud.get<SDUCloudFile>(statFileQuery(`${this.props.path}/${file.file.name}`)).then(it => it).catch(it => it)
=======
    const {uploads} = props;
    return (
        <Modal isOpen={props.visible} shouldCloseOnEsc ariaHideApp={false} onRequestClose={closeModal}
            style={modalStyle}
        >
            <div data-tag={"uploadModal"}>
                <Spacer
                    left={<Heading>Upload Files</Heading>}
                    right={<>
                        {props.loading ? <Refresh onClick={() => undefined} spin /> : null}
                        <Icon name="close" cursor="pointer" data-tag="modalCloseButton" onClick={closeModal} />
                    </>}
                />
                <Divider />
                {finishedUploads(uploads) > 0 ? (
                    <OutlineButton
                        mt="4px"
                        mb="4px"
                        color="green"
                        fullWidth
                        onClick={() => clearFinishedUploads()}
                    >
                        Clear finished uploads
                        </OutlineButton>
                ) : null}
                {uploads.filter(it => !it.isUploading).length >= 5 ?
                    <OutlineButton
                        color="blue"
                        fullWidth
                        mt="4px"
                        mb="4px"
                        onClick={() => props.setUploads(uploads.filter(it => it.isUploading))}
                    >
                        Clear unstarted uploads
                        </OutlineButton> : null}
                <Box>
                    {uploads.map((upload, index) => (
                        <React.Fragment key={index}>
                            <UploaderRow
                                location={props.path}
                                upload={upload}
                                setSensitivity={sensitivity => updateSensitivity(index, sensitivity)}
                                onExtractChange={value => onExtractChange(index, value)}
                                onUpload={() => startUpload(index)}
                                onDelete={it => (it.preventDefault(), removeUpload(index))}
                                onAbort={it => (it.preventDefault(), abort(index))}
                                onClear={it => (it.preventDefault(), clearUpload(index))}
                                setRewritePolicy={policy => setRewritePolicy(index, policy)}
                            />
                            <Divider />
                        </React.Fragment>
                    ))}
                    {uploads.filter(it => !it.isUploading).length > 1 && uploads.filter(it => !it.conflictFile).length ?
                        <Button fullWidth color="green" onClick={startAllUploads}>
                            <Icon name={"upload"} />{" "}Start all!</Button> : null}
                    <Dropzone onDrop={onFilesAdded}>
                        {({getRootProps, getInputProps}) =>
                            <DropZoneBox {...getRootProps()}>
                                <input {...getInputProps()} />
                                <p>
                                    <TextSpan mr="0.5em"><Icon name="upload" /></TextSpan>
                                    <TextSpan mr="0.3em">Drop files here or </TextSpan><a href="#">{" browse"}</a>
                                </p>
                                <p>
                                    <b>Bulk upload</b> supported for file types: <i><code>{archiveExtensions.join(", ")}</code></i>
                                </p>
                            </DropZoneBox>
                        }
                    </Dropzone>
                </Box>
            </div>
        </Modal>
    );

    async function onFilesAdded(files: File[]): Promise<void> {
        if (files.some(it => it.size === 0))
            snackbarStore.addSnack({
                message: "It is not possible to upload empty files.",
                type: SnackType.Information
            });
        if (files.some(it => it.name.length > 1025))
            snackbarStore.addSnack({
                message: "Filenames can't exceed a length of 1024 characters.",
                type: SnackType.Information
            });
        const filteredFiles =
            files.filter(it => it.size > 0 && it.name.length < 1025).map(it => newUpload(it, props.path));
        if (filteredFiles.length === 0) return;

        props.setLoading(true);
        type PromiseType = ({request: XMLHttpRequest, response: SDUCloudFile} | {status: number, response: string});
        const promises: PromiseType[] = await Promise.all(filteredFiles.map(file =>
            Cloud.get<SDUCloudFile>(statFileQuery(`${props.path}/${file.file.name}`)).then(it => it).catch(it => it)
>>>>>>> b8066ac1
        ));

        promises.forEach((it, index) => {
            if ("status" in it || is5xxStatusCode(it.request.status))
                filteredFiles[index].error = errorMessageOrDefault(it, "Could not reach backend, try again later");
            else if (it.request.status === 200) filteredFiles[index].conflictFile = it.response;
        });

        if (props.allowMultiple !== false) { // true if no value
            props.setUploads(props.uploads.concat(filteredFiles));
        } else {
            props.setUploads([filteredFiles[0]]);
        }
        props.setLoading(false);
    }

<<<<<<< HEAD
    private beforeUnload = (e: { returnValue: string; }) => {
=======
    function beforeUnload(e: {returnValue: string}) {
>>>>>>> b8066ac1
        e.returnValue = "foo";
        const finished = finishedUploads(props.uploads);
        const total = props.uploads.length;
        snackbarStore.addSnack({
            message: `${finished} out of ${total} files uploaded`,
            type: SnackType.Information
        });
        return e;
    }

    function startPending() {
        const remainingAllowedUploads = MAX_CONCURRENT_UPLOADS - props.activeUploads.length;
        for (let i = 0; i < remainingAllowedUploads; i++) {
            const index = props.uploads.findIndex(it => it.isPending);
            if (index !== -1) startUpload(index);
        }
    }

    function onUploadFinished(upload: Upload, xhr: XMLHttpRequest) {
        xhr.onloadend = () => {
            if (uploadsFinished(props.uploads))
                window.removeEventListener("beforeunload", beforeUnload);
            props.setUploads(props.uploads);
            startPending();
        };
        (finishedUploadPaths.add(upload.parentPath));
        upload.uploadXHR = xhr;
        props.setUploads(props.uploads);
    }

    function startUpload(index: number) {
        const upload = props.uploads[index];
        if (props.activeUploads.length === MAX_CONCURRENT_UPLOADS) {
            upload.isPending = true;
            return;
        }
        upload.isPending = false;
        upload.isUploading = true;
        props.setUploads(props.uploads);

        window.addEventListener("beforeunload", beforeUnload);

        const setError = (err?: string) => {
            props.uploads[index].error = err;
            props.setUploads(props.uploads);
        };

        const uploadParams = {
            file: upload.file,
            sensitivity: upload.sensitivity,
            policy: upload.resolution,
            onProgress: (e: ProgressEvent) => {
                addProgressEvent(upload, e);
<<<<<<< HEAD
                this.props.setUploads(this.props.uploads.slice());
=======
                props.setUploads(props.uploads);
>>>>>>> b8066ac1
            },
            onError: (err: string) => setError(err),
        };

        if (!upload.extractArchive) {
            multipartUpload({
                location: `${upload.parentPath}/${upload.file.name}`,
                ...uploadParams
            }).then(xhr => onUploadFinished(upload, xhr))
                .catch(e => setError(errorMessageOrDefault(e, "An error occurred uploading the file")));
        } else {
            bulkUpload({
                location: upload.parentPath,
                ...uploadParams
            }).then(xhr => onUploadFinished(upload, xhr))
                .catch(e => setError(errorMessageOrDefault(e, "An error occurred uploading the file")));
        }
    }

<<<<<<< HEAD
    private startAllUploads = (event: { preventDefault: () => void }) => {
        event.preventDefault();
        this.props.uploads.forEach(it => {
            if (!it.uploadXHR) it.isPending = true;
        });
        this.startPending();
=======
    function startAllUploads(event: {preventDefault: () => void}) {
        event.preventDefault();
        props.uploads.forEach(it => {if (!it.uploadXHR) it.isPending = true;});
        startPending();
>>>>>>> b8066ac1
    }

    function removeUpload(index: number) {
        const files = props.uploads.slice();
        if (index < files.length) {
            const remainderFiles = removeEntry(files, index);
            props.setUploads(remainderFiles);
            startPending();
        }
    }

    async function abort(index: number) {
        const upload = props.uploads[index];
        if (!!upload.uploadXHR && upload.uploadXHR.readyState !== XMLHttpRequest.DONE) {
            if (upload.resolution === UploadPolicy.OVERWRITE) {
                const result = await overwriteDialog();
                if (result.cancelled) return;
            }
            upload.uploadXHR.abort();
            removeUpload(index);
            startPending();
        }
    }

    function onExtractChange(index: number, value: boolean) {
        const uploads = props.uploads;
        uploads[index].extractArchive = value;
        props.setUploads(uploads);
    }

    function updateSensitivity(index: number, sensitivity: Sensitivity) {
        const uploads = props.uploads;
        uploads[index].sensitivity = sensitivity;
        props.setUploads(uploads);
    }

    function clearUpload(index: number) {
        props.setUploads(removeEntry(props.uploads, index));
    }

    function clearFinishedUploads() {
        props.setUploads(props.uploads.filter(it => !isFinishedUploading(it.uploadXHR)))
    }

    function setRewritePolicy(index: number, policy: UploadPolicy) {
        const {uploads} = props;
        uploads[index].resolution = policy;
        props.setUploads(uploads);
    }

    function closeModal() {
        props.setUploaderVisible(false);
        const {uploads} = props;
        if (finishedUploads(uploads) !== uploads.length || uploads.length === 0) return;
        const path = getQueryParamOrElse({history, location}, "path", "");
        if ([...finishedUploadPaths].includes(path)) {
            if (!!props.parentRefresh) props.parentRefresh();
        }
    }
}

const DropZoneBox = styled(Box)`
    width: 100%;
    height: 100px;
    border-width: 2px;
    border-color: rgb(102, 102, 102);
    border-style: dashed;
    border-radius: 5px;
    margin: 16px 0 16px 0;

    & > p {
        margin: 16px;
    }
`;

const privacyOptions = [
    {text: "Inherit", value: "INHERIT"},
    {text: "Private", value: "PRIVATE"},
    {text: "Confidential", value: "CONFIDENTIAL"},
    {text: "Sensitive", value: "SENSITIVE"}
];

const UploaderRow = (p: {
    upload: Upload,
    location: string,
    setSensitivity: (key: Sensitivity) => void,
    onExtractChange?: (value: boolean) => void,
    onUpload?: (e: React.MouseEvent<any>) => void,
    onDelete?: (e: React.MouseEvent<any>) => void,
    onAbort?: (e: React.MouseEvent<any>) => void
    onClear?: (e: React.MouseEvent<any>) => void
    setRewritePolicy?: (policy: UploadPolicy) => void
    onCheck?: (checked: boolean) => void
}) => {

    const fileInfo = p.location !== p.upload.parentPath ? (<Dropdown>
        <Icon style={{pointer: "cursor"}} ml="10px" name="info" color="white" color2="black"/>
        <DropdownContent width="auto" visible colorOnHover={false} color="white" backgroundColor="black">
            Will be uploaded to: {addTrailingSlash(replaceHomeFolder(p.location, Cloud.homeFolder))}{p.upload.file.name}
        </DropdownContent>
    </Dropdown>) : null;

    const fileTitle = <span>
        <b>{p.upload.file.name} </b>
        ({sizeToString(p.upload.file.size)}){fileInfo}<ConflictFile file={p.upload.conflictFile}/>
    </span>;
    let body: React.ReactNode;
    if (!!p.upload.error) {
        body = <>
            <Box width={0.5}>
                {fileTitle}
            </Box>
            <Spacer pr="4px" width={0.5}
                    left={<Text color="red">{p.upload.error}</Text>}
                    right={<Button color="red" onClick={e => ifPresent(p.onDelete, c => c(e))}
                                   data-tag={"removeUpload"}>
                        <Icon name="close"/>
                    </Button>}
            />
        </>;
    } else if (!p.upload.isUploading) {
        body = <>
            <Box width={0.7}>
                <Spacer
                    left={fileTitle}
                    right={p.upload.conflictFile ? <PolicySelect setRewritePolicy={p.setRewritePolicy!}/> : null}
                />
                <br/>
                {isArchiveExtension(p.upload.file.name) ?
                    <Flex data-tag="extractArchive">
                        <label>Extract archive?</label>
                        <Box ml="0.5em"/>
                        <Toggle
                            scale={1.3}
                            checked={p.upload.extractArchive}
                            onChange={() => ifPresent(p.onExtractChange, c => c(!p.upload.extractArchive))}
                        />
                    </Flex> : null}
            </Box>
            <Error error={p.upload.error}/>
            <Box width={0.3}>
                <ButtonGroup width="100%">
                    {!p.upload.isPending ?
                        <Button
                            data-tag={"startUpload"}
                            color="green"
                            disabled={!!p.upload.error}
                            onClick={e => ifPresent(p.onUpload, c => c(e))}
                        >
                            <Icon name="cloud upload"/>Upload
                        </Button>
                        :
                        <Button color="blue" disabled>Pending</Button>
                    }
                    <Button color="red" onClick={e => ifPresent(p.onDelete, c => c(e))} data-tag={"removeUpload"}>
                        <Icon name="close"/>
                    </Button>
                </ButtonGroup>
                <Flex justifyContent="center" pt="0.3em">
                    <ClickableDropdown
                        chevron
                        trigger={prettierString(p.upload.sensitivity)}
                        onChange={key => p.setSensitivity(key as Sensitivity)}
                        options={privacyOptions}
                    />
                </Flex>
            </Box>
        </>;
    } else { // Uploading
        body = <>
            <Box width={0.25}>
                {fileTitle}
                <br/>
                {isArchiveExtension(p.upload.file.name) ?
                    (p.upload.extractArchive ?
                        <span><Icon name="checkmark" color="green"/>Extracting archive</span> :
                        <span><Icon name="close" color="red"/> <i>Not</i> extracting archive</span>)
                    : null}
            </Box>
            <ProgressBar upload={p.upload}/>
            <Box width={0.22}>
                {!isFinishedUploading(p.upload.uploadXHR) ?
                    <Button
                        fullWidth
                        color="red"
                        onClick={e => ifPresent(p.onAbort, c => c(e))}
                        data-tag={"cancelUpload"}
                    >
                        Cancel
                    </Button>
                    :
                    <Button
                        fullWidth
                        color="red"
                        onClick={e => ifPresent(p.onClear, c => c(e))}
                        data-tag={"removeUpload"}
                    >
                        <Icon name="close"/>
                    </Button>}
            </Box>
        </>;
    }

    return (
        <Flex flexDirection="row" data-tag={"uploadRow"}>
            <Box width={0.04} textAlign="center">
                <FileIcon fileIcon={iconFromFilePath(p.upload.file.name, "FILE", Cloud.homeFolder)}/>
            </Box>
            <Flex width={0.96}>{body}</Flex>
        </Flex>
    );
};

const ProgressBar = ({upload}: { upload: Upload }) => (
    <Box width={0.45} ml="0.5em" mr="0.5em" pl="0.5" pr="0.5">
        <Progress
            active={upload.progressPercentage !== 100}
            color="green"
            label={`${upload.progressPercentage.toFixed(2)}% (${sizeToString(calculateUploadSpeed(upload))}/s)`}
            percent={upload.progressPercentage}
        />
    </Box>
);

interface PolicySelect {
    setRewritePolicy: (policy: UploadPolicy) => void;
}

const PolicySelect = ({setRewritePolicy}: PolicySelect) =>
    <Flex mt="-12px" width="200px" mr="0.5em">
        <Select
            width="200px"
            defaultValue="Rename"
            onChange={e => setRewritePolicy(e.target.value.toUpperCase() as UploadPolicy)}
        >
            <option>Rename</option>
            <option>Overwrite</option>
        </Select>
    </Flex>;

interface ConflictFile {
    file?: SDUCloudFile;
}

const ConflictFile = ({file}: ConflictFile) => !!file ?
    <Box>File already exists in folder, {sizeToString(file.size!)}</Box> : null;

const mapStateToProps = ({uploader}: ReduxObject): UploaderStateProps => ({
    activeUploads: uploader.uploads.filter(it => it.uploadXHR && it.uploadXHR.readyState !== XMLHttpRequest.DONE),
    path: uploader.path,
    visible: uploader.visible,
    allowMultiple: true,
    uploads: uploader.uploads,
    error: uploader.error,
    loading: uploader.loading,
    parentRefresh: uploader.onFilesUploaded
});

const mapDispatchToProps = (dispatch: Dispatch): UploadOperations => ({
    setUploads: uploads => dispatch(setUploads(uploads)),
    setUploaderError: err => dispatch(setUploaderError(err)),
    setUploaderVisible: visible => dispatch(setUploaderVisible(visible, Cloud.homeFolder)),
    setLoading: loading => dispatch(setLoading(loading)),
});

export default connect<UploaderStateProps, UploadOperations>(mapStateToProps, mapDispatchToProps)(Uploader);<|MERGE_RESOLUTION|>--- conflicted
+++ resolved
@@ -118,133 +118,6 @@
         }
     };
 
-<<<<<<< HEAD
-    public render() {
-        const {uploads, ...props} = this.props;
-        return (
-            <Modal
-                isOpen={props.visible}
-                shouldCloseOnEsc={true}
-                ariaHideApp={false}
-                onRequestClose={this.closeModal}
-                style={this.modalStyle}
-            >
-                <div data-tag={"uploadModal"}>
-                    <Spacer
-                        left={<Heading>Upload Files</Heading>}
-                        right={(
-                            <>
-                                {props.loading ? <Refresh onClick={() => undefined} spin={true}/> : null}
-                                <Icon
-                                    name={"close"}
-                                    cursor={"pointer"}
-                                    data-tag={"modalCloseButton"}
-                                    onClick={this.closeModal}
-                                />
-                            </>
-                        )}
-                    />
-
-                    <Divider/>
-
-                    {finishedUploads(uploads) > 0 ? (
-                        <OutlineButton
-                            mt="4px"
-                            mb="4px"
-                            color="green"
-                            fullWidth={true}
-                            onClick={() => this.clearFinishedUploads()}
-                        >
-                            Clear finished uploads
-                        </OutlineButton>
-                    ) : null}
-
-                    {uploads.filter(it => !it.isUploading).length >= 5 ?
-                        (
-                            <OutlineButton
-                                color="blue"
-                                fullWidth={true}
-                                mt="4px"
-                                mb="4px"
-                                onClick={() => this.props.setUploads(uploads.filter(it => it.isUploading))}
-                            >
-                                Clear unstarted uploads
-                            </OutlineButton>
-                        ) : null
-                    }
-
-                    <Box>
-                        {uploads.map((upload, index) => (
-                            <React.Fragment key={index}>
-                                <UploaderRow
-                                    location={props.path}
-                                    upload={upload}
-                                    setSensitivity={sensitivity => this.updateSensitivity(index, sensitivity)}
-                                    onExtractChange={value => this.onExtractChange(index, value)}
-                                    onUpload={() => this.startUpload(index)}
-                                    onDelete={it => (it.preventDefault(), this.removeUpload(index))}
-                                    onAbort={it => (it.preventDefault(), this.abort(index))}
-                                    onClear={it => (it.preventDefault(), this.clearUpload(index))}
-                                    setRewritePolicy={policy => this.setRewritePolicy(index, policy)}
-                                />
-                                <Divider/>
-                            </React.Fragment>
-                        ))}
-
-                        {
-                            uploads.filter(it => !it.isUploading).length > 1 &&
-                            uploads.filter(it => !it.conflictFile).length ?
-                                (
-                                    <Button
-                                        fullWidth={true}
-                                        color="green"
-                                        onClick={this.startAllUploads}
-                                    >
-                                        <Icon name={"upload"}/>{" "}Start all!
-                                    </Button>
-                                ) : null
-                        }
-                        <Dropzone onDrop={this.onFilesAdded}>
-                            {({getRootProps, getInputProps}) =>
-                                (
-                                    <DropZoneBox {...getRootProps()}>
-                                        <input {...getInputProps()} />
-                                        <p>
-                                            <TextSpan mr="0.5em"><Icon name="upload"/></TextSpan>
-                                            <TextSpan mr="0.3em">Drop files here or </TextSpan>
-                                            <a href="#">{" browse"}</a>
-                                        </p>
-                                        <p>
-                                            <b>Bulk upload</b> supported for file
-                                            types: <i><code>{archiveExtensions.join(", ")}</code></i>
-                                        </p>
-                                    </DropZoneBox>
-                                )
-                            }
-                        </Dropzone>
-                    </Box>
-                </div>
-            </Modal>
-
-        );
-    }
-
-    private onFilesAdded = async (files: File[]): Promise<void> => {
-        if (files.some(it => it.size === 0)) snackbarStore.addSnack({
-            message: "It is not possible to upload empty files.",
-            type: SnackType.Information
-        });
-        if (files.some(it => it.name.length > 1025)) snackbarStore.addSnack({
-            message: "Filenames can't exceed a length of 1024 characters.",
-            type: SnackType.Information
-        });
-        const filteredFiles = files.filter(it => it.size > 0 && it.name.length < 1025).map(it => newUpload(it, this.props.path));
-        if (filteredFiles.length === 0) return;
-
-        this.props.setLoading(true);
-        const promises: ({ request: XMLHttpRequest, response: SDUCloudFile } | { status: number, response: string })[] = await Promise.all(filteredFiles.map(file =>
-            Cloud.get<SDUCloudFile>(statFileQuery(`${this.props.path}/${file.file.name}`)).then(it => it).catch(it => it)
-=======
     const {uploads} = props;
     return (
         <Modal isOpen={props.visible} shouldCloseOnEsc ariaHideApp={false} onRequestClose={closeModal}
@@ -338,7 +211,6 @@
         type PromiseType = ({request: XMLHttpRequest, response: SDUCloudFile} | {status: number, response: string});
         const promises: PromiseType[] = await Promise.all(filteredFiles.map(file =>
             Cloud.get<SDUCloudFile>(statFileQuery(`${props.path}/${file.file.name}`)).then(it => it).catch(it => it)
->>>>>>> b8066ac1
         ));
 
         promises.forEach((it, index) => {
@@ -355,11 +227,7 @@
         props.setLoading(false);
     }
 
-<<<<<<< HEAD
-    private beforeUnload = (e: { returnValue: string; }) => {
-=======
     function beforeUnload(e: {returnValue: string}) {
->>>>>>> b8066ac1
         e.returnValue = "foo";
         const finished = finishedUploads(props.uploads);
         const total = props.uploads.length;
@@ -413,11 +281,7 @@
             policy: upload.resolution,
             onProgress: (e: ProgressEvent) => {
                 addProgressEvent(upload, e);
-<<<<<<< HEAD
-                this.props.setUploads(this.props.uploads.slice());
-=======
                 props.setUploads(props.uploads);
->>>>>>> b8066ac1
             },
             onError: (err: string) => setError(err),
         };
@@ -437,19 +301,10 @@
         }
     }
 
-<<<<<<< HEAD
-    private startAllUploads = (event: { preventDefault: () => void }) => {
-        event.preventDefault();
-        this.props.uploads.forEach(it => {
-            if (!it.uploadXHR) it.isPending = true;
-        });
-        this.startPending();
-=======
     function startAllUploads(event: {preventDefault: () => void}) {
         event.preventDefault();
         props.uploads.forEach(it => {if (!it.uploadXHR) it.isPending = true;});
         startPending();
->>>>>>> b8066ac1
     }
 
     function removeUpload(index: number) {
