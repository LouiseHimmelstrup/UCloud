[UCloud Developer Guide](/docs/developer-guide/README.md) / [Core](/docs/developer-guide/core/README.md) / [Communication](/docs/developer-guide/core/communication/README.md) / [Notifications](/docs/developer-guide/core/communication/notifications.md)

# Example: Listening to notifications

<table>
<tr><th>Frequency of use</th><td>Common</td></tr>
<tr>
<th>Actors</th>
<td><ul>
<li>An authenticated user (<code>user</code>)</li>
</ul></td>
</tr>
</table>
<details>
<summary>
<b>Communication Flow:</b> Kotlin
</summary>

```kotlin
NotificationDescriptions.subscription.subscribe(
    Unit,
    user,
    handler = { /* will receive messages listed below */ }
)

/*
Notification(
    id = 56123, 
    message = "Something has happened", 
    meta = JsonObject(mapOf("myParameter" to JsonLiteral(
        content = "42", 
        isString = false, 
    )),)), 
    read = false, 
<<<<<<< HEAD
    ts = 1669212996451, 
=======
    ts = 1673008735145, 
>>>>>>> b48a1210
    type = "MY_NOTIFICATION_TYPE", 
)
*/

NotificationDescriptions.markAsRead.call(
    FindByNotificationIdBulk(
        ids = "56123", 
    ),
    user
).orThrow()

/*
MarkResponse(
    failures = emptyList(), 
)
*/
```


</details>

<details>
<summary>
<b>Communication Flow:</b> Curl
</summary>

```bash
# ------------------------------------------------------------------------------------------------------
# $host is the UCloud instance to contact. Example: 'http://localhost:8080' or 'https://cloud.sdu.dk'
# $accessToken is a valid access-token issued by UCloud
# ------------------------------------------------------------------------------------------------------

# Authenticated as user
curl -XPOST -H "Authorization: Bearer $accessToken" -H "Content-Type: content-type: application/json; charset=utf-8" "$host/api/notifications/read" -d '{
    "ids": "56123"
}'


# {
#     "failures": [
#     ]
# }

```


</details>

<details open>
<summary>
<b>Communication Flow:</b> Visual
</summary>

![](/docs/diagrams/notifications_subscription.png)

</details>

<|MERGE_RESOLUTION|>--- conflicted
+++ resolved
@@ -32,11 +32,7 @@
         isString = false, 
     )),)), 
     read = false, 
-<<<<<<< HEAD
-    ts = 1669212996451, 
-=======
-    ts = 1673008735145, 
->>>>>>> b48a1210
+    ts = 1673350428793, 
     type = "MY_NOTIFICATION_TYPE", 
 )
 */
