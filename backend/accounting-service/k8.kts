//DEPS dk.sdu.cloud:k8-resources:0.1.0
package dk.sdu.cloud.k8

bundle {
    name = "accounting"
<<<<<<< HEAD
    version = "2022.1.24"
=======
    version = "2022.1.40"
>>>>>>> a7780e51

    withAmbassador("/api/accounting") {
        addSimpleMapping("/api/products")
        addSimpleMapping("/api/gifts")
        addSimpleMapping("/api/grant")
        addSimpleMapping("/api/projects")
        addSimpleMapping("/api/providers")
    }

    val deployment = withDeployment {
        deployment.spec.replicas = Configuration.retrieve("defaultScale", "Default scale", 2)
    }

    withPostgresMigration(deployment)
}<|MERGE_RESOLUTION|>--- conflicted
+++ resolved
@@ -3,11 +3,7 @@
 
 bundle {
     name = "accounting"
-<<<<<<< HEAD
-    version = "2022.1.24"
-=======
     version = "2022.1.40"
->>>>>>> a7780e51
 
     withAmbassador("/api/accounting") {
         addSimpleMapping("/api/products")
