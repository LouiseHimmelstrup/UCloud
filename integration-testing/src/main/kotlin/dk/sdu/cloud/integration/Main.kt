--- conflicted
+++ resolved
@@ -68,25 +68,6 @@
                 FileTesting(userA, userB).runTest()
             }
 
-<<<<<<< HEAD
-            FileTesting(
-                UserAndClient(config.userA.username, authenticatedClientA),
-                UserAndClient(config.userB.username, authenticatedClientB)
-            ).runTest()
-
-            FileFavoriteTest(
-                UserAndClient(config.userA.username, authenticatedClientA)
-            ).runTest()
-            
-            AvatarTesting(
-                UserAndClient(config.userA.username, authenticatedClientA),
-                UserAndClient(config.userB.username, authenticatedClientB)
-            ).runTest()
-
-            AppSearchTesting(
-                UserAndClient(config.userA.username, authenticatedClientA)
-            ).runTest()
-=======
             if (shouldRun("batch-app")) {
                 BatchApplication(userA).runTest()
             }
@@ -98,7 +79,11 @@
             if (shouldRun("concurrent-upload")) {
                 ConcurrentFileUploadsTest(userA, concurrency).runTest()
             }
->>>>>>> 5ff2109f
+
+            if (shouldRun("app-search")) {
+                AppSearchTesting(userA).runTest()
+            }
+
         } catch (ex: Throwable) {
             Integration.log.warn(ex.stackTraceToString())
             if (!runAllTests) {
