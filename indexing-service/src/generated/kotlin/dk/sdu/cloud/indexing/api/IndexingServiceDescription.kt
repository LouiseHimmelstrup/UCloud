package dk.sdu.cloud.indexing.api

import dk.sdu.cloud.ServiceDescription

object IndexingServiceDescription : ServiceDescription {
    override val name: String = "indexing"
<<<<<<< HEAD
    override val version: String = "1.15.1"
=======
    override val version: String = "1.15.1-GC.1"
>>>>>>> e5802d07
}<|MERGE_RESOLUTION|>--- conflicted
+++ resolved
@@ -4,9 +4,5 @@
 
 object IndexingServiceDescription : ServiceDescription {
     override val name: String = "indexing"
-<<<<<<< HEAD
     override val version: String = "1.15.1"
-=======
-    override val version: String = "1.15.1-GC.1"
->>>>>>> e5802d07
 }