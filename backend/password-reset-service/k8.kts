//DEPS dk.sdu.cloud:k8-resources:0.1.0
package dk.sdu.cloud.k8

bundle {
    name = "password-reset"
<<<<<<< HEAD
    version = "0.4.8"
=======
    version = "2021.3.0-alpha1"
>>>>>>> 2688ee69

    withAmbassador {}

    val deployment = withDeployment {
        deployment.spec.replicas = Configuration.retrieve("defaultScale", "Default scale", 1)
    }

    withPostgresMigration(deployment)
}<|MERGE_RESOLUTION|>--- conflicted
+++ resolved
@@ -3,11 +3,7 @@
 
 bundle {
     name = "password-reset"
-<<<<<<< HEAD
-    version = "0.4.8"
-=======
-    version = "2021.3.0-alpha1"
->>>>>>> 2688ee69
+    version = "2022.1.0"
 
     withAmbassador {}
 
