--- conflicted
+++ resolved
@@ -55,32 +55,21 @@
 
     const [isOpen, setOpen] = React.useState<boolean>(true);
     const [wallets, setWallets] = React.useState<WalletBalance[]>([]);
-    const [walletOptions, setWalletOptions] = React.useState<{text: string; value: string}[]>([{text: "Undefined wallet", value:"undefined"}]);
+    const [walletOptions, setWalletOptions] = React.useState<{text: string; value: string}[]>([{text: "No wallets found", value:"undefined"}]);
     const [selectedWallet, setSelectedWallet] = React.useState<WalletBalance|undefined>(undefined);
 
     useEffect(() => {
         if (project.parent === undefined) return;
         fetchParentProjectBalance(retrieveBalance({id: project.parent, type: "PROJECT"}));
-
     }, [project]);
 
     useEffect(() => {
-<<<<<<< HEAD
         if (parentProjectBalance.data.wallets.length < 1) return;
         setWallets(parentProjectBalance.data.wallets);
         setWalletOptions(parentProjectBalance.data.wallets.map(wallet => (
-            {text: wallet.category.id + " - " + wallet.category.provider + " (Balance: " + wallet.balance + " DKK)", value: wallet.category.provider+wallet.category.id}
+            {text: wallet.wallet.paysFor.provider + " " + wallet.wallet.paysFor.id + " (Balance: " + wallet.balance + " DKK)", value: wallet.wallet.id}
         )));
     }, [parentProjectBalance.data]);
-=======
-        if (project.projectId === "") return;
-        fetchProjectBalance(retrieveBalance({id: project.projectId, type: "PROJECT"}));
-        console.log(currentProjectBalance);
-        const walletTypes = currentProjectBalance.data.wallets.map(wallet =>
-            ({text: wallet.wallet.id, value: wallet.wallet.id})
-        );
-
->>>>>>> 32551ec8
 
     useEffect(() => {
         if (isOpen === false) return;
@@ -96,97 +85,51 @@
                 </Flex>
                 <Box mt={16}>
                     <form>
-                            <Box>From wallet</Box>
-                            <InputLabel width={450} mb={20}>
-                                <ClickableDropdown
-                                    chevron
-                                    width="450px"
-                                    onChange={(val) => setSelectedWallet(wallets.find(wallet => wallet.category.provider+wallet.category.id === val))}
-                                    trigger={
-                                        <Box as="span" minWidth="450px" color="gray">
-                                            {
-                                                selectedWallet !== undefined ?
-                                                    selectedWallet.category.provider + " " + selectedWallet.category.id + " (Balance: " + selectedWallet.balance + ")"
-                                                : "No wallet selected"
-                                            }
-                                        </Box>
-                                    }
-                                    options={walletOptions}
-                                />
-                            </InputLabel>
-
-                            <Box>Amount</Box>
-                            <Flex alignItems="center" mb={20}>
-                                <Input
-                                    mr={10}
-                                    required
-                                    type="text"
-                                    ref={amountField}
-                                    placeholder="Amount"
-                                />
-                                <TextSpan>DKK</TextSpan>
-                            </Flex>
-
-                            <Flex alignItems="center">
-                                <Button color="red" mr="5px" onClick={() => {setOpen(false)}}>
-                                    Cancel
-                                </Button>
-
-                                <Button
-                                    color="green"
-                                    type={"submit"}
-                                >
-                                    Assign credits
-                                </Button>
-                            </Flex>
+                        <Box>From wallet</Box>
+                        <InputLabel width={450} mb={20}>
+                            <ClickableDropdown
+                                chevron
+                                width="450px"
+                                onChange={(val) => setSelectedWallet(wallets.find(wallet => wallet.wallet.id === val))}
+                                trigger={
+                                    <Box as="span" minWidth="450px" color="gray">
+                                        {
+                                            selectedWallet !== undefined ?
+                                                selectedWallet.wallet.paysFor.provider + " " + selectedWallet.wallet.paysFor.id + " (Balance: " + selectedWallet.balance + " DKK)"
+                                            : "Please select a wallet"
+                                        }
+                                    </Box>
+                                }
+                                options={walletOptions}
+                            />
+                        </InputLabel>
+
+                        <Box>Amount</Box>
+                        <Flex alignItems="center" mb={20}>
+                            <Input
+                                mr={10}
+                                required
+                                type="text"
+                                ref={amountField}
+                                placeholder="Amount"
+                            />
+                            <TextSpan>DKK</TextSpan>
+                        </Flex>
+
+                        <Flex alignItems="center">
+                            <Button color="red" mr="5px" onClick={() => {setOpen(false)}}>
+                                Cancel
+                            </Button>
+
+                            <Button
+                                color="green"
+                                type={"submit"}
+                            >
+                                Assign credits
+                            </Button>
+                        </Flex>
                     </form>
                 </Box>
-                {/*accessList.length > 0 ? (
-                    <Box maxHeight="80vh">
-                        <Table width="700px">
-                            <LeftAlignedTableHeader>
-                                <TableRow>
-                                    <TableHeaderCell width={150}>Type</TableHeaderCell>
-                                    <TableHeaderCell width={500}>Name</TableHeaderCell>
-                                    <TableHeaderCell width={200}>Permission</TableHeaderCell>
-                                    <TableHeaderCell width={50}>Delete</TableHeaderCell>
-                                </TableRow>
-                            </LeftAlignedTableHeader>
-                            <tbody>
-                                {accessList.map((accessEntry, index) => (
-                                    <TableRow key={index}>
-                                        <TableCell>
-                                            {accessEntry.entity.user ? (
-                                                prettifyEntityType(UserEntityType.USER)
-                                            ) : (
-                                                    prettifyEntityType(UserEntityType.PROJECT_GROUP)
-                                                )}
-                                        </TableCell>
-                                        <TableCell>
-                                            {accessEntry.entity.user ? (
-                                                accessEntry.entity.user
-                                            ) : (
-                                                    accessEntry.entity.project + " " + accessEntry.entity.group
-                                                )}
-                                        </TableCell>
-                                        <TableCell>{prettifyAccessRight(accessEntry.permission)}</TableCell>
-                                        <TableCell textAlign="right">
-                                            <Button
-                                                color="red"
-                                                type="button"
-                                                paddingLeft={10}
-                                                paddingRight={10}
-                                                onClick={() => setAccessEntryToDelete(accessEntry)}
-                                            >
-                                                <Icon size={16} name="trash" />
-                                            </Button>
-                                        </TableCell>
-                                    </TableRow>
-                                ))}
-                            </tbody>
-                        </Table>
-                    </Box>
-                                            ) : <Text textAlign="center">No access entries found</Text>*/}
             </div>
         </Box>
     );
