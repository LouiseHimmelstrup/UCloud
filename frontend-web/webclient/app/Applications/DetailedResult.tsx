import {appendToXterm, useXTerm} from "Applications/Jobs/xterm";
import {Client, WSFactory} from "Authentication/HttpClientInstance";
import {EmbeddedFileTable} from "Files/FileTable";
import LoadingIcon from "LoadingIcon/LoadingIcon";
import {MainContainer} from "MainContainer/MainContainer";
import {setRefreshFunction} from "Navigation/Redux/HeaderActions";
import {setLoading, updatePageTitle} from "Navigation/Redux/StatusActions";
import {usePromiseKeeper} from "PromiseKeeper";
import * as React from "react";
import {useEffect, useState} from "react";
import {connect} from "react-redux";
import {useRouteMatch} from "react-router";
import {Link} from "react-router-dom";
import {Dispatch} from "redux";
import {snackbarStore} from "Snackbar/SnackbarStore";
import styled from "styled-components";
import {Box, Button, ButtonGroup, Card, ContainerForText, ExternalLink, Flex, Hide, List} from "ui-components";
import {Dropdown, DropdownContent} from "ui-components/Dropdown";
import * as Heading from "ui-components/Heading";
import Icon from "ui-components/Icon";
import {SidebarPages, useSidebarPage} from "ui-components/Sidebar";
import {Spacer} from "ui-components/Spacer";
import {Step, StepGroup} from "ui-components/Step";
import {TextSpan} from "ui-components/Text";
import {cancelJob, cancelJobDialog, hpcJobQuery, inCancelableState} from "Utilities/ApplicationUtilities";
import {fileTablePage} from "Utilities/FileUtilities";
import {errorMessageOrDefault, shortUUID} from "UtilityFunctions";
import {
    ApplicationType,
    extendDuration,
    FollowStdStreamResponse,
    isJobStateFinal,
    JobState,
    JobWithStatus,
    WithAppInvocation
} from ".";
import {JobStateIcon} from "./JobStateIcon";
import {runApplication} from "./Pages";
import {pad} from "./View";
import {callAPIWithErrorHandler} from "Authentication/DataHook";
import {isStateComplete, stateToOrder, stateToTitle} from "Applications/api";

interface DetailedResultOperations {
    setPageTitle: (jobId: string) => void;
    setLoading: (loading: boolean) => void;
    setRefresh: (refresh?: () => void) => void;
}

<<<<<<< HEAD
interface DetailedResultProps extends DetailedResultOperations {
    match: match<{ jobId: string }>;
    history: History;
}
=======
type DetailedResultProps = DetailedResultOperations;
>>>>>>> 2554ccb4

const DetailedResult: React.FunctionComponent<DetailedResultProps> = props => {
    const [status, setStatus] = useState<string>("");
    const [appState, setAppState] = useState<JobState>(JobState.IN_QUEUE);
    const [failedState, setFailedState] = useState<JobState | null>(null);
    const [jobWithStatus, setJobWithStatus] = useState<JobWithStatus | null>(null);
    const [application, setApplication] = useState<WithAppInvocation | null>(null);
    const [interactiveLink, setInteractiveLink] = useState<string | null>(null);
    const [timeLeft, setTimeLeft] = useState<number>(-1);
    const {termRef, terminal} = useXTerm();
    const promises = usePromiseKeeper();

    const match = useRouteMatch<{jobId: string}>();

    const jobId = match.params.jobId;
    const outputFolder = jobWithStatus?.outputFolder ?? "";

    useSidebarPage(SidebarPages.Runs);

    async function fetchJob(): Promise<void> {
        try {
            const {response} = await promises.makeCancelable(Client.get<JobWithStatus>(hpcJobQuery(jobId))).promise;
            setJobWithStatus(response);
            setAppState(response.state);
            setStatus(response.status);
            setFailedState(response.failedState);
        } catch (e) {
            if (e.isCanceled) return;
            snackbarStore.addFailure(errorMessageOrDefault(e, "An error occurred fetching job"), false);
        }
    }

    async function fetchWebLink(): Promise<void> {
        try {
            const {response} = await promises.makeCancelable(Client.get(`/hpc/jobs/query-web/${jobId}`)).promise;
            setInteractiveLink(response.path);
        } catch (e) {
            if (e.isCanceled) return;
            snackbarStore.addFailure(errorMessageOrDefault(e, "An error occurred fetching weblink"), false);
        }
    }

    async function fetchApplication(): Promise<void> {
        if (jobWithStatus === null) return;
        try {
            const {response} = await promises.makeCancelable(Client.get<WithAppInvocation>(
                `/hpc/apps/${encodeURI(jobWithStatus.metadata.name)}/${encodeURI(jobWithStatus.metadata.version)}`
            )).promise;
            setApplication(response);
        } catch (e) {
            if (e.isCanceled) return;
            snackbarStore.addFailure(errorMessageOrDefault(e, "An error occurred fetching application"), false);
        }
    }

    async function extend(hours: number): Promise<void> {
        await promises.makeCancelable(
            callAPIWithErrorHandler(
                extendDuration({
                    jobId: jobWithStatus!.jobId,
                    extendWith: {hours, minutes: 0, seconds: 0}
                })
            )
        ).promise;

        const {response} = await promises.makeCancelable(Client.get<JobWithStatus>(hpcJobQuery(jobId))).promise;
        setJobWithStatus(response);
    }

    useEffect(() => {
        // Re-initialize most stuff when the job id changes
        props.setPageTitle(shortUUID(jobId));
        fetchJob();
        terminal.reset();

        const connection = WSFactory.open(
            "/hpc/jobs", {
                init: conn => {
                    conn.subscribe({
                        call: "hpc.jobs.followWS",
                        payload: {jobId, stdoutLineStart: 0, stderrLineStart: 0},
                        handler: message => {
                            const streamEntry = message.payload as FollowStdStreamResponse;
                            if (streamEntry.state !== null) {
                                if (streamEntry.state !== JobState.RUNNING && timeLeft !== -1) setTimeLeft(-1);
                                setAppState(streamEntry.state);
                            }
                            if (streamEntry.status !== null) setStatus(streamEntry.status);
                            if (streamEntry.failedState !== null) setFailedState(streamEntry.failedState);
                            if (streamEntry.stdout !== null && (streamEntry.rank == null || streamEntry.rank === 0)) {
                                appendToXterm(terminal, streamEntry.stdout);
                            }
                        }
                    });
                }
            });

        return () => {
            connection.close();
        };
    }, [jobId]);

    useEffect(() => {
        // Fetch the application when we know about the job
        fetchApplication();
    }, [jobWithStatus]);

    useEffect(() => {
        // Fetch information about the interactive button on appState change
        if (jobWithStatus === null || application === null) return;
        if (appState === JobState.RUNNING && interactiveLink === null) {
            switch (application.invocation.applicationType) {
                case ApplicationType.VNC:
                    setInteractiveLink(`/novnc?jobId=${jobId}`);
                    break;
                case ApplicationType.WEB:
                    fetchWebLink();
                    break;
            }
        }
    }, [appState, interactiveLink, jobWithStatus, application]);

    useEffect(() => {
        // Re-fetch job if we don't know about the output folder at the end of the job
        if ((appState === JobState.SUCCESS || appState === JobState.FAILURE) && outputFolder === "") {
            fetchJob();
        }

<<<<<<< HEAD
        let intervalId: number = -1;
        if (appState === JobState.RUNNING && jobWithStatus !== null &&
=======
        let intervalId = -1;
        if (appState === JobState.RUNNING && timeLeft === -1 && jobWithStatus !== null &&
>>>>>>> 2554ccb4
            (jobWithStatus.maxTime !== null || jobWithStatus.expiresAt !== null)) {
            const expiresAt = jobWithStatus.expiresAt ? jobWithStatus.expiresAt : Date.now() + jobWithStatus.maxTime!;
            intervalId = window.setInterval(() => {
                setTimeLeft(expiresAt - Date.now());
            }, 500);
        }

        return () => {
            if (intervalId !== -1) window.clearInterval(intervalId);
        };
    }, [appState, jobWithStatus]);

    return (
        <MainContainer
            main={application === null || jobWithStatus == null ? <LoadingIcon size={24}/> : (
                <ContainerForText>
                    <Panel>
                        <StepGroup>
                            <StepTrackerItem
                                stateToDisplay={JobState.IN_QUEUE}
                                currentState={appState}
                                failedState={failedState}
                            />
                            <StepTrackerItem
                                stateToDisplay={JobState.RUNNING}
                                currentState={appState}
                                failedState={failedState}
                            />
                        </StepGroup>
                    </Panel>

                    <Panel width={1}>
                        <Heading.h4>Job Information</Heading.h4>
                        <Card borderRadius="6px" height="auto" p="14px 14px 14px 14px">
                            <List>
                                {jobWithStatus === null || jobWithStatus.name === null ? null : (
                                    <InfoBox><b>Name:</b> {jobWithStatus.name}</InfoBox>
                                )}

                                <InfoBox>
                                    <b>Application:</b>{" "}
                                    {jobWithStatus.metadata.title} v{jobWithStatus.metadata.version}
                                    <Link to={runApplication(jobWithStatus.metadata)}>
                                        <Button ml="10px" px="10px" py="5px">Run app again</Button>
                                    </Link>
                                </InfoBox>

                                <InfoBox><b>Status:</b> {status}</InfoBox>

                                {appState !== JobState.SUCCESS ? null : (
                                    <InfoBox>
                                        Application has completed successfully.
                                        Click <Link to={fileTablePage(outputFolder)}>
                                        <Button px="10px" py="5px">here</Button>
                                    </Link> to go to the output.
                                    </InfoBox>
                                )}

                                {appState !== JobState.RUNNING || timeLeft <= 0 ? null : (
                                    <InfoBox>
                                        <Flex>
                                            <b>Time remaining:&nbsp;</b>
                                            <TimeRemaining timeInMs={timeLeft}/>

                                            <Box flexGrow={1}/>

                                            <ButtonGroup>
                                                <Button onClick={() => {
                                                    extend(1);
                                                }}>+1 hr</Button>
                                                <Button onClick={() => {
                                                    extend(10);
                                                }}>+10 hrs</Button>
                                                <Button onClick={() => {
                                                    extend(24);
                                                }}>+24 hrs</Button>
                                                <Button onClick={() => {
                                                    extend(48);
                                                }}>+48 hrs</Button>
                                            </ButtonGroup>
                                        </Flex>
                                    </InfoBox>
                                )}
                            </List>
                        </Card>
                    </Panel>

                    <Spacer
                        width={1}
                        left={
                            <>
                                {appState !== JobState.RUNNING || interactiveLink === null ? null : (
                                    <InteractiveApplicationLink
                                        type={application.invocation.applicationType}
                                        interactiveLink={interactiveLink}
                                    />
                                )}

                                {appState !== JobState.RUNNING ? null : (
                                    <Link to={`/applications/shell/${jobId}/0`}>
                                        <Button color={"green"} type={"button"}>Go to shell</Button>
                                    </Link>
                                )}
                            </>
                        }
                        right={
                            !inCancelableState(appState) ? null :
                                <Button ml="8px" color="red" onClick={() => onCancelJob(jobId)}>Cancel job</Button>
                        }
                    />

                    {outputFolder === "" || appState !== JobState.SUCCESS && appState !== JobState.FAILURE ? null : (
                        <Panel width={1}>
                            <Heading.h4>Output Files</Heading.h4>
                            <EmbeddedFileTable disableNavigationButtons={true} path={outputFolder}/>
                        </Panel>
                    )}

                    {isJobStateFinal(appState) ? null : (
                        <Box width={1} mt={24}>
                            <Flex flexDirection="column">
                                <Box
                                    width={1}
                                    backgroundColor="midGray"
                                    mt="12px"
                                    pl="12px"
                                    style={{borderRadius: "5px 5px 0px 0px"}}
                                >
                                    <Heading.h4>
                                        Output
                                        &nbsp;
                                        <Dropdown>
                                            <Icon name="info" color="white" color2="black" size="1em"/>
                                            <DropdownContent
                                                width="400px"
                                                visible
                                                colorOnHover={false}
                                                color="white"
                                                backgroundColor="black"
                                            >
                                                <TextSpan fontSize={1}>
                                                    Streams are collected
                                                    from <code>stdout</code> and <code>stderr</code> of your
                                                    application.
                                                </TextSpan>
                                            </DropdownContent>
                                        </Dropdown>
                                    </Heading.h4>
                                </Box>
                                <Box width={1} backgroundColor="lightGray">
                                    <div ref={termRef}/>
                                </Box>
                            </Flex>
                        </Box>
                    )}
                </ContainerForText>
            )}
        />
    );
};

const Panel = styled(Box)`
    margin-bottom: 1em;
`;

Panel.displayName = "Panel";

const InfoBox = styled(Box)`
    padding-top: 0.8em;
    padding-bottom: 0.8em;
`;

const TimeRemaining: React.FunctionComponent<{ timeInMs: number }> = props => {
    const timeLeft = props.timeInMs;
    const seconds = (timeLeft / 1000) % 60;
    const minutes = ((timeLeft / (1000 * 60)) % 60);
    const hours = (timeLeft / (1000 * 60 * 60));
    return <>{pad(hours | 0, 2)}:{pad(minutes | 0, 2)}:{pad(seconds | 0, 2)}</>;
};

const InteractiveApplicationLink: React.FunctionComponent<{
    type: ApplicationType,
    interactiveLink: string
}> = props => {
    switch (props.type) {
        case ApplicationType.WEB:
            return (
                <ExternalLink href={props.interactiveLink}>
                    <Button color="green">Go to web interface</Button>
                </ExternalLink>
            );
        case ApplicationType.VNC:
            return <Link to={props.interactiveLink}><Button color="green">Go to interface</Button></Link>;
        case ApplicationType.BATCH:
            return null;
    }
};

const StepTrackerItem: React.FunctionComponent<{
    stateToDisplay: JobState;
    currentState: JobState;
    failedState: JobState | null;
}> = ({stateToDisplay, currentState, failedState}) => {
    const active = stateToDisplay === currentState;
    const complete = isStateComplete(stateToDisplay, currentState);
    const failedNum = failedState ? stateToOrder(failedState) : 10;
    const thisFailed = stateToOrder(stateToDisplay) >= failedNum;

    return (
        <Step active={active}>
            <JobStateIcon
                isExpired={false}
                state={stateToDisplay}
                color={complete && thisFailed ? "red" : undefined}
                mr="0.7em"
                size="30px"
            />
            <Hide sm xs md lg>
                <TextSpan fontSize={3}>{stateToTitle(stateToDisplay)}</TextSpan>
            </Hide>
        </Step>
    );
};

async function onCancelJob(jobId: string): Promise<void> {
    cancelJobDialog({
        jobId,
        onConfirm: async () => {
            try {
                await cancelJob(Client, jobId);
            } catch (e) {
                snackbarStore.addFailure(errorMessageOrDefault(e, "An error occurred cancelling the job"), false);
            }
        }
    });
}

const mapDispatchToProps = (dispatch: Dispatch): DetailedResultOperations => ({
    setLoading: loading => dispatch(setLoading(loading)),
    setPageTitle: jobId => dispatch(updatePageTitle(`Results for Job: ${jobId}`)),
    setRefresh: refresh => dispatch(setRefreshFunction(refresh)),
});

export default connect(null, mapDispatchToProps)(DetailedResult);<|MERGE_RESOLUTION|>--- conflicted
+++ resolved
@@ -46,14 +46,7 @@
     setRefresh: (refresh?: () => void) => void;
 }
 
-<<<<<<< HEAD
-interface DetailedResultProps extends DetailedResultOperations {
-    match: match<{ jobId: string }>;
-    history: History;
-}
-=======
 type DetailedResultProps = DetailedResultOperations;
->>>>>>> 2554ccb4
 
 const DetailedResult: React.FunctionComponent<DetailedResultProps> = props => {
     const [status, setStatus] = useState<string>("");
@@ -182,13 +175,8 @@
             fetchJob();
         }
 
-<<<<<<< HEAD
         let intervalId: number = -1;
         if (appState === JobState.RUNNING && jobWithStatus !== null &&
-=======
-        let intervalId = -1;
-        if (appState === JobState.RUNNING && timeLeft === -1 && jobWithStatus !== null &&
->>>>>>> 2554ccb4
             (jobWithStatus.maxTime !== null || jobWithStatus.expiresAt !== null)) {
             const expiresAt = jobWithStatus.expiresAt ? jobWithStatus.expiresAt : Date.now() + jobWithStatus.maxTime!;
             intervalId = window.setInterval(() => {
