package dk.sdu.cloud.service

import dk.sdu.cloud.Roles
import dk.sdu.cloud.calls.RPCException
<<<<<<< HEAD
=======
import dk.sdu.cloud.calls.UCloudApiDoc
>>>>>>> 1d72c740
import io.ktor.http.*
import kotlin.math.ceil
import kotlin.math.min

data class Page<out T>(
    val itemsInTotal: Int,
    val itemsPerPage: Int,

    val pageNumber: Int,
    val items: List<T>,
) {
    val pagesInTotal: Int = ceil(itemsInTotal.toDouble() / itemsPerPage).toInt()

    companion object {
        fun <T> forRequest(request: NormalizedPaginationRequest?, itemsInTotal: Int?, items: List<T>): Page<T> {
            val actualItemsInTotal = itemsInTotal ?: items.size
            return Page(actualItemsInTotal, request?.itemsPerPage ?: actualItemsInTotal, request?.page ?: 0, items)
        }
    }
}


interface WithPaginationRequest {
    val itemsPerPage: Int?
    val page: Int?

    fun normalize() = NormalizedPaginationRequest(itemsPerPage, page)
}

fun WithPaginationRequest.normalizeWithFullReadEnabled(
    actor: Actor,
    privilegedOnly: Boolean = true,
): NormalizedPaginationRequest? {
    if (!privilegedOnly || actor == Actor.System ||
        (actor is Actor.User && actor.principal.role in Roles.PRIVILEGED)
    ) {
        if (itemsPerPage == PaginationRequest.FULL_READ) return null
    }
    return normalize()
}

data class PaginationRequest(
    override val itemsPerPage: Int? = null,
    override val page: Int? = null,
) : WithPaginationRequest {
    companion object {
        const val FULL_READ = -1
    }
}

class NormalizedPaginationRequest(
    itemsPerPage: Int?,
    page: Int?,
) {
    val itemsPerPage = when (itemsPerPage) {
        10, 25, 50, 100, 250 -> itemsPerPage
        else -> 50
    }

    val page = page?.takeIf { it >= 0 } ?: 0
}

fun <T, R> Page<T>.withNewItems(newItems: List<R>): Page<R> {
    return Page(
        itemsInTotal,
        itemsPerPage,
        pageNumber,
        newItems
    )
}

inline fun <T, R> Page<T>.mapItems(mapper: (T) -> R): Page<R> {
    val newItems = items.map(mapper)
    return Page(
        itemsInTotal,
        itemsPerPage,
        pageNumber,
        newItems
    )
}

inline fun <T, R : Any> Page<T>.mapItemsNotNull(mapper: (T) -> R?): Page<R> {
    val newItems = items.mapNotNull(mapper)
    return Page(
        itemsInTotal,
        itemsPerPage,
        pageNumber,
        newItems
    )
}

fun <T> List<T>.paginate(request: NormalizedPaginationRequest?): Page<T> {
    if (request == null) {
        return Page(size, size, 0, this)
    }

    val startIndex = request.itemsPerPage * request.page
    val items =
        if (startIndex > size) {
            emptyList()
        } else {
            subList(startIndex, min(startIndex + request.itemsPerPage, size))
        }

    return Page(size, request.itemsPerPage, request.page, items)
}

val NormalizedPaginationRequest.offset: Int
    get() = itemsPerPage * page


// Version 2 API
<<<<<<< HEAD
data class PageV2<out T>(
    val itemsPerPage: Int,
    val items: List<T>,
=======
@UCloudApiDoc("""Represents a single 'page' of results
    
Every page contains the items from the current result set, along with information which allows the client to fetch
additional information.""")
data class PageV2<out T>(
    @UCloudApiDoc("The expected items per page, this is extracted directly from the request")
    val itemsPerPage: Int,
    @UCloudApiDoc("""The items returned in this page

NOTE: The amount of items might differ from `itemsPerPage`, even if there are more results. The only reliable way to
check if the end of results has been reached is by checking i `next == null`.""")
    val items: List<T>,

    @UCloudApiDoc("The token used to fetch additional items from this result set")
>>>>>>> 1d72c740
    val next: String?,
)

data class NormalizedPaginationRequestV2(
    val itemsPerPage: Int,
    val next: String?,
    val consistency: PaginationRequestV2Consistency,
    val itemsToSkip: Long?,
)

data class PaginationRequestV2(
    override val itemsPerPage: Int,
    override val next: String? = null,
    override val consistency: PaginationRequestV2Consistency? = null,
    override val itemsToSkip: Long? = null,
) : WithPaginationRequestV2

<<<<<<< HEAD
interface WithPaginationRequestV2 {
    val itemsPerPage: Int?
    val next: String?
    val consistency: PaginationRequestV2Consistency?
=======
@UCloudApiDoc("""The base type for requesting paginated content.

Paginated content can be requested with one of the following `consistency` guarantees, this greatly changes the
semantics of the call:

| Consistency | Description |
|-------------|-------------|
| `PREFER` | Consistency is preferred but not required. An inconsistent snapshot might be returned. |
| `REQUIRE` | Consistency is required. A request will fail if consistency is no longer guaranteed. |

The `consistency` refers to if collecting all the results via the pagination API are _consistent_. We consider the
results to be consistent if it contains a complete view at some point in time. In practice this means that the results
must contain all the items, in the correct order and without duplicates.

If you use the `PREFER` consistency then you may receive in-complete results that might appear out-of-order and can
contain duplicate items. UCloud will still attempt to serve a snapshot which appears mostly consistent. This is helpful
for user-interfaces which do not strictly depend on consistency but would still prefer something which is mostly
consistent.

The results might become inconsistent if the client either takes too long, or a service instance goes down while
fetching the results. UCloud attempts to keep each `next` token alive for at least one minute before invalidating it.
This does not mean that a client must collect all results within a minute but rather that they must fetch the next page
within a minute of the last page. If this is not feasible and consistency is not required then `PREFER` should be used.

---

__📝 NOTE:__ Services are allowed to ignore extra criteria of the request if the `next` token is supplied. This is
needed in order to provide a consistent view of the results. Clients _should_ provide the same criterion as they
paginate through the results.

---
""")
interface WithPaginationRequestV2 {
    @UCloudApiDoc("Requested number of items per page. Supported values: 10, 25, 50, 100, 250.")
    val itemsPerPage: Int?

    @UCloudApiDoc("A token requesting the next page of items")
    val next: String?

    @UCloudApiDoc("Controls the consistency guarantees provided by the backend")
    val consistency: PaginationRequestV2Consistency?

    @UCloudApiDoc("Items to skip ahead")
>>>>>>> 1d72c740
    val itemsToSkip: Long?

    fun normalize(): NormalizedPaginationRequestV2 {
        if ((itemsToSkip ?: 0) < 0) throw RPCException("Invalid offset", HttpStatusCode.BadRequest)

        return NormalizedPaginationRequestV2(
            when (val itemsPerPage = itemsPerPage) {
                10, 25, 50, 100, 250 -> itemsPerPage
                else -> 50
            },
            next,
            consistency ?: PaginationRequestV2Consistency.PREFER,
            itemsToSkip
        )
    }
}

enum class PaginationRequestV2Consistency {
<<<<<<< HEAD
    PREFER,
    REQUIRE
}
=======
    @UCloudApiDoc("Consistency is preferred but not required. An inconsistent snapshot might be returned.")
    PREFER,
    @UCloudApiDoc("Consistency is required. A request will fail if consistency is no longer guaranteed.")
    REQUIRE
}
>>>>>>> 1d72c740
<|MERGE_RESOLUTION|>--- conflicted
+++ resolved
@@ -2,10 +2,7 @@
 
 import dk.sdu.cloud.Roles
 import dk.sdu.cloud.calls.RPCException
-<<<<<<< HEAD
-=======
 import dk.sdu.cloud.calls.UCloudApiDoc
->>>>>>> 1d72c740
 import io.ktor.http.*
 import kotlin.math.ceil
 import kotlin.math.min
@@ -118,11 +115,6 @@
 
 
 // Version 2 API
-<<<<<<< HEAD
-data class PageV2<out T>(
-    val itemsPerPage: Int,
-    val items: List<T>,
-=======
 @UCloudApiDoc("""Represents a single 'page' of results
     
 Every page contains the items from the current result set, along with information which allows the client to fetch
@@ -137,7 +129,6 @@
     val items: List<T>,
 
     @UCloudApiDoc("The token used to fetch additional items from this result set")
->>>>>>> 1d72c740
     val next: String?,
 )
 
@@ -155,12 +146,6 @@
     override val itemsToSkip: Long? = null,
 ) : WithPaginationRequestV2
 
-<<<<<<< HEAD
-interface WithPaginationRequestV2 {
-    val itemsPerPage: Int?
-    val next: String?
-    val consistency: PaginationRequestV2Consistency?
-=======
 @UCloudApiDoc("""The base type for requesting paginated content.
 
 Paginated content can be requested with one of the following `consistency` guarantees, this greatly changes the
@@ -204,7 +189,6 @@
     val consistency: PaginationRequestV2Consistency?
 
     @UCloudApiDoc("Items to skip ahead")
->>>>>>> 1d72c740
     val itemsToSkip: Long?
 
     fun normalize(): NormalizedPaginationRequestV2 {
@@ -223,14 +207,8 @@
 }
 
 enum class PaginationRequestV2Consistency {
-<<<<<<< HEAD
-    PREFER,
-    REQUIRE
-}
-=======
     @UCloudApiDoc("Consistency is preferred but not required. An inconsistent snapshot might be returned.")
     PREFER,
     @UCloudApiDoc("Consistency is required. A request will fail if consistency is no longer guaranteed.")
     REQUIRE
-}
->>>>>>> 1d72c740
+}