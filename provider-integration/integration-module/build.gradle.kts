--- conflicted
+++ resolved
@@ -18,11 +18,7 @@
 
 dependencies {
     run {
-<<<<<<< HEAD
-        val version = "2022.2.10"
-=======
         val version = "2022.2.19"
->>>>>>> aee0dfb2
         fun ucloud(module: String) = implementation("dk.sdu.cloud:$module:$version")
 
         ucloud("file-orchestrator-service-api")
