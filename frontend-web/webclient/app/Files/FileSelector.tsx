import * as React from "react";
<<<<<<< HEAD
import {List as PaginationList} from "Pagination/List";
import {Cloud} from "Authentication/SDUCloudObject";
import {BreadCrumbs} from "ui-components/Breadcrumbs";
import {replaceHomeFolder, isDirectory, newMockFolder, resolvePath, favoritesQuery} from "Utilities/FileUtilities";
import PromiseKeeper from "PromiseKeeper";
import {emptyPage} from "DefaultObjects";
import {FileSelectorProps, FileSelectorState, FileSelectorModalProps, FileSelectorBodyProps, File, SortOrder, SortBy, FileOperation, FileResource} from ".";
import {filepathQuery} from "Utilities/FileUtilities";
import {Input, Icon, Button, Flex, Box, SelectableText, SelectableTextWrapper} from "ui-components";
import * as ReactModal from "react-modal";
import {Spacer} from "ui-components/Spacer";
import FilesTable from "./FilesTable";
import SDUCloud from "Authentication/lib";
import {addTrailingSlash, errorMessageOrDefault} from "UtilityFunctions";
import styled from "styled-components";
import {Refresh} from "Navigation/Header";
import {Page} from "Types";
import {InputLabel} from "ui-components/Input";

class FileSelector extends React.Component<FileSelectorProps, FileSelectorState> {
    constructor(props: Readonly<FileSelectorProps>) {
        super(props);
        this.state = {
            promises: new PromiseKeeper(),
            path: `${Cloud.homeFolder}`,
            loading: false,
            error: undefined,
            page: emptyPage,
            modalShown: false,
            isFavorites: false
        };
    }

    componentWillUnmount = () => this.state.promises.cancelPromises();

    setSelectedFile = (file: File) => {
        let fileCopy = {path: file.path};
        this.setState(() => ({modalShown: false}));
        this.props.onFileSelect(fileCopy);
    };

    private fetchFiles = async (path: string, pageNumber: number, itemsPerPage: number) => {
        this.setState(() => ({loading: true}));
        const {onlyAllowFolders} = this.props;
        try {
            const {response} = await this.state.promises.makeCancelable(
                Cloud.get(filepathQuery(
                    path,
                    pageNumber,
                    itemsPerPage,
                    SortOrder.DESCENDING,
                    onlyAllowFolders ? SortBy.FILE_TYPE : SortBy.PATH,
                    [FileResource.PATH, FileResource.FILE_ID, FileResource.FILE_TYPE, FileResource.SENSITIVITY_LEVEL]
                ))).promise;
            this.setState(() => ({
                page: response,
                path: resolvePath(path),
                error: undefined,
                isFavorites: false
            }));
        } catch (e) {
            this.setState(() => ({error: errorMessageOrDefault(e, "An error occurred fetching files")}));
        } finally {
            this.setState(() => ({loading: false}))
        }
    };

    private async fetchFavorites(pageNumber: number, itemsPerPage: number) {
        this.setState(() => ({loading: true}));
        try {
            const result = await this.state.promises.makeCancelable(Cloud.get<Page<File>>(favoritesQuery(pageNumber, itemsPerPage))).promise;
            this.setState(() => ({
                page: result.response,
                error: undefined,
                isFavorites: true,
                path: "Favorites"
            }));
        } catch (e) {
            this.setState(() => ({error: errorMessageOrDefault(e, "An error occurred fetching favorites")}));
        } finally {
            this.setState(() => ({loading: false}));
        }
    }

    render() {
        const onUpload = () => {if (!this.props.allowUpload) return;};
        const path = this.props.path ? this.props.path : "";
        const uploadButton = this.props.allowUpload ? (<UploadButton onClick={onUpload} />) : null;
        const removeButton = this.props.remove ? (<RemoveButton onClick={() => this.props.remove!()} />) : null;
        const inputRefValueOrNull = this.props.inputRef && this.props.inputRef.current && this.props.inputRef.current.value;
        const inputValue = inputRefValueOrNull || replaceHomeFolder(path, Cloud.homeFolder);
        return (
            <Flex backgroundColor="white">
                <FileSelectorInput
                    defaultValue={this.props.defaultValue}
                    showError={this.props.showError && this.props.isRequired}
                    ref={this.props.inputRef}
                    required={this.props.isRequired}
                    placeholder="No file selected"
                    value={inputValue}
                    rightLabel={!!this.props.unitName}
                    onChange={() => undefined}
                    onClick={() => this.setState(() => ({modalShown: true}))}
                />
                {this.props.unitName ? <InputLabel width={this.props.unitWidth || "auto"} rightLabel>{this.props.unitName}</InputLabel> : null}
                {uploadButton}
                {removeButton}
                <FileSelectorModal
                    isFavorites={this.state.isFavorites}
                    fetchFavorites={(pageNumber, itemsPerPage) => this.fetchFavorites(pageNumber, itemsPerPage)}
                    errorMessage={this.state.error}
                    onErrorDismiss={() => this.setState(() => ({error: undefined}))}
                    show={this.state.modalShown}
                    onHide={() => this.setState(() => ({modalShown: false}))}
                    path={this.state.path}
                    navigate={this.fetchFiles}
                    page={this.state.page}
                    loading={this.state.loading}
                    setSelectedFile={this.setSelectedFile}
                    fetchFiles={this.fetchFiles}
                    canSelectFolders={this.props.canSelectFolders}
                    onlyAllowFolders={this.props.onlyAllowFolders}
                />
            </Flex>)
    }
}
=======
import {Cloud} from "Authentication/SDUCloudObject";
import {
    MOCK_RELATIVE,
    mockFile,
    resolvePath
} from "Utilities/FileUtilities";
import {
    File,
    FileSelectorProps,
} from ".";
import {Flex} from "ui-components";
import * as ReactModal from "react-modal";
import {addTrailingSlash} from "UtilityFunctions";
import {useEffect, useState} from "react";
import {defaultVirtualFolders, VirtualFileTable} from "Files/VirtualFileTable";

const FileSelector: React.FunctionComponent<FileSelectorProps> = props => {
    const [path, setPath] = useState<string>(Cloud.homeFolder);
    useEffect(() => {
        if (props.initialPath !== undefined) setPath(props.initialPath);
    }, [props.initialPath]);

    let virtualFolders = defaultVirtualFolders();
    const injectedFiles: File[] = [];
    if (resolvePath(path) !== resolvePath(Cloud.homeFolder)) {
        injectedFiles.push(mockFile({
            path: `${addTrailingSlash(path)}..`,
            fileId: "parent",
            type: "DIRECTORY",
            tag: MOCK_RELATIVE
        }));
    }

    const fakeFolders = virtualFolders.fakeFolders ? virtualFolders.fakeFolders : [];
    if (fakeFolders.every(it => resolvePath(it) !== resolvePath(path))) {
        injectedFiles.push(mockFile({
            path: `${addTrailingSlash(path)}.`,
            fileId: "cwd",
            type: "DIRECTORY",
            tag: MOCK_RELATIVE
        }));
    }

    const canSelectFolders = !!props.canSelectFolders;
>>>>>>> b68f2ea5

    return (
        <Flex backgroundColor="white">
            {props.trigger}

            <ReactModal
                isOpen={props.visible}
                shouldCloseOnEsc
                ariaHideApp={false}
                onRequestClose={() => props.onFileSelect(null)}
                style={FileSelectorModalStyle}
            >
                <VirtualFileTable
                    {...virtualFolders}
                    numberOfColumns={0}
                    fileOperations={[{
                        text: "Select",
                        onClick: files => props.onFileSelect(files[0]),
                        disabled: files => {
                            if (files.some(it => it.mockTag !== undefined && it.mockTag !== MOCK_RELATIVE)) {
                                return true;
                            }

                            return !(files.length === 1 && (
                                (canSelectFolders && files[0].fileType === "DIRECTORY") ||
                                (!canSelectFolders && files[0].fileType === "FILE")
                            ))
                        }
                    }]}
                    fileFilter={file => !props.onlyAllowFolders || file.fileType === "DIRECTORY"}
                    onFileNavigation={path => setPath(path)}
                    injectedFiles={injectedFiles}
                    path={path}/>
            </ReactModal>
        </Flex>
    )
};

const FileSelectorModalStyle = {
    content: {
        top: "80px",
        left: "25%",
        right: "25%",
        background: ""
    }
};

<<<<<<< HEAD
export const FileSelectorModal = ({canSelectFolders, ...props}: FileSelectorModalProps) => {
    const fetchFiles = (settings: {path?: string, pageNumber?: number, itemsPerPage?: number}) => {
        const path = !!settings.path ? settings.path : props.path;
        const pageNumber = settings.pageNumber !== undefined ? settings.pageNumber : props.page.pageNumber;
        const itemsPerPage = settings.itemsPerPage !== undefined ? settings.itemsPerPage : props.page.itemsPerPage;

        props.fetchFiles(path, pageNumber, itemsPerPage);
    };

    return (
        <ReactModal
            isOpen={props.show}
            shouldCloseOnEsc
            ariaHideApp={false}
            onRequestClose={props.onHide}
            onAfterOpen={() => fetchFiles({})}
            style={FileSelectorModalStyle}
        >
            <SelectableTextWrapper>
                <SelectableText
                    cursor="pointer"
                    mr="1em"
                    selected={!props.isFavorites}
                    onClick={() => fetchFiles({path: Cloud.homeFolder, pageNumber: 0})}
                >Browse</SelectableText>

                <SelectableText
                    cursor="pointer"
                    onClick={() => props.fetchFavorites(props.page.pageNumber, props.page.itemsPerPage)}
                    selected={props.isFavorites}
                >Favorites</SelectableText>

                <Box mr="auto" />
                <Icon name="close" onClick={props.onHide} />
            </SelectableTextWrapper>

            <Spacer
                height="3em"
                alignItems="center"
                left={
                    <Box mt="48px">
                        <BreadCrumbs
                            homeFolder={Cloud.homeFolder}
                            currentPath={props.path}
                            navigate={path => fetchFiles({path})}
                        />
                    </Box>
                }
                right={
                    <Refresh
                        spin={props.loading}
                        onClick={() => fetchFiles({})}
                    />
                }
            />

            <PaginationList
                pageRenderer={page =>
                    <FileSelectorBody
                        omitRelativeFolders={props.isFavorites}
                        canSelectFolders={!!canSelectFolders}
                        {...props}
                        page={page}
                        fetchFiles={path => fetchFiles({path})}
                    />
                }
                loading={props.loading}
                page={props.page}
                onPageChanged={pageNumber => {
                    if (props.isFavorites) {
                        props.fetchFavorites(pageNumber, props.page.itemsPerPage);
                    } else {
                        fetchFiles({});
                    }
                }}
            />
        </ReactModal>
    );
};

const FileSelectorBody = ({disallowedPaths = [], onlyAllowFolders = false, canSelectFolders = false, ...props}: FileSelectorBodyProps) => {
    let f = onlyAllowFolders ? props.page.items.filter(f => isDirectory(f)) : props.page.items;
    const files = f.filter(({path}) => !disallowedPaths.some(d => d === path));
    const relativeFolders: File[] = [];

    const p = props.path.startsWith("/") ? addTrailingSlash(props.path) : `/${addTrailingSlash(props.path)}`
    if (p !== Cloud.homeFolder && !props.omitRelativeFolders) relativeFolders.push(newMockFolder(`${addTrailingSlash(props.path)}..`, false));
    if (canSelectFolders && !props.omitRelativeFolders) relativeFolders.push(newMockFolder(`${addTrailingSlash(props.path)}/.`, false));
    const ops: FileOperation[] = [];
    if (canSelectFolders) {
        ops.push({
            text: "Select", onClick: (files: File[], cloud: SDUCloud) => props.setSelectedFile(files[0]),
            disabled: (files: File[], cloud: SDUCloud) => false
        })
    } else {
        ops.push({
            text: "Select", onClick: (files: File[], cloud: SDUCloud) => props.setSelectedFile(files[0]),
            disabled: (files: File[], cloud: SDUCloud) => isDirectory(files[0])
        })
    }

    return (
        <FilesTable
            notStickyHeader
            onNavigationClick={props.fetchFiles}
            files={relativeFolders.concat(files)}
            sortOrder={SortOrder.ASCENDING}
            sortingColumns={[]}
            sortFiles={() => undefined}
            onCheckFile={() => undefined}
            refetchFiles={() => undefined}
            sortBy={SortBy.PATH}
            fileOperations={ops}
        />);
};

interface FileSelectorButton {onClick: () => void}
const UploadButton = ({onClick}: FileSelectorButton) => (<Button ml="5px" type="button" onClick={onClick}>Upload File</Button>);
const RemoveButton = ({onClick}: FileSelectorButton) => (<Button ml="5px" type="button" onClick={onClick}>✗</Button>);

=======
>>>>>>> b68f2ea5
export default FileSelector;<|MERGE_RESOLUTION|>--- conflicted
+++ resolved
@@ -1,132 +1,4 @@
 import * as React from "react";
-<<<<<<< HEAD
-import {List as PaginationList} from "Pagination/List";
-import {Cloud} from "Authentication/SDUCloudObject";
-import {BreadCrumbs} from "ui-components/Breadcrumbs";
-import {replaceHomeFolder, isDirectory, newMockFolder, resolvePath, favoritesQuery} from "Utilities/FileUtilities";
-import PromiseKeeper from "PromiseKeeper";
-import {emptyPage} from "DefaultObjects";
-import {FileSelectorProps, FileSelectorState, FileSelectorModalProps, FileSelectorBodyProps, File, SortOrder, SortBy, FileOperation, FileResource} from ".";
-import {filepathQuery} from "Utilities/FileUtilities";
-import {Input, Icon, Button, Flex, Box, SelectableText, SelectableTextWrapper} from "ui-components";
-import * as ReactModal from "react-modal";
-import {Spacer} from "ui-components/Spacer";
-import FilesTable from "./FilesTable";
-import SDUCloud from "Authentication/lib";
-import {addTrailingSlash, errorMessageOrDefault} from "UtilityFunctions";
-import styled from "styled-components";
-import {Refresh} from "Navigation/Header";
-import {Page} from "Types";
-import {InputLabel} from "ui-components/Input";
-
-class FileSelector extends React.Component<FileSelectorProps, FileSelectorState> {
-    constructor(props: Readonly<FileSelectorProps>) {
-        super(props);
-        this.state = {
-            promises: new PromiseKeeper(),
-            path: `${Cloud.homeFolder}`,
-            loading: false,
-            error: undefined,
-            page: emptyPage,
-            modalShown: false,
-            isFavorites: false
-        };
-    }
-
-    componentWillUnmount = () => this.state.promises.cancelPromises();
-
-    setSelectedFile = (file: File) => {
-        let fileCopy = {path: file.path};
-        this.setState(() => ({modalShown: false}));
-        this.props.onFileSelect(fileCopy);
-    };
-
-    private fetchFiles = async (path: string, pageNumber: number, itemsPerPage: number) => {
-        this.setState(() => ({loading: true}));
-        const {onlyAllowFolders} = this.props;
-        try {
-            const {response} = await this.state.promises.makeCancelable(
-                Cloud.get(filepathQuery(
-                    path,
-                    pageNumber,
-                    itemsPerPage,
-                    SortOrder.DESCENDING,
-                    onlyAllowFolders ? SortBy.FILE_TYPE : SortBy.PATH,
-                    [FileResource.PATH, FileResource.FILE_ID, FileResource.FILE_TYPE, FileResource.SENSITIVITY_LEVEL]
-                ))).promise;
-            this.setState(() => ({
-                page: response,
-                path: resolvePath(path),
-                error: undefined,
-                isFavorites: false
-            }));
-        } catch (e) {
-            this.setState(() => ({error: errorMessageOrDefault(e, "An error occurred fetching files")}));
-        } finally {
-            this.setState(() => ({loading: false}))
-        }
-    };
-
-    private async fetchFavorites(pageNumber: number, itemsPerPage: number) {
-        this.setState(() => ({loading: true}));
-        try {
-            const result = await this.state.promises.makeCancelable(Cloud.get<Page<File>>(favoritesQuery(pageNumber, itemsPerPage))).promise;
-            this.setState(() => ({
-                page: result.response,
-                error: undefined,
-                isFavorites: true,
-                path: "Favorites"
-            }));
-        } catch (e) {
-            this.setState(() => ({error: errorMessageOrDefault(e, "An error occurred fetching favorites")}));
-        } finally {
-            this.setState(() => ({loading: false}));
-        }
-    }
-
-    render() {
-        const onUpload = () => {if (!this.props.allowUpload) return;};
-        const path = this.props.path ? this.props.path : "";
-        const uploadButton = this.props.allowUpload ? (<UploadButton onClick={onUpload} />) : null;
-        const removeButton = this.props.remove ? (<RemoveButton onClick={() => this.props.remove!()} />) : null;
-        const inputRefValueOrNull = this.props.inputRef && this.props.inputRef.current && this.props.inputRef.current.value;
-        const inputValue = inputRefValueOrNull || replaceHomeFolder(path, Cloud.homeFolder);
-        return (
-            <Flex backgroundColor="white">
-                <FileSelectorInput
-                    defaultValue={this.props.defaultValue}
-                    showError={this.props.showError && this.props.isRequired}
-                    ref={this.props.inputRef}
-                    required={this.props.isRequired}
-                    placeholder="No file selected"
-                    value={inputValue}
-                    rightLabel={!!this.props.unitName}
-                    onChange={() => undefined}
-                    onClick={() => this.setState(() => ({modalShown: true}))}
-                />
-                {this.props.unitName ? <InputLabel width={this.props.unitWidth || "auto"} rightLabel>{this.props.unitName}</InputLabel> : null}
-                {uploadButton}
-                {removeButton}
-                <FileSelectorModal
-                    isFavorites={this.state.isFavorites}
-                    fetchFavorites={(pageNumber, itemsPerPage) => this.fetchFavorites(pageNumber, itemsPerPage)}
-                    errorMessage={this.state.error}
-                    onErrorDismiss={() => this.setState(() => ({error: undefined}))}
-                    show={this.state.modalShown}
-                    onHide={() => this.setState(() => ({modalShown: false}))}
-                    path={this.state.path}
-                    navigate={this.fetchFiles}
-                    page={this.state.page}
-                    loading={this.state.loading}
-                    setSelectedFile={this.setSelectedFile}
-                    fetchFiles={this.fetchFiles}
-                    canSelectFolders={this.props.canSelectFolders}
-                    onlyAllowFolders={this.props.onlyAllowFolders}
-                />
-            </Flex>)
-    }
-}
-=======
 import {Cloud} from "Authentication/SDUCloudObject";
 import {
     MOCK_RELATIVE,
@@ -171,7 +43,6 @@
     }
 
     const canSelectFolders = !!props.canSelectFolders;
->>>>>>> b68f2ea5
 
     return (
         <Flex backgroundColor="white">
@@ -219,127 +90,4 @@
     }
 };
 
-<<<<<<< HEAD
-export const FileSelectorModal = ({canSelectFolders, ...props}: FileSelectorModalProps) => {
-    const fetchFiles = (settings: {path?: string, pageNumber?: number, itemsPerPage?: number}) => {
-        const path = !!settings.path ? settings.path : props.path;
-        const pageNumber = settings.pageNumber !== undefined ? settings.pageNumber : props.page.pageNumber;
-        const itemsPerPage = settings.itemsPerPage !== undefined ? settings.itemsPerPage : props.page.itemsPerPage;
-
-        props.fetchFiles(path, pageNumber, itemsPerPage);
-    };
-
-    return (
-        <ReactModal
-            isOpen={props.show}
-            shouldCloseOnEsc
-            ariaHideApp={false}
-            onRequestClose={props.onHide}
-            onAfterOpen={() => fetchFiles({})}
-            style={FileSelectorModalStyle}
-        >
-            <SelectableTextWrapper>
-                <SelectableText
-                    cursor="pointer"
-                    mr="1em"
-                    selected={!props.isFavorites}
-                    onClick={() => fetchFiles({path: Cloud.homeFolder, pageNumber: 0})}
-                >Browse</SelectableText>
-
-                <SelectableText
-                    cursor="pointer"
-                    onClick={() => props.fetchFavorites(props.page.pageNumber, props.page.itemsPerPage)}
-                    selected={props.isFavorites}
-                >Favorites</SelectableText>
-
-                <Box mr="auto" />
-                <Icon name="close" onClick={props.onHide} />
-            </SelectableTextWrapper>
-
-            <Spacer
-                height="3em"
-                alignItems="center"
-                left={
-                    <Box mt="48px">
-                        <BreadCrumbs
-                            homeFolder={Cloud.homeFolder}
-                            currentPath={props.path}
-                            navigate={path => fetchFiles({path})}
-                        />
-                    </Box>
-                }
-                right={
-                    <Refresh
-                        spin={props.loading}
-                        onClick={() => fetchFiles({})}
-                    />
-                }
-            />
-
-            <PaginationList
-                pageRenderer={page =>
-                    <FileSelectorBody
-                        omitRelativeFolders={props.isFavorites}
-                        canSelectFolders={!!canSelectFolders}
-                        {...props}
-                        page={page}
-                        fetchFiles={path => fetchFiles({path})}
-                    />
-                }
-                loading={props.loading}
-                page={props.page}
-                onPageChanged={pageNumber => {
-                    if (props.isFavorites) {
-                        props.fetchFavorites(pageNumber, props.page.itemsPerPage);
-                    } else {
-                        fetchFiles({});
-                    }
-                }}
-            />
-        </ReactModal>
-    );
-};
-
-const FileSelectorBody = ({disallowedPaths = [], onlyAllowFolders = false, canSelectFolders = false, ...props}: FileSelectorBodyProps) => {
-    let f = onlyAllowFolders ? props.page.items.filter(f => isDirectory(f)) : props.page.items;
-    const files = f.filter(({path}) => !disallowedPaths.some(d => d === path));
-    const relativeFolders: File[] = [];
-
-    const p = props.path.startsWith("/") ? addTrailingSlash(props.path) : `/${addTrailingSlash(props.path)}`
-    if (p !== Cloud.homeFolder && !props.omitRelativeFolders) relativeFolders.push(newMockFolder(`${addTrailingSlash(props.path)}..`, false));
-    if (canSelectFolders && !props.omitRelativeFolders) relativeFolders.push(newMockFolder(`${addTrailingSlash(props.path)}/.`, false));
-    const ops: FileOperation[] = [];
-    if (canSelectFolders) {
-        ops.push({
-            text: "Select", onClick: (files: File[], cloud: SDUCloud) => props.setSelectedFile(files[0]),
-            disabled: (files: File[], cloud: SDUCloud) => false
-        })
-    } else {
-        ops.push({
-            text: "Select", onClick: (files: File[], cloud: SDUCloud) => props.setSelectedFile(files[0]),
-            disabled: (files: File[], cloud: SDUCloud) => isDirectory(files[0])
-        })
-    }
-
-    return (
-        <FilesTable
-            notStickyHeader
-            onNavigationClick={props.fetchFiles}
-            files={relativeFolders.concat(files)}
-            sortOrder={SortOrder.ASCENDING}
-            sortingColumns={[]}
-            sortFiles={() => undefined}
-            onCheckFile={() => undefined}
-            refetchFiles={() => undefined}
-            sortBy={SortBy.PATH}
-            fileOperations={ops}
-        />);
-};
-
-interface FileSelectorButton {onClick: () => void}
-const UploadButton = ({onClick}: FileSelectorButton) => (<Button ml="5px" type="button" onClick={onClick}>Upload File</Button>);
-const RemoveButton = ({onClick}: FileSelectorButton) => (<Button ml="5px" type="button" onClick={onClick}>✗</Button>);
-
-=======
->>>>>>> b68f2ea5
 export default FileSelector;