version = "2.6.2"

application {
    mainClassName = "dk.sdu.cloud.app.orchestrator.MainKt"
}

kotlin.sourceSets {
    val jvmMain by getting {
        dependencies {
            implementation(project(":auth-service:api"))
            implementation(project(":app-store-service:api"))
            implementation(project(":accounting-service:api"))
            implementation(project(":storage-service:api"))
            implementation(project(":project-service:api"))
            implementation(project(":mail-service:api"))
<<<<<<< HEAD
            implementation("com.fasterxml.jackson.dataformat:jackson-dataformat-yaml:2.10.4")
=======
            implementation("com.fasterxml.jackson.dataformat:jackson-dataformat-yaml:2.12.2")
>>>>>>> 3745903a
        }
    }
}<|MERGE_RESOLUTION|>--- conflicted
+++ resolved
@@ -13,11 +13,7 @@
             implementation(project(":storage-service:api"))
             implementation(project(":project-service:api"))
             implementation(project(":mail-service:api"))
-<<<<<<< HEAD
-            implementation("com.fasterxml.jackson.dataformat:jackson-dataformat-yaml:2.10.4")
-=======
             implementation("com.fasterxml.jackson.dataformat:jackson-dataformat-yaml:2.12.2")
->>>>>>> 3745903a
         }
     }
 }