import {AvatarType, defaultAvatar} from "@/UserSettings/Avataaar";
import {callAPI} from "@/Authentication/DataHook";
import {fetchBulkAvatars, FetchBulkAvatarsResponse} from "@/AvataaarLib/index";
import {useUState, UState} from "@/Utilities/UState";

class AvatarState extends UState<AvatarState> {
    private inflight: Record<string, true> = {};
    private cache: Record<string, AvatarType> = {};

    updateCache(usernames: string[]): Promise<void> {
<<<<<<< HEAD
        /*
        const usernamesToUse = usernames.filter(it => !this.cache.hasOwnProperty(it));
=======
        const usernamesToUse = usernames.filter(it =>
            !this.cache.hasOwnProperty(it) &&
            !this.inflight.hasOwnProperty(it));
>>>>>>> 7fb0160d
        if (usernamesToUse.length === 0) return Promise.resolve();
        for (const username of usernamesToUse) this.inflight[username] = true;

        return this.run(async () => {
            const response = await callAPI<FetchBulkAvatarsResponse>(fetchBulkAvatars({usernames: usernamesToUse}));

            const newCache = response !== null ? {...this.cache, ...response.avatars} : this.cache;
            if (response !== null) {
                this.cache = newCache;
            }
        });
         */
        return Promise.resolve();
    }

    avatar(username: string): AvatarType {
        this.updateCache([username]);
        return this.cache[username] ?? defaultAvatar;
    }
}

export const avatarState = new AvatarState();

export function useAvatars(): AvatarState {
    return useUState(avatarState);
}<|MERGE_RESOLUTION|>--- conflicted
+++ resolved
@@ -8,14 +8,10 @@
     private cache: Record<string, AvatarType> = {};
 
     updateCache(usernames: string[]): Promise<void> {
-<<<<<<< HEAD
-        /*
-        const usernamesToUse = usernames.filter(it => !this.cache.hasOwnProperty(it));
-=======
         const usernamesToUse = usernames.filter(it =>
             !this.cache.hasOwnProperty(it) &&
             !this.inflight.hasOwnProperty(it));
->>>>>>> 7fb0160d
+
         if (usernamesToUse.length === 0) return Promise.resolve();
         for (const username of usernamesToUse) this.inflight[username] = true;
 
@@ -27,8 +23,6 @@
                 this.cache = newCache;
             }
         });
-         */
-        return Promise.resolve();
     }
 
     avatar(username: string): AvatarType {
