--- conflicted
+++ resolved
@@ -407,11 +407,7 @@
                                 </HighlightedCard>
                             </Box>
                             <InfoCards job={job} status={status} />
-<<<<<<< HEAD
                         </div>
-=======
-                        </Content>
->>>>>>> 33ff5e14
                     </div>
                 </CSSTransition>
             )}
@@ -505,11 +501,7 @@
         </div>
 
         <OutputFiles job={job} />
-<<<<<<< HEAD
     </div>
-=======
-    </Content>
->>>>>>> 33ff5e14
 };
 
 const Content = injectStyleSimple("content", `
@@ -804,7 +796,7 @@
   margin-top: 32px;
   display: grid;
   width: 100%;
-  grid-template-columns: repeat(auto-fit, minmax(550px, 1fr));
+  grid-template-columns: repeat(auto-fit, minmax(580px, 1fr));
   grid-gap: 16px;
   justify-content: center;
 `);
@@ -1158,19 +1150,11 @@
         </div>
 
         {!supportsLogs ? null :
-<<<<<<< HEAD
             <div className={RunningJobsWrapper}>
                 {Array(job.specification.replicas).fill(0).map((_, i) => {
                     return <RunningJobRank key={i} job={job} rank={i} updateListeners={updateListeners} />;
                 })}
             </div>
-=======
-            <RunningJobsWrapper>
-                {Array(job.specification.replicas).fill(0).map((_, i) =>
-                    <RunningJobRank key={i} job={job} rank={i} updateListeners={updateListeners} />
-                )}
-            </RunningJobsWrapper>
->>>>>>> 33ff5e14
         }
     </>;
 };
@@ -1533,11 +1517,7 @@
             mounted = false;
         };
     }, [updateListeners]);
-<<<<<<< HEAD
     return <Box height={"200px"} divRef={termRef}/>
-=======
-    return <Box height={"200px"} ref={termRef} />
->>>>>>> 33ff5e14
 };
 
 export default View;