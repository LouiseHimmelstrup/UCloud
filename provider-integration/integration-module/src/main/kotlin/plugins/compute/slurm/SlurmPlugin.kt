--- conflicted
+++ resolved
@@ -219,13 +219,8 @@
 
         if (jobFolder != null) {
             fileCollectionPlugin?.let { files ->
-<<<<<<< HEAD
-                val path = files.pathConverter.internalToUCloud(InternalFile(jobFolder)).path
-                runCatching {
-=======
                 runCatching {
                     val path = files.pathConverter.internalToUCloud(InternalFile(jobFolder)).path
->>>>>>> b17e6142
                     JobsControl.update.call(
                         bulkRequestOf(
                             ResourceUpdateAndId(
