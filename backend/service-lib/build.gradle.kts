import org.jetbrains.kotlin.gradle.tasks.KotlinCompile

plugins {
    kotlin("jvm")
    kotlin("plugin.serialization")
    id("maven-publish")
}

repositories {
    jcenter()
    mavenCentral()
    maven { setUrl("https://maven.pkg.jetbrains.space/public/p/kotlinx-coroutines/maven/") }
    maven { setUrl("https://maven.pkg.jetbrains.space/public/p/ktor/eap/") }
}

tasks.withType<KotlinCompile> {
    kotlinOptions {
        jvmTarget = "11"
    }
}

<<<<<<< HEAD
    sourceSets {
        val commonMain by getting {
            dependencies {
                implementation(kotlin("stdlib-common"))
                api("org.jetbrains.kotlinx:kotlinx-serialization-json:1.3.3")
                api("org.jetbrains.kotlinx:kotlinx-coroutines-core:1.6.0")
            }
        }

        val commonTest by getting {
            dependencies {
                implementation(kotlin("test-common"))
                implementation(kotlin("test-annotations-common"))
            }
        }

        val jvmMain by getting {
            dependencies {
                api("io.ktor:ktor-client-websockets:$ktorVersion")
                api("io.ktor:ktor-client-cio:$ktorVersion")
                api("io.ktor:ktor-client-core:$ktorVersion")
=======
dependencies {
    val jacksonVersion = "2.10.0.pr3"
    val ktorVersion = "2.0.2"
>>>>>>> 59c45826

    api("org.jetbrains.kotlinx:kotlinx-serialization-json:1.3.1")
    api("org.jetbrains.kotlinx:kotlinx-coroutines-core:1.6.0")

    api("io.ktor:ktor-client-websockets:$ktorVersion")
    api("io.ktor:ktor-client-cio:$ktorVersion")
    api("io.ktor:ktor-client-core:$ktorVersion")

    api("org.apache.logging.log4j:log4j-api:2.17.1")
    api("org.apache.logging.log4j:log4j-core:2.17.1")
    api("com.auth0:java-jwt:3.8.3")

    testApi(kotlin("test"))
}

kotlin {
    sourceSets {
        all {
            languageSettings.enableLanguageFeature("InlineClasses")
            languageSettings.progressiveMode = true
            languageSettings.optIn("kotlin.RequiresOptIn")
            languageSettings.optIn("kotlin.time.ExperimentalTime")
            languageSettings.optIn("kotlin.ExperimentalStdlibApi")
            languageSettings.optIn("kotlinx.coroutines.ExperimentalCoroutinesApi")
        }
    }
}

version = rootProject.file("./version.txt").readText().trim()
extensions.configure<PublishingExtension>("publishing") {
    repositories {
        maven {
            mavenLocal()

            maven {
                name = "UCloudMaven"
                url = uri("https://mvn.cloud.sdu.dk/releases")
                credentials {
                    username = (project.findProperty("ucloud.mvn.username") as? String?)
                        ?: System.getenv("UCLOUD_MVN_USERNAME")
                    password = (project.findProperty("ucloud.mvn.token") as? String?)
                        ?: System.getenv("UCLOUD_MVN_TOKEN")
                }
            }
        }
    }

    publications {
        create<MavenPublication>("api") {
            from(components["java"])
        }

        all {
            if (this is MavenPublication) {
                this.groupId = "dk.sdu.cloud"
                val metadata = artifactId.substringAfterLast("-")
                this.artifactId = "service-lib" + if (metadata == "api") "" else "-$metadata"
            }
        }
    }
}<|MERGE_RESOLUTION|>--- conflicted
+++ resolved
@@ -19,33 +19,9 @@
     }
 }
 
-<<<<<<< HEAD
-    sourceSets {
-        val commonMain by getting {
-            dependencies {
-                implementation(kotlin("stdlib-common"))
-                api("org.jetbrains.kotlinx:kotlinx-serialization-json:1.3.3")
-                api("org.jetbrains.kotlinx:kotlinx-coroutines-core:1.6.0")
-            }
-        }
-
-        val commonTest by getting {
-            dependencies {
-                implementation(kotlin("test-common"))
-                implementation(kotlin("test-annotations-common"))
-            }
-        }
-
-        val jvmMain by getting {
-            dependencies {
-                api("io.ktor:ktor-client-websockets:$ktorVersion")
-                api("io.ktor:ktor-client-cio:$ktorVersion")
-                api("io.ktor:ktor-client-core:$ktorVersion")
-=======
 dependencies {
     val jacksonVersion = "2.10.0.pr3"
     val ktorVersion = "2.0.2"
->>>>>>> 59c45826
 
     api("org.jetbrains.kotlinx:kotlinx-serialization-json:1.3.1")
     api("org.jetbrains.kotlinx:kotlinx-coroutines-core:1.6.0")
