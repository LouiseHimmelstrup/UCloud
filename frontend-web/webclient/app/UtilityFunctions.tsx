import {snackbarStore} from "Snackbar/SnackbarStore";
import {Notification} from "Notifications";
import {History} from "history";
import {HTTP_STATUS_CODES} from "Utilities/XHRUtils";
import {ProjectName} from "Project";
import {getStoredProject} from "Project/Redux";
import {JWT} from "Authentication/lib";
import {useGlobal} from "Utilities/ReduxHooks";
import {useEffect, useState} from "react";
import CONF from "../site.config.json";
import {UPLOAD_LOCALSTORAGE_PREFIX} from "Files/ChunkedFileReader";

/**
 * Toggles CSS classes to use dark theme.
 * @param light the theme to be changed to.
 */
export function toggleCssColors(light: boolean): void {
    const html = document.querySelector("html")!;
    if (light) {
        html.classList.remove("dark");
        html.classList.add("light");
    } else {
        html.classList.remove("light");
        html.classList.add("dark");
    }
}

/**
 * Sets theme based in input. Either "light" or "dark".
 * @param {boolean} isLightTheme Signifies if the currently selected theme is "light".
 */
export const setSiteTheme = (isLightTheme: boolean): void => {
    const lightTheme = isLightTheme ? "light" : "dark";
    toggleCssColors(lightTheme === "light");
    window.localStorage.setItem("theme", lightTheme);
};

/**
 * Returns whether the value "light" or "dark" is stored.
 * If neither are, the OS theme preference is used.
 * @returns {boolean} True if "light" or null is stored, otherwise "dark".
 */
export function isLightThemeStored(): boolean {
    const theme = window.localStorage.getItem("theme");
    if (theme == null) return getUserThemePreference() === "light";
    return theme === "light";
}

/**
 * Capitalizes the input string.
 * @param str string to be capitalized
 * @return {string}
 */
export const capitalized = (str: string): string => str.charAt(0).toUpperCase() + str.slice(1).toLowerCase();

export const extensionTypeFromPath = (path: string): ExtensionType => extensionType(extensionFromPath(path));
export const extensionFromPath = (path: string): string => {
    const splitString = path.split(".");
    return splitString[splitString.length - 1];
};

export type ExtensionType =
    | null
    | "code"
    | "image"
    | "text"
    | "audio"
    | "video"
    | "archive"
    | "pdf"
    | "binary"
    | "markdown"
    | "application";

export const extensionType = (ext: string): ExtensionType => {
    switch (ext.toLowerCase()) {
        case "app":
            return "application";
        case "md":
        case "markdown":
            return "markdown";
        case "swift":
        case "kt":
        case "kts":
        case "js":
        case "jsx":
        case "ts":
        case "tsx":
        case "java":
        case "py":
        case "python":
        case "tex":
        case "r":
        case "c":
        case "h":
        case "cc":
        case "hh":
        case "c++":
        case "h++":
        case "hpp":
        case "cpp":
        case "cxx":
        case "hxx":
        case "html":
        case "htm":
        case "lhs":
        case "hs":
        case "sql":
        case "sh":
        case "iol":
        case "ol":
        case "col":
        case "bib":
        case "toc":
        case "jar":
        case "exe":
        case "xml":
        case "json":
        case "yml":
            return "code";
        case "png":
        case "gif":
        case "tiff":
        case "eps":
        case "ppm":
        case "svg":
        case "jpg":
        case "jpeg":
            return "image";
        case "txt":
        case "doc":
        case "docx":
        case "log":
        case "csv":
        case "plist":
            return "text";
        case "pdf":
            return "pdf";
        case "wav":
        case "mp3":
        case "ogg":
        case "aac":
        case "pcm":
            return "audio";
        case "mpg":
        case "mp4":
        case "avi":
        case "mov":
        case "wmv":
            return "video";
        case "gz":
        case "zip":
        case "tar":
        case "tgz":
        case "tbz":
        case "bz2":
            return "archive";
        case "dat":
            return "binary";
        default:
            return null;
    }
};

export function isExtPreviewSupported(ext: string): boolean {
    switch (ext.toLowerCase()) {
        case "app":
        case "md":
        case "swift":
        case "kt":
        case "kts":
        case "js":
        case "jsx":
        case "ts":
        case "tsx":
        case "java":
        case "py":
        case "python":
        case "tex":
        case "r":
        case "c":
        case "h":
        case "cc":
        case "hh":
        case "c++":
        case "h++":
        case "hpp":
        case "cpp":
        case "cxx":
        case "hxx":
        case "html":
        case "lhs":
        case "hs":
        case "sql":
        case "sh":
        case "iol":
        case "ol":
        case "col":
        case "bib":
        case "toc":
        case "png":
        case "gif":
        case "tiff":
        case "eps":
        case "ppm":
        case "svg":
        case "jpg":
        case "txt":
        case "xml":
        case "json":
        case "csv":
        case "yml":
        case "yaml":
        case "plist":
        case "pdf":
        case "wav":
        case "mp3":
        case "ogg":
        case "aac":
        case "pcm":
        case "mp4":
        case "mov":
        case "wmv":
        case "log":
        case "f":
        case "for":
        case "f90":
        case "f95":
        case "ini":
            return true;
        default:
            return false;
    }
}

/**
 * Calculates if status number is in a given range.
 * @param params: { status, min, max } (both inclusive)
 */
export const inRange = ({status, min, max}: {status: number; min: number; max: number}): boolean =>
    status >= min && status <= max;
export const inSuccessRange = (status: number): boolean => inRange({status, min: 200, max: 299});
export const removeTrailingSlash = (path: string): string => path.endsWith("/") ? path.slice(0, path.length - 1) : path;
export const addTrailingSlash = (path: string): string => {
    if (!path) return path;
    else return path.endsWith("/") ? path : `${path}/`;
};

export const looksLikeUUID = (uuid: string): boolean =>
    /\b[0-9a-f]{8}\b-[0-9a-f]{4}-[0-9a-f]{4}-[0-9a-f]{4}-\b[0-9a-f]{12}\b/.test(uuid);
export const shortUUID = (uuid: string): string => looksLikeUUID(uuid) ? uuid.substring(0, 8).toUpperCase() : uuid;
export const is5xxStatusCode = (status: number): boolean => inRange({status, min: 500, max: 599});
export const blankOrUndefined = (value?: string): boolean => value == null || value.length === 0 || /^\s*$/.test(value);

export function ifPresent<T>(f: T | undefined, handler: (f: T) => void): void {
    if (f) handler(f);
}

/**
 * Capitalizes the input string and replaces _ (underscores) with whitespace.
 * @param str input string.
 */
export const prettierString = (str: string): string => capitalized(str).replace(/_/g, " ");

export function extractErrorCode(e: unknown): number {
    if (typeof e === "object") {
        if (e != null && "request" in e) {
            const req = e["request"];
            if ("status" in req) {
                const status = req.status;
                if (typeof status === "number") {
                    return status;
                }
            }
        }
    }

    return 500;
}

export function defaultErrorHandler(
    error: {request: XMLHttpRequest; response: any}
): number {
    const {request} = error;
    // FIXME must be solvable more elegantly
    let why: string | null = error.response?.why;

    if (request) {
        if (!why) {
            switch (request.status) {
                case 400:
                    why = "Bad request";
                    break;
                case 403:
                    why = "Permission denied";
                    break;
                default:
                    why = "Internal Server Error. Try again later.";
                    break;
            }
        }

        snackbarStore.addFailure(why, false);
        return request.status;
    }
    return 500;
}

/**
 * Requests full screen on an HTML element. Handles both Safari fullscreen, and Chrome/Firefox.
 * @param el The element to be fullscreened.
 * @param onFailure Method called if fullscreen can't be done.
 */
export function requestFullScreen(el: Element, onFailure: () => void): void {
    // @ts-expect-error - Handles the fullscreen request for Safari.
    if (el.webkitRequestFullScreen) el.webkitRequestFullScreen();
    else if (el.requestFullscreen) el.requestFullscreen();
    else onFailure();
}

export function timestampUnixMs(): number {
    return window.performance &&
        window.performance["now"] &&
        window.performance.timing &&
        window.performance.timing.navigationStart ?
        window.performance.now() + window.performance.timing.navigationStart :
        Date.now();
}

/**
 * Used to format numbers to a more human readable number by dividing it up by thousands and using custom delimiters.
 * @param value numerical value to be formatted.
 * @param sectionDelim used for deliminate every thousand. Default: ,
 * @param decimalDelim used to deliminate the decimals. Default: .
 * @param numDecimals number of decimals in the formatted number. Default: 2
 */
export function humanReadableNumber(
    value: number,
    sectionDelim = ",",
    decimalDelim = ".",
    numDecimals = 2
): string {
    const regex = new RegExp("\\d(?=(\\d{3})+" + (numDecimals > 0 ? "\\D" : "$") + ")", "g");
    const fixedNumber = value.toFixed(numDecimals);

    return fixedNumber
        .replace(".", decimalDelim)
        .replace(regex, "$&" + sectionDelim);
}

interface CopyToClipboard {
    value: string | undefined;
    message: string;
}

/**
 * Copies a string to the users clipboard.
 * @param param contains the value to be copied and the message to show the user on success.
 */
export function copyToClipboard({value, message}: CopyToClipboard): void {
    const input = document.createElement("input");
    input.value = value ?? "";
    document.body.appendChild(input);
    input.select();
    document.execCommand("copy");
    document.body.removeChild(input);
    snackbarStore.addSuccess(message, true);
}

export function errorMessageOrDefault(
    err: {request: XMLHttpRequest; response: any} | {status: number; response: string} | string,
    defaultMessage: string
): string {
    if (!navigator.onLine) return "You seem to be offline.";
    try {
        if (typeof err === "string") return err;
        if ("status" in err) {
            return err.response;
        } else {
            if (err.response.why) return err.response.why;
            return HTTP_STATUS_CODES[err.request.status] ?? defaultMessage;
        }
    } catch {
        return defaultMessage;
    }
}

export function delay(ms: number): Promise<void> {
    return new Promise<void>((resolve) => {
        setTimeout(() => resolve(), ms);
    });
}

/**
 * A function used to check if the DEVELOPMENT_ENV variable is set to true. Used to block features that are in progress,
 * even if the code may be deployed on production.
 */
export const inDevEnvironment = (): boolean => DEVELOPMENT_ENV;
export const onDevSite = (): boolean => window.location.host === CONF.DEV_SITE || window.location.hostname === "localhost"
    || window.location.hostname === "127.0.0.1";

export const generateId = ((): (target: string) => string => {
    const store = new Map<string, number>();
    return (target = "default-target"): string => {
        const idCount = (store.get(target) ?? 0) + 1;
        store.set(target, idCount);
        return `${target}${idCount}`;
    };
})();

/**
 * Helper function intended for use in cases: `e => e.stopPropagation` so one instead can write `stopPropagation`.
 * @param e Event object to stop propagation for.
 */
export function stopPropagation(e: {stopPropagation(): void}): void {
    e.stopPropagation();
}

/**
 * Helper function intended for use in cases: `e => e.preventDefault` so one instead can write `preventDefault`.
 * @param e Event object to preventDefault for.
 */
export function preventDefault(e: {preventDefault(): void}): void {
    e.preventDefault();
}

/**
 * A no op function.
 */
export function doNothing(): void {
    return undefined;
}

/**
 * Calls both stopProgation and preventDefault for
 * @param e to stop propagation and preventdefault for.
 */
export function stopPropagationAndPreventDefault(e: {preventDefault(): void; stopPropagation(): void}): void {
    preventDefault(e);
    stopPropagation(e);
}

export function displayErrorMessageOrDefault(e: any, fallback: string): void {
    snackbarStore.addFailure(errorMessageOrDefault(e, fallback), false);
}

/**
 * Used to know to hide the header and sidebar in some cases.
 */
export function useFrameHidden(): boolean {
    const [frameHidden] = useGlobal("frameHidden", false);
    const legacyHide =
        ["/app/login", "/app/login/wayf", "/app/login/selection"].includes(window.location.pathname) ||
        window.location.search === "?dav=true" ||
        window.location.search === "?hide-frame";
    return legacyHide || frameHidden;
}

export function useNoFrame(): void {
    const [frameHidden, setFrameHidden] = useGlobal("frameHidden", false);
    useEffect(() => {
        const wasFrameHidden = frameHidden;
        setFrameHidden(true);
        return () => {
            setFrameHidden(wasFrameHidden);
        };
    }, []);
}

/**
 * Matches the CSS rule to see if the user's system uses a dark theme.
 * Used to set the theme variable if the user has not explicitely set the theme on the site.
 */
export function getUserThemePreference(): "light" | "dark" {
    // options: dark, light and no-preference
    if (window.matchMedia("(prefers-color-scheme: dark)").matches) return "dark";
    return "light";
}

/**
 * Used when a user clicks a notification to handle what happens based on the notification type.
 * @param history used for redirection in some cases.
 * @param setProject used for setting the active project for some cases.
 * @param notification the notification that is being handled.
 * @param projectNames existing project names, used to map id to shown project name.
 * @param markAsRead used to mark the notification as read.
 */
export function onNotificationAction(
    history: History,
    setProject: (projectId: string) => void,
    notification: Notification,
    projectNames: ProjectName[],
    markAsRead: (id: number) => void
): void {
    const currentProject = getStoredProject();
    switch (notification.type) {
        case "APP_COMPLETE":
            history.push(`/applications/results/${notification.meta.jobId}`);
            break;
        case "SHARE_REQUEST":
            history.push("/shares");
            break;
        case "REVIEW_PROJECT":
        case "PROJECT_INVITE":
            history.push("/projects/");
            break;
        case "NEW_GRANT_APPLICATION":
        case "COMMENT_GRANT_APPLICATION":
        case "GRANT_APPLICATION_RESPONSE":
        case "GRANT_APPLICATION_UPDATED": {
            const {meta} = notification;
            history.push(`/project/grants/view/${meta.appId}`);
            break;
        }
        case "PROJECT_ROLE_CHANGE": {
            const {projectId} = notification.meta;
            if (currentProject !== projectId) {
                setProject(projectId);
                const projectName = projectNames.find(it => it.projectId === projectId)?.title ?? projectId;
                snackbarStore.addInformation(`${projectName} is now active.`, false);
            }
            history.push("/project/members");
            break;
        }
        default:
            console.warn("unhandled");
            console.warn(notification);
            break;
    }
    markAsRead(notification.id);
}

function b64DecodeUnicode(str) {
    // Going backwards: from bytestream, to percent-encoding, to original string.
    return decodeURIComponent(atob(str).split('').map(function(c) {
        return '%' + ('00' + c.charCodeAt(0).toString(16)).slice(-2);
    }).join(''));
}


/**
 * Used to parse and validate the structure of the JWT. If the JWT is invalid, the function returns null, otherwise as
 * a an object.
 * @param encodedJWT The JWT sent from the backend, in the form of a string.
 */
export function parseJWT(encodedJWT: string): JWT | null {
    const [, right] = encodedJWT.split(".");
    if (right == null) return null;

    const decoded = b64DecodeUnicode(right);
    const parsed = JSON.parse(decoded);
    const isValid = "sub" in parsed &&
        "uid" in parsed &&
        "aud" in parsed &&
        "role" in parsed &&
        "iss" in parsed &&
        "exp" in parsed &&
        "extendedByChain" in parsed &&
        "iat" in parsed &&
        "principalType" in parsed;
    if (!isValid) return null;

    return parsed;
}

export type EmptyObject = {
    [K in any] : never
}
export type PropType<TObj, TProp extends keyof TObj> = TObj[TProp];
export type GetElementType<T extends Array<any>> = T extends (infer U)[] ? U : never;
export type GetArrayReturnType<T> = T extends () => (infer U)[] ? U : never;

export function joinToString(elements: string[], separator = ","): string {
    let result = "";
    let first = true;
    for (const tag of elements) {
        if (!first) result += separator;
        else first = false;
        result += tag;
    }
    return result;
}

export function useDidMount(): boolean {
    const [didMount, setDidMount] = useState(false);
    useEffect(() => {
        setDidMount(true);
    });
    return didMount;
}

export function useEffectSkipMount(fn: () => (void | (() => void | undefined)), deps: ReadonlyArray<any>): void {
    const didMount = useDidMount();
    useEffect(() => {
        if (didMount) {
            return fn();
        }
    }, deps);
}

export function isAbsoluteUrl(url: string): boolean {
    return url.indexOf("http://") === 0 || url.indexOf("https://") === 0 ||
        url.indexOf("ws://") === 0 || url.indexOf("wss://") === 0;
}

<<<<<<< HEAD
export function capitalize(text: string): string {
    if (text.length === 0) return text;
    return text[0].toUpperCase() + text.substr(1);
=======
// TODO(jonas): Might have to be done, more than once (Currently happens on page load).
export function removeExpiredFileUploads(): void {
    const now = new Date().getTime();
    Object.keys(localStorage).forEach(key => {
        if (key.startsWith(`${UPLOAD_LOCALSTORAGE_PREFIX}:`)) {
            const expiration = JSON.parse(localStorage.getItem(key) ?? "{}")?.expiration ?? now
            if (expiration < now) {
                localStorage.removeItem(key);
            }
        }
    });
>>>>>>> e3819167
}<|MERGE_RESOLUTION|>--- conflicted
+++ resolved
@@ -603,11 +603,12 @@
         url.indexOf("ws://") === 0 || url.indexOf("wss://") === 0;
 }
 
-<<<<<<< HEAD
 export function capitalize(text: string): string {
     if (text.length === 0) return text;
     return text[0].toUpperCase() + text.substr(1);
-=======
+}
+
+
 // TODO(jonas): Might have to be done, more than once (Currently happens on page load).
 export function removeExpiredFileUploads(): void {
     const now = new Date().getTime();
@@ -619,5 +620,4 @@
             }
         }
     });
->>>>>>> e3819167
 }