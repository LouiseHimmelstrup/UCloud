--- conflicted
+++ resolved
@@ -1,10 +1,6 @@
 import * as React from "react";
 import styled from "styled-components";
-<<<<<<< HEAD
 import {Box, Icon} from ".";
-=======
-import {Box, Icon} from "./";
->>>>>>> 803e4da5
 import {BoxProps} from "./Box";
 import theme from "./theme";
 
@@ -35,16 +31,9 @@
   > input:checked {
     & ~ svg[data-name="checked"] {
       display: inline-block;
-<<<<<<< HEAD
-      color: ${props =>
-    props.disabled
-      ? props.theme.colors.borderGray
-      : props.theme.colors.blue};
-=======
       color: ${props => props.disabled
         ? props.theme.colors.borderGray
         : props.theme.colors.blue};
->>>>>>> 803e4da5
     }
     & ~ svg[data-name="empty"] {
       display: none;
