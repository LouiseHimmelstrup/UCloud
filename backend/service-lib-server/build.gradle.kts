--- conflicted
+++ resolved
@@ -12,15 +12,9 @@
 }
 
 kotlin {
-<<<<<<< HEAD
-    val jacksonVersion = "2.12.2"
-    val ktorVersion = "1.5.2"
-    val jasyncVersion = "1.1.7"
-=======
     val jacksonVersion = "2.10.0.pr3"
     val ktorVersion = "1.6.2-native-mm-eap-196"
     val jasyncVersion = "1.1.3"
->>>>>>> 2688ee69
 
     jvm {
         withJava()
@@ -49,28 +43,17 @@
                 api("org.jetbrains:annotations:16.0.2")
                 api("org.jetbrains.kotlin:kotlin-reflect:1.5.31")
 
-<<<<<<< HEAD
-                api("org.apache.logging.log4j:log4j-slf4j-impl:2.16.0")
-                api("com.auth0:java-jwt:3.15.0")
-=======
                 api("org.apache.logging.log4j:log4j-slf4j-impl:2.17.1")
                 api("com.auth0:java-jwt:3.8.3")
->>>>>>> 2688ee69
 
-                api("org.postgresql:postgresql:42.2.19")
-                api("org.flywaydb:flyway-core:7.7.3")
+                api("org.postgresql:postgresql:42.2.5")
+                api("org.flywaydb:flyway-core:5.2.4")
 
                 api("com.github.jasync-sql:jasync-common:$jasyncVersion")
                 api("com.github.jasync-sql:jasync-postgresql:$jasyncVersion")
-<<<<<<< HEAD
-                api("io.lettuce:lettuce-core:5.3.7.RELEASE")
-                api("org.elasticsearch.client:elasticsearch-rest-high-level-client:7.12.0")
-                api("com.google.guava:guava:30.1.1-jre")
-=======
                 api("io.lettuce:lettuce-core:5.1.6.RELEASE")
                 api("org.elasticsearch.client:elasticsearch-rest-high-level-client:7.15.0")
                 api("com.google.guava:guava:27.0.1-jre")
->>>>>>> 2688ee69
             }
         }
 
