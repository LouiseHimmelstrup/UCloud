--- conflicted
+++ resolved
@@ -3,13 +3,8 @@
 import { Progress, Icon, Button, ButtonGroup, Heading, Divider } from "ui-components";
 import * as ReactDropzone from "react-dropzone/dist/index";
 import { Cloud } from "Authentication/SDUCloudObject";
-<<<<<<< HEAD
-import { ifPresent, iconFromFilePath, infoNotification, uploadsNotifications, prettierString } from "UtilityFunctions";
+import { ifPresent, iconFromFilePath, infoNotification, uploadsNotifications, prettierString, timestampUnixMs } from "UtilityFunctions";
 import { sizeToString } from "Utilities/FileUtilities";
-=======
-import { ifPresent, iconFromFilePath, infoNotification, uploadsNotifications, prettierString, timestampUnixMs } from "UtilityFunctions";
-import { fileSizeToString } from "Utilities/FileUtilities";
->>>>>>> e5b367ab
 import { bulkUpload, multipartUpload, BulkUploadPolicy } from "./api";
 import { connect } from "react-redux";
 import { ReduxObject, Sensitivity } from "DefaultObjects";
@@ -37,10 +32,6 @@
     uploadEvents: []
 });
 
-<<<<<<< HEAD
-class Uploader extends React.Component<UploaderProps & UploadOperations> {
-    constructor(props: any) {
-=======
 const addProgressEvent = (upload: Upload, e: ProgressEvent) => {
     const now = timestampUnixMs();
     upload.uploadEvents = upload.uploadEvents.filter(e => now - e.timestamp < 10_000);
@@ -61,9 +52,8 @@
     return (bytesTransferred / timespan) * 1000;
 }
 
-class Uploader extends React.Component<UploaderProps> {
+class Uploader extends React.Component<UploaderProps & UploadOperations> {
     constructor(props) {
->>>>>>> e5b367ab
         super(props);
     }
 
@@ -101,25 +91,14 @@
 
         window.addEventListener("beforeunload", this.beforeUnload);
         if (!upload.extractArchive) {
-<<<<<<< HEAD
-            multipartUpload(`${this.props.location}/${upload.file.name}`, upload.file, upload.sensitivity, e => {
-                upload.progressPercentage = (e.loaded / e.total) * 100;
-                this.props.setUploads(this.props.uploads);
-            }, (err) => this.props.setUploaderError(err)).then(xhr => onThen(xhr)); // FIXME Add error handling
-        } else {
-            bulkUpload(this.props.location, upload.file, upload.sensitivity, BulkUploadPolicy.OVERWRITE, e => {
-                upload.progressPercentage = (e.loaded / e.total) * 100;
-                this.props.setUploads(this.props.uploads);
-            }, err => this.props.setUploaderError(err)).then(xhr => onThen(xhr)); // FIXME Add error handling
-=======
             multipartUpload(
                 `${this.props.location}/${upload.file.name}`,
                 upload.file,
                 upload.sensitivity, e => {
                     addProgressEvent(upload, e);
-                    this.props.dispatch(setUploads(this.props.uploads));
+                    this.props.setUploads(this.props.uploads);
                 },
-                (err) => this.props.dispatch(setUploaderError(err))
+                (err) => this.props.setUploaderError(err)
             ).then(xhr => onThen(xhr)); // FIXME Add error handling
         } else {
             bulkUpload(
@@ -128,11 +107,10 @@
                 upload.sensitivity,
                 BulkUploadPolicy.OVERWRITE, e => {
                     addProgressEvent(upload, e);
-                    this.props.dispatch(setUploads(this.props.uploads));
+                    this.props.setUploads(this.props.uploads);
                 },
-                (err) => this.props.dispatch(setUploaderError(err))
-            ).then(xhr => onThen(xhr)); // FIXME Add error handling
->>>>>>> e5b367ab
+                (err) => this.props.setUploaderError(err)
+                ).then(xhr => onThen(xhr)); // FIXME Add error handling
         }
     }
 
@@ -262,11 +240,7 @@
     onAbort?: (e: React.MouseEvent<any>) => void
     onCheck?: (checked: boolean) => void
 }) => {
-<<<<<<< HEAD
-    const fileTitle = <span><b>{p.file.name}</b> ({sizeToString(p.file.size)})</span>;
-=======
-    const fileTitle = <span><b>{p.upload.file.name}</b> ({fileSizeToString(p.upload.file.size)})</span>;
->>>>>>> e5b367ab
+    const fileTitle = <span><b>{p.upload.file.name}</b> ({sizeToString(p.upload.file.size)})</span>;
     let body;
 
     if (!p.upload.isUploading) {
@@ -322,7 +296,7 @@
                 <Progress
                     active={p.upload.progressPercentage !== 100}
                     color="green"
-                    label={`${p.upload.progressPercentage.toFixed(2)}% (${fileSizeToString(calculateSpeed(p.upload))}/s)`}
+                    label={`${p.upload.progressPercentage.toFixed(2)}% (${sizeToString(calculateSpeed(p.upload))}/s)`}
                     percent={p.upload.progressPercentage}
                 />
             </Box>
