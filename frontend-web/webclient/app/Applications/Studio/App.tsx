import {WithAllAppTags, WithAppMetadata} from "Applications";
import {
    ApplicationAccessRight,
    ApplicationPermissionEntry,
    clearLogo,
    createApplicationTag,
    deleteApplicationTag,
    listByName,
    updateApplicationPermission,
    uploadLogo,
    AccessEntity,
    AccessEntityType
} from "Applications/api";
import {AppToolLogo} from "Applications/AppToolLogo";
import * as Actions from "Applications/Redux/BrowseActions";
import {TagStyle} from "Applications/View";
import {useAsyncCommand, useCloudAPI} from "Authentication/DataHook";
import {Client} from "Authentication/HttpClientInstance";
import {emptyPage} from "DefaultObjects";
import {dialogStore} from "Dialog/DialogStore";
import {loadingAction, LoadingAction} from "Loading";
import {MainContainer} from "MainContainer/MainContainer";
import {HeaderActions, setPrioritizedSearch, setRefreshFunction} from "Navigation/Redux/HeaderActions";
import {setActivePage, StatusActions, updatePageTitle} from "Navigation/Redux/StatusActions";
import {useEffect, useRef} from "react";
import * as React from "react";
import {useState} from "react";
import {connect} from "react-redux";
import {RouteComponentProps} from "react-router";
import {Dispatch} from "redux";
import {snackbarStore} from "Snackbar/SnackbarStore";
import styled from "styled-components";
import {Page} from "Types";
import {Button, Checkbox, Flex, Icon, Label, Text, VerticalButtonGroup} from "ui-components";
import Box from "ui-components/Box";
import ClickableDropdown from "ui-components/ClickableDropdown";
import * as Heading from "ui-components/Heading";
import Input, {HiddenInputField, InputLabel} from "ui-components/Input";
import {SidebarPages} from "ui-components/Sidebar";
import Table, {TableCell, TableHeader, TableHeaderCell, TableRow} from "ui-components/Table";
import {addStandardDialog} from "UtilityComponents";
import {stopPropagation} from "UtilityFunctions";

interface AppOperations {
    onInit: () => void;
    setRefresh: (refresh?: () => void) => void;
    setLoading: (loading: boolean) => void;
}

interface AppVersion {
    version: string;
    isPublic: boolean;
}

const entityTypes = [
    {text: prettifyEntityType(AccessEntityType.USER), value: AccessEntityType.USER},
    {text: prettifyEntityType(AccessEntityType.PROJECT_GROUP), value: AccessEntityType.PROJECT_GROUP},
];

function prettifyAccessRight(accessRight: ApplicationAccessRight) {
    switch (accessRight) {
        case ApplicationAccessRight.LAUNCH:
            return "Can launch";
    }
}

function prettifyEntityType(entityType: AccessEntityType): string {
    switch (entityType) {
        case AccessEntityType.USER: {
            return "User";
        }
        case AccessEntityType.PROJECT_GROUP: {
            return "Project group";
        }
        default: {
            return "Unknown";
        }

    }
}

async function loadApplicationPermissionEntries(appName: string): Promise<ApplicationPermissionEntry[]> {
    const {response} = await Client.get<Array<{
        entity: AccessEntity;
        permission: ApplicationAccessRight;
    }>>(`/hpc/apps/list-acl/${appName}`);
    return response.map(item => {
        const entityObj: AccessEntity = { user: item.entity.user, project: item.entity.project, group: item.entity.group };
        const entry: ApplicationPermissionEntry = {
            entity: entityObj,
            permission: item.permission,
        };
        return entry;
    });
}

const App: React.FunctionComponent<RouteComponentProps<{name: string}> & AppOperations> = props => {
    const name = props.match.params.name;

    const [commandLoading, invokeCommand] = useAsyncCommand();
    const [logoCacheBust, setLogoCacheBust] = useState("" + Date.now());
    const [access, setAccess] = React.useState<ApplicationAccessRight>(ApplicationAccessRight.LAUNCH);
    const [permissionEntries, setPermissionEntries] = React.useState<ApplicationPermissionEntry[]>([]);
    const [apps, setAppParameters, appParameters] =
        useCloudAPI<Page<WithAppMetadata & WithAllAppTags>>({noop: true}, emptyPage);
    const [versions, setVersions] = useState<AppVersion[]>([]);
    const [selectedEntityType, setSelectedEntityType] = React.useState<AccessEntityType>(AccessEntityType.USER);

    const permissionLevels = [
        {text: prettifyAccessRight(ApplicationAccessRight.LAUNCH), value: ApplicationAccessRight.LAUNCH}
    ];

    const LeftAlignedTableHeader = styled(TableHeader)`
        text-align: left;
    `;

    async function setPermissionsOnInit() {
        setPermissionEntries(await loadApplicationPermissionEntries(name));
    }

    // Loading of permission entries
    useEffect(() =>  {
        setPermissionsOnInit();
    }, []);

    // Loading of application versions
    useEffect(() =>  {
        const appVersions: AppVersion[] = [];
        apps.data.items.forEach(item => {
            appVersions.push({ version: item.metadata.version, isPublic: item.metadata.public });
        });
        setVersions(appVersions);
    }, [apps.data.items]);


    useEffect(() => props.onInit(), []);

    useEffect(() => {
        setAppParameters(listByName({name, itemsPerPage: 50, page: 0}));
        props.setRefresh(() => {
            setAppParameters(listByName({name, itemsPerPage: 50, page: 0}));
        });
        return () => props.setRefresh();
    }, [name]);

    useEffect(() => {
        props.setLoading(commandLoading || apps.loading);
    }, [commandLoading, apps.loading]);

    const appTitle = apps.data.items.length > 0 ? apps.data.items[0].metadata.title : name;
    const tags = apps.data.items.length > 0 ? apps.data.items[0].tags : [];
    const newTagField = useRef<HTMLInputElement>(null);
    const userEntityField = React.useRef<HTMLInputElement>(null);
    const projectEntityField = React.useRef<HTMLInputElement>(null);
    const groupEntityField = React.useRef<HTMLInputElement>(null);

    if (Client.userRole !== "ADMIN") return null;
    return (
        <MainContainer
            header={(
                <Heading.h1>
                    <AppToolLogo name={name} type={"APPLICATION"} size={"64px"} cacheBust={logoCacheBust} />
                    {" "}
                    {appTitle}
                </Heading.h1>
            )}

            sidebar={(
                <VerticalButtonGroup>
                    <Button fullWidth as="label">
                        Upload Logo
                    <HiddenInputField
                            type="file"
                            onChange={async e => {
                                const target = e.target;
                                if (target.files) {
                                    const file = target.files[0];
                                    target.value = "";
                                    if (file.size > 1024 * 512) {
                                        snackbarStore.addFailure("File exceeds 512KB. Not allowed.");
                                    } else {
                                        if (await uploadLogo({name, file, type: "APPLICATION"})) {
                                            setLogoCacheBust("" + Date.now());
                                        }
                                    }
                                    dialogStore.success();
                                }
                            }}
                        />
                    </Button>

                    <Button
                        type="button"
                        color="red"
                        disabled={commandLoading}
                        onClick={async () => {
                            await invokeCommand(clearLogo({type: "APPLICATION", name}));
                            setLogoCacheBust("" + Date.now());
                        }}
                    >
                        Remove Logo
                    </Button>
                </VerticalButtonGroup>
            )}

            main={(
                <Flex flexDirection="column">
                    <Box maxWidth="800px" width="100%" ml="auto" mr="auto">
                        <Heading.h2>Tags</Heading.h2>
                        <Box mb={46} mt={26}>
                            {tags.map(tag => (
                                <Flex key={tag} mb={16}>
                                    <Box flexGrow={1}>
                                        <TagStyle to="#" key={tag}>{tag}</TagStyle>
                                    </Box>
                                    <Box>
                                        <Button
                                            color={"red"}
                                            type={"button"}

                                            disabled={commandLoading}
                                            onClick={async () => {
                                                await invokeCommand(deleteApplicationTag({applicationName: name, tags: [tag]}));
                                                setAppParameters(listByName({...appParameters.parameters}));
                                            }}
                                        >

                                            <Icon size={16} name="trash" />
                                        </Button>
                                    </Box>
                                </Flex>
                            ))}
                            <form
                                onSubmit={async e => {
                                    e.preventDefault();
                                    if (commandLoading) return;

                                    const tagField = newTagField.current;
                                    if (tagField === null) return;

                                    const tagValue = tagField.value;
                                    if (tagValue === "") return;

                                    await invokeCommand(createApplicationTag({applicationName: name, tags: [tagValue]}));
                                    setAppParameters(listByName({...appParameters.parameters}));

                                    tagField.value = "";
                                }}
                            >
                                <Flex>
                                    <Box flexGrow={1}>
                                        <Input type="text"
                                            ref={newTagField}
                                            rightLabel
                                            height={35} />
                                    </Box>
                                    <Button disabled={commandLoading} type={"submit"} width={100} attached>Add tag</Button>
                                </Flex>
                            </form>
                        </Box>
                    </Box>
                    <Box maxWidth="800px" width="100%" ml="auto" mr="auto" mt="25px">
                        <Heading.h2>Permissions</Heading.h2>
                        <Box mt={16}>
                            <form
                                onSubmit={async e => {
                                    e.preventDefault();
                                    if (commandLoading) return;

                                    if (selectedEntityType === AccessEntityType.USER) {
                                        const userField = userEntityField.current;
                                        if (userField === null) return;

                                        const userValue = userField.value;
                                        if (userValue === "") return;

                                        await invokeCommand(updateApplicationPermission(
                                            {
                                                applicationName: name,
                                                changes: [
                                                    {
                                                        entity: { user: userValue, project: null, group: null},
                                                        rights: access,
                                                        revoke: false
                                                    }
                                                ]
                                            }
                                        ));
                                        setPermissionEntries(await loadApplicationPermissionEntries(name));
                                        userField.value = "";
                                    } else if (selectedEntityType === AccessEntityType.PROJECT_GROUP) {
                                        const projectField = projectEntityField.current;
                                        if (projectField === null) return;

                                        const projectValue = projectField.value;
                                        if (projectValue === "") return;

                                        const groupField = groupEntityField.current;
                                        if (groupField === null) return;

                                        const groupValue = groupField.value;
                                        if (groupValue === "") return;

                                        await invokeCommand(updateApplicationPermission(
                                            {
                                                applicationName: name,
                                                changes: [
                                                    {
                                                        entity: { user: null, project: projectValue, group: groupValue},
                                                        rights: access,
                                                        revoke: false
                                                    }
                                                ]
                                            }
                                        ));
                                        setPermissionEntries(await loadApplicationPermissionEntries(name));
                                        projectField.value = "";
                                        groupField.value = "";
                                    }
                                }}
                            >
                                <Flex height={45}>
                                    <InputLabel width={320} leftLabel>
                                        <ClickableDropdown
                                            chevron
                                            width="180px"
                                            onChange={(val: AccessEntityType) => setSelectedEntityType(val)}
                                            trigger={
                                                <Box as="span" minWidth="220px">{prettifyEntityType(selectedEntityType)}</Box>
                                            }
                                            options={entityTypes}
                                        />
                                    </InputLabel>
                                    {selectedEntityType === AccessEntityType.USER ? (
                                        <Input
                                            rightLabel
                                            leftLabel
                                            required
                                            type="text"
                                            ref={userEntityField}
                                            placeholder="Username"
                                        />
                                    ) : (
                                        <>
                                            <Input
                                                leftLabel
                                                rightLabel
                                                required
                                                width={180}
                                                type="text"
                                                ref={projectEntityField}
                                                placeholder="Project name"
                                            />
                                            <Input
                                                leftLabel
                                                rightLabel
                                                required
                                                width={180}
                                                type="text"
                                                ref={groupEntityField}
                                                placeholder="Group name"
                                            />
                                        </>
                                    )}
                                    <InputLabel width={300} rightLabel>
                                        <ClickableDropdown
                                            chevron
                                            width="180px"
                                            onChange={(val: ApplicationAccessRight.LAUNCH) => setAccess(val)}
                                            trigger={<Box as="span" minWidth="250px">{prettifyAccessRight(access)}</Box>}
                                            options={permissionLevels}
                                        />
                                    </InputLabel>
                                    <Button attached width="300px" disabled={commandLoading} type={"submit"}>Add permission</Button>
                                </Flex>
                            </form>
                        </Box>
                        <Flex key={5} mb={16} mt={26}>
                            <Box width={800}>
                                { (permissionEntries.length > 0) ? (
                                    <Table>
                                        <LeftAlignedTableHeader>
                                            <TableRow>
                                                <TableHeaderCell width="300px">Name</TableHeaderCell>
                                                <TableHeaderCell>Permission</TableHeaderCell>
                                                <TableHeaderCell width={50}>Delete</TableHeaderCell>
                                            </TableRow>
                                        </LeftAlignedTableHeader>
                                        <tbody>
                                            {permissionEntries.map((permissionEntry, index) => (
                                                <TableRow key={index}>
                                                    <TableCell>{permissionEntry.entity.user}</TableCell>
                                                    <TableCell>{prettifyAccessRight(permissionEntry.permission)}</TableCell>
                                                    <TableCell textAlign="right">
                                                        <Button
                                                            color={"red"}
                                                            type={"button"}
                                                            onClick={() => addStandardDialog({
                                                                title: `Are you sure?`,
                                                                message: (
                                                                    <Box>
                                                                        <Text>
                                                                            Remove permission for {permissionEntry.entity.user}
                                                                        </Text>
                                                                    </Box>
                                                                ),
                                                                onConfirm: async () => {
                                                                    await invokeCommand(updateApplicationPermission(
                                                                        {
                                                                            applicationName: name,
                                                                            changes: [
                                                                                {
<<<<<<< HEAD
                                                                                    entity: { user: permissionEntry.entity.user, project: permissionEntry.entity.project, group: permissionEntry.entity.group},
=======
                                                                                    entity: {
                                                                                        id: permissionEntry.entity.id,
                                                                                        type: UserEntityType.USER
                                                                                    },
>>>>>>> 7c7b71fd
                                                                                    rights: permissionEntry.permission,
                                                                                    revoke: true
                                                                                }
                                                                            ]
                                                                        }
                                                                    ));
                                                                    await setPermissionEntries(await loadApplicationPermissionEntries(name));
                                                                }
                                                            })}
                                                        >
                                                            <Icon size={16} name="trash" />
                                                        </Button>
                                                    </TableCell>
                                                </TableRow>
                                            ))}
                                        </tbody>
                                    </Table>
                                ) : (
                                    <Text textAlign="center">No explicit permissions set for this application</Text>
                                )}
                            </Box>
                        </Flex>
                    </Box>
                    <Box maxWidth="800px" width="100%" ml="auto" mr="auto" mt="25px">
                        <Heading.h2>Versions</Heading.h2>
                        <Box mb={26} mt={26}>
                            <Table>
                                <LeftAlignedTableHeader>
                                    <TableRow>
                                        <TableHeaderCell width={100}>Version</TableHeaderCell>
                                        <TableHeaderCell>Settings</TableHeaderCell>
                                        <TableHeaderCell width={50}>Delete</TableHeaderCell>
                                    </TableRow>
                                </LeftAlignedTableHeader>
                                <tbody>
                                    {versions.map(version => (
                                        <TableRow key={version.version}>
                                            <TableCell>
                                                <WordBreakBox>
                                                    {version.version}
                                                </WordBreakBox>
                                            </TableCell>
                                            <TableCell>
                                                <Box mb={26} mt={16}>
                                                    <Label fontSize={2}>
                                                        <Flex>
                                                            <Checkbox
                                                                checked={version.isPublic}
                                                                onChange={stopPropagation}
                                                                onClick={() => {
                                                                    Client.post(`/hpc/apps/setPublic`, {
                                                                        appName: name,
                                                                        appVersion: version.version,
                                                                        public: !version.isPublic
                                                                    });

                                                                    setVersions(versions.map( v =>
                                                                        (v.version === version.version) ?
                                                                        {
                                                                            version: v.version,
                                                                            isPublic: !v.isPublic
                                                                        } : v
                                                                    ));
                                                                }}
                                                            />
                                                            <Box ml={8} mt="2px">Public</Box>
                                                        </Flex>
                                                    </Label>
                                                    {version.isPublic ? (
                                                        <Box ml={28}>Everyone can see and launch this version of {appTitle}.</Box>
                                                    ) : (
                                                        <Box ml={28}>Access to this version is restricted as defined in Permissions.</Box>
                                                    )}
                                                </Box>
                                            </TableCell>
                                            <TableCell textAlign="right">
                                                <Button
                                                    color={"red"}
                                                    type={"button"}
                                                    onClick={() => addStandardDialog({
                                                        title: `Delete ${name} version ${version.version}`,
                                                        message: (
                                                            <Box>
                                                                <Text>
                                                                    Are you sure?
                                                                </Text>
                                                            </Box>
                                                        ),
                                                        onConfirm: async () => {
                                                            await Client.delete("/hpc/apps", { appName: name, appVersion: version.version });
                                                            setAppParameters(listByName({...appParameters.parameters}));
                                                        },
                                                        confirmText: "Delete"
                                                    })}
                                                >
                                                    <Icon size={16} name="trash" />
                                                </Button>
                                            </TableCell>
                                        </TableRow>
                                    ))}
                                </tbody>
                            </Table>
                        </Box>
                    </Box>
                </Flex>
            )}
        />
    );
};

const WordBreakBox = styled(Box)`
    word-break: break-word;
    width: 100%;
`;



const mapDispatchToProps = (
    dispatch: Dispatch<Actions.Type | HeaderActions | StatusActions | LoadingAction>
): AppOperations => ({
    onInit: () => {
        dispatch(updatePageTitle("Application Studio/Apps"));
        dispatch(setPrioritizedSearch("applications"));
        dispatch(setActivePage(SidebarPages.AppStore));
    },

    setRefresh: refresh => dispatch(setRefreshFunction(refresh)),

    setLoading: loading => dispatch(loadingAction(loading))
});

export default connect(null, mapDispatchToProps)(App);<|MERGE_RESOLUTION|>--- conflicted
+++ resolved
@@ -410,14 +410,11 @@
                                                                             applicationName: name,
                                                                             changes: [
                                                                                 {
-<<<<<<< HEAD
-                                                                                    entity: { user: permissionEntry.entity.user, project: permissionEntry.entity.project, group: permissionEntry.entity.group},
-=======
                                                                                     entity: {
-                                                                                        id: permissionEntry.entity.id,
-                                                                                        type: UserEntityType.USER
+                                                                                        user: permissionEntry.entity.user,
+                                                                                        project: permissionEntry.entity.project,
+                                                                                        group: permissionEntry.entity.group
                                                                                     },
->>>>>>> 7c7b71fd
                                                                                     rights: permissionEntry.permission,
                                                                                     revoke: true
                                                                                 }
