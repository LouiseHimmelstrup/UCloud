package dk.sdu.cloud.accounting.services.wallets

import dk.sdu.cloud.*
import dk.sdu.cloud.accounting.api.*
import dk.sdu.cloud.accounting.util.Providers
import dk.sdu.cloud.accounting.util.SimpleProviderCommunication
import dk.sdu.cloud.auth.api.AuthProviders
import dk.sdu.cloud.calls.BulkRequest
import dk.sdu.cloud.calls.BulkResponse
import dk.sdu.cloud.calls.HttpStatusCode
import dk.sdu.cloud.calls.RPCException
import dk.sdu.cloud.provider.api.translateToChargeType
import dk.sdu.cloud.provider.api.translateToProductPriceUnit
import dk.sdu.cloud.service.Loggable
import dk.sdu.cloud.service.Time
import dk.sdu.cloud.service.db.async.DBContext
import dk.sdu.cloud.service.db.async.paginateV2
import dk.sdu.cloud.service.db.async.sendPreparedStatement
import dk.sdu.cloud.service.db.async.withSession
import kotlinx.serialization.decodeFromString

class AccountingService(
    val db: DBContext,
    val providers: Providers<SimpleProviderCommunication>,
    private val processor: AccountingProcessor,
) {
    private fun WalletOwner.toProcessorOwner(): String {
        return when (this) {
            is WalletOwner.Project -> projectId
            is WalletOwner.User -> username
        }
    }

    suspend fun retrieveActiveProcessorAddress(): String? {
        return processor.retrieveActiveProcessor()
    }

    suspend fun retrieveAllocationsInternal(
        actorAndProject: ActorAndProject,
        owner: WalletOwner,
        categoryId: ProductCategoryIdV2
    ): List<WalletAllocationV2> {
        return processor.retrieveAllocationsInternal(AccountingRequest.RetrieveAllocationsInternal(
            actorAndProject.actor,
            owner.toProcessorOwner(),
            categoryId
        )).allocations
    }

    suspend fun findRelevantProviders(
        actorAndProject: ActorAndProject,
        username: String,
        project: String?,
        useProject: Boolean
    ): List<String> {
        return processor.findRelevantProviders(
            AccountingRequest.FindRelevantProviders(
                actorAndProject.actor,
                username,
                project,
                useProject
            )
        ).providers
    }

    suspend fun resetState() {
        processor.resetState()
    }

    suspend fun retrieveWalletsInternal(actorAndProject: ActorAndProject, walletOwner: WalletOwner): List<WalletV2> {
        return processor.retrieveWalletsInternal((AccountingRequest.RetrieveWalletsInternal(
            actorAndProject.actor,
            walletOwner.toProcessorOwner()
        ))).wallets
    }

    suspend fun charge(
        actorAndProject: ActorAndProject,
        request: BulkRequest<ChargeWalletRequestItem>,
        dryRun: Boolean = false
    ): BulkResponse<Boolean> {
        val result = request.items.map { charge ->
            processor.charge(
                AccountingRequest.Charge.OldCharge(
                    actorAndProject.actor,
                    charge.payer.toProcessorOwner(),
                    dryRun,
                    charge.units,
                    charge.periods,
                    ProductReferenceV2(charge.product.id, charge.product.category, charge.product.provider)
                )
            ).success
        }

        return BulkResponse(result)
    }

    suspend fun chargeDelta(
        actorAndProject: ActorAndProject,
        request: BulkRequest<DeltaReportItem>,
        dryRun: Boolean
    ): BulkResponse<Boolean> {
        return BulkResponse(
            request.items.map { charge ->
                processor.charge(
                    AccountingRequest.Charge.DeltaCharge(
                        actorAndProject.actor,
                        charge.owner.toProcessorOwner(),
                        dryRun,
                        charge.categoryIdV2,
                        charge.usage,
                        charge.description
                    )
                ).success
            }
        )
    }

<<<<<<< HEAD
    suspend fun chargeTotal(
        actorAndProject: ActorAndProject,
        request: BulkRequest<DeltaReportItem>,
        dryRun: Boolean
    ): BulkResponse<Boolean> {
        return BulkResponse(
            request.items.map { charge ->
                processor.charge(
                    AccountingRequest.Charge.TotalCharge(
                        actorAndProject.actor,
                        charge.owner.toProcessorOwner(),
                        dryRun,
                        charge.categoryIdV2,
                        charge.usage,
                        charge.description
                    )
                ).success
            }
        )
    }

    private fun checkIfSubAllocationIsAllowed(allocs: List<String>) {
=======
    suspend fun checkIfAllocationIsAllowed(allocs: List<String>, ctx: DBContext = db) {
        if (!processor.checkIfAllocationIsAllowed(allocs)) {
            throw RPCException(
                "One or more of your allocations do not allow sub-allocations. Try a different source allocation.",
                HttpStatusCode.BadRequest
            )
        }
    }

    suspend fun checkIfSubAllocationIsAllowed(allocs: List<String>, ctx: DBContext = db) {
>>>>>>> e0842468
        if (!processor.checkIfSubAllocationIsAllowed(allocs)) {
            throw RPCException(
                "One or more of your allocations do not allow sub-allocations. Try a different source allocation.",
                HttpStatusCode.BadRequest
            )
        }
    }

    suspend fun subAllocate(
        actorAndProject: ActorAndProject,
        request: BulkRequest<SubAllocationRequestItem>,
    ):List<FindByStringId> {
        var isDry: Boolean? = null
        for (item in request.items) {
            if (isDry != null && item.dry != isDry) {
                throw RPCException(
                    "The entire transaction must be either dry or wet. You cannot mix items in a single transaction.",
                    HttpStatusCode.BadRequest
                )
            }

            isDry = item.dry
        }
<<<<<<< HEAD
        val response = request.items.map { deposit ->
            checkIfSubAllocationIsAllowed(listOf(deposit.parentAllocation))
            val created = processor.deposit(
=======
        request.items.map { deposit ->
            checkIfAllocationIsAllowed(listOf(deposit.sourceAllocation), db)
            processor.deposit(
>>>>>>> e0842468
                AccountingRequest.Deposit(
                    actorAndProject.actor,
                    deposit.owner.toProcessorOwner(),
                    deposit.parentAllocation.toIntOrNull() ?: throw RPCException.fromStatusCode(HttpStatusCode.BadRequest, "Root deposits should be made with rootAllocate call."),
                    deposit.quota,
                    deposit.start,
                    deposit.end,
                    isProject = deposit.owner is WalletOwner.Project,
                    grantedIn = deposit.grantedIn
                )
            ).createdAllocation
            FindByStringId(created.toString())
        }

        return response
    }

    suspend fun rootAllocate(
        actorAndProject: ActorAndProject,
        request: BulkRequest<RootAllocationRequestItem>
    ): List<FindByStringId> {
        return request.items.map { deposit ->
            FindByStringId(
                processor.rootDeposit(AccountingRequest.RootDeposit(
                    Actor.System,
                    deposit.owner.toProcessorOwner(),
                    deposit.productCategory,
                    deposit.quota,
                    startDate = deposit.start,
                    endDate = deposit.end,
                    forcedSync = deposit.forcedSync
                )).createdAllocation.toString()
            )
        }
    }

    suspend fun register(
        actorAndProject: ActorAndProject,
        request: BulkRequest<RegisterWalletRequestItem>
    ) {
        val providerId = actorAndProject.actor.safeUsername().removePrefix(AuthProviders.PROVIDER_PREFIX)

        db.withSession { session ->
            val duplicateTransactions = session.sendPreparedStatement(
                {
                    setParameter("transaction_ids", request.items.map { providerId + it.uniqueAllocationId })
                },
                """
                    select transaction_id
                    from accounting.transactions
                    where transaction_id = some(:transaction_ids::text[])
                """
            ).rows.map { it.getString(0)!! }.toSet()

            val requestsToFulfill =
                request.items.filter { (providerId + it.uniqueAllocationId) !in duplicateTransactions }

            rootAllocate(
                ActorAndProject(Actor.System, null),
                BulkRequest(requestsToFulfill.map { reqItem ->
                    RootAllocationRequestItem(
                        reqItem.owner,
                        ProductCategoryIdV2(reqItem.categoryId, providerId),
                        reqItem.balance,
                        Time.now(),
                        Long.MAX_VALUE
                        //TODO(HENRIK) NEED TO BE REQUESTED TIMES
                    )
                })
            )
        }
    }

    suspend fun updateAllocation(
        actorAndProject: ActorAndProject,
        request: BulkRequest<UpdateAllocationV2RequestItem>,
    ) {
        request.items.forEach { update ->
            processor.update(AccountingRequest.Update(
                //TODO(HENRIK) ADD TRANSACTIUO AND REASON
                actorAndProject.actor,
                update.allocationId.toIntOrNull() ?: return@forEach,
                update.newQuota,
                update.newStart,
                update.newEnd,
            ))
        }
    }

    suspend fun browseWallets(
        actorAndProject: ActorAndProject,
        request: WalletBrowseRequest
    ): PageV2<Wallet> {
        return db.withSession { session ->
            val itemsPerPage = request.normalize().itemsPerPage
            val rows = session.sendPreparedStatement(
                {
                    setParameter("user", actorAndProject.actor.safeUsername())
                    setParameter("project", actorAndProject.project)
                    setParameter("filter_type", request.filterType?.name)
                    setParameter("filter_empty", request.filterEmptyAllocations)
                    setParameter("next", request.next?.toLongOrNull())
                },
                """
                    select accounting.wallet_to_json(w, wo, array_agg(alloc), pc), w.id
                    from
                        accounting.wallets w join
                        accounting.wallet_owner wo on w.owned_by = wo.id join
                        accounting.wallet_allocations alloc on w.id = alloc.associated_wallet join
                        accounting.product_categories pc on w.category = pc.id left join
                        project.project_members pm on wo.project_id = pm.project_id
                    where
                        (
                            (:project::text is null and wo.username = :user) or
                            (:project::text is not null and pm.username = :user and pm.project_id = :project::text)
                        ) and
                        (
                            :filter_type::accounting.product_type is null or
                            pc.product_type = :filter_type::accounting.product_type
                        ) and (
                            :filter_empty::bool is null or 
                            (
                                :filter_empty = true and
                                alloc.balance > 0
                            ) or (
                                :filter_empty = false
                            )
                        ) and 
                        (
                            :next::bigint is null or
                            w.id > :next::bigint
                        )
                    group by w.*, wo.*, pc.*, pc.provider, pc.category, w.id
                    order by w.id
                    limit $itemsPerPage
                """,
                "Accounting Browse Wallets"
            ).rows

            val items = ArrayList<Wallet>()
            var lastId = 0L

            rows.forEach {
                items.add(defaultMapper.decodeFromString(Wallet.serializer(), it.getString(0)!!))
                lastId = it.getLong(1)!!
            }

            val next = if (items.size < itemsPerPage) null else lastId.toString()

            PageV2(itemsPerPage, items, next)
        }
    }

    suspend fun browseTransactions(
        actorAndProject: ActorAndProject,
        request: TransactionsBrowseRequest
    ): PageV2<Transaction> {
        return db.paginateV2(
            actorAndProject.actor,
            request.normalize(),
            create = { session ->
                session.sendPreparedStatement(
                    {
                        setParameter("filter_category", request.filterCategory)
                        setParameter("filter_provider", request.filterProvider)
                        setParameter("user", actorAndProject.actor.safeUsername())
                        setParameter("project", actorAndProject.project)
                    },
                    """
                        declare c cursor for
                        select accounting.transaction_to_json(t, p, pc)
                        from
                            accounting.transactions t join
                            accounting.wallet_allocations alloc on t.affected_allocation_id = alloc.id join
                            accounting.wallets w on alloc.associated_wallet = w.id join
                            accounting.product_categories pc on w.category = pc.id join
                            accounting.wallet_owner wo on w.owned_by = wo.id left join
                            project.project_members pm on wo.project_id = pm.project_id left join
                            accounting.products p on pc.id = p.category and t.product_id = p.id
                        where
                            (
                                :project::text is null or
                                wo.project_id = :project
                            ) and
                            (
                                pm.username = :user or
                                wo.username = :user
                            ) and
                            (
                                :filter_category::text is null or
                                :filter_category = pc.category
                            ) and
                            (
                                :filter_provider::text is null or
                                :filter_provider = pc.provider
                            )
                        order by 
                            w.id, alloc.id, t.created_at desc
                    """,
                    "Accounting Browse Transactions"
                )
            },
            mapper = { _, rows -> rows.map { defaultMapper.decodeFromString(it.getString(0)!!) } }
        )
    }

    suspend fun browseSubAllocations(
        actorAndProject: ActorAndProject,
        request: SubAllocationQuery,
        query: String? = null,
    ): PageV2<SubAllocationV2> {
        val owner = if (actorAndProject.project == null) actorAndProject.actor.safeUsername() else actorAndProject.project!!

        val hits = processor.browseSubAllocations(AccountingRequest.BrowseSubAllocations(actorAndProject.actor, owner, request.filterType, query))

        if (hits.allocations.isEmpty()) { return PageV2(request.itemsPerPage ?: 50, emptyList(), null) }

        val numberOfItems = request.itemsPerPage ?: 50

        return if (request.next == null) {
            PageV2(
                numberOfItems,
                hits.allocations.chunked(numberOfItems)[0],
                if (numberOfItems > hits.allocations.size) null else 1.toString()
            )
        } else {
            val next = request.next!!.toInt()
            val results = hits.allocations.chunked(numberOfItems)[next]

            PageV2(
                numberOfItems,
                results,
                if (results.size < numberOfItems) null else (next + 1).toString()
            )
        }
    }

    suspend fun retrieveUsage(
        actorAndProject: ActorAndProject,
        request: VisualizationRetrieveUsageRequest
    ): VisualizationRetrieveUsageResponse {
        return db.withSession { session ->
            session.sendPreparedStatement(
                {
                    val now = Time.now()
                    setParameter("start_date", request.filterStartDate ?: (now - (1000L * 60 * 60 * 24 * 7)))
                    setParameter("end_date", request.filterEndDate ?: now)
                    setParameter("username", actorAndProject.actor.safeUsername())
                    setParameter("project", actorAndProject.project)
                    setParameter("filter_provider", request.filterProvider)
                    setParameter("filter_category", request.filterProductCategory)
                    setParameter("filter_type", request.filterType?.name)
                    setParameter("filter_allocation", request.filterAllocation?.toLongOrNull())
                    setParameter("filter_workspace", request.filterWorkspace)
                    setParameter("filter_workspace_project", request.filterWorkspaceProject)
                    setParameter("num_buckets", 30 as Int)
                },
                """
                    with
                        -- NOTE(Dan): We start by fetching all relevant transactions. We combine the transactions with information
                        -- from the associated product category. The category is crucial to create charts which make sense.
                        -- This section is also the only section which fetches data from an actual table. If this code needs optimization
                        -- then this is most likely the place to look.
                        all_transactions as (
                            select
                                t.created_at, t.change, t.units, t.source_allocation_id, pc.category, pc.provider, pc.charge_type,
                                pc.product_type, pc.unit_of_price
                            from
                                accounting.wallet_owner wo join
                                accounting.wallets w on w.owned_by = wo.id join
                                accounting.wallet_allocations alloc on alloc.associated_wallet = w.id  join
                                accounting.transactions t on t.affected_allocation_id = alloc.id join
                                accounting.wallet_allocations source_allocation on t.source_allocation_id = source_allocation.id join
                                accounting.wallets source_wallet on source_allocation.associated_wallet = source_wallet.id join
                                accounting.wallet_owner source_owner on source_owner.id = source_wallet.owned_by join
                                accounting.product_categories pc on w.category = pc.id left join
                                project.project_members pm on
                                    pm.project_id = wo.project_id and
                                    (pm.role = 'ADMIN' or pm.role = 'PI')
                            where
                                t.type = 'charge' and
                                t.created_at >= to_timestamp(:start_date / 1000.0) and
                                t.created_at <= to_timestamp(:end_date / 1000.0) and
                                (
                                    (wo.project_id = :project::text and pm.username = :username) or
                                    (:project::text is null and wo.username = :username)
                                ) and
                                (
                                    :filter_type::accounting.product_type is null or
                                    pc.product_type = :filter_type::accounting.product_type
                                ) and
                                (
                                    :filter_provider::text is null or
                                    pc.provider = :filter_provider
                                ) and
                                (
                                    :filter_category::text is null or
                                    pc.category = :filter_category
                                ) and
                                (
                                    :filter_allocation::bigint is null or
                                    t.source_allocation_id = :filter_allocation::bigint
                                ) and
                                (
                                    :filter_workspace::text is null or
                                    (
                                        (
                                            :filter_workspace_project::boolean = true and
                                            source_owner.project_id = :filter_workspace
                                        ) or
                                        (
                                            :filter_workspace_project::boolean is distinct from true and
                                            source_owner.username = :filter_workspace
                                        )
                                    )
                                )
                        ),
                        -- NOTE(Dan): Next we split up our data processing into two separate tracks, for a little while. The first
                        -- track will process `DIFFERENTIAL_QUOTA`. This path will use the units to track actual usage recorded. Unlike
                        -- the `ABSOLUTE` track, we will be picking the last recorded entry if multiple entries fall into the same bucket.
                        -- To start with we will produce multiple results per bucket, these will be differentiated by the
                        -- source_allocation_id. This allows us to capture usage from different sub-allocations.
                        units_per_bucket as (
                            select
                                category, provider, charge_type, product_type, unit_of_price,
                                width_bucket(
                                    provider.timestamp_to_unix(transaction.created_at),
                                    :start_date,
                                    :end_date,
                                    :num_buckets - 1
                                ) as bucket,
                                provider.last(units) as data_point
                            from all_transactions transaction
                            where charge_type = 'DIFFERENTIAL_QUOTA'
                            group by category, provider, charge_type, product_type, unit_of_price, source_allocation_id, bucket
                        ),
                        -- NOTE(Dan): We now combine the data from multiple sub-allocations into a single entry per bucket. We do this by
                        -- simply summing the total usage in each bucket.
                        units_per_bucket_sum as (
                            select category, provider, charge_type, product_type, unit_of_price, bucket, sum(data_point) as data_point
                            from units_per_bucket
                            group by category, provider, charge_type, product_type, unit_of_price, bucket
                            order by provider, category, bucket
                        ),
                        -- NOTE(Dan): We now switch our processing back to the `ABSOLUTE` type products. These products are a bit simpler
                        -- given that we simply need to sum up all changes, we don't need to pick any specific recording from a bucket since
                        -- all records in a bucket are relevant for us. This section will give us a data point which represents the total
                        -- change inside of a single bucket.
                        change_per_bucket as (
                            select
                                category, provider, charge_type, product_type, unit_of_price,
                                width_bucket(
                                    provider.timestamp_to_unix(transaction.created_at),
                                    :start_date,
                                    :end_date,
                                    :num_buckets - 1
                                ) as bucket,
                                sum(change) as data_point
                            from all_transactions transaction
                            where charge_type = 'ABSOLUTE'
                            group by category, provider, charge_type, product_type, unit_of_price, bucket
                            order by provider, category, bucket
                        ),
                        -- NOTE(Dan): We now transform the change (which is negative) into usage (the inverse). At the same time we
                        -- compute a rolling sum to get a chart which always trend up.
                        change_per_bucket_sum as (
                            select
                                category, provider, charge_type, product_type, unit_of_price, bucket,
                                sum(data_point) over (partition by category, provider order by bucket) * -1 as data_point
                            from change_per_bucket
                            order by provider, category, product_type, unit_of_price, bucket
                        ),
                        -- NOTE(Dan): We know merge the two separate branches into a unified branch. We now have all data needed to produce
                        -- the charts.
                        all_entries as (
                            select * from change_per_bucket_sum
                            union
                            select * from units_per_bucket_sum
                        ),
                        -- NOTE(Dan): The clients don't care about buckets, they care about concrete timestamps. In this section we convert
                        -- the bucket index into an actual timestamp. While doing so, we fetch the total usage in the period, we can do this
                        -- by simply picking the last data point.
                        bucket_to_timestamp as (
                            select
                                ceil((bucket - 1) * ((:end_date - :start_date) / :num_buckets::double precision) + :start_date) as ts,
                                data_point,
                                l.period_usage,
                                e.category, e.provider, e.charge_type, e.product_type, e.unit_of_price
                            from
                                all_entries e join
                                (
                                    select category, provider, charge_type, provider.last(data_point) period_usage
                                    from (select * from all_entries order by bucket) t
                                    group by category, provider, charge_type
                                ) l on
                                    e.category = l.category and
                                    e.provider = l.provider and
                                    e.charge_type = l.charge_type
                        ),
                        -- NOTE(Dan): We now start our marshalling to JSON by first combining all data points into lines.
                        point_aggregation as (
                            select
                                category, provider, charge_type, product_type, unit_of_price, period_usage,
                                array_agg(jsonb_build_object(
                                    'timestamp', ts,
                                    'value', data_point
                                )) points
                            from bucket_to_timestamp
                            group by category, provider, charge_type, product_type, unit_of_price, period_usage
                        ),
                        -- NOTE(Dan): The lines are then combined into complete charts.
                        chart_aggregation as (
                            select jsonb_build_object(
                                'type', product_type,
                                'chargeType', charge_type,
                                'unit', unit_of_price,
                                'periodUsage', sum(period_usage),
                                'chart', jsonb_build_object(
                                    'lines', array_agg(jsonb_build_object(
                                        'name', category || ' / ' || provider,
                                        'points', points
                                    ))
                                )
                            ) chart
                            from point_aggregation
                            group by product_type, charge_type, unit_of_price
                        ),
                        -- NOTE(Dan): And the charts are combined into a single output for consumption by UCloud/Core.
                        combined_charts as (
                            select jsonb_build_object('charts', coalesce(array_remove(array_agg(chart), null), array[]::jsonb[])) result
                            from chart_aggregation
                        )
                    select * from combined_charts;
                """,
                "Accounting Retrieve Usage",
            )
        }.rows.singleOrNull()?.let { defaultMapper.decodeFromString(it.getString(0)!!) } ?: throw RPCException(
            "No usage data found. Are you sure you are allowed to view the data?",
            HttpStatusCode.NotFound
        )
    }

    suspend fun retrieveBreakdown(
        actorAndProject: ActorAndProject,
        request: VisualizationRetrieveBreakdownRequest
    ): VisualizationRetrieveBreakdownResponse {
        return db.withSession { session ->
            session.sendPreparedStatement(
                {
                    val now = Time.now()
                    setParameter("start_date", request.filterStartDate ?: (now - (1000L * 60 * 60 * 24 * 30)))
                    setParameter("end_date", request.filterEndDate ?: now)
                    setParameter("username", actorAndProject.actor.safeUsername())
                    setParameter("project", actorAndProject.project)
                    setParameter("filter_provider", request.filterProvider)
                    setParameter("filter_category", request.filterProductCategory)
                    setParameter("filter_type", request.filterType?.name)
                    setParameter("filter_allocation", request.filterAllocation?.toLongOrNull())
                    setParameter("filter_workspace", request.filterWorkspace)
                    setParameter("filter_workspace_project", request.filterWorkspaceProject)
                },
                """
                     with
                        -- NOTE(Dan): We start by fetching all relevant transactions. We combine the transactions with information
                        -- from the associated product category. The category is crucial to create charts which make sense.
                        -- This section is also the only section which fetches data from an actual table. If this code needs optimization
                        -- then this is most likely the place to look.
                        all_transactions as (
                            select
                                t.created_at, t.change, t.units, t.source_allocation_id, pc.category, pc.provider, pc.charge_type,
                                pc.product_type, pc.unit_of_price, p.name as product
                            from
                                accounting.wallet_owner wo join
                                accounting.wallets w on w.owned_by = wo.id join
                                accounting.wallet_allocations alloc on alloc.associated_wallet = w.id  join
                                accounting.transactions t on t.affected_allocation_id = alloc.id join
                                accounting.wallet_allocations source_allocation on t.source_allocation_id = source_allocation.id join
                                accounting.wallets source_wallet on source_allocation.associated_wallet = source_wallet.id join
                                accounting.wallet_owner source_owner on source_owner.id = source_wallet.owned_by join
                                accounting.products p on t.product_id = p.id join
                                accounting.product_categories pc on p.category = pc.id left join
                                project.project_members pm on
                                    pm.project_id = wo.project_id and
                                    (pm.role = 'ADMIN' or pm.role = 'PI')
                            where
                                t.type = 'charge' and
                                t.created_at >= to_timestamp(:start_date / 1000.0) and
                                t.created_at <= to_timestamp(:end_date / 1000.0) and
                                (
                                    (wo.project_id = :project::text and pm.username = :username) or
                                    (:project::text is null and wo.username = :username)
                                ) and
                                (
                                    :filter_type::accounting.product_type is null or
                                    pc.product_type = :filter_type::accounting.product_type
                                ) and
                                (
                                    :filter_provider::text is null or
                                    pc.provider = :filter_provider
                                ) and
                                (
                                    :filter_category::text is null or
                                    pc.category = :filter_category
                                ) and
                                (
                                    :filter_allocation::bigint is null or
                                    t.source_allocation_id = :filter_allocation::bigint
                                ) and
                                (
                                    :filter_workspace::text is null or
                                    (
                                        (
                                            :filter_workspace_project::boolean = true and
                                            source_owner.project_id = :filter_workspace
                                        ) or
                                        (
                                            :filter_workspace_project::boolean is distinct from true and
                                            source_owner.username = :filter_workspace
                                        )
                                    )
                                )
                        ),
                        -- NOTE(Dan): We pick the latest recording for every source_allocation_id
                        units_per_bucket as (
                            select
                                category, provider, charge_type, product_type, unit_of_price, product,
                                provider.last(units) as data_point
                            from all_transactions transaction
                            where charge_type = 'DIFFERENTIAL_QUOTA'
                            group by category, provider, charge_type, product_type, unit_of_price, product, source_allocation_id
                        ),
                        -- NOTE(Dan): Similar to the usage, we need to sum these together
                        units_per_bucket_sum as (
                            select category, provider, charge_type, product_type, unit_of_price, product, sum(data_point) as data_point
                            from units_per_bucket
                            group by category, provider, charge_type, product_type, unit_of_price, product
                        ),
                        -- NOTE(Dan): As opposed to usage, we can take a more direct route to compute the concrete period usage
                        change_per_bucket_sum as (
                            select
                                category, provider, charge_type, product_type, unit_of_price, product,
                                sum(change) * -1 as data_point
                            from all_transactions transaction
                            where charge_type = 'ABSOLUTE'
                            group by category, provider, charge_type, product_type, unit_of_price, product
                        ),
                        -- NOTE(Dan): We know merge the two separate branches into a unified branch. We now have all data needed to produce
                        -- the charts.
                        all_entries as (
                            select * from change_per_bucket_sum
                            union
                            select * from units_per_bucket_sum
                        ),
                        -- NOTE(Dan): We rank every row of every chart to determine the top-3 of every chart
                        ranked_categories as (
                            select
                                e.category, e.provider, e.charge_type, e.product_type, e.unit_of_price, e.product, e.data_point,
                                row_number() over (partition by e.category, e.provider order by data_point desc) rank
                            from all_entries e
                        ),
                        -- NOTE(Dan): We use this information to combine entries with rank > 3 into a single entry
                        collapse_others as (
                            select charge_type, product_type, unit_of_price, data_point,
                                product || ' / ' || category || ' / ' || provider as name
                            from ranked_categories
                            where rank <= 3
                            union
                            select charge_type, product_type, unit_of_price, sum(data_point), 'Other' as name
                            from ranked_categories
                            where rank > 3
                            group by charge_type, product_type, unit_of_price
                        ),
                        -- NOTE(Dan): Once we have this building the chart is straight-forward
                        chart_aggregation as (
                            select jsonb_build_object(
                                'type', product_type,
                                'chargeType', charge_type,
                                'unit', unit_of_price,
                                'chart', jsonb_build_object(
                                    'points', array_agg(
                                        jsonb_build_object(
                                            'name', name,
                                            'value', data_point
                                        )
                                    )
                                )
                            ) chart
                            from collapse_others
                            group by product_type, charge_type, unit_of_price
                        ),
                        combined_charts as (
                            select jsonb_build_object('charts', coalesce(array_remove(array_agg(chart), null), array[]::jsonb[]))
                            from chart_aggregation
                        )
                    select * from combined_charts;
                """,
                "Accounting Retrieve Breakdown"
            ).rows.singleOrNull()?.let { defaultMapper.decodeFromString(it.getString(0)!!) } ?: throw RPCException(
                "No usage data found. Are you sure you are allowed to view the data?",
                HttpStatusCode.NotFound
            )
        }
    }

    suspend fun retrieveRecipient(
        actorAndProject: ActorAndProject,
        request: WalletsRetrieveRecipientRequest
    ): WalletsRetrieveRecipientResponse {
        return db.withSession { session ->
            session.sendPreparedStatement(
                {
                    setParameter("id", request.query)
                },
                """
                    with
                        projects as (
                            select (t.p).*
                            from (
                                select provider.last(p) as p
                                from unnest(project.find_by_path(:id)) p
                            ) t
                        ),
                        project_size as (
                            select p.id, p.title, count(*) number_of_members
                            from
                                project.projects p join
                                project.project_members pm on p.id = pm.project_id
                            group by p.id, p.title
                        ),
                        entries as (
                            select
                                p.id as id,
                                true as is_project,
                                p.title as title,
                                pi.username as pi,
                                p.number_of_members as number_of_members
                            from
                                project_size p join
                                project.project_members pi on
                                    p.id = pi.project_id and
                                    pi.role = 'PI'
                            union
                            select
                                principal.id as id,
                                false as is_project,
                                principal.id as title,
                                principal.id as pi,
                                1 as number_of_members
                            from auth.principals principal
                            where
                                principal.id = :id and
                                (
                                    principal.dtype = 'WAYF' or
                                    principal.dtype = 'PASSWORD'
                                )
                        )
                    select jsonb_build_object(
                        'id', id,
                        'isProject', is_project,
                        'title', title,
                        'principalInvestigator', pi,
                        'numberOfMembers', number_of_members
                    ) as result
                    from entries
                """,
                "Accounting Retrieve Recipient"
            ).rows.singleOrNull()?.let { defaultMapper.decodeFromString(it.getString(0)!!) }
                ?: throw RPCException("Unknown user or project", HttpStatusCode.NotFound)
        }
    }

    suspend fun retrieveProviderSummary(
        actorAndProject: ActorAndProject,
        request: WalletsRetrieveProviderSummaryRequest,
        ctx: DBContext = db,
    ): PageV2<ProviderWalletSummary> {
        // This function will retrieve all relevant wallets for a provider and summarize the allocations of each wallet.
        // The keys used for sorting are stable and essentially map to the provider ID, which we can efficiently query.
        val providerId = actorAndProject.actor.safeUsername().removePrefix(AuthProviders.PROVIDER_PREFIX)
        val itemsPerPage = request.normalize().itemsPerPage

        val summaries = processor.retrieveRelevantWalletsNotifications(
            AccountingRequest.RetrieveRelevantWalletsProviderNotifications(
                actorAndProject.actor,
                providerId,
                request.filterOwnerId,
                request.filterOwnerIsProject,
                request.filterCategory,
                itemsPerPage = request.itemsPerPage,
                next = request.next
            )
        ).wallets

        // NOTE(Dan): Next, we build a quick map to map an allocation ID to its current balance. This is used in
        // the next step to determine max usable balance by allocation.
        val usageByAllocation = HashMap<Long, Long>()
        val quotaByAllocation = HashMap<Long, Long>()
        for (summary in summaries) {
            usageByAllocation[summary.allocId] = summary.allocLocalUsage
            quotaByAllocation[summary.allocId] = summary.allocQuota
            if (summary.ancestorId != null && summary.ancestorUsage != null && summary.ancestorQuota != null) {
                usageByAllocation[summary.ancestorId] = summary.ancestorUsage
                quotaByAllocation[summary.ancestorId] = summary.ancestorQuota
            }
        }

        // NOTE(Dan): To build a max usable by allocation, we start by filtering rows, such that we only have one
        // per allocation. Recall that the query selected multiple of these per allocation to fetch all ancestors.
        val summaryPerAllocation = summaries.asSequence().distinctBy { it.allocId }

        // NOTE(Dan): Obtaining the maximum usable by allocation is as simple as finding the smallest balance in an
        // allocation path. It doesn't matter which element it is, we can never use more than the smallest number.
        val unorderedSummary = summaryPerAllocation.map { alloc ->
            val maxUsable = alloc.allocPath.mapNotNull { usageByAllocation[it] }.min()
            val maxPromised = alloc.allocPath.mapNotNull { quotaByAllocation[it] }.min()
            ProviderWalletSummary(
                alloc.walletId.toString(),
                when {
                    alloc.ownerProject != null -> WalletOwner.Project(alloc.ownerProject)
                    alloc.ownerUsername != null -> WalletOwner.User(alloc.ownerUsername)
                    else -> error("Corrupt database data for wallet: ${alloc.walletId}")
                },
                ProductCategoryId(alloc.category.name, providerId),
                alloc.category.productType,
                translateToChargeType(alloc.category),
                translateToProductPriceUnit(alloc.category),
                maxUsable,
                maxPromised,
                alloc.notBefore,
                alloc.notAfter
            )
        }

        val summaryItems = unorderedSummary.sortedBy { it.id.toLongOrNull() }.toList()
        var next = summaryItems.lastOrNull()?.id
        if (request.next == next) next = null

        // NOTE(Henrik) Returns more than itemPerPage items, but is limited to itemPerPage Wallets
        return PageV2(itemsPerPage, summaryItems, next)
    }

    companion object : Loggable {
        override val log = logger()
    }
}<|MERGE_RESOLUTION|>--- conflicted
+++ resolved
@@ -116,7 +116,6 @@
         )
     }
 
-<<<<<<< HEAD
     suspend fun chargeTotal(
         actorAndProject: ActorAndProject,
         request: BulkRequest<DeltaReportItem>,
@@ -138,9 +137,7 @@
         )
     }
 
-    private fun checkIfSubAllocationIsAllowed(allocs: List<String>) {
-=======
-    suspend fun checkIfAllocationIsAllowed(allocs: List<String>, ctx: DBContext = db) {
+    suspend fun checkIfAllocationIsAllowed(allocs: List<String>) {
         if (!processor.checkIfAllocationIsAllowed(allocs)) {
             throw RPCException(
                 "One or more of your allocations do not allow sub-allocations. Try a different source allocation.",
@@ -149,8 +146,7 @@
         }
     }
 
-    suspend fun checkIfSubAllocationIsAllowed(allocs: List<String>, ctx: DBContext = db) {
->>>>>>> e0842468
+    suspend fun checkIfSubAllocationIsAllowed(allocs: List<String>) {
         if (!processor.checkIfSubAllocationIsAllowed(allocs)) {
             throw RPCException(
                 "One or more of your allocations do not allow sub-allocations. Try a different source allocation.",
@@ -174,15 +170,10 @@
 
             isDry = item.dry
         }
-<<<<<<< HEAD
+
         val response = request.items.map { deposit ->
-            checkIfSubAllocationIsAllowed(listOf(deposit.parentAllocation))
+            checkIfAllocationIsAllowed(listOf(deposit.parentAllocation))
             val created = processor.deposit(
-=======
-        request.items.map { deposit ->
-            checkIfAllocationIsAllowed(listOf(deposit.sourceAllocation), db)
-            processor.deposit(
->>>>>>> e0842468
                 AccountingRequest.Deposit(
                     actorAndProject.actor,
                     deposit.owner.toProcessorOwner(),
