version = "0.16.5"

application {
    mainClassName = "dk.sdu.cloud.app.store.MainKt"
}

kotlin.sourceSets {
    val jvmMain by getting {
        dependencies {
            implementation(project(":auth-service:api"))
            implementation(project(":project-service:api"))
<<<<<<< HEAD
            implementation("com.vladmihalcea:hibernate-types-52:2.4.1")
            implementation("com.fasterxml.jackson.dataformat:jackson-dataformat-yaml:2.10.4")
=======
            implementation("com.fasterxml.jackson.dataformat:jackson-dataformat-yaml:2.12.2")
>>>>>>> 3745903a
            implementation("org.imgscalr:imgscalr-lib:4.2")
        }
    }
}<|MERGE_RESOLUTION|>--- conflicted
+++ resolved
@@ -9,12 +9,7 @@
         dependencies {
             implementation(project(":auth-service:api"))
             implementation(project(":project-service:api"))
-<<<<<<< HEAD
-            implementation("com.vladmihalcea:hibernate-types-52:2.4.1")
-            implementation("com.fasterxml.jackson.dataformat:jackson-dataformat-yaml:2.10.4")
-=======
             implementation("com.fasterxml.jackson.dataformat:jackson-dataformat-yaml:2.12.2")
->>>>>>> 3745903a
             implementation("org.imgscalr:imgscalr-lib:4.2")
         }
     }
