package dk.sdu.cloud.project.api

import dk.sdu.cloud.*
import dk.sdu.cloud.calls.*
import dk.sdu.cloud.calls.server.IngoingCall
import dk.sdu.cloud.calls.server.project
import dk.sdu.cloud.service.Page
import dk.sdu.cloud.service.WithPaginationRequest
import io.ktor.http.HttpMethod
import io.ktor.http.HttpStatusCode

data class CreateProjectRequest(
    val title: String,
    val parent: String?,
    val principalInvestigator: String? = null
) {
    init {
        if (title.isEmpty()) throw RPCException("Project title must not be empty", HttpStatusCode.BadRequest)
        if (!title.matches(regex)) {
            throw RPCException("Title must not contain special characters", HttpStatusCode.BadRequest)
        }
        if (title.length > TITLE_MAX_LENGTH) throw RPCException("Title is too long", HttpStatusCode.BadRequest)
    }

    companion object {
        val regex = Regex("[a-zA-Z0-9 _-]+")
        const val TITLE_MAX_LENGTH = 128
    }
}

typealias CreateProjectResponse = FindByStringId

data class ViewMemberInProjectRequest(val projectId: String, val username: String)
data class ViewMemberInProjectResponse(val member: ProjectMember)

data class InviteRequest(val projectId: String, val usernames: Set<String>) {
    init {
        if (usernames.size == 0) throw RPCException("No usernames supplied", HttpStatusCode.BadRequest)
        if (usernames.size > 200) throw RPCException("Too many invites in a single request", HttpStatusCode.BadRequest)
    }
}
typealias InviteResponse = Unit

data class DeleteMemberRequest(val projectId: String, val member: String)
typealias DeleteMemberResponse = Unit

data class ChangeUserRoleRequest(val projectId: String, val member: String, val newRole: ProjectRole)
typealias ChangeUserRoleResponse = Unit

data class OutgoingInvite(
    val username: String,
    val invitedBy: String,
    val timestamp: Long
)

data class IngoingInvite(
    val project: String,
    val title: String,
    val invitedBy: String,
    val timestamp: Long
)

data class TransferPiRoleRequest(val newPrincipalInvestigator: String)
typealias TransferPiRoleResponse = Unit

data class ArchiveRequest(val archiveStatus: Boolean)
typealias ArchiveResponse = Unit

/**
 * A project summary from a user's perspective
 */
data class UserProjectSummary(
    val projectId: String,
    val title: String,
    val whoami: ProjectMember,
    val needsVerification: Boolean,
    val isFavorite: Boolean,
    val archived: Boolean,
    val parent: String?
)

data class UserGroupSummary(
    val projectId: String,
    val group: String,
    val username: String
)

data class ListProjectsRequest(
    val user: String?,
    override val itemsPerPage: Int?,
    override val page: Int?,
    val archived: Boolean? = null,
    val noFavorites: Boolean? = null
) : WithPaginationRequest

typealias ListProjectsResponse = Page<UserProjectSummary>

data class ListFavoriteProjectsRequest(
    val user: String?,
    override val itemsPerPage: Int,
    override val page: Int,
    val archived: Boolean
) : WithPaginationRequest

typealias ListFavoriteProjectsResponse = ListProjectsResponse

data class ViewProjectRequest(val id: String)
typealias ViewProjectResponse = UserProjectSummary

data class ListIngoingInvitesRequest(override val itemsPerPage: Int?, override val page: Int?) : WithPaginationRequest
typealias ListIngoingInvitesResponse = Page<IngoingInvite>

data class ListOutgoingInvitesRequest(override val itemsPerPage: Int?, override val page: Int?) : WithPaginationRequest
typealias ListOutgoingInvitesResponse = Page<OutgoingInvite>

data class AcceptInviteRequest(val projectId: String)
typealias AcceptInviteResponse = Unit

data class RejectInviteRequest(val username: String?, val projectId: String)
typealias RejectInviteResponse = Unit

typealias LeaveProjectRequest = Unit
typealias LeaveProjectResponse = Unit

data class ExistsRequest(val projectId: String)
data class ExistsResponse(val exists: Boolean)

data class ListSubProjectsRequest(
    override val itemsPerPage: Int? = null,
    override val page: Int? = null
) : WithPaginationRequest

typealias ListSubProjectsResponse = Page<Project>

typealias CountSubProjectsRequest = Unit
typealias CountSubProjectsResponse = Long

typealias ViewAncestorsRequest = Unit
typealias ViewAncestorsResponse = List<Project>

data class LookupByTitleRequest(
    val title: String
)

data class LookupByIdRequest(
    val id: String
)

typealias LookupPrincipalInvestigatorRequest = Unit
data class LookupPrincipalInvestigatorResponse(val principalInvestigator: String)

object Projects : CallDescriptionContainer("project") {
    val baseContext = "/api/projects"

    /**
     * Creates a project in UCloud.
     *
     * Only UCloud administrators can create root-level (i.e. no parent) projects. Project administrators can create
     * a sub-project by supplying [CreateProjectRequest.parent] with their [Project.id].
     *
     * End-users can create new projects by applying to an existing project through the grant-service.
     */
    val create = call<CreateProjectRequest, CreateProjectResponse, CommonErrorMessage>("create") {
        auth {
            access = AccessRight.READ_WRITE
        }

        http {
            method = HttpMethod.Post

            path {
                using(baseContext)
            }

            body { bindEntireRequestFromBody() }
        }
    }

    /**
     * View the status of a member in a project.
     *
     * This endpoint is only available for [Roles.PRIVILEGED]. It is commonly used as part of a permission check related
     * to project resources.
     */
    val viewMemberInProject =
        call<ViewMemberInProjectRequest, ViewMemberInProjectResponse, CommonErrorMessage>("viewMemberInProject") {
            auth {
                roles = Roles.PRIVILEGED
                access = AccessRight.READ
            }

            http {
                method = HttpMethod.Get

                path {
                    using(baseContext)
                    +"members"
                }

                params {
                    +boundTo(ViewMemberInProjectRequest::projectId)
                    +boundTo(ViewMemberInProjectRequest::username)
                }
            }
        }

    /**
     * Invites a set of users to a project.
     *
     * Only a project administrator of [InviteRequest.projectId] can [invite] members.
     */
    val invite = call<InviteRequest, InviteResponse, CommonErrorMessage>("invite") {
        auth {
            access = AccessRight.READ_WRITE
        }

        http {
            method = HttpMethod.Post

            path {
                using(baseContext)
                +"invites"
            }

            body { bindEntireRequestFromBody() }
        }
    }

    /**
     * Accepts the [invite] to a project.
     *
     * Only the recipient of the invite can call this endpoint. This call will fail if an invite has already been sent
     * to the user.
     */
    val acceptInvite = call<AcceptInviteRequest, AcceptInviteResponse, CommonErrorMessage>("acceptInvite") {
        auth {
            access = AccessRight.READ_WRITE
        }

        http {
            method = HttpMethod.Post

            path {
                using(baseContext)
                +"invites"
                +"accept"
            }

            body { bindEntireRequestFromBody() }
        }
    }

    /**
     * Rejects the invite to a project.
     *
     * The recipient of the invite _and_ a project administrator of the project can call this endpoint.
     * Calling this will invalidate the invite and a new invite must be sent to the user if they wish to join.
     */
    val rejectInvite = call<RejectInviteRequest, RejectInviteResponse, CommonErrorMessage>("rejectInvite") {
        auth {
            access = AccessRight.READ_WRITE
        }

        http {
            method = HttpMethod.Delete

            path {
                using(baseContext)
                +"invites"
                +"reject"
            }

            body { bindEntireRequestFromBody() }
        }
    }

    /**
     * Fetches a list of invites received by the requesting user.
     */
    val listIngoingInvites = call<ListIngoingInvitesRequest, ListIngoingInvitesResponse, CommonErrorMessage>(
        "listIngoingInvites"
    ) {
        auth {
            access = AccessRight.READ_WRITE
        }

        http {
            method = HttpMethod.Get

            path {
                using(baseContext)
                +"invites"
                +"ingoing"
            }

            params {
                +boundTo(ListIngoingInvitesRequest::itemsPerPage)
                +boundTo(ListIngoingInvitesRequest::page)
            }
        }
    }

    /**
     * Fetches a list of invites sent by the requesting project.
     */
    val listOutgoingInvites = call<ListOutgoingInvitesRequest, ListOutgoingInvitesResponse, CommonErrorMessage>(
        "listOutgoingInvites"
    ) {
        auth {
            access = AccessRight.READ_WRITE
        }

        http {
            method = HttpMethod.Get

            path {
                using(baseContext)
                +"invites"
                +"outgoing"
            }

            params {
                +boundTo(ListOutgoingInvitesRequest::itemsPerPage)
                +boundTo(ListOutgoingInvitesRequest::page)
            }
        }
    }

    /**
     * Transfers the [ProjectRole.PI] role of the calling user to a different member of the project.
     *
     * Only the [ProjectRole.PI] of the [IngoingCall.project] can call this.
     */
    val transferPiRole = call<TransferPiRoleRequest, TransferPiRoleResponse, CommonErrorMessage>("transferPiRole") {
        auth {
            access = AccessRight.READ_WRITE
        }

        http {
            method = HttpMethod.Post

            path {
                using(baseContext)
                +"transfer-pi"
            }

            body { bindEntireRequestFromBody() }
        }
    }

    /**
     * The calling user leaves the project.
     *
     * Note: The PI cannot leave a project. They must first transfer the role to another user, see [transferPiRole].
     * If there are no other members then the PI can [archive] the project.
     */
    val leaveProject = call<LeaveProjectRequest, LeaveProjectResponse, CommonErrorMessage>("leaveProject") {
        auth {
            access = AccessRight.READ_WRITE
        }

        http {
            method = HttpMethod.Delete

            path {
                using(baseContext)
                +"leave"
            }
        }
    }

    /**
     * Removes a member from a project.
     *
     * Only project administrators of [DeleteMemberRequest.projectId] can remove members from the project.
     */
    val deleteMember = call<DeleteMemberRequest, DeleteMemberResponse, CommonErrorMessage>("deleteMember") {
        auth {
            access = AccessRight.READ_WRITE
        }

        http {
            method = HttpMethod.Delete

            path {
                using(baseContext)
                +"members"
            }

            body { bindEntireRequestFromBody() }
        }
    }

    /**
     * Changes the project role of an existing member.
     *
     * Only the project administrators can change the role of a member. The new role cannot be [ProjectRole.PI]. In
     * order to promote a user to PI use the [transferPiRole] endpoint.
     */
    val changeUserRole = call<ChangeUserRoleRequest, ChangeUserRoleResponse, CommonErrorMessage>("changeUserRole") {
        auth {
            access = AccessRight.READ_WRITE
        }

        http {
            method = HttpMethod.Post
            path {
                using(baseContext)
                +"members"
                +"change-role"
            }

            body { bindEntireRequestFromBody() }
        }
    }

    /**
     * Fetches a list of favorite projects for the calling user.
     */
    val listFavoriteProjects = call<ListFavoriteProjectsRequest, ListFavoriteProjectsResponse, CommonErrorMessage>("listFavoriteProjects") {
        auth {
            access = AccessRight.READ
        }

        http {
            method = HttpMethod.Get

            path {
                using(baseContext)
                +"listFavorites"
            }

            params {
                +boundTo(ListFavoriteProjectsRequest::itemsPerPage)
                +boundTo(ListFavoriteProjectsRequest::page)
                +boundTo(ListFavoriteProjectsRequest::user)
                +boundTo(ListFavoriteProjectsRequest::archived)
            }
        }
    }

    /**
     * Fetches a list of projects the calling user is a member of.
     */
    val listProjects = call<ListProjectsRequest, ListProjectsResponse, CommonErrorMessage>("listProjects") {
        auth {
            access = AccessRight.READ
        }

        http {
            method = HttpMethod.Get

            path {
                using(baseContext)
                +"list"
            }

            params {
                +boundTo(ListProjectsRequest::itemsPerPage)
                +boundTo(ListProjectsRequest::page)
                +boundTo(ListProjectsRequest::user)
                +boundTo(ListProjectsRequest::archived)
                +boundTo(ListProjectsRequest::noFavorites)
            }
        }
    }

    /**
     * View information about an existing project.
     *
     * Only members of the project have permissions to view a project.
     */
    val viewProject = call<ViewProjectRequest, ViewProjectResponse, CommonErrorMessage>("viewProject") {
        auth {
            access = AccessRight.READ_WRITE
        }

        http {
            method = HttpMethod.Get

            path {
                using(baseContext)
                +"view"
            }

            params {
                +boundTo(ViewProjectRequest::id)
            }
        }
    }

    /**
     * Verify that the users of a project are still correct.
     *
     * We occasionally ask project administrators to verify that the members of a project is still correct. Only project
     * administrators of a project can verify membership.
     */
    val verifyMembership =
        call<Unit, Unit, CommonErrorMessage>("verifyMembership") {
            auth {
                access = AccessRight.READ_WRITE
            }

            http {
                method = HttpMethod.Post

                path {
                    using(baseContext)
                    +"verify-membership"
                }
            }
        }

    /**
     * Archives/unarchives a project.
     *
     * Archiving a project has no other effect than hiding the project from various calls. No resources should be
     * deleted as a result of this action.
     *
     * Archiving can be reversed by calling this endpoint with [ArchiveRequest.archiveStatus] `= false`.
     */
    val archive = call<ArchiveRequest, ArchiveResponse, CommonErrorMessage>("archive") {
        auth {
            access = AccessRight.READ_WRITE
        }

        http {
            method = HttpMethod.Post

            path {
                using(baseContext)
                +"archive"
            }

            body { bindEntireRequestFromBody() }
        }
    }

    /**
     * Checks if a project exists.
     *
     * Only [Roles.PRIVILEGED] users can call this endpoint. It is intended that services call this to verify input
     * parameters that relate to existing projects.
     */
    val exists = call<ExistsRequest, ExistsResponse, CommonErrorMessage>("exists") {
        auth {
            access = AccessRight.READ_WRITE
            roles = Roles.PRIVILEGED
        }

        http {
            method = HttpMethod.Post

            path {
                using(baseContext)
                +"exists"
            }

            body { bindEntireRequestFromBody() }
        }
    }

    /**
     * Lists sub-projects of an existing project
     */
    val listSubProjects = call<ListSubProjectsRequest, ListSubProjectsResponse, CommonErrorMessage>("listSubProjects") {
        auth {
            access = AccessRight.READ_WRITE
        }

        http {
            method = HttpMethod.Get

            path {
                using(baseContext)
                +"sub-projects"
            }

            params {
                +boundTo(ListSubProjectsRequest::itemsPerPage)
                +boundTo(ListSubProjectsRequest::page)
            }
        }
    }

    /**
     * Returns the number of sub-projects of an existing project
     */
    val countSubProjects = call<CountSubProjectsRequest, CountSubProjectsResponse, CommonErrorMessage>("countSubProjects") {
        auth {
            access = AccessRight.READ_WRITE
        }

        http {
            method = HttpMethod.Get

            path {
                using(baseContext)
                +"sub-projects-count"
            }
        }
    }

    /**
     * Returns a complete list of ancestors of an existing project
     */
    val viewAncestors = call<ViewAncestorsRequest, ViewAncestorsResponse, CommonErrorMessage>("viewAncestors") {
        auth {
            access = AccessRight.READ
        }

        http {
            method = HttpMethod.Get

            path {
                using(baseContext)
                +"ancestors"
            }
        }
    }

<<<<<<< HEAD
    val lookupByTitle = call<LookupByTitleRequest, Project, CommonErrorMessage>("lookupByTitle") {
        auth {
            access = AccessRight.READ
            roles = Roles.PRIVILEGED
        }

        http {
            method = HttpMethod.Get

            path {
                using(baseContext)
                +"lookupByTitle"
            }

            params {
                +boundTo(LookupByTitleRequest::title)
            }
        }
    }

    val lookupById = call<LookupByIdRequest, Project, CommonErrorMessage>("lookupById") {
        auth {
            access = AccessRight.READ
            roles = Roles.PRIVILEGED
        }

        http {
            method = HttpMethod.Get

            path {
                using(baseContext)
                +"lookupById"
            }

            params {
                +boundTo(LookupByIdRequest::id)
            }
        }
    }

=======
    /**
     * Lookup the principal investigator ([ProjectRole.PI]) of a project
     */
>>>>>>> 3a2a6d19
    val lookupPrincipalInvestigator =
        call<LookupPrincipalInvestigatorRequest, LookupPrincipalInvestigatorResponse, CommonErrorMessage>("lookupPrincipalInvestigator") {
            auth {
                access = AccessRight.READ
                roles = Roles.PRIVILEGED
            }

            http {
                method = HttpMethod.Get

                path {
                    using(baseContext)
                    +"lookup-pi"
                }
            }
        }
}<|MERGE_RESOLUTION|>--- conflicted
+++ resolved
@@ -619,7 +619,6 @@
         }
     }
 
-<<<<<<< HEAD
     val lookupByTitle = call<LookupByTitleRequest, Project, CommonErrorMessage>("lookupByTitle") {
         auth {
             access = AccessRight.READ
@@ -660,11 +659,9 @@
         }
     }
 
-=======
     /**
      * Lookup the principal investigator ([ProjectRole.PI]) of a project
      */
->>>>>>> 3a2a6d19
     val lookupPrincipalInvestigator =
         call<LookupPrincipalInvestigatorRequest, LookupPrincipalInvestigatorResponse, CommonErrorMessage>("lookupPrincipalInvestigator") {
             auth {
