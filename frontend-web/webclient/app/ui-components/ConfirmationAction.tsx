import styled from "styled-components";
import * as React from "react";
import {Button} from "@/ui-components/index";
import {useCallback, useLayoutEffect, useRef, useState} from "react";
import {ButtonProps} from "@/ui-components/Button";
import Icon, {IconName} from "@/ui-components/Icon";
import {shakeAnimation} from "@/UtilityComponents";
import {doNothing} from "@/UtilityFunctions";
import {fontSize, FontSizeProps} from "styled-system";
import {selectHoverColor, ThemeColor} from "@/ui-components/theme";

const Wrapper = styled(Button) <{align?: "left" | "center", hoverColor?: string} & FontSizeProps>`
    --progress-border: var(--background, #f00);
    --progress-active: var(--white, #f00);
    --progress-success: var(--color, #f00);
    --color: var(--${p => p.textColor}, #f00);
    --background: var(--${p => p.color}, #f00);
    --tick-stroke: var(--progress-active);

    ${shakeAnimation};
    ${fontSize};

    outline: none;
    user-select: none;
    cursor: pointer;
    backface-visibility: hidden;
    -webkit-appearance: none;
    -webkit-tap-highlight-color: transparent;
    min-width: ${p => p.asSquare ? "200px" : "250px"};
    background: var(--background, #f00);
    font-size: ${p => p.asSquare ? "16px" : "large"};
    font-weight: ${p => p.asSquare ? "400" : "700"};
    
    &:hover {
        ${p => p.asSquare ? ({
        "--progress-border": `var(--${p.hoverColor ?? selectHoverColor(p.color ?? "blue")}, #f00)`,
        "--background": `var(--${p.hoverColor ?? selectHoverColor(p.color ?? "blue")}, #f00)`
    }) : ({})}
    }

    & > .icons {
        border-radius: 50%;
        top: 9px;
        left: 15px;
        position: absolute;
        background: var(--progress-border);
        transition: transform .3s, opacity .2s;
        opacity: var(--icon-o, 0);
        transform: translateX(var(--icon-x, -4px));
    }

    & > .icons:before {
        content: '';
        width: 16px;
        height: 16px;
        left: 2px;
        top: 2px;
        z-index: 1;
        position: absolute;
        background: var(--background);
        border-radius: inherit;
        transform: scale(var(--background-scale, 1));
        transition: transform .32s ease;
    }

    .icons > svg {
        display: block;
        fill: none;
        width: 20px;
        height: 20px;
    }

    .icons > svg.progress {
        transform: rotate(-90deg) scale(var(--progress-scale, 1));
        transition: transform .5s ease;
    }

    .icons > svg.progress circle {
        stroke-dashoffset: 1;
        stroke-dasharray: var(--progress-array, 0) 52;
        stroke-width: 16;
        stroke: var(--progress-active);
        transition: stroke-dasharray var(--duration) linear;
    }

    .icons > svg.tick {
        left: 0;
        top: 0;
        position: absolute;
        stroke-width: 3;
        stroke-linecap: round;
        stroke-linejoin: round;
        stroke: var(--tick-stroke);
        transition: stroke .3s ease .7s;
    }

    .icons > svg.tick polyline {
        stroke-dasharray: 18 18 18;
        stroke-dashoffset: var(--tick-offset, 18);
        transition: stroke-dashoffset .4s ease .7s;
    }

    ul {
        padding: 0;
        margin: 0;
        ${p => p.align !== "left" ? ({
        textAlign: "center",
    }) : ({
        textAlign: "left",
    })}
        ${p => p.align === "left" && p.asSquare ? ({marginLeft: "34px"}) : ({})}
        pointer-events: none;
        list-style: none;
        min-width: 80%;
        backface-visibility: hidden;
        transition: transform .3s;
        position: relative;
    }

    ul li {
        backface-visibility: hidden;
        transform: translateY(var(--ul-y)) translateZ(0);
        transition: transform .3s ease .16s, opacity .2s ease .16s;
    }

    ul li:not(:first-child) {
        --o: 0;
        position: absolute;
        left: 0;
        right: 0;
    }

    ul li:nth-child(1) {
        opacity: var(--ul-o-1, 1);
    }

    ul li:nth-child(2) {
        top: 100%;
        opacity: var(--ul-o-2, 0);
    }

    ul li:nth-child(3) {
        top: 200%;
        opacity: var(--ul-o-3, 0);
    }

    &.process {
        --icon-x: 0;
        --ul-y: -100%;
        --ul-o-1: 0;
        --ul-o-2: 1;
        --ul-o-3: 0;
    }

    &.process,
    &.success {
        --icon-o: 1;
        --progress-array: 52;
    }

    &.process > .ucloud-native-icons, &.success > .ucloud-native-icons {
        opacity: 0;
    }

    .ucloud-native-icons {
        position: absolute;
        left: 15px;
    }

    & {
        transform: scale(1);
    }

    &:hover {
        ${p => !p.asSquare ? ({
        transform: "translateY(-2px)"
    }) : ({
        transform: "scale(1)"
    })}
    }

    &.success {
        --icon-x: 6px;
        --progress-border: none;
        --progress-scale: .11;
        --tick-stroke: var(--progress-success);
        --background-scale: 0;
        --tick-offset: 36;
        --ul-y: -200%;
        --ul-o-1: 0;
        --ul-o-2: 0;
        --ul-o-3: 1;
    }

    &.success > .icons svg.progress {
        animation: tick .3s linear forwards .4s;
    }

    @keyframes tick {
        100% {
        transform: rotate(-90deg) translate(0, -5px) scale(var(--progress-scale));
        }
    }
`;

export const ConfirmationButton: React.FunctionComponent<ButtonProps & {
    actionText: string,
    doneText?: string,
    icon: IconName,
    align?: "left" | "center",
    onAction?: () => void;
    hoverColor?: ThemeColor;
}> = props => {
    const buttonRef = useRef<HTMLButtonElement>(null);
    const timeout = useRef(-1);
    const timer = useRef(1600);
    const tickRate = 50;
    const [showHelp, setShowHelp] = useState(false);
    const wasReset = useRef(false);

    const success = useCallback(() => {
        const button = buttonRef.current;
        if (!button) return;
        timer.current -= tickRate;
        if (timer.current <= 0) {
            button.classList.add("success");
            timeout.current = window.setTimeout(countUp, tickRate);
            setTimeout(() => {
                if (props.onAction) props.onAction();
            }, 1000);
        } else {
            timeout.current = window.setTimeout(success, tickRate);
        }
    }, [buttonRef.current, props.onAction]);

    const countUp = useCallback(() => {
        const button = buttonRef.current;
        if (!button) return;
        timer.current += tickRate;
        if (timer.current >= 1600) {
            timer.current = 1600;
        } else {
            timeout.current = window.setTimeout(countUp, tickRate);
        }
    }, [buttonRef.current]);

    const start = useCallback(() => {
        const button = buttonRef.current;
        if (!button) return;
        if (button.classList.contains("process")) return;
        if (timeout.current !== -1) {
            clearTimeout(timeout.current);
            timeout.current = -1;
        }

        if (button.classList.contains("success")) {
            wasReset.current = true;
        }

        button.classList.remove("success");
        button.classList.add("process");
        timeout.current = window.setTimeout(success, tickRate);
    }, [buttonRef.current, success]);

    const end = useCallback(() => {
        const button = buttonRef.current;
        if (!button) return;
        button.classList.remove("process");
        if (timeout.current !== -1) {
            clearTimeout(timeout.current);
            timeout.current = window.setTimeout(countUp, tickRate);
        }

        if (timer.current > 1500 && !wasReset.current) {
            button.classList.add("shaking");
            setShowHelp(true);
            setTimeout(() => {
                setShowHelp(false);
                buttonRef.current?.classList?.remove("shaking");
            }, 1500);
        }

        wasReset.current = false;
    }, [buttonRef.current, timeout]);

    useLayoutEffect(() => {
        const button = buttonRef.current;
        if (!button) return;

        button.style.setProperty("--duration", "1600ms");
    }, [buttonRef.current]);

    const passedProps = {...props};
    delete passedProps.onAction;

<<<<<<< HEAD
    return <Wrapper {...passedProps} onMouseDown={start} onTouchStart={start} onMouseLeave={end} onMouseUp={end} onTouchEnd={end}
                    onClick={doNothing} ref={buttonRef}>
=======
    return <Wrapper {...passedProps} onMouseDown={start} onTouchStart={start} onMouseUp={end} onTouchEnd={end}
        onClick={doNothing} ref={buttonRef}>
>>>>>>> 4f4f7b82
        <div className={"ucloud-native-icons"}>
            <Icon name={props.icon} size={"20"} mb="3px" />
        </div>
        <div className={"icons"}>
            <svg className="progress" viewBox="0 0 32 32">
                <circle r="8" cx="16" cy="16" />
            </svg>
            <svg className="tick" viewBox="0 0 24 24">
                <polyline points="18,7 11,16 6,12" />
            </svg>
        </div>
        <ul>
            <li>{showHelp ? "Hold to confirm" : props.actionText}</li>
            <li>Hold to confirm</li>
            <li>{props.doneText ?? "Done"}</li>
        </ul>
    </Wrapper>;
};<|MERGE_RESOLUTION|>--- conflicted
+++ resolved
@@ -293,13 +293,8 @@
     const passedProps = {...props};
     delete passedProps.onAction;
 
-<<<<<<< HEAD
     return <Wrapper {...passedProps} onMouseDown={start} onTouchStart={start} onMouseLeave={end} onMouseUp={end} onTouchEnd={end}
                     onClick={doNothing} ref={buttonRef}>
-=======
-    return <Wrapper {...passedProps} onMouseDown={start} onTouchStart={start} onMouseUp={end} onTouchEnd={end}
-        onClick={doNothing} ref={buttonRef}>
->>>>>>> 4f4f7b82
         <div className={"ucloud-native-icons"}>
             <Icon name={props.icon} size={"20"} mb="3px" />
         </div>
