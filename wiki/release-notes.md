# UCloud Release Notes

This page tracks a high-level overview of changes to the version of UCloud
hosted at ucloud.dk (cloud.sdu.dk). This page is intended for internal
use.

Note that each service may have more than one deployment associated with it.
For details look in the `k8.kts` folders of each microservice.

<<<<<<< HEAD
## 24-03-21

```
✅  Deployment(accounting, 1.7.2) (UP-TO-DATE)
✅  Deployment(password-reset, 0.4.3) (UP-TO-DATE)
✅  Deployment(file-stats, 2.4.2) (UP-TO-DATE)
✅  Deployment(mail, 0.4.2) (UP-TO-DATE)
✅  Deployment(alerting, 1.4.2) (UP-TO-DATE)
✅  Deployment(activity, 1.7.3) (UP-TO-DATE)
✅  Deployment(contact-book, 0.4.2) (UP-TO-DATE)
✅  Deployment(share, 1.10.2) (UP-TO-DATE)
✅  Deployment(slack, 0.3.2) (UP-TO-DATE)
✅  Deployment(auth, 1.32.1) (UP-TO-DATE)
✅  Deployment(support, 1.6.2) (UP-TO-DATE)
✅  Deployment(task, 0.5.2) (UP-TO-DATE)
✅  Deployment(notification, 1.5.3) (UP-TO-DATE)
✅  Deployment(webdav, 0.4.2) (UP-TO-DATE)
✅  Deployment(provider, 0.2.2) (UP-TO-DATE)
✅  Deployment(audit-ingestion, 0.4.2) (UP-TO-DATE)
✅  Deployment(storage, 4.4.2) (UP-TO-DATE)
✅  Deployment(grant, 0.4.2) (UP-TO-DATE)
✅  Deployment(ucloud-data-extraction, 0.1.6-23) (UP-TO-DATE)
✅  Deployment(app-kubernetes, 0.21.9) (UP-TO-DATE)
✅  Deployment(file-favorite, 1.8.2) (UP-TO-DATE)
✅  Deployment(news, 0.3.2) (UP-TO-DATE)
✅  Deployment(app-aau, 0.2.6) (UP-TO-DATE)
✅  Deployment(project, 3.5.2) (UP-TO-DATE)
✅  Deployment(filesearch, 1.5.2) (UP-TO-DATE)
✅  Deployment(project-repository, 0.4.2) (UP-TO-DATE)
✅  Deployment(app-store, 0.16.2) (UP-TO-DATE)
✅  Deployment(app-orchestrator, 2.6.1) (UP-TO-DATE)
✅  Deployment(avatar, 1.6.2) (UP-TO-DATE)
✅  Deployment(kubernetes-monitor, 0.2.2) (UP-TO-DATE)
✅  Deployment(indexing, 1.19.8) (UP-TO-DATE)
✅  Deployment(webclient, 0.44.8) (UP-TO-DATE)
=======
## 10-03-21

```
✅  Deployment(app-kubernetes, 0.21.1) (UP-TO-DATE)
>>>>>>> 3a82fbec
```

## 05-03-21

```
✅  Deployment(webclient, 0.42.4) (UP-TO-DATE)
```

## 02-03-21

```
✅  Deployment(webclient, 0.42.3) (UP-TO-DATE)
```

## 01-03-21
Issue fix for transfer of applications from WAYF users 
```
✅  Deployment(grant, 0.3.1) (UP-TO-DATE)
```

## 01-03-21

```
✅  Deployment(accounting, 1.6.0) (UP-TO-DATE)
✅  Deployment(password-reset, 0.3.0-rc0) (UP-TO-DATE)
✅  Deployment(file-stats, 2.3.0) (UP-TO-DATE)
✅  Deployment(mail, 0.3.0) (UP-TO-DATE)
✅  Deployment(alerting, 1.3.0) (UP-TO-DATE)
✅  Deployment(activity, 1.6.0) (UP-TO-DATE)
✅  Deployment(contact-book, 0.3.0) (UP-TO-DATE)
✅  Deployment(share, 1.9.0) (UP-TO-DATE)
✅  Deployment(slack, 0.2.0) (UP-TO-DATE)
✅  Deployment(auth, 1.30.0) (UP-TO-DATE)
✅  Deployment(support, 1.5.0) (UP-TO-DATE)
✅  Deployment(task, 0.4.0) (UP-TO-DATE)
✅  Deployment(notification, 1.4.0) (UP-TO-DATE)
✅  Deployment(webdav, 0.3.0) (UP-TO-DATE)
✅  Deployment(audit-ingestion, 0.3.0) (UP-TO-DATE)
✅  Deployment(storage, 4.3.0) (UP-TO-DATE)
✅  Deployment(grant, 0.3.0) (UP-TO-DATE)
✅  Deployment(ucloud-data-extraction, 0.1.6-23) (UP-TO-DATE)
✅  Deployment(app-kubernetes, 0.21.0) (UP-TO-DATE)
✅  Volcano Deployment (UP-TO-DATE)
✅  Deployment(file-favorite, 1.7.0) (UP-TO-DATE)
✅  Deployment(news, 0.2.0) (UP-TO-DATE)
✅  Deployment(app-aau, 0.1.2) (UP-TO-DATE)
✅  Deployment(project, 3.4.0) (UP-TO-DATE)
✅  Deployment(filesearch, 1.4.0) (UP-TO-DATE)
✅  Deployment(project-repository, 0.3.0) (UP-TO-DATE)
✅  Deployment(app-store, 0.15.0) (UP-TO-DATE)
✅  Deployment(app-orchestrator, 2.4.6) (UP-TO-DATE)
✅  Deployment(avatar, 1.5.0) (UP-TO-DATE)
✅  Deployment(indexing, 1.18.0) (UP-TO-DATE)
✅  Deployment(file-trash, 1.6.0) (UP-TO-DATE)
✅  Deployment(webclient, 0.42.1) (UP-TO-DATE)
```

## 22-02-21

```
✅  Deployment(accounting, 1.5.1) (UP-TO-DATE)
✅  Deployment(password-reset, 0.3.0-rc0) (UP-TO-DATE)
✅  Deployment(file-stats, 2.3.0) (UP-TO-DATE)
✅  Deployment(mail, 0.3.0) (UP-TO-DATE)
✅  Deployment(alerting, 1.3.0) (UP-TO-DATE)
✅  Deployment(activity, 1.6.0) (UP-TO-DATE)
✅  Deployment(contact-book, 0.3.0) (UP-TO-DATE)
✅  Deployment(share, 1.9.0) (UP-TO-DATE)
✅  Deployment(slack, 0.2.0) (UP-TO-DATE)
✅  Deployment(auth, 1.29.0) (UP-TO-DATE)
✅  Deployment(support, 1.5.0) (UP-TO-DATE)
✅  Deployment(task, 0.4.0) (UP-TO-DATE)
✅  Deployment(notification, 1.4.0) (UP-TO-DATE)
✅  Deployment(webdav, 0.3.0) (UP-TO-DATE)
✅  Deployment(audit-ingestion, 0.3.0) (UP-TO-DATE)
✅  Deployment(storage, 4.3.0) (UP-TO-DATE)
✅  Deployment(grant, 0.2.0) (UP-TO-DATE)
✅  Deployment(app-kubernetes, 0.20.1) (UP-TO-DATE)
✅  Volcano Deployment (UP-TO-DATE)
✅  Deployment(file-favorite, 1.7.0) (UP-TO-DATE)
✅  Deployment(news, 0.2.0) (UP-TO-DATE)
✅  Deployment(project, 3.3.0) (UP-TO-DATE)
✅  Deployment(filesearch, 1.4.0) (UP-TO-DATE)
✅  Deployment(project-repository, 0.3.0) (UP-TO-DATE)
✅  Deployment(app-store, 0.15.0) (UP-TO-DATE)
✅  Deployment(app-orchestrator, 2.4.4) (UP-TO-DATE)
✅  Deployment(avatar, 1.5.0) (UP-TO-DATE)
✅  Deployment(indexing, 1.18.0) (UP-TO-DATE)
✅  Deployment(webclient, 0.40.6) (UP-TO-DATE)
```

## 11-02-21
Changed to Apache Common Compress to fix extraction issues with tar and zip
```
✅  Deployment(storage, 4.2.21): (UP-TO-DATE)
```

## 01-02-21
Exclude healthcheck from audit stream update to audit-ingestion-service
Enhancements to Elastic Management Service (monthly)

```
✅  CronJob(elastic-entry-cleaner, 1.1.6): (UP-TO-DATE)
✅  CronJob(elastic-cleanup, 1.1.6): (UP-TO-DATE)
✅  CronJob(elastic-reindex, 1.1.6): (UP-TO-DATE)
✅  CronJob(manage-grafana-alias, 1.1.6): (UP-TO-DATE)

✅  Deployment(audit-ingestion, 0.2.3): (UP-TO-DATE)
```

## 27-01-21

Bug fix to accounting.

```
✅  Deployment(accounting, 1.4.16): (UP-TO-DATE)
```

## 07-01-21

Bug fix to app-store.

```
✅  Deployment(app-store, 0.14.8): (UP-TO-DATE)
```

## 04-01-21

Minor changes. ToS has been published.

```
✅  Deployment(webclient, 0.38.37): (UP-TO-DATE)
✅  Deployment(app-license, 0.2.5): (UP-TO-DATE)
✅  Deployment(mail, 0.2.7): (UP-TO-DATE)
✅  Deployment(alerting, 1.2.7): (UP-TO-DATE)
✅  Deployment(slack, 0.1.2): (UP-TO-DATE)
✅  Deployment(auth, 1.28.5): (UP-TO-DATE)
✅  Deployment(support, 1.4.6): (UP-TO-DATE)
✅  Deployment(grant, 0.1.16): (UP-TO-DATE)
```

## 21-12-20

Bug fix for auth server (Duplicate users when WAYF supplies no email).

```
✅  Deployment(auth, 1.28.4): (UP-TO-DATE)
```

## 08-12-20

Bug fix for grant application editor.

```
✅  Deployment(grant, 0.1.15): (UP-TO-DATE)
✅  Deployment(grant, 0.1.14): (UP-TO-DATE)
✅  Deployment(grant, 0.1.13): (UP-TO-DATE)
```

## 07-12-20

This UCloud release brings another small batch of bug-fixes:

- [#1931](https://github.com/SDU-eScience/UCloud/issues/1931), [#1932](https://github.com/SDU-eScience/UCloud/issues/1932): Application tags were not always handled correctly
- [#2036](https://github.com/SDU-eScience/UCloud/issues/2036): Grant application editor should only show available products
- [#2035](https://github.com/SDU-eScience/UCloud/issues/2035): Link to SKUs page from grant application is invalid
- [#2009](https://github.com/SDU-eScience/UCloud/issues/2009): Incorrect handling of unicode characters in username (Deployed 5/12/20)

```
✅  Deployment(webclient, 0.38.36) (UP-TO-DATE)
✅  Deployment(webclient, 0.38.35) (UP-TO-DATE)
✅  Deployment(grant, 0.1.11): (UP-TO-DATE)
✅  Deployment(app-store, 0.14.7): (UP-TO-DATE)
✅  Deployment(alerting, 1.2.6): (UP-TO-DATE)
```

## 04-12-20

```
✅  Deployment(webclient, 0.38.34) (UP-TO-DATE)
✅  Deployment(webclient, 0.38.33) (UP-TO-DATE)
```

## 04-12-20

This UCloud release brings a number of bug-fixes:

- [#2008](https://github.com/SDU-eScience/UCloud/issues/2008): The syntax highlighter can stall with large files
- [#2006](https://github.com/SDU-eScience/UCloud/issues/2006): Archived projects still require "attention"
- [#2005](https://github.com/SDU-eScience/UCloud/issues/2005): Help box and documentation is missing from the login page
- [#2002](https://github.com/SDU-eScience/UCloud/issues/2002): Add link to SKUs page from grant application page
- [#1991](https://github.com/SDU-eScience/UCloud/issues/1991): Current balance is incorrectly shown when creating a new project
- [#1992](https://github.com/SDU-eScience/UCloud/issues/1992): Add fortran and ini files as supported preview formats
- [#1984](https://github.com/SDU-eScience/UCloud/issues/1984): Application list view width is incorrect
- [#1982](https://github.com/SDU-eScience/UCloud/issues/1982): Notification to user when a new version is available
- [#1979](https://github.com/SDU-eScience/UCloud/issues/1979): Support box cuts off on the right hand side
- [#1967](https://github.com/SDU-eScience/UCloud/issues/1967): Reduce decimal places in run cost estimates
- [#1990](https://github.com/SDU-eScience/UCloud/issues/1990): Projects are not cleaned up if approving project is out of resources
- [#1983](https://github.com/SDU-eScience/UCloud/issues/1983): Add username of person who reject/approves a grant application
- [#1980](https://github.com/SDU-eScience/UCloud/pulls/1980): Added disk usage to resource card
- [#1998](https://github.com/SDU-eScience/UCloud/issues/1998), [#1981](https://github.com/SDU-eScience/UCloud/issues/1981): Code cleanup


```
✅  Deployment(accounting, 1.4.15) (UP-TO-DATE)
✅  Deployment(alerting, 1.2.5) (UP-TO-DATE)
✅  Deployment(app-orchestrator, 2.3.10) (UP-TO-DATE)
✅  Deployment(grant, 0.1.10) (UP-TO-DATE)
✅  Deployment(mail, 0.2.6) (UP-TO-DATE)
✅  Deployment(slack, 0.1.1) (UP-TO-DATE)
✅  Deployment(storage, 4.2.20) (UP-TO-DATE)
✅  Deployment(support, 1.4.5) (UP-TO-DATE)
✅  Deployment(webclient, 0.38.32) (UP-TO-DATE)
```

## 06-11-20

```
✅  Deployment(webclient, 0.38.31) (UP-TO-DATE)
```

## 05-11-20

Minor hotfix

```
✅  Deployment(storage, 4.2.16) (NOT UP-TO-DATE)
```

## 05-11-20

Todays UCloud update brings a range of various bug fixes and minor tweaks.

## Fixes

```
  - #1952, #1953: Fixes an internal issue with mails. You should now be able to receive mails from UCloud again.
  - #1970: Application favoriting issue in the frontend
  - #1959: Renaming buttons has 'Create' instead of 'Update'/'Rename'
  - #1955: 'Remaining' value is incorrect in usage table for 'My workspace'
  - #1954: Project name is no longer displayed for 'usage' page for 'My workspace' 
  - #1966: Indent products when viewing table
  - #1965: New button colors when deleting files
  - #1964: Highlights the active project when viewing project list
  - #1962: Add "Manage Active Project" shortcut (You can access this by clicking the project icon in the header)
  - #1956: Allow renaming of subprojects in resource page (Note: This requires permissions by the parent project)
  - #1910: Mounted folders allows duplicates
  - #1798, #1943: Improvements to internal tests
  - #1925: Do not allow "Members' Files" as a copy/move target
  - #1945: Bug fix
  - #1944: .log files are now recognized as text files
  - #1937: Usernames aren't trimmed for whitespace when searching/adding
  - #1930: Add link to documentation on app run page
  - #1933: App License ACLs does not handle project group entities correctly
```

```
✅  Deployment(accounting, 1.4.12) (UP-TO-DATE)
✅  Deployment(app-license, 0.2.3) (UP-TO-DATE)
✅  Deployment(app-store, 0.14.4) (UP-TO-DATE)
✅  Deployment(mail, 0.2.4) (UP-TO-DATE)
✅  Deployment(news, 0.1.2) (UP-TO-DATE)
✅  Deployment(project, 3.2.12) (UP-TO-DATE)
✅  Deployment(storage, 4.2.16) (NOT UP-TO-DATE)
✅  Deployment(webclient, 0.38.28) (UP-TO-DATE)
```

## 21-10-20

```
✅  Deployment(project, 3.2.11) (UP-TO-DATE)
✅  Deployment(webclient, 0.38.27) (UP-TO-DATE)
```

## 19-10-20

```
✅  Deployment(task, 0.3.1) (UP-TO-DATE)
✅  Deployment(mail, 0.2.2) (UP-TO-DATE)
✅  Deployment(notification, 1.3.2) (UP-TO-DATE)
✅  Deployment(app-orchestrator, 2.3.7) (UP-TO-DATE)
[main] WARN io.fabric8.kubernetes.client.internal.VersionUsageUtils - The client is using resource type 'cronjobs' with unstable version 'v1beta1'
✅  Deployment(project, 3.2.10) (UP-TO-DATE)
✅  Deployment(project-repository, 0.2.4) (UP-TO-DATE)
✅  Deployment(webdav, 0.2.2) (UP-TO-DATE)
[main] WARN io.fabric8.kubernetes.client.internal.VersionUsageUtils - The client is using resource type 'ingresses' with unstable version 'v1beta1'
✅  Deployment(alerting, 1.2.3) (UP-TO-DATE)
✅  Deployment(kubernetes-monitor, 0.2.1) (UP-TO-DATE)
✅  Deployment(app-license, 0.2.2) (UP-TO-DATE)
✅  Deployment(storage, 4.2.14) (UP-TO-DATE)
✅  Deployment(activity, 1.5.4) (UP-TO-DATE)
✅  Deployment(filesearch, 1.3.2) (UP-TO-DATE)
✅  Deployment(app-kubernetes, 0.19.11) (UP-TO-DATE)
✅  Deployment(password-reset, 0.2.1) (UP-TO-DATE)
✅  Deployment(avatar, 1.4.5) (UP-TO-DATE)
✅  Deployment(file-trash, 1.5.2) (UP-TO-DATE)
✅  Deployment(share, 1.8.3) (UP-TO-DATE)
✅  Deployment(app-kubernetes-watcher, 0.2.3) (UP-TO-DATE)
✅  Deployment(audit-ingestion, 0.2.2) (UP-TO-DATE)
✅  Deployment(news, 0.1.1) (UP-TO-DATE)
✅  Deployment(auth, 1.28.3) (UP-TO-DATE)
✅  Deployment(app-store, 0.14.3) (UP-TO-DATE)
✅  Deployment(accounting, 1.4.11) (UP-TO-DATE)
✅  Deployment(support, 1.4.2) (UP-TO-DATE)
✅  Deployment(file-stats, 2.2.1) (UP-TO-DATE)
✅  Deployment(contact-book, 0.2.1) (UP-TO-DATE)
✅  Deployment(indexing, 1.17.3) (UP-TO-DATE)
✅  Deployment(grant, 0.1.7) (UP-TO-DATE)
✅  Deployment(file-favorite, 1.6.3) (UP-TO-DATE)
✅  Deployment(webclient, 0.38.25) (UP-TO-DATE)
```

## 12-10-20
Added new elastic-management job. Auto creation and deletion of aliases used for Grafana.
Updated Alerting-service to handle node failures better and added 5xx check in ambassador logs.

```
✅  CronJob(manage-grafana-alias, 1.1.2): Already up-to-date.
✅  Deployment(alerting, 1.2.3): Already up-to-date.
```

## 29-09-20

Remove limits from app-kubernetes-service resource requests. This is a temporary bug-fix to ensure that the QoS does
not prevent jobs from being OOM killed when they exceed their resource allocation.

```
✅  Deployment(app-kubernetes, 0.18.8) (UP-TO-DATE)
```

## 11-09-20
Bug fix in alert message to alerting-service. 
Increased lower limit for alert on storage from 50% to 70% full.

```
✅  Deployment(alerting, 1.2.1) (UP-TO-DATE)
```

## 29-06-20

Re-enable kata containers


```
✅  Deployment(app-kubernetes, 0.18.5) (UP-TO-DATE)
```

## 20-05-20

Bug-fix for webdav.

```
✅  Deployment(webdav, 0.1.15) (UP-TO-DATE)
```

## 18-05-20

Improvements to UI.

```
✅  Deployment(webclient, 0.37.13) (UP-TO-DATE)
```


## 18-05-20

Release of several new UCloud features, including public links. Output of
release notes has changed slightly to match our deployment tools.

```
✅  Deployment(task, 0.2.5) (UP-TO-DATE)
✅  Deployment(mail, 0.1.2) (UP-TO-DATE)
✅  Deployment(notification, 1.2.16) (UP-TO-DATE)
✅  Deployment(accounting-storage, 1.4.0) (UP-TO-DATE)
✅  Deployment(app-orchestrator, 2.2.0) (UP-TO-DATE)
✅  Deployment(project, 3.0.0) (UP-TO-DATE)
✅  Deployment(project-repository, 0.1.11) (UP-TO-DATE)
✅  Deployment(webdav, 0.1.14) (UP-TO-DATE)
✅  Deployment(alerting, 1.1.25) (UP-TO-DATE)
✅  Deployment(kubernetes-monitor, 0.1.3) (UP-TO-DATE)
✅  Deployment(app-license, 0.1.10) (UP-TO-DATE)
✅  Deployment(storage, 4.1.0) (UP-TO-DATE)
✅  Deployment(activity, 1.4.15) (UP-TO-DATE)
✅  Deployment(filesearch, 1.2.0) (UP-TO-DATE)
✅  Deployment(app-kubernetes, 0.18.4) (UP-TO-DATE)
✅  Deployment(password-reset, 0.1.1) (UP-TO-DATE)
✅  Deployment(avatar, 1.3.8) (UP-TO-DATE)
✅  Deployment(file-trash, 1.4.6) (UP-TO-DATE)
✅  Deployment(downtime-management, 0.1.6) (UP-TO-DATE)
✅  Deployment(share, 1.7.2) (UP-TO-DATE)
✅  Deployment(app-kubernetes-watcher, 0.1.7) (UP-TO-DATE)
✅  Deployment(audit-ingestion, 0.1.15) (UP-TO-DATE)
✅  Deployment(auth, 1.27.11) (UP-TO-DATE)
✅  Deployment(app-store, 0.13.3) (UP-TO-DATE)
✅  Deployment(support, 1.3.4) (UP-TO-DATE)
✅  Deployment(accounting-compute, 1.3.0) (UP-TO-DATE)
✅  Deployment(file-stats, 2.1.0) (UP-TO-DATE)
✅  Deployment(contact-book, 0.1.18) (UP-TO-DATE)
✅  Deployment(indexing, 1.16.4) (UP-TO-DATE)
✅  Deployment(file-favorite, 1.5.4) (UP-TO-DATE)
```

## 12-05-20

Bug fix for notifications.

| **Deployment** | **Image** |
| -------------- | --------- |
| notification         |  registry.cloud.sdu.dk/sdu-cloud/notification-service:1.2.16 |


## 28-04-20

Bug fix for app-kubernetes.

| **Deployment** | **Image** |
| -------------- | --------- |
| app-kubernetes         |  registry.cloud.sdu.dk/sdu-cloud/app-kubernetes-service:0.18.3 |

## 01-04-20

Another bug fix for app-kubernetes.

| **Deployment** | **Image** |
| -------------- | --------- |
| app-kubernetes         |  registry.cloud.sdu.dk/sdu-cloud/app-kubernetes-service:0.17.2 |

## 31-03-20

Minor bug fix for indexing

| **Deployment** | **Image** |
| -------------- | --------- |
| indexing         |  registry.cloud.sdu.dk/sdu-cloud/indexing-service:1.16.1 |

## 23-03-20

Kata container code disabled for app-kubernetes.

| **Deployment** | **Image** |
| -------------- | --------- |
| app-kubernetes         |  registry.cloud.sdu.dk/sdu-cloud/app-kubernetes-service:0.17.1-kata-disabled |

## 23-03-20

New deployment for most services.


| **Deployment** | **Image** |
| -------------- | --------- |
| accounting-compute     |  registry.cloud.sdu.dk/sdu-cloud/accounting-compute-service:1.2.12 |
| accounting-storage     |  registry.cloud.sdu.dk/sdu-cloud/accounting-storage-service:1.3.0 |
| activity               |  registry.cloud.sdu.dk/sdu-cloud/activity-service:1.4.14 |
| alerting               |  registry.cloud.sdu.dk/sdu-cloud/alerting-service:1.1.22 |
| app-kubernetes         |  registry.cloud.sdu.dk/sdu-cloud/app-kubernetes-service:0.17.0 |
| app-kubernetes-watcher |  registry.cloud.sdu.dk/sdu-cloud/app-kubernetes-watcher-service:0.1.6 |
| app-license            |  registry.cloud.sdu.dk/sdu-cloud/app-license-service:0.1.8 |
| app-orchestrator       |  registry.cloud.sdu.dk/sdu-cloud/app-orchestrator-service:2.0.1 |
| app-store              |  registry.cloud.sdu.dk/sdu-cloud/app-store-service:0.13.0 |
| audit-ingestion        |  registry.cloud.sdu.dk/sdu-cloud/audit-ingestion-service:0.1.14 |
| auth                   |  registry.cloud.sdu.dk/sdu-cloud/auth-service:1.27.4 |
| avatar                 |  registry.cloud.sdu.dk/sdu-cloud/avatar-service:1.3.6 |
| contact-book           |  registry.cloud.sdu.dk/sdu-cloud/contact-book-service:0.1.16 |
| downtime-management    |  registry.cloud.sdu.dk/sdu-cloud/downtime-management-service:0.1.6 |
| file-favorite          |  registry.cloud.sdu.dk/sdu-cloud/file-favorite-service:1.5.0 |
| file-gateway           |  registry.cloud.sdu.dk/sdu-cloud/file-gateway-service:1.4.0 |
| file-stats             |  registry.cloud.sdu.dk/sdu-cloud/file-stats-service:2.0.0 |
| file-trash             |  registry.cloud.sdu.dk/sdu-cloud/file-trash-service:1.3.10 |
| filesearch             |  registry.cloud.sdu.dk/sdu-cloud/filesearch-service:1.1.11 |
| indexing               |  registry.cloud.sdu.dk/sdu-cloud/indexing-service:1.16.0 |
| kubernetes-monitor     |  registry.cloud.sdu.dk/sdu-cloud/kubernetes-monitor-service:0.1.3 |
| mail                   |  registry.cloud.sdu.dk/sdu-cloud/mail-service:0.1.0-mail-test.10 |
| notification           |  registry.cloud.sdu.dk/sdu-cloud/notification-service:1.2.12 |
| share                  |  registry.cloud.sdu.dk/sdu-cloud/share-service:1.7.0 |
| storage                |  registry.cloud.sdu.dk/sdu-cloud/storage-service:4.0.0 |
| support                |  registry.cloud.sdu.dk/sdu-cloud/support-service:1.3.4 |
| task                   |  registry.cloud.sdu.dk/sdu-cloud/task-service:0.2.5 |
| webclient              |  registry.cloud.sdu.dk/sdu-cloud/webclient:0.36.1 |
| webdav                 |  registry.cloud.sdu.dk/sdu-cloud/webdav-service:0.1.12 |

## 02-03-20

Bug fix in elastic-management. During shrinking process source and target index 
should now have same amount of doc before attempt to delete source index is made.

| **Deployment** | **Image** |
| -------------- | --------- |
| elastic-management | elastic-management-service:1.0.24 |

## 21-02-20

Bug fix via new storage version. Added more names to GPU whitelist.

| **Deployment** | **Image** |
| -------------- | --------- |
| storage | storage-service:3.2.10 |
| app-orchestrator | app-orchestrator-service:0.8.24-gpu.3 |

## 13-02-20

We back-ported GPU support for the old versions.

| **Deployment** | **Image** |
| -------------- | --------- |
| app-kubernetes | app-kubernetes-service:0.12.7-gpu.0 |
| app-orchestrator | app-orchestrator-service:0.8.24-gpu.0 |
| app-store | app-store-service:0.10.4-gpu.0 |
| webclient-deployment | webclient:0.31.2-gpu.0 |
| downtime-management | downtime-management-service:0.1.5 |

## 22-01-20

Initial entry. The table below represents the active deployments.

| **Deployment** | **Image** |
| -------------- | --------- |
| accounting-compute | accounting-compute-service:1.2.8 |
| accounting-storage-service-deployment | accounting-storage-service:1.2.8 |
| activity-service-deployment | activity-service:1.4.9 |
| alerting | alerting-service:1.1.17 |
| app-fs | app-fs-service:0.2.6 |
| app-fs-kubernetes | app-fs-kubernetes-service:0.1.5 |
| app-kubernetes | app-kubernetes-service:0.12.7 |
| app-kubernetes-watcher | app-kubernetes-watcher-service:0.1.3 |
| app-license | app-license-service:0.1.2 |
| app-orchestrator | app-orchestrator-service:0.8.24 |
| app-store | app-store-service:0.10.4 |
| audit-ingestion | audit-ingestion-service:0.1.10 |
| auth-service-deployment | auth-service:1.26.5 |
| avatar | avatar-service:1.3.3 |
| downtime-management | downtime-management-service:0.1.0 |
| file-favorite | file-favorite-service:1.4.3 |
| file-gateway | file-gateway-service:1.3.6 |
| file-stats-service-deployment | file-stats-service:1.2.7 |
| file-trash-service-deployment | file-trash-service:1.3.6 |
| filesearch-service-deployment | filesearch-service:1.1.8 |
| indexing-service-deployment | indexing-service:1.15.6-DEVONLY |
| notification-service-deployment | notification-service:1.2.9 |
| share-service-deployment | share-service:1.6.3 |
| storage-service-deployment | storage-service:3.0.9 |
| support-service-deployment | support-service:1.3.1 |
| task | task-service:0.2.2 |
| webclient-deployment | webclient:0.31.2 |
| webdav | webdav-service:0.1.9 |
<|MERGE_RESOLUTION|>--- conflicted
+++ resolved
@@ -7,7 +7,6 @@
 Note that each service may have more than one deployment associated with it.
 For details look in the `k8.kts` folders of each microservice.
 
-<<<<<<< HEAD
 ## 24-03-21
 
 ```
@@ -43,12 +42,12 @@
 ✅  Deployment(kubernetes-monitor, 0.2.2) (UP-TO-DATE)
 ✅  Deployment(indexing, 1.19.8) (UP-TO-DATE)
 ✅  Deployment(webclient, 0.44.8) (UP-TO-DATE)
-=======
+```
+
 ## 10-03-21
 
 ```
 ✅  Deployment(app-kubernetes, 0.21.1) (UP-TO-DATE)
->>>>>>> 3a82fbec
 ```
 
 ## 05-03-21
