import styled from "styled-components";
import {ButtonStyleProps, height, HeightProps, SizeProps, space, SpaceProps} from "styled-system";
import theme, {Theme, ThemeColor} from "./theme";

const size = (p: {size: string, theme: Theme}) => {
  switch (p.size) {
    case "tiny":
      return {
        fontSize: `${p.theme.fontSizes[0]}px`,
        padding: "5px 10px"
      };
    case "small":
      return {
        fontSize: `${p.theme.fontSizes[0]}px`,
        padding: "7px 12px"
      };
    case "medium":
      return {
        fontSize: `${p.theme.fontSizes[1]}px`,
        padding: "9.5px 18px"
      };
    case "large":
      return {
        fontSize: `${p.theme.fontSizes[2]}px`,
        padding: "12px 22px"
      };
    default:
      return {
        fontSize: `${p.theme.fontSizes[1]}px`,
        padding: "9.5px 18px"
      };
  }
};

export const fullWidth = (props: {fullWidth?: boolean}) => props.fullWidth ? {width: "100%"} : null;

export interface ButtonProps extends ButtonStyleProps, HeightProps, SpaceProps, SizeProps {
  fullWidth?: boolean;
  textColor?: ThemeColor;
  lineHeight?: number | string;
  title?: string;
}

const Button = styled.button<ButtonProps>`
  -webkit-font-smoothing: antialiased;
  display: inline-flex;
  justify-content: center;
  align-items: center;
  text-align: center;
  text-decoration: none;
  font-family: inherit;
  font-weight: ${props => props.theme.bold};
  line-height: ${props => props.lineHeight};
  cursor: pointer;
  border-radius: ${props => props.theme.radius};
  background-color: ${props => props.theme.colors[props.color!]};
  color: ${props => props.theme.colors[props.textColor!]};
  border-width: 0;
  border-style: solid;

<<<<<<< HEAD
  transition: ${p => `${p.theme.timingFunctions.easeInOut} ${p => p.theme.transitionDelays.small}`};
=======
  transition: ${p => `${p.theme.timingFunctions.easeInOut} ${p.theme.transitionDelays.small}`};
>>>>>>> 803e4da5

  &:disabled {
    opacity: 0.25;
  }

  &:focus {
    outline: none;
  }

  &:hover {
    transform: scale(1.03);
  }

  ${fullWidth} ${size} ${space} ${height};
`;

Button.defaultProps = {
  theme,
  textColor: "white",
  color: "blue",
  lineHeight: 1.5
};

Button.displayName = "Button";

export default Button;<|MERGE_RESOLUTION|>--- conflicted
+++ resolved
@@ -58,11 +58,7 @@
   border-width: 0;
   border-style: solid;
 
-<<<<<<< HEAD
-  transition: ${p => `${p.theme.timingFunctions.easeInOut} ${p => p.theme.transitionDelays.small}`};
-=======
   transition: ${p => `${p.theme.timingFunctions.easeInOut} ${p.theme.transitionDelays.small}`};
->>>>>>> 803e4da5
 
   &:disabled {
     opacity: 0.25;
