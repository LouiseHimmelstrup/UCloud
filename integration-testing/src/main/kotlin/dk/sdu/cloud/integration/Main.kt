package dk.sdu.cloud.integration

import dk.sdu.cloud.auth.api.RefreshingJWTAuthenticator
import dk.sdu.cloud.auth.api.RefreshingJWTCloudFeature
import dk.sdu.cloud.calls.client.OutgoingHttpCall
<<<<<<< HEAD
import dk.sdu.cloud.integration.backend.AvatarTesting
import dk.sdu.cloud.integration.backend.FileFavoriteTest
import dk.sdu.cloud.integration.backend.FileTesting
import dk.sdu.cloud.integration.backend.ShareTesting
import dk.sdu.cloud.integration.backend.UserAndClient
=======
import dk.sdu.cloud.integration.backend.*
>>>>>>> 09a8432c
import dk.sdu.cloud.micro.*
import dk.sdu.cloud.service.Loggable
import dk.sdu.cloud.service.TokenValidationJWT
import dk.sdu.cloud.service.stackTraceToString
import dk.sdu.cloud.share.api.ShareServiceDescription
import kotlinx.coroutines.delay
import kotlin.system.exitProcess

object Integration : Loggable {
    override val log = logger()
}

suspend fun main(args: Array<String>) {
    val micro = Micro().apply {
        initWithDefaultFeatures(ShareServiceDescription, args)
        install(RefreshingJWTCloudFeature)
        install(HealthCheckFeature)
    }

    if (micro.runScriptHandler()) return

    val config = micro.configuration.requestChunkAt<Configuration>("integration")
    val concurrency = config.concurrency ?: 100

    val slackNotifier = SlackNotifier(config.slack.hook)

    val authenticatedClientA = RefreshingJWTAuthenticator(
        micro.client,
        config.userA.refreshToken,
        micro.tokenValidation as TokenValidationJWT
    ).authenticateClient(OutgoingHttpCall)

    val authenticatedClientB = RefreshingJWTAuthenticator(
        micro.client,
        config.userB.refreshToken,
        micro.tokenValidation as TokenValidationJWT
    ).authenticateClient(OutgoingHttpCall)

    val userA = UserAndClient(config.userA.username, authenticatedClientA, config.userA.refreshToken)
    val userB = UserAndClient(config.userB.username, authenticatedClientB, config.userB.refreshToken)

    val testToRun = args.indexOf("--run-test").takeIf { it != -1 }?.let { args.getOrNull(it + 1) }
    val runAllTests = testToRun == null
    fun shouldRun(testName: String): Boolean = runAllTests || testToRun == testName

    val hostResolver = micro.feature(ClientFeature).hostResolver

    while (true) {
        try {
            Integration.log.info("Running tests")
            if (shouldRun("support")) {
                SupportTesting(userA).runTest()
            }

            if (shouldRun("avatar")) {
                AvatarTesting(userA, userB).runTest()
            }

            if (shouldRun("file-favorite")) {
                FileFavoriteTest(userA).runTest()
            }

            if (shouldRun("files")) {
                FileTesting(userA, userB).runTest()
            }

<<<<<<< HEAD
            FileTesting(
                UserAndClient(config.userA.username, authenticatedClientA),
                UserAndClient(config.userB.username, authenticatedClientB)
            ).runTest()

            FileFavoriteTest(
                UserAndClient(config.userA.username, authenticatedClientA)
            ).runTest()
            
            AvatarTesting(
                UserAndClient(config.userA.username, authenticatedClientA),
                UserAndClient(config.userB.username, authenticatedClientB)
            ).runTest()

            ShareTesting(
                UserAndClient(config.userA.username, authenticatedClientA),
                UserAndClient(config.userB.username, authenticatedClientB)
            ).runTest()

=======
            if (shouldRun("batch-app")) {
                BatchApplication(userA).runTest()
            }

            if (shouldRun("file-activity")) {
                FileActivityTest(userA).runTest()
            }

            if (shouldRun("concurrent-upload")) {
                ConcurrentFileUploadsTest(userA, concurrency).runTest()
            }

            if (shouldRun("app-search")) {
                AppSearchTesting(userA).runTest()
            }

            if (shouldRun("concurrent-archive")) {
                ConcurrentArchiveTest(userA, concurrency).runTest()
            }

            if (shouldRun("concurrent-app")) {
                ConcurrentAppTest(userA, 25, hostResolver).runTest()
            }
>>>>>>> 09a8432c
        } catch (ex: Throwable) {
            val stackTrace = ex.stackTraceToString()
            Integration.log.warn(stackTrace)
            slackNotifier.onAlert(Alert(stackTrace))
            if (!runAllTests) {
                exitProcess(1)
            }
        } finally {
            if (runAllTests) {
                delay(1000L * 60 * 15)
            }
        }

        if (!runAllTests) {
            exitProcess(0)
        }
    }
}<|MERGE_RESOLUTION|>--- conflicted
+++ resolved
@@ -3,15 +3,7 @@
 import dk.sdu.cloud.auth.api.RefreshingJWTAuthenticator
 import dk.sdu.cloud.auth.api.RefreshingJWTCloudFeature
 import dk.sdu.cloud.calls.client.OutgoingHttpCall
-<<<<<<< HEAD
-import dk.sdu.cloud.integration.backend.AvatarTesting
-import dk.sdu.cloud.integration.backend.FileFavoriteTest
-import dk.sdu.cloud.integration.backend.FileTesting
-import dk.sdu.cloud.integration.backend.ShareTesting
-import dk.sdu.cloud.integration.backend.UserAndClient
-=======
 import dk.sdu.cloud.integration.backend.*
->>>>>>> 09a8432c
 import dk.sdu.cloud.micro.*
 import dk.sdu.cloud.service.Loggable
 import dk.sdu.cloud.service.TokenValidationJWT
@@ -78,31 +70,17 @@
                 FileTesting(userA, userB).runTest()
             }
 
-<<<<<<< HEAD
-            FileTesting(
-                UserAndClient(config.userA.username, authenticatedClientA),
-                UserAndClient(config.userB.username, authenticatedClientB)
-            ).runTest()
+            if (shouldRun("shares")) {
+            	ShareTesting(
+                	UserAndClient(config.userA.username, authenticatedClientA),
+                	UserAndClient(config.userB.username, authenticatedClientB)
+            	).runTest()
+	    }
 
-            FileFavoriteTest(
-                UserAndClient(config.userA.username, authenticatedClientA)
-            ).runTest()
-            
-            AvatarTesting(
-                UserAndClient(config.userA.username, authenticatedClientA),
-                UserAndClient(config.userB.username, authenticatedClientB)
-            ).runTest()
-
-            ShareTesting(
-                UserAndClient(config.userA.username, authenticatedClientA),
-                UserAndClient(config.userB.username, authenticatedClientB)
-            ).runTest()
-
-=======
             if (shouldRun("batch-app")) {
                 BatchApplication(userA).runTest()
             }
-
+        
             if (shouldRun("file-activity")) {
                 FileActivityTest(userA).runTest()
             }
@@ -122,7 +100,6 @@
             if (shouldRun("concurrent-app")) {
                 ConcurrentAppTest(userA, 25, hostResolver).runTest()
             }
->>>>>>> 09a8432c
         } catch (ex: Throwable) {
             val stackTrace = ex.stackTraceToString()
             Integration.log.warn(stackTrace)
