--- conflicted
+++ resolved
@@ -13,17 +13,10 @@
 import {useCloudAPI} from "@/Authentication/DataHook";
 import {bulkRequestOf, emptyPageV2} from "@/DefaultObjects";
 import * as H from "history";
-<<<<<<< HEAD
 import {ResourceBrowseCallbacks} from "@/UCloud/ResourceApi";
-import {Flex, Icon, theme} from "@/ui-components";
+import {Flex, Icon, theme, List} from "@/ui-components";
 import {PageV2} from "@/UCloud";
 import {ListV2} from "@/Pagination";
-=======
-import {ResourceBrowseCallbacks} from "UCloud/ResourceApi";
-import {Flex, Icon, theme, List} from "ui-components";
-import {PageV2} from "UCloud";
-import {ListV2} from "Pagination";
->>>>>>> 3870aa24
 import styled from "styled-components";
 import ClickableDropdown from "ui-components/ClickableDropdown";
 
