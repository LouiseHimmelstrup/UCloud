--- conflicted
+++ resolved
@@ -12,14 +12,8 @@
 }
 
 kotlin {
-<<<<<<< HEAD
-    val jacksonVersion = "2.10.4"
-    val ktorVersion = "1.5.2"
-    val jasyncVersion = "1.1.3"
-=======
     val jacksonVersion = "2.10.0.pr3"
     val ktorVersion = "1.6.2-native-mm-eap-196"
->>>>>>> 2688ee69
 
     macosX64()
     linuxX64()
@@ -63,13 +57,8 @@
                 api("io.ktor:ktor-client-websockets:$ktorVersion")
                 api("io.ktor:ktor-client-cio:$ktorVersion")
 
-<<<<<<< HEAD
-                api("org.apache.logging.log4j:log4j-api:2.16.0")
-                api("org.apache.logging.log4j:log4j-core:2.16.0")
-=======
                 api("org.apache.logging.log4j:log4j-api:2.17.1")
                 api("org.apache.logging.log4j:log4j-core:2.17.1")
->>>>>>> 2688ee69
                 implementation(kotlin("reflect"))
                 implementation("com.google.guava:guava:27.0.1-jre")
                 api("com.auth0:java-jwt:3.8.3")
@@ -111,11 +100,7 @@
     }
 }
 
-<<<<<<< HEAD
-version = "2021.1.2"
-=======
 version = rootProject.file("./version.txt").readText().trim()
->>>>>>> 2688ee69
 extensions.configure<PublishingExtension>("publishing") {
     repositories {
         maven {
