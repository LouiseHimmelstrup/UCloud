--- conflicted
+++ resolved
@@ -502,33 +502,6 @@
                 }
             },
             {
-                icon: "trash",
-                text: "Move to trash",
-                confirm: true,
-                color: "red",
-                enabled: (selected, cb) => {
-                    const support = cb.collection?.status.resolvedSupport?.support;
-                    if (!support) return false;
-                    if ((support as FileCollectionSupport).files.isReadOnly) {
-                        return "File system is read-only";
-                    }
-                    if (cb.directory?.status.icon == "DIRECTORY_TRASH") {
-                        return false;
-                    }
-                    return selected.length > 0 &&
-                        selected.every(it => it.permissions.myself.some(p => p === "EDIT" || p === "ADMIN"))
-                        && selected.every(f => f.specification.product)
-                        && selected.every(f => f.status.icon !== "DIRECTORY_TRASH");
-                },
-                onClick: async (selected, cb) => {
-                    await cb.invokeCommand(
-                        this.trash(bulkRequestOf(...selected.map(it => ({id: it.id}))))
-                    );
-                    cb.reload();
-                }
-            },
-            {
-<<<<<<< HEAD
                 icon: "refresh",
                 text: "Synchronization",
                 enabled: (selected, cb) => selected.length === 1,
@@ -540,7 +513,34 @@
                         this.fileSelectorModalStyle
                     );
                 }
-=======
+            },
+            {
+                icon: "trash",
+                text: "Move to trash",
+                confirm: true,
+                color: "red",
+                enabled: (selected, cb) => {
+                    const support = cb.collection?.status.resolvedSupport?.support;
+                    if (!support) return false;
+                    if ((support as FileCollectionSupport).files.isReadOnly) {
+                        return "File system is read-only";
+                    }
+                    if (cb.directory?.status.icon == "DIRECTORY_TRASH") {
+                        return false;
+                    }
+                    return selected.length > 0 &&
+                        selected.every(it => it.permissions.myself.some(p => p === "EDIT" || p === "ADMIN"))
+                        && selected.every(f => f.specification.product)
+                        && selected.every(f => f.status.icon !== "DIRECTORY_TRASH");
+                },
+                onClick: async (selected, cb) => {
+                    await cb.invokeCommand(
+                        this.trash(bulkRequestOf(...selected.map(it => ({id: it.id}))))
+                    );
+                    cb.reload();
+                }
+            },
+            {
                 icon: "trash",
                 text: "Empty Trash",
                 confirm: true,
@@ -586,7 +586,6 @@
                     );
                     cb.reload()
                 },
->>>>>>> d83edaa9
             }
         ];
 
