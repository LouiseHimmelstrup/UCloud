--- conflicted
+++ resolved
@@ -8,158 +8,11 @@
 
 export const JobBrowse: React.FunctionComponent<BaseResourceBrowseProps<Job> & {additionalFilters?: Record<string, string>}> = props => {
     const history = useHistory();
-<<<<<<< HEAD
-
-    const [, invokeCommand] = useCloudCommand();
-
-
-    useRefreshFunction(refresh);
-
-    useLoading(jobs.loading);
-
-    useEffect(() => {
-        fetchJobs(UCloud.compute.jobs.browse({itemsPerPage, ...flags, ...filters, sortBy}));
-        setInfScrollId(id => id + 1);
-    }, [filters, sortBy]);
-
-    const loadMore = useCallback(() => {
-        fetchJobs(UCloud.compute.jobs.browse({itemsPerPage, next: jobs.data.next, ...flags, ...filters, sortBy}));
-    }, [jobs.data, filters, sortBy]);
-
-    useEffect(() => {
-        setAllJobs(jobs.data.items);
-    }, [jobs.data]);
-
-    const [allJobs, setAllJobs] = useState<UCloud.compute.Job[]>([]);
-    const toggleSet = useToggleSet(allJobs);
-
-    const pageRenderer = useCallback((items: UCloud.compute.Job[]): React.ReactNode => {
-        return <>
-            <List>
-                {items.map(job => {
-                    const isExpired = isRunExpired(job);
-                    return (
-                        <ListRow
-                            key={job.id}
-                            navigate={() => history.push(`/applications/jobs/${job.id}`)}
-                            icon={
-                                <AppToolLogo size="36px" type="APPLICATION" name={job.specification.application.name} />
-                            }
-                            isSelected={toggleSet.checked.has(job)}
-                            select={() => toggleSet.toggle(job)}
-                            left={<Text cursor="pointer">{jobTitle(job)}</Text>}
-                            leftSub={
-                                <ListStatContainer>
-                                    <ListRowStat color="gray" icon="id">
-                                        {jobAppTitle(job)} v{jobAppVersion(job)}
-                                    </ListRowStat>
-                                    {job.status.startedAt == null ? null :
-                                        <ListRowStat color="gray" color2="gray" icon="chrono">
-                                            Started {formatRelative(job.status.startedAt, new Date(), {locale: enGB})}
-                                        </ListRowStat>
-                                    }
-
-                                    <ListRowStat icon="grant">
-                                        Price: {creditFormatter(job.billing.creditsCharged)}
-                                    </ListRowStat>
-                                </ListStatContainer>
-                            }
-                            right={<>
-                                {isJobStateTerminal(job.status.state) || job.status.expiresAt == null ? null : (
-                                    <Text mr="25px">
-                                        Expires {formatRelative(job.status.expiresAt, new Date(), {locale: enGB})}
-                                    </Text>
-                                )}
-                                <Flex width="120px" height="27px">
-                                    <JobStateIcon state={job.status.state} isExpired={isExpired} mr="8px" />
-                                    <Flex mt="-3px">{stateToTitle(job.status.state)}</Flex>
-                                </Flex>
-                                {jobOperations.length > 1 ?
-                                    <Box width="42px">
-                                        <Operations
-                                            selected={toggleSet.checked.items}
-                                            location="IN_ROW"
-                                            entityNameSingular={entityName}
-                                            operations={jobOperations}
-                                            row={job}
-                                            extra={{
-                                                invokeCommand, onFinish: () => {
-                                                    const toRemove = toggleSet.checked.items.filter(it => !isJobStateTerminal(it.status.state));
-                                                    for (const job of toRemove) toggleSet.toggle(job);
-                                                    refresh();
-                                                }
-                                            }}
-                                        />
-                                    </Box>
-                                    : null}
-                            </>}
-                        />
-                    )
-                })}
-            </List>
-        </>
-    }, [toggleSet]);
-
-    return <MainContainer
-        header={<Heading.h3>Runs</Heading.h3>}
-        main={
-            <>
-                <StickyBox backgroundColor="white">
-                    <Box flexGrow={1}>
-                        <Label ml={10} width="auto">
-                            <Checkbox
-                                size={27}
-                                onClick={toggleSet.checkAll}
-                                checked={toggleSet.allChecked}
-                                onChange={stopPropagation}
-                            />
-                            <Box as={"span"}>Select all</Box>
-                        </Label>
-                    </Box>
-                    <ClickableDropdown
-                        chevron
-                        trigger={"Sort by: " + sortBys.find(it => it.value === sortBy)?.text ?? ""}
-                        onChange={setSortBy}
-                        options={sortBys}
-                    />
-                </StickyBox>
-                <Pagination.ListV2
-                    page={jobs.data}
-                    loading={jobs.loading}
-                    onLoadMore={loadMore}
-                    pageRenderer={pageRenderer}
-                    infiniteScrollGeneration={infScrollId}
-                />
-            </>
-        }
-
-        sidebar={<>
-            <FilterOptions onUpdateFilter={f => {
-                console.log("Updating filters");
-                setFilters(f)
-            }} />
-            <Operations
-                selected={toggleSet.checked.items}
-                location="SIDEBAR"
-                entityNameSingular={entityName}
-                operations={jobOperations}
-                extra={{
-                    invokeCommand, onFinish: () => {
-                        const toRemove = toggleSet.checked.items.filter(it => !isJobStateTerminal(it.status.state));
-                        for (const job of toRemove) toggleSet.toggle(job);
-                        refresh();
-                    }
-                }}
-            />
-        </>}
-        sidebarSize={290}
-=======
     const viewPropertiesInline = React.useCallback(() => props.browseType === BrowseType.Embedded, [props.browseType]);
     return <ResourceBrowse api={JobApi} viewPropertiesInline={viewPropertiesInline} additionalFilters={props.additionalFilters} {...props} browseType={props.browseType ?? BrowseType.MainContent}
         extraCallbacks={{
             startCreation() {history.push("/applications/overview")}
         }}
->>>>>>> 2688ee69
     />;
 }
 
