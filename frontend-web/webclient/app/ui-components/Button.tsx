import * as React from "react";
import {ButtonStyleProps, HeightProps, SizeProps, SpaceProps, WidthProps} from "styled-system";
import {ThemeColor} from "./theme";
import {extractEventHandlers, extractSize, injectStyle, unbox, WithEventHandlers} from "@/Unstyled";

// TODO(Dan): A lot of these are left in to not break existing code, many of them are not actually supposed
//  to do anything anymore.
export interface ButtonProps extends ButtonStyleProps, HeightProps, SpaceProps, SizeProps, WidthProps, WithEventHandlers {
    fullWidth?: boolean;
    textColor?: ThemeColor;
    color?: ThemeColor;
    backgroundColor?: ThemeColor;
    lineHeight?: number | string;
    title?: string;
    attached?: boolean;
    asSquare?: boolean;
    children?: React.ReactNode;
    disabled?: boolean;
    type?: string;
    disableStandardSizes?: boolean;
    standardSize?: StandardButtonSize;
    btnRef?: React.RefObject<HTMLButtonElement>;
    borderRadius?: string;
    className?: string;
}

export enum StandardButtonSize {
    LARGE = 0,
    STANDARD = 1,
    SMALL = 2,
    EXTRA_SMALL = 3,
}

export const ButtonClass = injectStyle("button", k => `
    ${k} {
        display: inline-flex;
        justify-content: center;
        text-align: center;
        text-decoration: none;
        font-family: inherit;
        font-weight: normal;
        cursor: pointer;
        background-color: var(--blue, #f00);
        color: var(--white, #f00);
        border-width: 0;
        border-style: solid;
        display: flex;
        align-items: center;
        padding: calc(.5em - 1px) 1.2em;
    }

    ${k}:hover {
<<<<<<< HEAD
        filter: brightness(115%);
=======
        filter: saturate(150%);
>>>>>>> fcea32a2
    }
    
    ${k}:disabled {
        opacity: 0.25;
    }

    ${k}:focus {
        outline: none;
    }
   
    ${k}[data-square=true] {
        border-radius: 0;
    }
    
    ${k}[data-fullwidth=true] {
        width: 100%;
    }
    
    ${k}[data-size=large] {
        height: 55px;
        border-radius: 15px;
        font-size: 16px;
    }
    
    ${k}, ${k}[data-size=standard] {
        height: 42px;
        border-radius: 8px;
        font-size: 14px;
    }
    
    ${k}[data-size=small] {
        height: 35px;
        border-radius: 8px;
        font-size: 14px;
    }
    
    ${k}[data-size=extra-small] {
        height: 25px;
        border-radius: 14px;
        font-size: 12px;
    }

    ${k}[data-attached=true] {
        border-top-left-radius: 0;
        border-bottom-left-radius: 0;
    }

    ${k} svg {
        margin-right: 5px;
    }
`);

const standardButtonSizes: {height: number; name: string;}[] = [
    {height: 55, name: "large"},
    {height: 42, name: "standard"},
    {height: 35, name: "small"},
    {height: 25, name: "extra-small"},
];

export const Button: React.FunctionComponent<ButtonProps> = props => {
    const inlineStyles = unbox(props);
    let sizeName: string | undefined = undefined;
    inlineStyles.backgroundColor = `var(--${props.color ?? "blue"})`;
    inlineStyles.color = `var(--${props.textColor ?? "white"})`;
    if (props.disableStandardSizes !== true) {
        let bestMatch = 1;
        if (props.standardSize !== undefined || props.height === undefined) {
            bestMatch = props.standardSize ?? StandardButtonSize.STANDARD;
        } else {
            let height = parseInt(extractSize(props.height));
            if (isNaN(height)) height = 42;

            let diff = 1000000000000000000;
            for (let i = 0; i < standardButtonSizes.length; i++) {
                const newDiff = Math.abs(height - standardButtonSizes[i].height);
                if (newDiff < diff) {
                    bestMatch = i;
                    diff = newDiff;
                }
            }
        }

        const match = standardButtonSizes[bestMatch];
        sizeName = match.name;
        delete inlineStyles["padding"];
        delete inlineStyles["paddingLeft"];
        delete inlineStyles["paddingTop"];
        delete inlineStyles["paddingRight"];
        delete inlineStyles["paddingLeft"];
        delete inlineStyles["paddingHeight"];
        delete inlineStyles["fontSize"];
    }

    return <button
        className={ButtonClass + " " + (props.className ?? "")}
        data-attached={props.attached === true}
        data-square={props.asSquare === true}
        data-fullwidth={props.fullWidth === true}
        data-size={sizeName}
        style={inlineStyles}
        disabled={props.disabled}
        type={props.type as any}
        {...extractEventHandlers(props)}
        ref={props.btnRef}
    >
        {props.children}
    </button>
}

Button.displayName = "Button";

export default Button;<|MERGE_RESOLUTION|>--- conflicted
+++ resolved
@@ -50,11 +50,7 @@
     }
 
     ${k}:hover {
-<<<<<<< HEAD
-        filter: brightness(115%);
-=======
         filter: saturate(150%);
->>>>>>> fcea32a2
     }
     
     ${k}:disabled {
