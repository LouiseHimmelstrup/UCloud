import {Client} from "@/Authentication/HttpClientInstance";
import {MainContainer} from "@/MainContainer/MainContainer";
import {setRefreshFunction} from "@/Navigation/Redux/HeaderActions";
import {setLoading, SetStatusLoading, useTitle} from "@/Navigation/Redux/StatusActions";
import * as React from "react";
import {connect} from "react-redux";
import {Dispatch} from "redux";
import {Box, Flex} from "@/ui-components";
import * as Heading from "@/ui-components/Heading";
import {ChangePassword} from "@/UserSettings/ChangePassword";
import {Sessions} from "@/UserSettings/Sessions";
import {TwoFactorSetup} from "./TwoFactorSetup";
<<<<<<< HEAD
import {ChangeUserDetails} from "UserSettings/ChangeUserDetails";
import {ChangeEmailSettings} from "UserSettings/ChangeEmailSettings";
import {getCssVar} from "Utilities/StyledComponentsUtilities";
=======
import {ChangeUserDetails} from "@/UserSettings/ChangeUserDetails";
import {ChangeEmailSettings} from "@/UserSettings/ChangeEmailSettings";
>>>>>>> 2688ee69

interface UserSettingsState {
    headerLoading: boolean;
}

const UserSettings: React.FunctionComponent<UserSettingsOperations & UserSettingsState> = props => {

    useTitle("User Settings");

    const mustActivate2fa =
        Client.userInfo?.twoFactorAuthentication === false &&
        Client.userInfo?.principalType === "password";

    return (
        <Flex>
            <MainContainer
                header={<Heading.h1>User Settings</Heading.h1>}
                main={(
                    <>
                        <SettingsBox>
                            <TwoFactorSetup
                                mustActivate2fa={mustActivate2fa}
                                loading={props.headerLoading}
                                setLoading={props.setLoading}
                            />
                        </SettingsBox>

                        {mustActivate2fa ? null : (
                            <>
                                <SettingsBox>
                                    <ChangePassword
                                        setLoading={props.setLoading}
                                    />
                                </SettingsBox>

                                <SettingsBox>
                                    <ChangeUserDetails
                                        setLoading={props.setLoading}
                                    />
                                </SettingsBox>
                                <SettingsBox>
                                    <ChangeEmailSettings
                                        setLoading={props.setLoading}
                                    />
                                </SettingsBox>
                                <SettingsBox>
                                    <Sessions
                                        setLoading={props.setLoading}
                                        setRefresh={props.setRefresh}
                                    />
                                </SettingsBox>
                            </>
                        )}

                    </>
                )}
            />
        </Flex>
    );
};

export function SettingsBox(props: React.PropsWithChildren<{}>): JSX.Element {
    return (
        <Box pl="8px" pt="5px" pb="4px" mb="24px" borderRadius="12px" backgroundColor={getCssVar("settingsBox")} width="100%">
            {props.children}
        </Box>
    )
}

interface UserSettingsOperations extends SetStatusLoading {
    setRefresh: (fn?: () => void) => void;
}

const mapDispatchToProps = (dispatch: Dispatch): UserSettingsOperations => ({
    setLoading: loading => dispatch(setLoading(loading)),
    setRefresh: fn => dispatch(setRefreshFunction(fn))
});

const mapStateToProps = ({status}: ReduxObject): UserSettingsState => ({
    headerLoading: status.loading
});

export default connect(mapStateToProps, mapDispatchToProps)(UserSettings);<|MERGE_RESOLUTION|>--- conflicted
+++ resolved
@@ -10,14 +10,8 @@
 import {ChangePassword} from "@/UserSettings/ChangePassword";
 import {Sessions} from "@/UserSettings/Sessions";
 import {TwoFactorSetup} from "./TwoFactorSetup";
-<<<<<<< HEAD
-import {ChangeUserDetails} from "UserSettings/ChangeUserDetails";
-import {ChangeEmailSettings} from "UserSettings/ChangeEmailSettings";
-import {getCssVar} from "Utilities/StyledComponentsUtilities";
-=======
 import {ChangeUserDetails} from "@/UserSettings/ChangeUserDetails";
 import {ChangeEmailSettings} from "@/UserSettings/ChangeEmailSettings";
->>>>>>> 2688ee69
 
 interface UserSettingsState {
     headerLoading: boolean;
@@ -32,60 +26,44 @@
         Client.userInfo?.principalType === "password";
 
     return (
-        <Flex>
-            <MainContainer
-                header={<Heading.h1>User Settings</Heading.h1>}
-                main={(
-                    <>
-                        <SettingsBox>
+        <Flex alignItems="center" flexDirection="column">
+            <Box width={0.7}>
+                <MainContainer
+                    header={<Heading.h1>User Settings</Heading.h1>}
+                    main={(
+                        <>
                             <TwoFactorSetup
                                 mustActivate2fa={mustActivate2fa}
                                 loading={props.headerLoading}
                                 setLoading={props.setLoading}
                             />
-                        </SettingsBox>
 
-                        {mustActivate2fa ? null : (
-                            <>
-                                <SettingsBox>
+                            {mustActivate2fa ? null : (
+                                <>
                                     <ChangePassword
                                         setLoading={props.setLoading}
                                     />
-                                </SettingsBox>
 
-                                <SettingsBox>
                                     <ChangeUserDetails
                                         setLoading={props.setLoading}
                                     />
-                                </SettingsBox>
-                                <SettingsBox>
                                     <ChangeEmailSettings
                                         setLoading={props.setLoading}
                                     />
-                                </SettingsBox>
-                                <SettingsBox>
                                     <Sessions
                                         setLoading={props.setLoading}
                                         setRefresh={props.setRefresh}
                                     />
-                                </SettingsBox>
-                            </>
-                        )}
+                                </>
+                            )}
 
-                    </>
-                )}
-            />
+                        </>
+                    )}
+                />
+            </Box>
         </Flex>
     );
 };
-
-export function SettingsBox(props: React.PropsWithChildren<{}>): JSX.Element {
-    return (
-        <Box pl="8px" pt="5px" pb="4px" mb="24px" borderRadius="12px" backgroundColor={getCssVar("settingsBox")} width="100%">
-            {props.children}
-        </Box>
-    )
-}
 
 interface UserSettingsOperations extends SetStatusLoading {
     setRefresh: (fn?: () => void) => void;
