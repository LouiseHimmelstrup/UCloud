import * as React from "react";
import {ScrollRequest, ScrollResult, ScrollSize} from "./Types";
import {Button, Flex} from "ui-components";
import * as Heading from "ui-components/Heading";

interface ListProps<Item, OffsetType> {
    scroll?: ScrollResult<Item, OffsetType>
    scrollSize?: ScrollSize

    frame?: (containerRef: React.RefObject<any>, children) => React.ReactNode
    renderer: (props: { item: Item }) => JSX.Element | null
    onNextScrollRequested: (request: ScrollRequest<OffsetType>) => void
    spacer?: (height: number) => React.ReactNode

    loading: boolean

    customEmptyPage?: React.ReactNode
}

interface ListState {
    firstVisibleElement?: number
    lastVisibleElement?: number
    spacingRequired?: number
    postSpacingRequired?: number
}

export class List<Item, OffsetType> extends React.Component<ListProps<Item, OffsetType>, ListState> {
    private eventListener: (e: UIEvent) => void;
    private container = React.createRef<HTMLElement>();
    private recordedHeights: number[] = [];
    private topOffset: number = -1;
    private averageComponentSize: number = -1;

    private get scrollOrDefault(): ScrollResult<Item, OffsetType> {
        return this.props.scroll || {endOfScroll: false, nextOffset: null, items: []};
    }

    private get scrollSizeOrDefault(): ScrollSize {
        return this.props.scrollSize || 50;
    }

    constructor(props: ListProps<Item, OffsetType>) {
        super(props);
        this.state = {};
    }

<<<<<<< HEAD
     public shouldComponentUpdate(nextProps: ListProps<Item, OffsetType>, nextState: ListState) {
=======
    public shouldComponentUpdate(nextProps: ListProps<Item, OffsetType>, nextState: ListState) {
>>>>>>> b50ee4a5
        return this.state !== nextState || this.props !== nextProps;
    }

    getSnapshotBeforeUpdate(prevProps: Readonly<ListProps<Item, OffsetType>>, prevState: Readonly<ListState>) {
        const scroll = prevProps.scroll || {endOfScroll: false, nextOffset: null, items: []};
        const nextScrollOrDefault = this.scrollOrDefault;

        this.topOffset = -1;

        if (nextScrollOrDefault.items.length < scroll.items.length) {
            this.recordedHeights = Array.from({length: scroll.items.length}, () => 0);
        } else {
            // TODO This is not always correct (but often is)
            const missingEntries = nextScrollOrDefault.items.length - scroll.items.length;
<<<<<<< HEAD
            this.recordedHeights = this.recordedHeights.concat(Array.from({ length: missingEntries }, () => 0));

            const firstVisibleElement = this.state.firstVisibleElement;
            if (firstVisibleElement !== undefined && this.averageComponentSize > 0) {
                // TODO We could calculate this in a better way
                const lastVisibleElement = this.state.lastVisibleElement || scroll.items.length;
                this.setState({ lastVisibleElement: lastVisibleElement + 5, postSpacingRequired: this.averageComponentSize * 5 });
            }
        }
    }

    private updateTopOffset() {
        if (this.topOffset === -1) {
            const container = this.container.current;
            if (container !== null) {
                const bodyRect = document.body.getBoundingClientRect();
                const containerRect = container.getBoundingClientRect();
                this.topOffset = containerRect.top - bodyRect.top;
            } else {
                this.topOffset = 0;
            }
=======
            this.recordedHeights = this.recordedHeights.concat(Array.from({length: missingEntries}, () => 0));
>>>>>>> b50ee4a5
        }
    }

    public componentDidMount() {
        // Attach scroll listener
        this.eventListener = e => {
            // Request more when we reach the end of the page
            if ((window.innerHeight + window.pageYOffset) >= document.body.offsetHeight - 200) {
                this.requestMore(false);
            }

            // Calculate the top and bottom of the scroll component. The topOffset contains how many pixels from the to
            // of the document we are offset by.
            if (this.topOffset === -1) {
                const container = this.container.current;
                if (container !== null) {
                    const bodyRect = document.body.getBoundingClientRect();
                    const containerRect = container.getBoundingClientRect();
                    this.topOffset = containerRect.top - bodyRect.top;
                } else {
                    this.topOffset = 0;
                }
            }

            const currentTop = window.scrollY;
            const currentBottom = currentTop + window.innerHeight - this.topOffset;

            // In this code we determine:
            //  - Which elements should be visible (firstVisibleElement and lastVisibleElement)
            //  - How much spacing to add before and after the visible elements (spacingRequired and
            //    postSpacingRequired)

            // The 'heights' property contains the previously recorded heights of components. After the scroller
            // updates we record the heights of the rendered children.
            const heights = this.recordedHeights;

            // The 'sum' is used for counting amount of spacing required. This is used for pre- and post-spacing.
            // We reset the property after having found the lastVisibleElement.
            //
            // Once the sum gets bigger than the currentTop we know that we have found the firstVisibleElement.
            // Similarly, when we get bigger than currentBottom we have found the lastVisibleElement.
            let sum = 0;

            let firstVisibleElement: number | undefined;
            let lastVisibleElement: number | undefined;
            let spacingRequired: number | undefined;
            let postSpacingRequired: number | undefined;

            for (let i = 0; i < heights.length; i++) {
                sum += heights[i];
                if (sum >= currentTop && firstVisibleElement === undefined) {
                    firstVisibleElement = i;
                    if (i > 0) {
                        spacingRequired = sum - heights[i];
                    }
                }

                if (sum >= currentBottom && lastVisibleElement === undefined) {
                    lastVisibleElement = i + 1;
                    sum = 0; // Start counting for postSpacingRequired
                }
            }

            if (lastVisibleElement !== undefined && sum > 0) {
                postSpacingRequired = sum;
            }

            // We only update the state if the visible elements have changed.
            // TODO(Dan): I assume that this is for performance reasons, but I don't actually remember why.
            const state = this.state;
            if (firstVisibleElement !== state.firstVisibleElement || lastVisibleElement !== state.lastVisibleElement) {
                this.setState(() => ({
                    firstVisibleElement,
                    lastVisibleElement,
                    spacingRequired,
                    postSpacingRequired
                }));
            }
        };

        window.addEventListener('scroll', this.eventListener);
    }

    componentWillUnmount() {
        window.removeEventListener('scroll', this.eventListener);
    }

    componentDidUpdate() {
        const container = this.container.current;
        if (container !== null) {
            const offset = this.state.firstVisibleElement || 0;
            // Skip the spacer
            const initialElement = this.state.spacingRequired !== undefined ? 1 : 0;
            const elementsToSkip = this.state.postSpacingRequired !== undefined ? 1 : 0;

            for (let i = initialElement; i < container.children.length - elementsToSkip; i++) {
                const child = container.children[i];
                this.recordedHeights[offset + i - initialElement] = child.getBoundingClientRect().height;
            }

            if (this.averageComponentSize === -1) {
                let sum = 0;
                let elementsToCount = 0;
                const recorded = this.recordedHeights;
                for (let i = 0; i < recorded.length; i++) {
                    if (recorded[i] > 0) {
                        sum += recorded[i];
                        elementsToCount++;
                    }
                }

                if (elementsToCount > 0) {
                    this.averageComponentSize = sum / elementsToCount;
                }
            }
        }
    }

    render() {
        return <>
            {this.renderBody()}
            {this.renderLoadingButton()}
        </>;
    }

    private renderBody(): React.ReactNode {
        const {props} = this;
        if (props.loading && (props.scroll === undefined || props.scroll.items.length === 0)) {
            return null;
        } else {
            if (props.scroll === undefined || props.scroll.items.length === 0) {
                if (!props.customEmptyPage) {
                    return <div>
                        <Heading.h2>No results.</Heading.h2>
                    </div>;
                } else {
                    return props.customEmptyPage
                }
            } else {
                const children = this.renderEntries();
                const frame = props.frame;
                if (frame !== undefined) {
                    return frame(this.container, children);
                } else {
                    return <>{children}</>;
                }
            }
        }
    }

    private renderEntries(): React.ReactNode {
        const items = this.scrollOrDefault.items;
        const containerRef = this.container;
        const {renderer, spacer} = this.props;
        const {postSpacingRequired, spacingRequired, firstVisibleElement, lastVisibleElement} = this.state;

        return <ListBody
            containerRef={containerRef}
            items={items}
            firstVisibleElement={firstVisibleElement}
            lastVisibleElement={lastVisibleElement}
            spacingRequired={spacingRequired}
            postSpacingRequired={postSpacingRequired}
            renderer={renderer}
            spacer={spacer}
        />;
    }

    private renderLoadingButton(): React.ReactNode {
        const {loading} = this.props;

        return <Flex justifyContent={"center"}>
            <Button
                onClick={() => this.requestMore(true)}
                disabled={loading}
            >Load more</Button>
        </Flex>;
    }

    private requestMore(alwaysLoadMore: boolean) {
        const {loading, onNextScrollRequested} = this.props;
        const scroll = this.scrollOrDefault;
        const size = this.scrollSizeOrDefault;

        if (!loading && (!scroll.endOfScroll || alwaysLoadMore)) {
            onNextScrollRequested({
                offset: scroll.nextOffset,
                scrollSize: size
            })
        }
    }
}

interface ListBodyProps {
    spacingRequired?: number
    postSpacingRequired?: number
    firstVisibleElement?: number
    lastVisibleElement?: number
    containerRef?: React.RefObject<any>
    items: any[]
    renderer: (props: { item: any }) => JSX.Element | null;
    spacer?: (height: number) => React.ReactNode
}

class ListBody extends React.Component<ListBodyProps> {
    shouldComponentUpdate(nextProps: ListBodyProps) {
        const {props} = this;
        return props.spacingRequired !== nextProps.spacingRequired ||
            props.postSpacingRequired !== nextProps.postSpacingRequired ||
            props.firstVisibleElement !== nextProps.firstVisibleElement ||
            props.lastVisibleElement !== nextProps.lastVisibleElement ||
            props.items.length !== nextProps.items.length;
    }

    render() {
        const {
            spacingRequired, postSpacingRequired, firstVisibleElement, lastVisibleElement,
            containerRef, renderer, spacer, items
        } = this.props;

        const first = Math.max(0, firstVisibleElement || 0);
        const last = Math.min(items.length, lastVisibleElement !== undefined ? lastVisibleElement : items.length);

        const children: React.ReactNode[] = [];

        const spacerOrDefault = spacer || ((height: number) => <div style={{height: `${height}px`}}/>);
        if (spacingRequired !== undefined) {
            children.push(spacerOrDefault(spacingRequired));
        }

        for (let i = first; i < last; i++) {
            const Renderer = renderer;
            children.push(<Renderer key={i} item={items[i]}/>);
        }

        if (postSpacingRequired !== undefined) {
            children.push(spacerOrDefault(postSpacingRequired));
        }

        if (containerRef !== undefined) {
            return <>{children}</>;
        } else {
            return <div ref={containerRef}>{children}</div>;
        }
    }
}<|MERGE_RESOLUTION|>--- conflicted
+++ resolved
@@ -44,11 +44,7 @@
         this.state = {};
     }
 
-<<<<<<< HEAD
-     public shouldComponentUpdate(nextProps: ListProps<Item, OffsetType>, nextState: ListState) {
-=======
     public shouldComponentUpdate(nextProps: ListProps<Item, OffsetType>, nextState: ListState) {
->>>>>>> b50ee4a5
         return this.state !== nextState || this.props !== nextProps;
     }
 
@@ -63,31 +59,7 @@
         } else {
             // TODO This is not always correct (but often is)
             const missingEntries = nextScrollOrDefault.items.length - scroll.items.length;
-<<<<<<< HEAD
-            this.recordedHeights = this.recordedHeights.concat(Array.from({ length: missingEntries }, () => 0));
-
-            const firstVisibleElement = this.state.firstVisibleElement;
-            if (firstVisibleElement !== undefined && this.averageComponentSize > 0) {
-                // TODO We could calculate this in a better way
-                const lastVisibleElement = this.state.lastVisibleElement || scroll.items.length;
-                this.setState({ lastVisibleElement: lastVisibleElement + 5, postSpacingRequired: this.averageComponentSize * 5 });
-            }
-        }
-    }
-
-    private updateTopOffset() {
-        if (this.topOffset === -1) {
-            const container = this.container.current;
-            if (container !== null) {
-                const bodyRect = document.body.getBoundingClientRect();
-                const containerRect = container.getBoundingClientRect();
-                this.topOffset = containerRect.top - bodyRect.top;
-            } else {
-                this.topOffset = 0;
-            }
-=======
             this.recordedHeights = this.recordedHeights.concat(Array.from({length: missingEntries}, () => 0));
->>>>>>> b50ee4a5
         }
     }
 
