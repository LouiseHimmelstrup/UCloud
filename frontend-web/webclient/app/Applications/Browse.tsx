--- conflicted
+++ resolved
@@ -1,36 +1,27 @@
+import * as React from "react";
 import {Cloud} from "Authentication/SDUCloudObject";
-import {ReduxObject} from "DefaultObjects";
 import {loadingEvent} from "LoadableContent";
-import {LoadableMainContainer} from "MainContainer/MainContainer";
 import {HeaderActions, setPrioritizedSearch, setRefreshFunction} from "Navigation/Redux/HeaderActions";
 import {setActivePage, StatusActions, updatePageTitle} from "Navigation/Redux/StatusActions";
 import * as Pagination from "Pagination";
-<<<<<<< HEAD
-import { connect } from "react-redux";
-import { updatePageTitle, StatusActions, setActivePage } from "Navigation/Redux/StatusActions";
-import { Page } from "Types";
-import { WithAppFavorite, WithAppMetadata } from ".";
-import { setPrioritizedSearch, HeaderActions, setRefreshFunction } from "Navigation/Redux/HeaderActions";
-import { Dispatch } from "redux";
-import { ReduxObject, emptyPage } from "DefaultObjects";
-import { LoadableMainContainer, MainContainer } from "MainContainer/MainContainer";
-import { ApplicationCard, AppCard, CardToolContainer, SmallCard, hashF, appColor, Tag } from "./Card";
-import styled from "styled-components";
+import {Page} from "Types";
+import {WithAppFavorite, WithAppMetadata} from ".";
+import {Dispatch} from "redux";
+import {ReduxObject, emptyPage} from "DefaultObjects";
+import {MainContainer} from "MainContainer/MainContainer";
+import {ApplicationCard, CardToolContainer, SmallCard, hashF, Tag} from "./Card";
 import * as Heading from "ui-components/Heading";
-import { Link, Box, Flex } from "ui-components";
-import Grid, { GridCardGroup } from "ui-components/Grid";
-import { getQueryParam, RouterLocationProps, getQueryParamOrElse, buildQueryString } from "Utilities/URIUtilities";
+import {Link, Box, Flex} from "ui-components";
+import Grid from "ui-components/Grid";
+import {getQueryParam, RouterLocationProps, getQueryParamOrElse} from "Utilities/URIUtilities";
 import * as Pages from "./Pages";
-import { Type as ReduxType } from "./Redux/BrowseObject";
+import {Type as ReduxType} from "./Redux/BrowseObject";
 import * as Actions from "./Redux/BrowseActions";
-import { loadingEvent } from "LoadableContent";
-import { favoriteApplicationFromPage } from "Utilities/ApplicationUtilities";
-import { Cloud } from "Authentication/SDUCloudObject";
-import { SidebarPages } from "ui-components/Sidebar";
-import { Spacer } from "ui-components/Spacer";
+import {favoriteApplicationFromPage} from "Utilities/ApplicationUtilities";
+import {SidebarPages} from "ui-components/Sidebar";
+import {Spacer} from "ui-components/Spacer";
 import theme from "ui-components/theme";
-import Header from "Navigation/Header";
-import { EllipsedText } from "ui-components/Text";
+import {connect} from "react-redux";
 const bedtoolsImg = require("Assets/Images/APPTools/bedtools.png");
 const cellrangerImg = require("Assets/Images/APPTools/10xGenomics.png");
 const homerImg = require("Assets/Images/APPTools/pic2.gif");
@@ -38,53 +29,18 @@
 const macs2Img = require("Assets/Images/APPTools/macslogo.png");
 const salmonImg = require("Assets/Images/APPTools/salmonlogo2.png");
 const samtoolsImg = require("Assets/Images/APPTools/gene-samtools.png");
-=======
-import * as React from "react";
-import {connect} from "react-redux";
-import {Dispatch} from "redux";
-import styled from "styled-components";
-import {Page} from "Types";
-import {Link} from "ui-components";
-import {GridCardGroup} from "ui-components/Grid";
-import * as Heading from "ui-components/Heading";
-import {SidebarPages} from "ui-components/Sidebar";
-import {Spacer} from "ui-components/Spacer";
-import {favoriteApplicationFromPage} from "Utilities/ApplicationUtilities";
-import {getQueryParam, getQueryParamOrElse, RouterLocationProps} from "Utilities/URIUtilities";
-import {FullAppInfo, WithAppMetadata} from ".";
-import {ApplicationCard} from "./Card";
-import * as Pages from "./Pages";
-import * as Actions from "./Redux/BrowseActions";
-import {Type as ReduxType} from "./Redux/BrowseObject";
->>>>>>> 2e90ccf3
-
-const CategoryList = styled.ul`
-    padding: 0;
-
-    & > li {
-        list-style: none;
-    }
-`;
-
-const ShowAllTagItem: React.FunctionComponent<{ tag?: string }> = props => (
+
+const ShowAllTagItem: React.FunctionComponent<{tag?: string}> = props => (
     <Link to={!!props.tag ? Pages.browseByTag(props.tag) : Pages.browse()}>{props.children}</Link>
 );
 
 export interface ApplicationsOperations {
-<<<<<<< HEAD
     onInit: () => void
     fetchDefault: (itemsPerPage: number, page: number) => void
     fetchByTag: (tag: string, itemsPerPage: number, page: number) => void
     receiveApplications: (page: Page<WithAppMetadata>) => void
     setRefresh: (refresh?: () => void) => void
     receiveAppsByKey: (itemsPerPage: number, page: number, tag: string) => void
-=======
-    onInit: () => void;
-    fetchDefault: (itemsPerPage: number, page: number) => void;
-    fetchByTag: (tag: string, itemsPerPage: number, page: number) => void;
-    receiveApplications: (page: Page<WithAppMetadata>) => void;
-    setRefresh: (refresh?: () => void) => void;
->>>>>>> 2e90ccf3
 }
 
 export type ApplicationsProps = ReduxType & ApplicationsOperations & RouterLocationProps;
@@ -93,7 +49,6 @@
 interface ApplicationState {
     defaultTags: string[]
 }
-
 
 class Applications extends React.Component<ApplicationsProps, ApplicationState> {
     constructor(props: ApplicationsProps) {
@@ -112,9 +67,9 @@
     }
 
     //public componentDidMount() {   
-   
+
     public async componentDidMount() {
-        const { props } = this;
+        const {props} = this;
         props.onInit();
 
         this.props.receiveAppsByKey(25, 0, "Featured");
@@ -122,7 +77,7 @@
 
         this.fetch();
         props.setRefresh(() => this.fetch());
-       
+
     }
 
     public componentDidUpdate(prevProps: ApplicationsProps) {
@@ -136,20 +91,19 @@
     }
 
     public render() {
-        const { applications } = this.props;
+        const {applications} = this.props;
         const featured = applications.has("Featured") ? applications.get("Featured") : emptyPage;
         const main = (
-<<<<<<< HEAD
             <>
                 <Pagination.List
                     loading={this.props.loading}
-                    pageRenderer={(page: Page<WithAppMetadata & WithAppFavorite>) =>
+                    pageRenderer={(page: Page<FullAppInfo>) =>
                         <>
                             {<Box>
-                             {<Spacer pt="15px" left={<Heading.h2>Featured</Heading.h2>} right={<ShowAllTagItem tag="Featured"><Heading.h4 pt="15px" ><strong>Show All</strong></Heading.h4></ShowAllTagItem>} />}
+                                {<Spacer pt="15px" left={<Heading.h2>Featured</Heading.h2>} right={<ShowAllTagItem tag="Featured"><Heading.h4 pt="15px" ><strong>Show All</strong></Heading.h4></ShowAllTagItem>} />}
                             </Box>}
-                              <Box pl="10px"  pb="5px" style={{ overflowX: "scroll" }}>
-                                <Grid pt="20px" gridTemplateRows={`repeat(3, 1fr)`} gridTemplateColumns={`repeat(7, 1fr)`} gridGap="15px" style={{ gridAutoFlow: "column" }}>
+                            <Box pl="10px" pb="5px" style={{overflowX: "scroll"}}>
+                                <Grid pt="20px" gridTemplateRows={`repeat(3, 1fr)`} gridTemplateColumns={`repeat(7, 1fr)`} gridGap="15px" style={{gridAutoFlow: "column"}}>
                                     {page.items.map((app, index) =>
                                         <ApplicationCard
                                             key={index}
@@ -161,36 +115,11 @@
                                             }
                                             app={app}
                                             isFavorite={app.favorite}
+                                            tags={app.tags}
                                         />
                                     )}
                                 </Grid>
-                             </Box>
-=======
-            <Pagination.List
-                loading={this.props.applications.loading}
-                pageRenderer={(page: Page<FullAppInfo>) =>
-                    <GridCardGroup>
-                        {page.items.map((app, index) =>
-                            <ApplicationCard
-                                key={index}
-                                onFavorite={async () =>
-                                    this.props.receiveApplications(await favoriteApplicationFromPage({
-                                        name: app.metadata.name,
-                                        version: app.metadata.version, page, cloud: Cloud,
-                                    }))
-                                }
-                                app={app}
-                                isFavorite={app.favorite}
-                                tags={app.tags}
-                            />
-                        )}
-                    </GridCardGroup>
-                }
-                page={this.props.applications.content as Page<WithAppMetadata>}
-                onPageChanged={pageNumber => this.props.history.push(this.updatePage(pageNumber))}
-            />
-        );
->>>>>>> 2e90ccf3
+                            </Box>
 
                         </>
                     }
@@ -219,14 +148,6 @@
         return getQueryParam(props, "tag");
     }
 
-    private updateItemsPerPage(newItemsPerPage: number): string {
-        const tag = this.tag();
-        if (tag === null) {
-            return Pages.browse(newItemsPerPage, this.pageNumber());
-        } else {
-            return Pages.browseByTag(tag, newItemsPerPage, this.pageNumber());
-        }
-    }
 
     private updatePage(newPage: number): string {
         const tag = this.tag();
@@ -250,16 +171,15 @@
     }
 }
 
-<<<<<<< HEAD
-const ToolGroup_ = (props: { tag: string; page: Page<WithAppMetadata & WithAppFavorite> }) => {
+const ToolGroup_ = (props: {tag: string; page: Page<WithAppMetadata & WithAppFavorite>}) => {
     const allTags = props.page.items.map(it => it.metadata.tags);
     const tags = new Set<string>();
     allTags.forEach(list => list.forEach(tag => tags.add(tag)))
     return (
-        <CardToolContainer  appImage={tagToImage(props.tag)} mt="30px">
+        <CardToolContainer appImage={tagToImage(props.tag)} mt="30px">
             {<Spacer mt="10px" ml="-250px" mr="8px" left={<Heading.h2> {props.tag} </Heading.h2>} right={<ShowAllTagItem tag={props.tag} ><Heading.h4 ><strong>Show All</strong></Heading.h4></ShowAllTagItem>} />}
-            <Box pb="250px" style={{ overflowX: "scroll", width: "100%" }} >
-                <Grid pt="20px" gridTemplateRows={`repeat(2, 1fr)`} gridTemplateColumns={`repeat(9, 1fr)`} gridGap="3px" style={{ gridAutoFlow: "column" }}>
+            <Box pb="250px" style={{overflowX: "scroll", width: "100%"}} >
+                <Grid pt="20px" gridTemplateRows={`repeat(2, 1fr)`} gridTemplateColumns={`repeat(9, 1fr)`} gridGap="3px" style={{gridAutoFlow: "column"}}>
                     {props.page.items.map(application => {
                         const withoutTag = removeTagFromTitle(props.tag, application.metadata.title)
                         const [first, second, third] = getColorFromName(withoutTag)
@@ -324,23 +244,18 @@
 }
 
 
-const mapToolGroupStateToProps = ({ applicationsBrowse }: ReduxObject, ownProps: { tag: string }): { page: Page<WithAppMetadata> } => {
-    const { applications } = applicationsBrowse;
+const mapToolGroupStateToProps = ({applicationsBrowse}: ReduxObject, ownProps: {tag: string}): {page: Page<WithAppMetadata>} => {
+    const {applications} = applicationsBrowse;
     const page = applications.get(ownProps.tag);
-    if (page != null) return { page };
-    return { page: emptyPage };
+    if (page != null) return {page};
+    return {page: emptyPage};
 }
 
 const ToolGroup = connect(mapToolGroupStateToProps)(ToolGroup_)
 
-
-
-const mapDispatchToProps = (dispatch: Dispatch<Actions.Type | HeaderActions | StatusActions>): ApplicationsOperations => ({
-=======
 const mapDispatchToProps = (
     dispatch: Dispatch<Actions.Type | HeaderActions | StatusActions>
 ): ApplicationsOperations => ({
->>>>>>> 2e90ccf3
     onInit: () => {
         dispatch(updatePageTitle("Applications"));
         dispatch(setPrioritizedSearch("applications"));
@@ -348,26 +263,19 @@
     },
 
     fetchByTag: async (tag: string, itemsPerPage: number, page: number) => {
-        dispatch({ type: Actions.Tag.RECEIVE_APP, payload: loadingEvent(true) });
+        dispatch({type: Actions.Tag.RECEIVE_APP, payload: loadingEvent(true)});
         dispatch(await Actions.fetchByTag(tag, itemsPerPage, page));
     },
 
     fetchDefault: async (itemsPerPage: number, page: number) => {
-        dispatch({ type: Actions.Tag.RECEIVE_APP, payload: loadingEvent(true) });
+        dispatch({type: Actions.Tag.RECEIVE_APP, payload: loadingEvent(true)});
         dispatch(await Actions.fetch(itemsPerPage, page));
     },
 
     receiveApplications: page => dispatch(Actions.receivePage(page)),
     setRefresh: refresh => dispatch(setRefreshFunction(refresh)),
 
-<<<<<<< HEAD
     receiveAppsByKey: async (itemsPerPage, page, tag) => dispatch(await Actions.receiveAppsByKey(itemsPerPage, page, tag))
-=======
-const mapStateToProps = ({applicationsBrowse}: ReduxObject): ReduxType & {favCount: number} => ({
-    ...applicationsBrowse,
-    favCount: applicationsBrowse.applications.content ?
-        applicationsBrowse.applications.content.items.filter((it: any) => it.favorite).length : 0
->>>>>>> 2e90ccf3
 });
 
 function getColorFromName(name: string): [string, string, string] {
@@ -376,6 +284,6 @@
     return theme.appColors[number] as [string, string, string];
 }
 
-const mapStateToProps = ({ applicationsBrowse }: ReduxObject): ReduxType & { mapSize } => ({ ...applicationsBrowse, mapSize: applicationsBrowse.applications.size });
+const mapStateToProps = ({applicationsBrowse}: ReduxObject): ReduxType & {mapSize} => ({...applicationsBrowse, mapSize: applicationsBrowse.applications.size});
 
 export default connect(mapStateToProps, mapDispatchToProps)(Applications);