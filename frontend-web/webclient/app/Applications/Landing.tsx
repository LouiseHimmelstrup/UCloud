--- conflicted
+++ resolved
@@ -19,14 +19,9 @@
 import AppRoutes from "@/Routes";
 import {TextSpan} from "@/ui-components/Text";
 import {ContextSwitcher} from "@/Project/ContextSwitcher";
-<<<<<<< HEAD
 import ApplicationRow, {ApplicationGroupToRowItem, ApplicationSummaryToRowItem} from "./ApplicationsRow";
 import { GradientWithPolygons } from "@/ui-components/GradientBackground";
 import {displayErrorMessageOrDefault} from "@/UtilityFunctions";
-=======
-import ApplicationRow from "./ApplicationsRow";
-import {GradientWithPolygons} from "@/ui-components/GradientBackground";
->>>>>>> b8746d74
 
 export const ApiLike: ReducedApiInterface = {
     routingNamespace: "applications",
@@ -131,42 +126,12 @@
 
     ${k} h1 {
         color: #5c89f4;
-<<<<<<< HEAD
         font-weight: 400;
-=======
     }
 
     ${k} img {
         max-height: 250px;
         transform: scaleX(-1);
-    }
-`);
-
-const LargeSearchBoxClass = injectStyle("large-search-box", k => `
-    ${k} {
-        width: 400px;
-        margin: 30px auto;
-        position: relative;
-    }
-
-    ${k} input {
-        width: 100%;
-        border: 1px solid var(--midGray);
-        background: var(--white);
-        border-radius: 99px;
-        padding-left: 1.2em;
-        padding-right: 2.5rem;
-    }
-
-    ${k} button {
-        background: none;
-        border: 0;
-        padding: 2px 10px 1px 10px;
-        cursor: pointer;
-        position: absolute;
-        right: 0;
-        height: 2.5rem;
->>>>>>> b8746d74
     }
 `);
 
@@ -220,40 +185,6 @@
                         </Flex>
                         <LandingAppSearchBox hidden={false} />
                         <Box mt="12px" />
-<<<<<<< HEAD
-=======
-                        <FavoriteAppRow
-                            favoriteStatus={favoriteStatus}
-                            onFavorite={onFavorite}
-                            refreshId={refreshId}
-                        />
-
-                        <LargeSearchBox />
-
-                        {sections.data.sections[0] ?
-                            <>
-                                <ApplicationRow
-                                    items={sections.data.sections[0].featured.slice(0, 4)}
-                                    type={ApplicationCardType.WIDE}
-                                    refreshId={refreshId}
-                                    scrolling={false}
-                                />
-
-                                <ApplicationRow
-                                    items={sections.data.sections[0].featured.slice(4)}
-                                    type={ApplicationCardType.TALL}
-                                    refreshId={refreshId}
-                                    scrolling={false}
-                                />
-                            </>
-                            : <></>}
-
-
-                        <Flex className={LandingDivider} justifyContent="space-around">
-                            <Heading.h1>Featured<br />Applications</Heading.h1>
-                            <img src={ucloudImage} />
-                        </Flex>
->>>>>>> b8746d74
 
                         {favorites.length < 1 ? <></> : <>
                             <Flex className={AppStoreVisualClass}>
@@ -285,14 +216,8 @@
                                     cardStyle={AppCardStyle.TALL}
                                     refreshId={refreshId}
                                 />
-<<<<<<< HEAD
                             </div>
                         ))}
-=======
-                            </>
-                            : <></>}
->>>>>>> b8746d74
-
                         <ViewAllButton />
                     </Box>
                 } />
