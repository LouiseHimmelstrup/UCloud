import * as React from "react";
import { connect } from "react-redux";
import { Cloud } from "Authentication/SDUCloudObject";
import Link from "ui-components/Link";
import { setUploaderVisible, setUploaderCallback } from "Uploader/Redux/UploaderActions";
import { dateToString } from "Utilities/DateUtilities";
import * as Pagination from "Pagination";
import { BreadCrumbs } from "ui-components/Breadcrumbs";
import * as UF from "UtilityFunctions";
import { KeyCode, ReduxObject } from "DefaultObjects";
import * as Actions from "./Redux/FilesActions";
import { updatePageTitle } from "Navigation/Redux/StatusActions";
import { FileSelectorModal } from "./FileSelector";
import { FileIcon, RefreshButton, Arrow } from "UtilityComponents";
import {
    FilesProps, SortBy, SortOrder, FilesStateProps, FilesOperations, File, FilesTableHeaderProps, FilenameAndIconsProps,
    FileOptionsProps, FilesTableProps, SortByDropdownProps, FileOperation, ContextButtonsProps, Operation, ContextBarProps,
    ResponsiveTableColumnProps
} from ".";
import { setPrioritizedSearch } from "Navigation/Redux/HeaderActions";
import {
    startRenamingFiles, AllFileOperations, isInvalidPathName, favoriteFileFromPage, getFilenameFromPath, isProject,
    toFileText, getParentPath, isDirectory, moveFile, createFolder, previewSupportedExtension, clearTrash, fileTablePage
} from "Utilities/FileUtilities";
import InlinedRelative from "ui-components/InlinedRelative";
import { Button, OutlineButton, Icon, Box, Heading, Hide, Flex, Divider, Checkbox, Label, Input } from "ui-components";
import { Dispatch } from "redux";
import Table, { TableRow, TableCell, TableBody, TableHeaderCell, TableHeader } from "ui-components/Table";
import ClickableDropdown from "ui-components/ClickableDropdown";
import DetailedFileSearch from "./DetailedFileSearch";
import { TextSpan } from "ui-components/Text";
<<<<<<< HEAD
import { getQueryParamOrElse, RouterLocationProps } from "Utilities/URIUtilities";
=======
import { getQueryParamOrElse } from "Utilities/URIUtilities";
import { allFilesHasAccessRight } from "Utilities/FileUtilities";
import { AccessRight } from "Types";
>>>>>>> c08bb2eb

class Files extends React.Component<FilesProps> {
    componentDidMount() {
        const { page, sortOrder, sortBy, history, prioritizeFileSearch, ...props } = this.props;
        props.setPageTitle();
        prioritizeFileSearch();
        props.setUploaderCallback(
            (path: string) => props.fetchFiles(path, page.itemsPerPage, page.pageNumber, sortOrder, sortBy)
        );

        props.fetchFiles(this.urlPath, page.itemsPerPage, page.pageNumber, sortOrder, sortBy);
    }

    urlPathFromProps = (props: RouterLocationProps): string => getQueryParamOrElse(props, "path", Cloud.homeFolder);

    get urlPath(): string {
        return this.urlPathFromProps(this.props);
    }

    onRenameFile = (key: number, file: File, name: string) => {
        const { path, fetchPageFromPath, updateFiles, page } = this.props;
        if (key === KeyCode.ESC) {
            const item = page.items.find(f => f.path === file.path);
            if (item !== undefined) item.beingRenamed = false;
            page.items = page.items.filter(file => !file.isMockFolder);
            updateFiles(page);
        } else if (key === KeyCode.ENTER) {
            const fileNames = page.items.map(file => getFilenameFromPath(file.path));
            if (isInvalidPathName(name, fileNames)) return;
            const fullPath = `${UF.addTrailingSlash(path)}${name}`;
            if (file.isMockFolder) {
                createFolder(fullPath, Cloud,
                    () => fetchPageFromPath(fullPath, page.itemsPerPage, this.props.sortOrder, this.props.sortBy));
            } else {
                moveFile(file.path, fullPath, Cloud,
                    () => fetchPageFromPath(fullPath, page.itemsPerPage, this.props.sortOrder, this.props.sortBy));
            }
        }
    }

    shouldComponentUpdate(nextProps: FilesProps, _nextState): boolean {
        const { fetchFiles, page, loading, sortOrder, sortBy } = this.props;
        const nextPath = this.urlPathFromProps(nextProps);
        if (nextProps.path !== nextPath && !loading) {
            fetchFiles(nextPath, page.itemsPerPage, 0, sortOrder, sortBy);
        }
        return true;
    }

    render() {
        const { page, path, loading, history, fetchFiles, checkFile, updateFiles, sortBy, sortOrder, leftSortingColumn,
            rightSortingColumn, setDisallowedPaths, setFileSelectorCallback, showFileSelector, ...props } = this.props;
        const selectedFiles = page.items.filter(file => file.isChecked);

        const masterCheckbox = (
            <Label>
                <Checkbox
                    onClick={e => this.props.checkAllFiles(!!e.target.checked)}
                    checked={page.items.length === selectedFiles.length && page.items.length > 0}
                    onChange={e => e.stopPropagation()}
                />
            </Label>
        );

        const refetch = () => fetchFiles(path, page.itemsPerPage, page.pageNumber, sortOrder, sortBy);
        const navigate = (path: string) => history.push(fileTablePage(path)); // FIXME Is this necessary?

        const fetchPageFromPath = (path: string) => {
            this.props.fetchPageFromPath(path, page.itemsPerPage, sortOrder, sortBy);
            this.props.updatePath(getParentPath(path)); // FIXME Could these be handled by shouldComponentUpdate?
            navigate(getParentPath(path)); // FIXME Could these be handled by shouldComponentUpdate?
        };

        const fileSelectorOperations = { setDisallowedPaths, setFileSelectorCallback, showFileSelector, fetchPageFromPath };
        const favoriteFile = (files: File[]) => updateFiles(favoriteFileFromPage(page, files, Cloud));
        const fileOperations: FileOperation[] = [
            {
                text: "Rename", 
                onClick: files => updateFiles(startRenamingFiles(files, page)),
                disabled: (files: File[]) => !allFilesHasAccessRight(AccessRight.WRITE, files), 
                icon: "rename", 
                color: undefined
            },
            ...AllFileOperations(true, fileSelectorOperations, refetch, this.props.history)
        ];
        const customEntriesPerPage = (
            <>
                <Pagination.EntriesPerPageSelector
                    entriesPerPage={page.itemsPerPage}
                    content="Files per page"
                    onChange={itemsPerPage => fetchFiles(path, itemsPerPage, page.pageNumber, sortOrder, sortBy)}
                />
                <RefreshButton loading={loading} onClick={refetch} />
            </>
        );
        return (
            <Flex flexDirection="row">
                <Box width={[1, 13 / 16]}>
                    <Hide lg xl>
                        {!props.invalidPath ? (
                            <ContextButtons
                                createFolder={props.createFolder}
                                showUploader={props.showUploader}
                                inTrashFolder={UF.addTrailingSlash(path) === Cloud.trashFolder}
                                toHome={() => navigate(Cloud.homeFolder)}
                            />
                        ) : null}
                    </Hide>
                    <BreadCrumbs currentPath={path} navigate={newPath => navigate(newPath)} homeFolder={Cloud.homeFolder} />
                    <Pagination.List
                        loading={loading}
                        errorMessage={props.error}
                        onErrorDismiss={props.dismissError}
                        customEmptyPage={(<Heading>No files in current folder</Heading>)}
                        pageRenderer={page => (
                            <FilesTable
                                onFavoriteFile={favoriteFile}
                                fileOperations={fileOperations}
                                sortFiles={(sortOrder, sortBy) => fetchFiles(path, page.itemsPerPage, page.pageNumber, sortOrder, sortBy)}
                                sortingIcon={name => UF.getSortingIcon(sortBy, sortOrder, name)}
                                sortOrder={sortOrder}
                                sortingColumns={[leftSortingColumn, rightSortingColumn]}
                                refetchFiles={() => refetch()}
                                onDropdownSelect={(sortOrder, sortBy, index) => fetchFiles(path, page.itemsPerPage, page.pageNumber, sortOrder, sortBy, index)}
                                masterCheckbox={masterCheckbox}
                                onRenameFile={this.onRenameFile}
                                files={page.items}
                                sortBy={sortBy}
                                onCheckFile={(checked, file) => checkFile(checked, file.path)}
                                customEntriesPerPage={customEntriesPerPage}
                            />
                        )}
                        customEntriesPerPage
                        onItemsPerPageChanged={pageSize => fetchFiles(path, pageSize, 0, sortOrder, sortBy)}
                        page={page}
                        onPageChanged={pageNumber => fetchFiles(path, page.itemsPerPage, pageNumber, sortOrder, sortBy)}
                    />
                </Box>
                <Hide xs sm md width={3 / 16}>
                    {!props.invalidPath ?
                        <>
                            <ContextBar
                                invalidPath={props.invalidPath}
                                showUploader={props.showUploader}
                                fileOperations={fileOperations}
                                files={selectedFiles}
                                inTrashFolder={UF.addTrailingSlash(path) === Cloud.trashFolder}
                                createFolder={() => props.createFolder()}
                                toHome={() => navigate(Cloud.homeFolder)}
                            />
                            <Box pl="5px" pr="5px" pt="3px">
                                <DetailedFileSearch />
                            </Box>
                        </> : null
                    }
                </Hide>
                <FileSelectorModal
                    show={props.fileSelectorShown}
                    onHide={() => showFileSelector(false)}
                    path={props.fileSelectorPath}
                    fetchFiles={(path, pageNumber, itemsPerPage) => props.fetchSelectorFiles(path, pageNumber, itemsPerPage)}
                    loading={props.fileSelectorLoading}
                    errorMessage={props.fileSelectorError}
                    onErrorDismiss={props.onFileSelectorErrorDismiss}
                    onlyAllowFolders
                    canSelectFolders
                    page={props.fileSelectorPage}
                    setSelectedFile={props.fileSelectorCallback}
                    disallowedPaths={props.disallowedPaths}
                />
            </Flex>);
    }
}

export const FilesTable = ({
    files, masterCheckbox, sortingIcon, sortFiles, onRenameFile, onCheckFile, sortingColumns, onDropdownSelect,
    fileOperations, sortOrder, onFavoriteFile, sortBy, customEntriesPerPage
}: FilesTableProps) => (
        <Table>
            <FilesTableHeader
                onDropdownSelect={onDropdownSelect}
                sortOrder={sortOrder}
                sortingColumns={sortingColumns}
                masterCheckbox={masterCheckbox}
                toSortingIcon={sortingIcon}
                sortFiles={sortFiles}
                sortBy={sortBy}
                customEntriesPerPage={customEntriesPerPage}
            />
            <TableBody>
                {files.map((file, i) => (
                    // FIXME Use :has() or parent selector when available
                    <TableRow style={file.isChecked ? { backgroundColor: "#EBF4FD" } : {}} key={i}>
                        <FilenameAndIcons
                            file={file}
                            onFavoriteFile={onFavoriteFile}
                            hasCheckbox={masterCheckbox != null}
                            onRenameFile={onRenameFile}
                            onCheckFile={checked => onCheckFile(checked, file)}
                        />
                        <TableCell xs sm md>{sortingColumns ? UF.sortingColumnToValue(sortingColumns[0], file) : dateToString(file.modifiedAt)}</TableCell>
                        <TableCell xs sm md>{sortingColumns ? UF.sortingColumnToValue(sortingColumns[1], file) : UF.getOwnerFromAcls(file.acl)}</TableCell>
                        <TableCell textAlign="center">
                            <ClickableDropdown width="175px" trigger={<i className="fas fa-ellipsis-h" />}>
                                <FileOperations files={[file]} fileOperations={fileOperations} As={Box} ml="-17px" mr="-17px" pl="15px" />
                            </ClickableDropdown>
                        </TableCell>
                    </TableRow>)
                )}
            </TableBody>
        </Table>
    );

const ResponsiveTableColumn = ({
    asDropdown,
    iconName,
    onSelect = (_1: SortOrder, _2: SortBy) => null,
    isSortedBy,
    currentSelection,
    sortOrder
}: ResponsiveTableColumnProps) => (
        <TableHeaderCell width="17.5%" xs sm md textAlign="left">
            <Flex>
                <SortByDropdown
                    isSortedBy={isSortedBy}
                    onSelect={onSelect}
                    asDropdown={asDropdown}
                    currentSelection={currentSelection}
                    sortOrder={sortOrder} />
                <Box ml="auto" />
                <Arrow name={iconName} />
            </Flex>
        </TableHeaderCell>
    );

const toSortOrder = (sortBy: SortBy, lastSort: SortBy, sortOrder: SortOrder) =>
    sortBy === lastSort ? (sortOrder === SortOrder.ASCENDING ? SortOrder.DESCENDING : SortOrder.ASCENDING) : SortOrder.ASCENDING;

const FilesTableHeader = ({
    toSortingIcon = () => undefined,
    sortFiles = () => null,
    sortOrder,
    masterCheckbox,
    sortingColumns,
    onDropdownSelect,
    sortBy,
    customEntriesPerPage
}: FilesTableHeaderProps) => (
        <TableHeader>
            <TableRow>
                <TableHeaderCell width="50%" textAlign="left">
                    <Flex>
                        <Box ml="9px">
                            {masterCheckbox}
                        </Box>
                        <Box ml="9px" onClick={() => sortFiles(toSortOrder(SortBy.PATH, sortBy, sortOrder), SortBy.PATH)}>
                            Filename
                    </Box>
                        <Box ml="auto" onClick={() => sortFiles(toSortOrder(SortBy.PATH, sortBy, sortOrder), SortBy.PATH)} />
                        <Arrow name={toSortingIcon(SortBy.PATH)} />
                    </Flex>
                </TableHeaderCell>
                {sortingColumns.map((sC, i) => (
                    <ResponsiveTableColumn
                        key={i}
                        isSortedBy={sC === sortBy}
                        minWidth={768}
                        onSelect={(sortOrder: SortOrder, sortBy: SortBy) => { if (!!onDropdownSelect) onDropdownSelect(sortOrder, sortBy, i) }}
                        currentSelection={sC}
                        sortOrder={sortOrder}
                        asDropdown={!!onDropdownSelect}
                        iconName={toSortingIcon(sC)}
                    />
                ))}
                <TableHeaderCell width="15%" colSpan={3} textAlign="right">
                    {customEntriesPerPage}
                </TableHeaderCell>
            </TableRow>
        </TableHeader>
    );

const SortByDropdown = ({ currentSelection, sortOrder, onSelect, asDropdown, isSortedBy }: SortByDropdownProps) => asDropdown ? (
    <ClickableDropdown trigger={<TextSpan>{UF.prettierString(currentSelection)}</TextSpan>} chevron>
        <Box ml="-16px" mr="-16px" pl="15px"
            hidden={sortOrder === SortOrder.ASCENDING && isSortedBy}
            onClick={() => onSelect(SortOrder.ASCENDING, currentSelection)}
        >
            {UF.prettierString(SortOrder.ASCENDING)}
        </Box>
        <Box ml="-16px" mr="-16px" pl="15px"
            onClick={() => onSelect(SortOrder.DESCENDING, currentSelection)}
            hidden={sortOrder === SortOrder.DESCENDING && isSortedBy}
        >
            {UF.prettierString(SortOrder.DESCENDING)}
        </Box>
        <Divider ml="-16px" mr="-16px" />
        {Object.keys(SortBy).map((sortByKey: SortBy, i) => (
            <Box ml="-16px" mr="-16px" pl="15px" key={i}
                onClick={() => onSelect(sortOrder, sortByKey)}
                hidden={sortByKey === currentSelection || sortByKey === SortBy.PATH}
            >
                {UF.prettierString(sortByKey)}
            </Box>
        ))}
    </ClickableDropdown>) : <>{UF.prettierString(currentSelection)}</>;

const ContextBar = ({ files, ...props }: ContextBarProps) => (
    <Box mt="65px">
        <ContextButtons toHome={props.toHome} inTrashFolder={props.inTrashFolder} showUploader={props.showUploader} createFolder={props.createFolder} />
        <FileOptions files={files} {...props} />
    </Box>
);

const ContextButtons = ({ createFolder, showUploader, inTrashFolder, toHome }: ContextButtonsProps) => (
    <Box pl="5px" pr="5px">
        <Button mt="3px" color="blue" fullWidth onClick={showUploader}>Upload Files</Button>
        <OutlineButton mt="3px" color="black" fullWidth onClick={createFolder}>New folder</OutlineButton>
        {inTrashFolder ?
            <Button mt="3px"
                fullWidth
                onClick={() => clearTrash(Cloud, () => toHome())}
                color="red"
                hoverColor="darkRed"
            >
                Clear trash
            </Button> : null}
    </Box>
);

const PredicatedCheckbox = ({ predicate, checked, onClick }) => predicate ? (
    <Label><Checkbox checked={checked} onClick={onClick} onChange={e => e.stopPropagation()} /></Label>
) : null;

const PredicatedFavorite = ({ predicate, item, onClick }) =>
    predicate ? (
        <Icon
            size={15}
            color="blue"
            name={item.favorited ? "starFilled" : "starEmpty"}
            className={`${item.favorited ? "" : "file-data"}`}
            onClick={() => onClick([item])}
        />
    ) : null;

// FIXME Use own icons when available
const GroupIcon = ({ isProject }: { isProject: boolean }) => isProject ? (<i style={{ paddingLeft: "10px", verticalAlign: "middle" }} className="fas fa-users" />) : null;

const FileLink = ({ file, children }) => {
    if (isDirectory(file)) {
        return (<Link to={fileTablePage(file.path)}>{children}</Link>);
    } else if (previewSupportedExtension(file.path)) {
        return (<Link to={`/files/preview/${file.path}`}>{children}</Link>);
    } else {
        return (<>{children}</>);
    }
}

function FilenameAndIcons({ file, size = "big", onRenameFile = () => null, onCheckFile = () => null, hasCheckbox = false, onFavoriteFile }: FilenameAndIconsProps) {
    const fileName = getFilenameFromPath(file.path);
    const checkbox = <Box ml="9px"><PredicatedCheckbox predicate={hasCheckbox} checked={file.isChecked} onClick={e => onCheckFile(e.target.checked)} /></Box>
    const icon = (
        <FileIcon
            color={isDirectory(file) ? "blue" : "grey"}
            name={UF.iconFromFilePath(file.path, file.fileType, Cloud.homeFolder)}
            size={size} link={file.link} shared={(file.acl !== undefined ? file.acl.length : 0) > 0}
        />
    );
    const nameLink = <FileLink file={file}>{icon}{fileName}</FileLink>;
    return file.beingRenamed ?
        <TableCell width="50%">
            <Flex>
                {checkbox}
                <Box ml="9px">
                    {icon}
                </Box>
                <Input
                    placeholder={getFilenameFromPath(file.path)}
                    pb="6px"
                    pt="8px"
                    mt="-2px"
                    pl="0"
                    noBorder
                    type="text"
                    width="100%"
                    autoFocus
                    onKeyDown={e => { if (!!onRenameFile) onRenameFile(e.keyCode, file, (e.target as any).value) }}
                />
                <Box>
                    <OutlineButton size="tiny" color="red" onClick={() => onRenameFile(KeyCode.ESC, file, "")}>Cancel</OutlineButton>
                </Box>
            </Flex>
        </TableCell > :
        <TableCell>
            <Flex>
                {checkbox}
                <Box ml="9px">
                    {nameLink}
                </Box>
                <Box>
                    <GroupIcon isProject={isProject(file)} />
                    <InlinedRelative pl="7px">
                        <PredicatedFavorite predicate={!!onFavoriteFile && !file.path.startsWith(`${Cloud.homeFolder}Favorites`)} item={file} onClick={onFavoriteFile} />
                    </InlinedRelative>
                </Box>
            </Flex>
        </TableCell>
};

const FileOptions = ({ files, fileOperations }: FileOptionsProps) => files.length ? (
    <Box>
        <Heading pl="5px" pt="5px">{toFileText(files)}</Heading>
        <FileOperations files={files} fileOperations={fileOperations} As={Box} pl="30px" />
    </Box>
) : null;

export const FileOperations = ({ files, fileOperations, As, ...props }) => files.length && fileOperations.length ?
    fileOperations.map((fileOp, i) => {
        let operation = fileOp;
        if (fileOp.predicate) {
            operation = fileOp.predicate(files, Cloud) ? operation.onTrue : operation.onFalse;
        }
        operation = operation as Operation;
        return !operation.disabled(files, Cloud) ? (
            <As key={i} onClick={() => (operation as Operation).onClick(files, Cloud)} {...props}>
                <Icon size={16} mr="1em" color={operation.color} name={operation.icon} />
                <span>{operation.text}</span>
            </As>
        ) : null;
    }) : null;

const mapStateToProps = ({ files }: ReduxObject): FilesStateProps => {
    const { page, loading, path, fileSelectorPage, fileSelectorPath, sortBy, sortOrder, fileSelectorShown, invalidPath,
        fileSelectorCallback, disallowedPaths, fileSelectorLoading, error, fileSelectorError, sortingColumns } = files;
    const favFilesCount = page.items.filter(file => file.favorited).length; // HACK to ensure changes to favorites are rendered.
    const renamingCount = page.items.filter(file => file.beingRenamed).length;
    const fileCount = page.items.length;
    return {
        error, fileSelectorError, page, loading, path, favFilesCount, fileSelectorPage, fileSelectorPath,
        fileSelectorShown, fileSelectorCallback, disallowedPaths, sortOrder, sortBy, fileCount, fileSelectorLoading,
        leftSortingColumn: sortingColumns[0], rightSortingColumn: sortingColumns[1], renamingCount, invalidPath
    }
};

const mapDispatchToProps = (dispatch: Dispatch): FilesOperations => ({
    prioritizeFileSearch: () => dispatch(setPrioritizedSearch("files")),
    onFileSelectorErrorDismiss: () => dispatch(Actions.setFileSelectorError({})),
    dismissError: () => dispatch(Actions.setErrorMessage()),
    createFolder: () => dispatch(Actions.createFolder()),
    fetchFiles: async (path, itemsPerPage, pageNumber, sortOrder, sortBy, index?) => {
        dispatch(Actions.updatePath(path));
        dispatch(Actions.setLoading(true));
        if (index != null) dispatch(Actions.setSortingColumn(sortBy, index));
        dispatch(await Actions.fetchFiles(path, itemsPerPage, pageNumber, sortOrder, sortBy));
    },
    fetchPageFromPath: async (path, itemsPerPage, sortOrder, sortBy) => {
        dispatch(Actions.setLoading(true));
        dispatch(await Actions.fetchPageFromPath(path, itemsPerPage, sortOrder, sortBy));
    },
    updatePath: path => dispatch(Actions.updatePath(path)),
    fetchSelectorFiles: async (path, pageNumber, itemsPerPage) => dispatch(await Actions.fetchFileselectorFiles(path, pageNumber, itemsPerPage)),
    showFileSelector: open => dispatch(Actions.fileSelectorShown(open)),
    setFileSelectorCallback: callback => dispatch(Actions.setFileSelectorCallback(callback)),
    checkFile: (checked, path) => dispatch(Actions.checkFile(checked, path)),
    setPageTitle: () => dispatch(updatePageTitle("Files")),
    updateFiles: page => dispatch(Actions.updateFiles(page)),
    checkAllFiles: checked => dispatch(Actions.checkAllFiles(checked)),
    setDisallowedPaths: disallowedPaths => dispatch(Actions.setDisallowedPaths(disallowedPaths)),
    showUploader: () => dispatch(setUploaderVisible(true)),
    setUploaderCallback: callback => dispatch(setUploaderCallback(callback))
});

export default connect(mapStateToProps, mapDispatchToProps)(Files);<|MERGE_RESOLUTION|>--- conflicted
+++ resolved
@@ -29,13 +29,9 @@
 import ClickableDropdown from "ui-components/ClickableDropdown";
 import DetailedFileSearch from "./DetailedFileSearch";
 import { TextSpan } from "ui-components/Text";
-<<<<<<< HEAD
 import { getQueryParamOrElse, RouterLocationProps } from "Utilities/URIUtilities";
-=======
-import { getQueryParamOrElse } from "Utilities/URIUtilities";
 import { allFilesHasAccessRight } from "Utilities/FileUtilities";
 import { AccessRight } from "Types";
->>>>>>> c08bb2eb
 
 class Files extends React.Component<FilesProps> {
     componentDidMount() {
