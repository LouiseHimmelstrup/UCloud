--- conflicted
+++ resolved
@@ -72,7 +72,7 @@
     MOCK_REPO_CREATE_TAG,
     MOCK_VIRTUAL,
     mockFile,
-    moveFile, projectIdFromPath,
+    moveFile,
     resolvePath,
     sizeToString
 } from "Utilities/FileUtilities";
@@ -85,8 +85,7 @@
 import {ProjectRole} from "Project";
 import {useFavoriteStatus} from "Files/favorite";
 import {useFilePermissions} from "Files/permissions";
-import {ProjectStatus, useProjectStatus} from "Project/cache";
-import {shortUUID} from "UtilityFunctions";
+import {useProjectStatus} from "Project/cache";
 
 export interface LowLevelFileTableProps {
     page?: Page<File>;
@@ -124,7 +123,7 @@
     type?: FileType;
 }
 
-export const statFile = (request: { path: string }): APICallParameters<{ path: string }> => ({
+export const statFile = (request: {path: string}): APICallParameters<{path: string}> => ({
     method: "GET",
     path: buildQueryString("/files/stat", request),
     parameters: request,
@@ -132,13 +131,13 @@
 });
 
 export const listDirectory = ({
-                                  path,
-                                  page,
-                                  itemsPerPage,
-                                  order,
-                                  sortBy,
-                                  type
-                              }: ListDirectoryRequest): APICallParameters<ListDirectoryRequest> => ({
+    path,
+    page,
+    itemsPerPage,
+    order,
+    sortBy,
+    type
+}: ListDirectoryRequest): APICallParameters<ListDirectoryRequest> => ({
     method: "GET",
     path: buildQueryString(
         "/files",
@@ -388,12 +387,12 @@
             if (props.path === undefined) return;
             const path = `${props.path}/newFolder`;
             setInjectedViaState([
-                    mockFile({
-                        path,
-                        tag: isRepo ? MOCK_REPO_CREATE_TAG : MOCK_RENAME_TAG,
-                        type: "DIRECTORY"
-                    })
-                ]
+                mockFile({
+                    path,
+                    tag: isRepo ? MOCK_REPO_CREATE_TAG : MOCK_RENAME_TAG,
+                    type: "DIRECTORY"
+                })
+            ]
             );
             setFileBeingRenamed(path);
 
@@ -498,8 +497,7 @@
                 <Box pl="5px" pr="5px" height="calc(100% - 20px)">
                     {isForbiddenPath ? <></> : (
                         <VerticalButtonGroup>
-                            <RepositoryOperations role={projectMember.role} path={props.path}
-                                                  createFolder={callbacks.requestFolderCreation}/>
+                            <RepositoryOperations role={projectMember.role} path={props.path} createFolder={callbacks.requestFolderCreation} />
                             <FileOperations
                                 files={checkedFilesWithInfo}
                                 fileOperations={fileOperations}
@@ -515,7 +513,7 @@
                                 })}
                             />
 
-                            <Box flexGrow={1}/>
+                            <Box flexGrow={1} />
 
                             {/* Note: Current hack to hide sidebar/header requires a full re-load. */}
 
@@ -546,7 +544,7 @@
 
             main={(
                 <>
-                    {!sortingSupported ? <div/> : (
+                    {!sortingSupported ? <div /> : (
                         <StickyBox backgroundColor="white">
                             <Spacer
                                 left={isMasterDisabled ? null : (
@@ -589,7 +587,7 @@
                                                 pl="15px"
                                                 onClick={(): void => setSorting(
                                                     sortByColumn, order === SortOrder.ASCENDING ?
-                                                        SortOrder.DESCENDING : SortOrder.ASCENDING, true
+                                                    SortOrder.DESCENDING : SortOrder.ASCENDING, true
                                                 )}
                                             >
                                                 <>
@@ -598,7 +596,7 @@
                                                     )}
                                                 </>
                                             </Box>
-                                            <Divider/>
+                                            <Divider />
                                             {Object.values(SortBy)
                                                 .filter(it => it !== sortByColumn)
                                                 .map((sortByValue: SortBy, j) => (
@@ -748,58 +746,57 @@
                                     )}
                                     {!(props.previewEnabled && isFilePreviewSupported(f)) ? null :
                                         f.size != null
-                                        && UF.inRange({status: f.size, max: PREVIEW_MAX_SIZE, min: 1}) ? (
-                                            <Tooltip
-                                                wrapperOffsetLeft="0"
-                                                wrapperOffsetTop="4px"
-                                                right="0"
-                                                top="1"
-                                                mb="50px"
-                                                trigger={(
-                                                    <Link to={filePreviewQuery(f.path)}>
+                                            && UF.inRange({status: f.size, max: PREVIEW_MAX_SIZE, min: 1}) ? (
+                                                <Tooltip
+                                                    wrapperOffsetLeft="0"
+                                                    wrapperOffsetTop="4px"
+                                                    right="0"
+                                                    top="1"
+                                                    mb="50px"
+                                                    trigger={(
+                                                        <Link to={filePreviewQuery(f.path)}>
+                                                            <Icon
+                                                                cursor="pointer"
+                                                                size="24px"
+                                                                mr="8px"
+                                                                color="midGray"
+                                                                hoverColor="gray"
+                                                                name="preview"
+                                                            />
+                                                        </Link>
+                                                    )}
+                                                >
+                                                    Preview available
+                                                </Tooltip>
+                                            ) : (
+                                                <Tooltip
+                                                    wrapperOffsetLeft="0"
+                                                    wrapperOffsetTop="4px"
+                                                    tooltipContentWidth="85px"
+                                                    right="0"
+                                                    top="1"
+                                                    mb="50px"
+                                                    trigger={(
                                                         <Icon
-                                                            cursor="pointer"
+                                                            opacity="0.5"
+                                                            cursor="default"
                                                             size="24px"
                                                             mr="8px"
                                                             color="midGray"
-                                                            hoverColor="gray"
                                                             name="preview"
                                                         />
-                                                    </Link>
-                                                )}
-                                            >
-                                                Preview available
-                                            </Tooltip>
-                                        ) : (
-                                            <Tooltip
-                                                wrapperOffsetLeft="0"
-                                                wrapperOffsetTop="4px"
-                                                tooltipContentWidth="85px"
-                                                right="0"
-                                                top="1"
-                                                mb="50px"
-                                                trigger={(
-                                                    <Icon
-                                                        opacity="0.5"
-                                                        cursor="default"
-                                                        size="24px"
-                                                        mr="8px"
-                                                        color="midGray"
-                                                        name="preview"
-                                                    />
-                                                )}
-                                            >
-                                                {(f.size ?? 0) > 0 ? "File too large for preview" : "File is empty"}
-                                            </Tooltip>
-                                        )}
+                                                    )}
+                                                >
+                                                    {(f.size ?? 0) > 0 ? "File too large for preview" : "File is empty"}
+                                                </Tooltip>
+                                            )}
                                     {props.omitQuickLaunch ? null : f.fileType !== "FILE" ? null :
                                         ((applications.get(f.path) ?? []).length < 1) ? null : (
                                             <ClickableDropdown
                                                 width="auto"
                                                 minWidth="175px"
                                                 left="-160px"
-                                                trigger={<Icon mr="8px" name="play" size="1em" color="midGray"
-                                                               hoverColor="gray" style={{display: "block"}}/>}
+                                                trigger={<Icon mr="8px" name="play" size="1em" color="midGray" hoverColor="gray" style={{display: "block"}} />}
                                             >
                                                 <QuickLaunchApps
                                                     file={f}
@@ -812,8 +809,8 @@
                                             </ClickableDropdown>
                                         )
                                     }
-                                    <SensitivityIcon sensitivity={f.sensitivityLevel}/>
-                                    {checkedFiles.size !== 0 ? <Box width="33px"/> :
+                                    <SensitivityIcon sensitivity={f.sensitivityLevel} />
+                                    {checkedFiles.size !== 0 ? <Box width="33px" /> :
                                         <FileOperations
                                             inDropdown={fileOperations.length > 1}
                                             files={[f]}
@@ -850,7 +847,7 @@
     document.body.removeChild(a);
 }
 
-const mapStateToProps = ({uploader}: ReduxObject): { activeUploadCount: number } => {
+const mapStateToProps = ({uploader}: ReduxObject): {activeUploadCount: number} => {
     const activeUploadCount = uploader.uploads.filter(it =>
         (it.uploadXHR?.readyState ?? -1 > XMLHttpRequest.UNSENT) &&
         (it.uploadXHR?.readyState ?? -1 < XMLHttpRequest.DONE)).length;
@@ -860,9 +857,7 @@
 
 interface LowLevelFileTableOperations {
     showUploader(path: string): void;
-
     setUploaderCallback(cb?: () => void): void;
-
     appendUpload(upload: Upload): void;
 }
 
@@ -900,13 +895,9 @@
     );
 };
 
-function getFileNameForNameBox(path: string, projectStatus: ProjectStatus): string {
+function getFileNameForNameBox(path: string): string {
     if (isMyPersonalFolder(path)) {
-        return `Personal Files (${Client.username})`;
-    } else if (isProjectHome(path)) {
-        const projectId = projectIdFromPath(path);
-        return projectStatus.fetch().membership.find(it => it.projectId === projectId)?.title
-            ?? getFilenameFromPath(path);
+        return `Personal Files (${Client.username})`
     }
 
     return getFilenameFromPath(path);
@@ -923,31 +914,10 @@
     isEmbedded?: boolean;
 }
 
-<<<<<<< HEAD
-const NameBox: React.FunctionComponent<NameBoxProps> = props => {
-    const projectStatus = useProjectStatus();
-    const favorites = useFavoriteStatus();
-    const canNavigate = isDirectory({fileType: props.file.fileType});
-
-    const icon = (
-        <Flex mr="10px" alignItems="center" cursor="inherit">
-            <FileIcon
-                fileIcon={UF.iconFromFilePath(props.file.path, props.file.fileType)}
-                size={42}
-                shared={(props.file.acl != null ? props.file.acl.length : 0) > 0}
-            />
-        </Flex>
-    );
-
-    const beingRenamed = props.file.path !== null && props.file.path === props.fileBeingRenamed;
-    const fileName = beingRenamed ? (
-        <Flex width={1}>
-=======
 const RenameBox = (props: {file: File; onRenameFile: (keycode: number, value: string) => void}): JSX.Element => {
     const ref = React.useRef<HTMLInputElement>(null);
     return (
         <Flex width={1} alignItems="center">
->>>>>>> 0b4c5c6e
             <Input
                 placeholder={props.file.mockTag ? "" : getFilenameFromPath(props.file.path)}
                 defaultValue={props.file.mockTag ? "" : getFilenameFromPath(props.file.path)}
@@ -966,15 +936,10 @@
                 data-tag="renameField"
                 onKeyDown={e => props.onRenameFile?.(e.keyCode, (e.target as HTMLInputElement).value)}
             />
-<<<<<<< HEAD
-            <Icon ml="10px" mt="3px" cursor="pointer" name="close" color="red"
-                  onClick={() => props.onRenameFile?.(KeyCode.ESC, "")}/>
-=======
             <ButtonGroup width="220px">
                 <Button onClick={() => props.onRenameFile?.(KeyCode.ENTER, ref.current?.value ?? "")} color="green">Create</Button>
                 <Button onClick={() => props.onRenameFile?.(KeyCode.ESC, "")} color="red">Cancel</Button>
             </ButtonGroup>
->>>>>>> 0b4c5c6e
         </Flex>
     );
 };
@@ -997,15 +962,15 @@
     const fileName = beingRenamed ? (
         <RenameBox file={props.file} onRenameFile={props.onRenameFile} />
     ) : (
-        <Truncate width={1} mb="-4px" fontSize={20}>
-            {getFileNameForNameBox(props.file.path, projectStatus)}
-        </Truncate>
-    );
+            <Truncate width={1} mb="-4px" fontSize={20}>
+                {getFileNameForNameBox(props.file.path)}
+            </Truncate>
+        );
 
     return (
         <Flex maxWidth={`calc(100% - ${220 + (props.isEmbedded ? 15 : 0)}px)`}>
-            <Flex mx="10px" alignItems="center">
-                {isAnyMockFile([props.file]) ? <Box width="24px"/> : (
+            <Flex mx="10px" alignItems="center" >
+                {isAnyMockFile([props.file]) ? <Box width="24px" /> : (
                     <Icon
                         cursor="pointer"
                         size="24"
@@ -1032,9 +997,9 @@
                         {fileName}
                     </BaseLink>
                 ) : props.previewEnabled && isFilePreviewSupported(props.file) && !beingRenamed &&
-                UF.inRange({status: props.file.size ?? 0, min: 1, max: PREVIEW_MAX_SIZE}) ?
-                    <Link to={filePreviewQuery(props.file.path)}>{fileName}</Link> :
-                    fileName
+                    UF.inRange({status: props.file.size ?? 0, min: 1, max: PREVIEW_MAX_SIZE}) ?
+                        <Link to={filePreviewQuery(props.file.path)}>{fileName}</Link> :
+                        fileName
                 }
 
                 <Hide sm xs>
@@ -1046,17 +1011,16 @@
                         )}
                         {!props.file.modifiedAt ? null : (
                             <Text title="Modified at" fontSize={0} mr="12px" color="gray">
-                                <Icon size="10" mr="3px" name="edit"/>
+                                <Icon size="10" mr="3px" name="edit" />
                                 {format(props.file.modifiedAt, "HH:mm:ss dd/MM/yyyy")}
                             </Text>
                         )}
                         {!((props.file.acl?.length ?? 0) > 0) ? (
                             !isPartOfProject(props.file.path) || isPartOfSomePersonalFolder(props.file.path) ||
-                            props.projectRole === undefined || !isAdminOrPI(props.projectRole) ?
+                                props.projectRole === undefined || !isAdminOrPI(props.projectRole) ?
                                 null :
                                 <Text color={"red"} mr={"12px"} fontSize={0}>PROJECT ADMINS ONLY</Text>
-                        ) : (<Text title="Members" fontSize={0} mr="12px"
-                                   color="gray">{props.file.acl?.length} members</Text>)}
+                        ) : (<Text title="Members" fontSize={0} mr="12px" color="gray">{props.file.acl?.length} members</Text>)}
                     </Flex>
                 </Hide>
             </Box>
@@ -1075,7 +1039,7 @@
     return <Button width="100%" onClick={() => props.createFolder(true)}>New Folder</Button>;
 }
 
-const SensitivityIcon = (props: { sensitivity: SensitivityLevelMap | null }): JSX.Element => {
+const SensitivityIcon = (props: {sensitivity: SensitivityLevelMap | null}): JSX.Element => {
     interface IconDef {
         color: string;
         text: string;
@@ -1114,7 +1078,7 @@
     );
 };
 
-const SensitivityBadge = styled.div<{ bg: string }>`
+const SensitivityBadge = styled.div<{bg: string}>`
     content: '';
     height: 2em;
     width: 2em;
@@ -1153,7 +1117,7 @@
         return true;
     };
 
-    const Operation = ({fileOp}: { fileOp: FileOperation }): JSX.Element | null => {
+    const Operation = ({fileOp}: {fileOp: FileOperation}): JSX.Element | null => {
         // TODO Fixes complaints about not having a callable signature, but loses some typesafety.
         const filesInCallback = fileOp.currentDirectoryMode === true ? [props.directory!] : files;
         let As: StyledComponent<any, any>;
@@ -1183,7 +1147,7 @@
                 pl={props.inDropdown ? "15px" : undefined}
                 {...props}
             >
-                {fileOp.icon ? <Icon size={16} mr="1em" name={fileOp.icon as IconName}/> : null}
+                {fileOp.icon ? <Icon size={16} mr="1em" name={fileOp.icon as IconName} /> : null}
                 <span>{fileOp.text}</span>
             </As>
         );
@@ -1192,42 +1156,42 @@
     const filteredButtons = buttons.filter(it => isLegalOperation(it));
     const filteredOptions = options.filter(it => isLegalOperation(it));
     if (filteredButtons.length === 0 && filteredOptions.length === 0) {
-        return <Box width="38px"/>;
+        return <Box width="38px" />;
     }
 
     const content = (
         <>
-            {filteredButtons.map((op, i) => <Operation fileOp={op} key={i}/>)}
+            {filteredButtons.map((op, i) => <Operation fileOp={op} key={i} />)}
             {files.length === 0 || fileOperations.length === 1 || props.inDropdown ? null :
                 <div><TextSpan bold>{files.length} {files.length === 1 ? "file" : "files"} selected</TextSpan></div>
             }
-            {filteredOptions.map((op, i) => <Operation fileOp={op} key={i}/>)}
+            {filteredOptions.map((op, i) => <Operation fileOp={op} key={i} />)}
         </>
     );
 
     return (props.inDropdown ?
-            <Box>
-                <ClickableDropdown
-                    width="175px"
-                    left="-160px"
-                    trigger={(
-                        <Icon
-                            onClick={UF.preventDefault}
-                            ml="5px"
-                            mr="10px"
-                            name="ellipsis"
-                            size="1em"
-                            rotation={90}
-                        />
-                    )}
-                >
-                    {content}
-                </ClickableDropdown>
-            </Box> : (
-                <>
-                    {content}
-                </>
-            )
+        <Box>
+            <ClickableDropdown
+                width="175px"
+                left="-160px"
+                trigger={(
+                    <Icon
+                        onClick={UF.preventDefault}
+                        ml="5px"
+                        mr="10px"
+                        name="ellipsis"
+                        size="1em"
+                        rotation={90}
+                    />
+                )}
+            >
+                {content}
+            </ClickableDropdown>
+        </Box> : (
+            <>
+                {content}
+            </>
+        )
     );
 };
 
@@ -1241,7 +1205,7 @@
     if (applications === undefined) return null;
     if (applications.length < 1) return null;
 
-    const Operation = ({quickLaunchApp}: { quickLaunchApp: QuickLaunchApp }): React.ReactElement => {
+    const Operation = ({quickLaunchApp}: {quickLaunchApp: QuickLaunchApp}): React.ReactElement => {
         return (
             <Flex
                 cursor="pointer"
@@ -1250,7 +1214,7 @@
                 width="auto"
                 {...props}
             >
-                <AppToolLogo name={quickLaunchApp.metadata.name} size="20px" type="APPLICATION"/>
+                <AppToolLogo name={quickLaunchApp.metadata.name} size="20px" type="APPLICATION" />
                 <span style={{marginLeft: "5px", marginRight: "5px"}}>{quickLaunchApp.metadata.title}</span>
             </Flex>
         );
@@ -1258,7 +1222,7 @@
 
     return (
         <>
-            {applications.map((ap, i) => <Operation quickLaunchApp={ap} key={i}/>)}
+            {applications.map((ap, i) => <Operation quickLaunchApp={ap} key={i} />)}
         </>
     );
 };
